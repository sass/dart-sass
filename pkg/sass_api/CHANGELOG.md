<<<<<<< HEAD
## 16.0.0

* **Breaking change:** `InterpolationMap` now takes a list of integer offsets
  rather than a list of `SourceLocation` objects.

* **Breaking change:** `AttributeSelector`'s `op`, `value`, and `modifier`
  fields are now `CssValue`s rather than plain values.

* Add `Interpolated...` versions of all the selector AST nodes that are
  available via the `StyleRule.parsedSelector` field if `parseSelectors: true`
  is passed to `Stylesheet.parse()`. This makes it easier for tools to interact
  with selectors despite the fact that the Sass implementation doesn't parse
  them until after all interpolation has been resolved.
=======
## 15.13.0

* Add a `Declaration.notSassScript()` constructor for raw CSS declarations such
  as custom properties and the `result` property in plain CSS `@function` rules.
>>>>>>> 795557c8

## 15.12.3

* No user-visible changes.

## 15.12.2

* No user-visible changes.

## 15.12.1

* No user-visible changes.

## 15.12.0

* No user-visible changes.

## 15.11.0

* No user-visible changes.

## 15.10.0

* No user-visible changes.

## 15.9.0

* No user-visible changes.

## 15.8.0

* No user-visible changes.

## 15.7.1

* No user-visible changes.

## 15.7.0

* **Potentially-breaking bug fix**: parenthesized, comma-separated lists are now
  correctly wrapped in a `ParenthesizedExpression`.

## 15.6.0

* No user-visible changes.

## 15.5.0

* No user-visible changes.

## 15.4.0

* No user-visible changes.

## 15.3.2

* No user-visible changes.

## 15.3.1

* No user-visible changes.

## 15.3.0

* No user-visible changes.

## 15.2.1

* No user-visible changes.

## 15.2.0

* No user-visible changes.

## 15.1.0

* No user-visible changes.

## 15.0.5-dev

* No user-visible changes.

## 15.0.4

* No user-visible changes.

## 15.0.3

* No user-visible changes.

## 15.0.2

* No user-visible changes.

## 15.0.1

* No user-visible changes.

## 15.0.0

* Rename `ArgumentInvocation` to `ArgumentList`, `ArgumentDeclaration` to
  `ParameterList`, and `Argument` to `Parameter` to better match the
  conventional distinction between "arguments" and "parameters".

* Rename `ArgumentDeclaration.arguments` to `ParameterList.parameters`,
  `ArgumentDeclaration.restArgument` to `ParameterList.restParameter`,
  `CallableDeclaration.arguments` to `.parameters`.

## 14.4.1-dev

* No user-visible changes.

## 14.4.0

* No user-visible changes.

## 14.3.0

* Add `NodePackageImporter`, which loads `pkg:` URLs from `node_modules` within
  the provided `entryPointDirectory`.

## 14.2.0

* No user-visible changes.

## 14.1.3

* No user-visible changes.

## 14.1.2

* No user-visible changes.

## 14.1.1

* No user-visible changes.

## 14.1.0

* Add `Expression.isCalculationSafe`, which returns true when this expression
  can safely be used in a calculation.

## 14.0.0

* **Breaking change:** Warnings are no longer emitted during parsing, so the
  `logger` parameter has been removed from the following:

  * `ArgumentDeclaration.parse()`, `ComplexSelector.parse()`,
    `CompoundSelector.parse()`, `Expression.parse()`, `SelectorList.parse()`,
    and `SimpleSelector.parse()`.

  * `Stylesheet.parse()`, `Stylesheet.parseCss()`, `Stylesheet.parseSass()`,
    and `Stylesheet.parseScss()`.

  * The `AsyncImportCache` and `ImportCache` constructors.

  Additionally, the `quiet` parameter has been removed from
  `AsyncImportCache.importCanonical()` and `ImportCache.importCanonical()`, and
  `AsyncImportCache.wrapLogger()` and `ImportCache.wrapLogger()` have been
  removed entirely.

## 13.1.2

* No user-visible changes.

## 13.1.1

* Make `AsyncImportCache.wrapLogger()` and `ImportCache.wrapLogger()` always
  limit the repetition of deprecations. this is unlikely to be the long-term
  behavior, but it's necessary to avoid flooding users with deprecations in the
  short term.

## 13.1.0

* Add `AsyncImportCache.wrapLogger()` and `ImportCache.wrapLogger()` methods,
  which wrap a given logger to apply deprecation options to it.

## 13.0.1

* Fix a bug where `LoudComment`s parsed from the indented syntax would include
  whitespace after the closing `*/`.

## 13.0.0

* The `Interpolation()` constructor now takes an additional `List<FileSpan?>`
  spans argument which cover the `#{}` for expression elements.

* Added a new `Interpolation.plain()` constructor for interpolations that only
  contain a single plain-text string.

* Added `Interpolation.spanForElement()` which returns the span that covers a
  single element of `contents`.

* `InterpolationBuffer.add()` now takes a `FileSpan` that covers the `#{}`
  around the expression.

## 12.0.5

* No user-visible changes.

## 12.0.4

* No user-visible changes.

## 12.0.3

* No user-visible changes.

## 12.0.2

* No user-visible changes.

## 12.0.1

* No user-visible changes.

## 12.0.0

* **Breaking change:** Remove the `SassApiColor.hasCalculatedRgb` and
  `.hasCalculatedHsl` extension methods. These can now be determined by checking
  if `SassColor.space` is `KnownColorSpace.rgb` or `KnownColorSpace.hsl`,
  respectively.

* Added a `ColorSpace` class which represents the various color spaces defined
  in the CSS spec.

* Added `SassColor.space` which returns a color's color space.

* Added `SassColor.channels` and `.channelsOrNull` which returns a list
  of channel values, with missing channels converted to 0 or exposed as null,
  respectively.

* Added `SassColor.isLegacy`, `.isInGamut`, `.channel()`, `.isChannelMissing()`,
  `.isChannelPowerless()`, `.toSpace()`, `.toGamut()`, `.changeChannels()`, and
  `.interpolate()` which do the same thing as the Sass functions of the
  corresponding names.

* `SassColor.rgb()` now allows out-of-bounds and non-integer arguments.

* `SassColor.hsl()` and `.hwb()` now allow out-of-bounds arguments.

* Added `SassColor.hwb()`, `.srgb()`, `.srgbLinear()`, `.displayP3()`,
  `.a98Rgb()`, `.prophotoRgb()`, `.rec2020()`, `.xyzD50()`, `.xyzD65()`,
  `.lab()`, `.lch()`, `.oklab()`, `.oklch()`, and `.forSpace()` constructors.

* Deprecated `SassColor.red`, `.green`, `.blue`, `.hue`, `.saturation`,
  `.lightness`, `.whiteness`, and `.blackness` in favor of
  `SassColor.channel()`.

* Deprecated `SassColor.changeRgb()`, `.changeHsl()`, and `.changeHwb()` in
  favor of `SassColor.changeChannels()`.

* Added `SassNumber.convertValueToUnit()` as a shorthand for
  `SassNumber.convertValue()` with a single numerator.

* Added `InterpolationMethod` and `HueInterpolationMethod` which collectively
  represent the method to use to interpolate two colors.

* Added the `SassApiColorSpace` extension to expose additional members of
  `ColorSpace`.

* Added the `ColorChannel` class to represent information about a single channel
  of a color space.

* Added `SassNumber.convertValueToUnit()` as a shorthand for
  `SassNumber.convertValue()` with a single numerator.

## 11.1.0

* Loud comments in the Sass syntax no longer automatically inject ` */` to the
  end when parsed.

## 11.0.0

* Remove the `CallableDeclaration()` constructor.

## 10.4.8

* No user-visible changes.

## 10.4.7

* No user-visible changes.

## 10.4.6

* No user-visible changes.

## 10.4.5

* No user-visible changes.

## 10.4.4

* No user-visible changes.

## 10.4.3

* No user-visible changes.

## 10.4.2

* No user-visible changes.

## 10.4.1

* No user-visible changes.

## 10.4.0

* No user-visible changes.

## 10.3.0

* No user-visible changes.

## 10.2.1

* No user-visible changes.

## 10.2.0

* No user-visible changes.

## 10.1.1

* No user-visible changes.

## 10.1.0

* No user-visible changes.

## 10.0.0

* Remove the `allowPlaceholders` argument from `SelectorList.parse()`. Instead,
  it now has a more generic `plainCss` argument which tells it to parse the
  selector in plain CSS mode.

* Rename `SelectorList.resolveParentSelectors` to `SelectorList.nestWithin`.

## 9.5.0

* No user-visible changes.

## 9.4.2

* No user-visible changes.

## 9.4.1

* No user-visible changes.

## 9.4.0

* No user-visible changes.

## 9.3.0

* No user-visible changes.

## 9.2.7

* No user-visible changes.

## 9.2.6

* No user-visible changes.

## 9.2.5

* No user-visible changes.

## 9.2.4

* No user-visible changes.

## 9.2.3

* No user-visible changes.

## 9.2.2

* No user-visible changes.

## 9.2.1

* No user-visible changes.

## 9.2.0

* No user-visible changes.

## 9.1.0

* No user-visible changes.

## 9.0.0

* Remove the `CalculationExpression` class and the associated visitor methods.

* Add an `AstSearchVisitor` helper class.

* Add an `Interpolation.isPlain` getter.

## 8.2.1

* No user-visible changes.

## 8.2.0

* No user-visible changes.

## 8.1.1

* No user-visible changes.

## 8.1.0

* No user-visible changes.

## 8.0.0

* Various classes now use Dart 3 [class modifiers] to more specifically restrict
  their usage to the intended patterns.

  [class modifiers]: https://dart.dev/language/class-modifiers

* All uses of classes from the `tuple` package have been replaced by record
  types.

## 7.2.2

* No user-visible changes.

## 7.2.1

* No user-visible changes.

## 7.2.0

* No user-visible changes.

## 7.1.6

* No user-visible changes.

## 7.1.5

* No user-visible changes.

## 7.1.4

* No user-visible changes.

## 7.1.3

* No user-visible changes.

## 7.1.2

* No user-visible changes.

## 7.1.1

* No user-visible changes.

## 7.1.0

* No user-visible changes.

## 7.0.0

* Silent comments in SCSS that are separated by blank lines are now parsed as
  separate `SilentComment` nodes rather than a single conjoined node.

## 6.3.0

* No user-visible changes.

## 6.2.0

* No user-visible changes.

## 6.1.0

* No user-visible changes.

## 6.0.3

* No user-visible changes.

## 6.0.2

* No user-visible changes.

## 6.0.1

* No user-visible changes.

## 6.0.0

* **Breaking change:** All selector AST node constructors now require a
  `FileSpan` and expose a `span` field.

* **Breaking change:** The `CssStyleRule.selector` field is now a plain
  `SelectorList` rather than a `CssValue<SelectorList>`.

* **Breaking change:** The `ModifiableCssValue` class has been removed.

* Add an `InterpolationMap` class which represents a mapping from an
  interpolation's source to the string it generated.

* Add an `interpolationMap` parameter to `CssMediaQuery.parseList()`,
  `AtRootQuery.parse()`, `ComplexSelector.parse`, `CompoundSelector.parse`,
  `ListSelector.parse`, and `SimpleSelector.parse`.

* Add a `SelectorSearchVisitor` mixin, which can be used to return the first
  instance of a selector in an AST matching a certain criterion.

## 5.1.1

* No user-visible changes.

## 5.1.0

* Add `BinaryOperation.isAssociative`.

* Add a `ReplaceExpressionVisitor`, which recursively visits all expressions in
  an AST and rebuilds them with replacement components.

## 5.0.1

* No user-visible changes.

## 5.0.0

* **Breaking change:** Instead of a `Tuple`, `findDependencies()` now returns a
  `DependencyReport` object with named fields. This provides finer-grained
  access to import URLs, as well as information about `meta.load-css()` calls
  with non-interpolated string literal arguments.

## 4.2.2

* No user-visible changes.

## 4.2.1

* No user-visible changes.

## 4.2.0

* No user-visible changes.

## 4.1.2

* No user-visible changes.

## 4.1.1

* No user-visible changes.

## 4.1.0

* No user-visible changes.

## 4.0.0

* **Breaking change:** The first argument to `NumberExpression()` is now a
  `double` rather than a `num`.

* Add an optional `argumentName` parameter to `SassScriptException()` to make it
  easier to throw exceptions associated with particular argument names.

* Most APIs that previously returned `num` now return `double`. All APIs
  continue to _accept_ `num`, although in Dart 2.0.0 most of these APIs will be
  changed to accept only `double`.

## 3.0.4

* `UnaryOperationExpression`s with operator `not` now include a correct span,
  covering the expression itself instead of just the operator.

## 3.0.3

* No user-visible changes.

## 3.0.2

* No user-visible changes.

## 3.0.1

* No user-visible chances.

## 3.0.0

* **Breaking change:** Convert all visitor superclasses into mixins. This
  includes `RecursiveAstVisitor`, `RecursiveSelectorVisitor`,
  `RecursiveStatementVisitor`, and `StatementSearchVisitor`. This has several
  effects;

  * You must use `with` to mix in visitors rather than `extends`.

  * It's now possible to mix multiple visitors into the same class, which wasn't
    possible with `extends`.

  * Because [mixins can't be composed], when mixing in `RecursiveAstVisitor` you
    must explicitly mix in `RecursiveStatementVisitor` as well.

    [mixins can't be composed]: https://github.com/dart-lang/language/issues/540

* **Breaking change:** Replace the `minSpecificity` and `maxSpecificity` fields
  on `ComplexSelector`, `CompoundSelector`, and `SimpleSelector` with a single
  `specificity` field.

## 2.0.4

* No user-visible changes.

## 2.0.3

* No user-visible changes.

## 2.0.2

* No user-visible changes.

## 2.0.1

* No user-visible changes.

## 2.0.0

* Refactor the `CssMediaQuery` API to support new logical operators:

  * Rename the `features` field to `conditions`, to reflect the fact that it can
    contain more than just the `<media-feature>` production.

  * Add a `conjunction` field to track whether `conditions` are matched
    conjunctively or disjunctively.

  * Rename the default constructor to `CssMediaQuery.type()` to reflect the fact
    that it's no longer by far the most commonly used form of media query.

  * Add a required `conjunction` argument to `CssMediaQuery.condition()`.

  * Delete the `isCondition` getter.

* Provide access to Sass's selector AST, including the following classes:
  `Selector`, `ListSelector`, `ComplexSelector`, `ComplexSelectorComponent`,
  `Combinator`, `CompoundSelector`, `SimpleSelector`, `AttributeSelector`,
  `AttributeOperator`, `ClassSelector`, `IdSelector`, `ParentSelector`,
  `PlaceholderSelector`, `PseudoSelector`, `TypeSelector`, `UniversalSelector`,
  and `QualifiedName`.

* Provide access to the `SelectorVisitor` and `RecursiveSelectorVisitor`
  classes.

* Provide access to the `Value.assertSelector()`,
  `Value.assertComplexSelector()`, `Value.assertCompoundSelector()`, and
  `Value.assertSimpleSelector()` methods.

## 1.0.0

* First stable release.

* No user-visible changes since 1.0.0-beta.48.

## 1.0.0-beta.48

* No user-visible changes.

## 1.0.0-beta.47

* No user-visible changes.

## 1.0.0-beta.46

* No user-visible changes.

## 1.0.0-beta.45

* **Breaking change:** Replace `StaticImport.supports` and `StaticImport.media`
  with a unified `StaticImport.modifiers` field. Same for `CssImport`.

* Add `SupportsExpression`.

## 1.0.0-beta.44

* No user-visible changes.

## 1.0.0-beta.43

* No user-visible changes.

## 1.0.0-beta.42

* No user-visible changes.

## 1.0.0-beta.41

* No user-visible changes.

## 1.0.0-beta.40

* No user-visible changes.

## 1.0.0-beta.39

* No user-visible changes.

## 1.0.0-beta.38

* No user-visible changes.

## 1.0.0-beta.37

* No user-visible changes.

## 1.0.0-beta.36

* No user-visible changes.

## 1.0.0-beta.35

* No user-visible changes.

## 1.0.0-beta.34

* No user-visible changes.

## 1.0.0-beta.33

* No user-visible changes.

## 1.0.0-beta.32

* No user-visible changes.

## 1.0.0-beta.31

* No user-visible changes.

## 1.0.0-beta.30

* No user-visible changes.

## 1.0.0-beta.29

* No user-visible changes.

## 1.0.0-beta.28

* No user-visible changes.

## 1.0.0-beta.27

* No user-visible changes.

## 1.0.0-beta.26

* No user-visible changes.

## 1.0.0-beta.25

* No user-visible changes.

## 1.0.0-beta.24

* No user-visible changes.

## 1.0.0-beta.23

* No user-visible changes.

## 1.0.0-beta.22

* No user-visible changes.

## 1.0.0-beta.21

* No user-visible changes.

## 1.0.0-beta.20

* No user-visible changes.

## 1.0.0-beta.19

* No user-visible changes.

## 1.0.0-beta.18

* No user-visible changes.

## 1.0.0-beta.17

* No user-visible changes.

## 1.0.0-beta.16

* No user-visible changes.

## 1.0.0-beta.15

* Fix an issue where `RecursiveAstVisitor` was not implementing
  `visitCalculationExpression`.

## 1.0.0-beta.14

* Fix a bug where `RecursiveAstVisitor.visitAtRootRule` wouldn't visit any nodes
  interpolated into the `@at-root`'s query.

## 1.0.0-beta.13

* No user-visible changes.

## 1.0.0-beta.12

* No user-visible changes.

## 1.0.0-beta.11

* No user-visible changes.

## 1.0.0-beta.10

* No user-visible changes.

## 1.0.0-beta.9

* Add the `CalculationExpression` type to represent calculations in the Sass
  AST.

* Add the `ExpressionVisitor.visitCalculationExpression` method.

## 1.0.0-beta.8

* No user-visible changes.

## 1.0.0-beta.7

* No user-visible changes.

## 1.0.0-beta.6

* Add the `SassApiColor` extension to the "Value" DartDoc category.

## 1.0.0-beta.5

* Add `SassColor.hasCalculatedRgb` and `.hasCalculatedHsl` extension getters.

## 1.0.0-beta.4

* `UseRule`, `ForwardRule`, and `DynamicImport` now share a common `Dependency`
  interface that exposes a `url` getter and a `urlSpan` getter.

* `VariableDeclaration`, `MixinRule`, `FunctionRule`, `Argument`, and
  `ConfiguredVariable` now share a common `SassDeclaration` interface that
  exposes a `name` getter (with underscores converted to hyphens) and a
  `nameSpan` getter.

* Function calls with interpolation have now been split into their own AST node:
  `InterpolatedFunctionExpression`. `FunctionExpression.name` is now always a
  string (with underscores converted to hyphens). `FunctionExpression` also now
  has an `originalName` getter, which leaves underscores as-is.

* `VariableExpression`, `IncludeRule`, and `FunctionExpression` now share a
  common `SassReference` interface that exposes a `namespace` getter and a
  `name` getter (with underscores converted to hyphens), as well as
  corresponding `namespaceSpan` and `nameSpan` getters.

## 1.0.0-beta.3

* No user-visible changes.

## 1.0.0-beta.2

* No user-visible changes.

## 1.0.0-beta.1

* Initial beta release.<|MERGE_RESOLUTION|>--- conflicted
+++ resolved
@@ -1,4 +1,3 @@
-<<<<<<< HEAD
 ## 16.0.0
 
 * **Breaking change:** `InterpolationMap` now takes a list of integer offsets
@@ -12,12 +11,9 @@
   is passed to `Stylesheet.parse()`. This makes it easier for tools to interact
   with selectors despite the fact that the Sass implementation doesn't parse
   them until after all interpolation has been resolved.
-=======
-## 15.13.0
 
 * Add a `Declaration.notSassScript()` constructor for raw CSS declarations such
   as custom properties and the `result` property in plain CSS `@function` rules.
->>>>>>> 795557c8
 
 ## 15.12.3
 
