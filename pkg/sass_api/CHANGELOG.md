<<<<<<< HEAD
## 7.2.3

* No user-visible changes.

## 7.2.2
=======
## 8.0.0
>>>>>>> 17e3a486

* Various classes now use Dart 3 [class modifiers] to more specifically restrict
  their usage to the intended patterns.

  [class modifiers]: https://dart.dev/language/class-modifiers

* All uses of classes from the `tuple` package have been replaced by record
  types.

## 7.2.1

* No user-visible changes.

## 7.2.0

* No user-visible changes.

## 7.1.6

* No user-visible changes.

## 7.1.5

* No user-visible changes.

## 7.1.4

* No user-visible changes.

## 7.1.3

* No user-visible changes.

## 7.1.2

* No user-visible changes.

## 7.1.1

* No user-visible changes.

## 7.1.0

* No user-visible changes.

## 7.0.0

* Silent comments in SCSS that are separated by blank lines are now parsed as
  separate `SilentComment` nodes rather than a single conjoined node.

## 6.3.0

* No user-visible changes.

## 6.2.0

* No user-visible changes.

## 6.1.0

* No user-visible changes.

## 6.0.3

* No user-visible changes.

## 6.0.2

* No user-visible changes.

## 6.0.1

* No user-visible changes.

## 6.0.0

* **Breaking change:** All selector AST node constructors now require a
  `FileSpan` and expose a `span` field.

* **Breaking change:** The `CssStyleRule.selector` field is now a plain
  `SelectorList` rather than a `CssValue<SelectorList>`.

* **Breaking change:** The `ModifiableCssValue` class has been removed.

* Add an `InterpolationMap` class which represents a mapping from an
  interpolation's source to the string it generated.

* Add an `interpolationMap` parameter to `CssMediaQuery.parseList()`,
  `AtRootQuery.parse()`, `ComplexSelector.parse`, `CompoundSelector.parse`,
  `ListSelector.parse`, and `SimpleSelector.parse`.

* Add a `SelectorSearchVisitor` mixin, which can be used to return the first
  instance of a selector in an AST matching a certain criterion.

## 5.1.1

* No user-visible changes.

## 5.1.0

* Add `BinaryOperation.isAssociative`.

* Add a `ReplaceExpressionVisitor`, which recursively visits all expressions in
  an AST and rebuilds them with replacement components.

## 5.0.1

* No user-visible changes.

## 5.0.0

* **Breaking change:** Instead of a `Tuple`, `findDependencies()` now returns a
  `DependencyReport` object with named fields. This provides finer-grained
  access to import URLs, as well as information about `meta.load-css()` calls
  with non-interpolated string literal arguments.

## 4.2.2

* No user-visible changes.

## 4.2.1

* No user-visible changes.

## 4.2.0

* No user-visible changes.

## 4.1.2

* No user-visible changes.

## 4.1.1

* No user-visible changes.

## 4.1.0

* No user-visible changes.

## 4.0.0

### Dart API

* **Breaking change:** The first argument to `NumberExpression()` is now a
  `double` rather than a `num`.

* Add an optional `argumentName` parameter to `SassScriptException()` to make it
  easier to throw exceptions associated with particular argument names.

* Most APIs that previously returned `num` now return `double`. All APIs
  continue to _accept_ `num`, although in Dart 2.0.0 most of these APIs will be
  changed to accept only `double`.

## 3.0.4

* `UnaryOperationExpression`s with operator `not` now include a correct span,
  covering the expression itself instead of just the operator.

## 3.0.3

* No user-visible changes.

## 3.0.2

* No user-visible changes.

## 3.0.1

* No user-visible chances.

## 3.0.0

* **Breaking change:** Convert all visitor superclasses into mixins. This
  includes `RecursiveAstVisitor`, `RecursiveSelectorVisitor`,
  `RecursiveStatementVisitor`, and `StatementSearchVisitor`. This has several
  effects;

  * You must use `with` to mix in visitors rather than `extends`.

  * It's now possible to mix multiple visitors into the same class, which wasn't
    possible with `extends`.

  * Because [mixins can't be composed], when mixing in `RecursiveAstVisitor` you
    must explicitly mix in `RecursiveStatementVisitor` as well.

    [mixins can't be composed]: https://github.com/dart-lang/language/issues/540

* **Breaking change:** Replace the `minSpecificity` and `maxSpecificity` fields
  on `ComplexSelector`, `CompoundSelector`, and `SimpleSelector` with a single
  `specificity` field.

## 2.0.4

* No user-visible changes.

## 2.0.3

* No user-visible changes.

## 2.0.2

* No user-visible changes.

## 2.0.1

* No user-visible changes.

## 2.0.0

* Refactor the `CssMediaQuery` API to support new logical operators:

  * Rename the `features` field to `conditions`, to reflect the fact that it can
    contain more than just the `<media-feature>` production.

  * Add a `conjunction` field to track whether `conditions` are matched
    conjunctively or disjunctively.

  * Rename the default constructor to `CssMediaQuery.type()` to reflect the fact
    that it's no longer by far the most commonly used form of media query.

  * Add a required `conjunction` argument to `CssMediaQuery.condition()`.

  * Delete the `isCondition` getter.

* Provide access to Sass's selector AST, including the following classes:
  `Selector`, `ListSelector`, `ComplexSelector`, `ComplexSelectorComponent`,
  `Combinator`, `CompoundSelector`, `SimpleSelector`, `AttributeSelector`,
  `AttributeOperator`, `ClassSelector`, `IdSelector`, `ParentSelector`,
  `PlaceholderSelector`, `PseudoSelector`, `TypeSelector`, `UniversalSelector`,
  and `QualifiedName`.

* Provide access to the `SelectorVisitor` and `RecursiveSelectorVisitor`
  classes.

* Provide access to the `Value.assertSelector()`,
  `Value.assertComplexSelector()`, `Value.assertCompoundSelector()`, and
  `Value.assertSimpleSelector()` methods.

## 1.0.0

* First stable release.

* No user-visible changes since 1.0.0-beta.48.

## 1.0.0-beta.48

* No user-visible changes.

## 1.0.0-beta.47

* No user-visible changes.

## 1.0.0-beta.46

* No user-visible changes.

## 1.0.0-beta.45

* **Breaking change:** Replace `StaticImport.supports` and `StaticImport.media`
  with a unified `StaticImport.modifiers` field. Same for `CssImport`.

* Add `SupportsExpression`.

## 1.0.0-beta.44

* No user-visible changes.

## 1.0.0-beta.43

* No user-visible changes.

## 1.0.0-beta.42

* No user-visible changes.

## 1.0.0-beta.41

* No user-visible changes.

## 1.0.0-beta.40

* No user-visible changes.

## 1.0.0-beta.39

* No user-visible changes.

## 1.0.0-beta.38

* No user-visible changes.

## 1.0.0-beta.37

* No user-visible changes.

## 1.0.0-beta.36

* No user-visible changes.

## 1.0.0-beta.35

* No user-visible changes.

## 1.0.0-beta.34

* No user-visible changes.

## 1.0.0-beta.33

* No user-visible changes.

## 1.0.0-beta.32

* No user-visible changes.

## 1.0.0-beta.31

* No user-visible changes.

## 1.0.0-beta.30

* No user-visible changes.

## 1.0.0-beta.29

* No user-visible changes.

## 1.0.0-beta.28

* No user-visible changes.

## 1.0.0-beta.27

* No user-visible changes.

## 1.0.0-beta.26

* No user-visible changes.

## 1.0.0-beta.25

* No user-visible changes.

## 1.0.0-beta.24

* No user-visible changes.

## 1.0.0-beta.23

* No user-visible changes.

## 1.0.0-beta.22

* No user-visible changes.

## 1.0.0-beta.21

* No user-visible changes.

## 1.0.0-beta.20

* No user-visible changes.

## 1.0.0-beta.19

* No user-visible changes.

## 1.0.0-beta.18

* No user-visible changes.

## 1.0.0-beta.17

* No user-visible changes.

## 1.0.0-beta.16

* No user-visible changes.

## 1.0.0-beta.15

* Fix an issue where `RecursiveAstVisitor` was not implementing
  `visitCalculationExpression`.

## 1.0.0-beta.14

* Fix a bug where `RecursiveAstVisitor.visitAtRootRule` wouldn't visit any nodes
  interpolated into the `@at-root`'s query.

## 1.0.0-beta.13

* No user-visible changes.

## 1.0.0-beta.12

* No user-visible changes.

## 1.0.0-beta.11

* No user-visible changes.

## 1.0.0-beta.10

* No user-visible changes.

## 1.0.0-beta.9

* Add the `CalculationExpression` type to represent calculations in the Sass
  AST.

* Add the `ExpressionVisitor.visitCalculationExpression` method.

## 1.0.0-beta.8

* No user-visible changes.

## 1.0.0-beta.7

* No user-visible changes.

## 1.0.0-beta.6

* Add the `SassApiColor` extension to the "Value" DartDoc category.

## 1.0.0-beta.5

* Add `SassColor.hasCalculatedRgb` and `.hasCalculatedHsl` extension getters.

## 1.0.0-beta.4

* `UseRule`, `ForwardRule`, and `DynamicImport` now share a common `Dependency`
  interface that exposes a `url` getter and a `urlSpan` getter.

* `VariableDeclaration`, `MixinRule`, `FunctionRule`, `Argument`, and
  `ConfiguredVariable` now share a common `SassDeclaration` interface that
  exposes a `name` getter (with underscores converted to hyphens) and a
  `nameSpan` getter.

* Function calls with interpolation have now been split into their own AST node:
  `InterpolatedFunctionExpression`. `FunctionExpression.name` is now always a
  string (with underscores converted to hyphens). `FunctionExpression` also now
  has an `originalName` getter, which leaves underscores as-is.

* `VariableExpression`, `IncludeRule`, and `FunctionExpression` now share a
  common `SassReference` interface that exposes a `namespace` getter and a
  `name` getter (with underscores converted to hyphens), as well as
  corresponding `namespaceSpan` and `nameSpan` getters.

## 1.0.0-beta.3

* No user-visible changes.

## 1.0.0-beta.2

* No user-visible changes.

## 1.0.0-beta.1

* Initial beta release.<|MERGE_RESOLUTION|>--- conflicted
+++ resolved
@@ -1,12 +1,4 @@
-<<<<<<< HEAD
-## 7.2.3
-
-* No user-visible changes.
-
-## 7.2.2
-=======
 ## 8.0.0
->>>>>>> 17e3a486
 
 * Various classes now use Dart 3 [class modifiers] to more specifically restrict
   their usage to the intended patterns.
@@ -15,6 +7,10 @@
 
 * All uses of classes from the `tuple` package have been replaced by record
   types.
+  
+## 7.2.2
+
+* No user-visible changes.
 
 ## 7.2.1
 
