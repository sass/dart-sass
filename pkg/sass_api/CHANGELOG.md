--- conflicted
+++ resolved
@@ -1,4 +1,3 @@
-<<<<<<< HEAD
 ## 9.0.0
 
 * **Breaking change:** Remove the `SassApiColor.hasCalculatedRgb` and
@@ -49,7 +48,7 @@
 
 * Added `SassNumber.convertValueToUnit()` as a shorthand for
   `SassNumber.convertValue()` with a single numerator.
-=======
+
 ## 8.2.1
 
 * No user-visible changes.
@@ -65,7 +64,6 @@
 ## 8.1.0
 
 * No user-visible changes.
->>>>>>> 8f0eca33
 
 ## 8.0.0
 
