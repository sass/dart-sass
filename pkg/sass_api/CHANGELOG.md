--- conflicted
+++ resolved
@@ -1,10 +1,4 @@
-<<<<<<< HEAD
-## 14.2.1
-
-* No user-visible changes.
-
-=======
-## 14.4.0-dev
+## 14.4.0
 
 * No user-visible changes.
 
@@ -13,7 +7,6 @@
 * Add `NodePackageImporter`, which loads `pkg:` URLs from `node_modules` within
   the provided `entryPointDirectory`.
 
->>>>>>> 63ebf160
 ## 14.2.0
 
 * No user-visible changes.
