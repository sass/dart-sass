<<<<<<< HEAD
## 5.0.0

* **Breaking change:** Remove the `SassApiColor.hasCalculatedRgb` and
  `.hasCalculatedHsl` extension methods. These can now be determined by checking
  if `SassColor.space` is `KnownColorSpace.rgb` or `KnownColorSpace.hsl`,
  respectively.

* Added a `ColorSpace` class which represents the various color spaces defined
  in the CSS spec.

* Added `SassColor.space` which returns a color's color space.

* Added `SassColor.channels` and `.channelsOrNull` which returns a list
  of channel values, with missing channels converted to 0 or exposed as null,
  respectively.

* Added `SassColor.isLegacy`, `.isInGamut`, `.channel()`, `.isChannelMissing()`,
  `.isChannelPowerless()`, `.toSpace()`, `.toGamut()`, `.changeChannels()`, and
  `.interpolate()` which do the same thing as the Sass functions of the
  corresponding names.

* `SassColor.rgb()` now allows out-of-bounds and non-integer arguments.

* `SassColor.hsl()` and `.hwb()` now allow out-of-bounds arguments.

* Added `SassColor.hwb()`, `.srgb()`, `.srgbLinear()`, `.displayP3()`,
  `.a98Rgb()`, `.prophotoRgb()`, `.rec2020()`, `.xyzD50()`, `.xyzD65()`,
  `.lab()`, `.lch()`, `.oklab()`, `.oklch()`, and `.forSpace()` constructors.

* Deprecated `SassColor.red`, `.green`, `.blue`, `.hue`, `.saturation`,
  `.lightness`, `.whiteness`, and `.blackness` in favor of
  `SassColor.channel()`.

* Deprecated `SassColor.changeRgb()`, `.changeHsl()`, and `.changeHwb()` in
  favor of `SassColor.changeChannels()`.

* Added `SassNumber.convertValueToUnit()` as a shorthand for
  `SassNumber.convertValue()` with a single numerator.

* Added `InterpolationMethod` and `HueInterpolationMethod` which collectively
  represent the method to use to interpolate two colors.

* Added the `SassApiColorSpace` extension to expose additional members of
  `ColorSpace`.

* Added the `ColorChannel` class to represent information about a single channel
  of a color space.

* Added `SassNumber.convertValueToUnit()` as a shorthand for
  `SassNumber.convertValue()` with a single numerator.
=======
## 4.2.2

* No user-visible changes.

## 4.2.1

* No user-visible changes.

## 4.2.0

* No user-visible changes.
>>>>>>> b98fa4fb

## 4.1.2

* No user-visible changes.

## 4.1.1

* No user-visible changes.

## 4.1.0

* No user-visible changes.

## 4.0.0

* **Breaking change:** The first argument to `NumberExpression()` is now a
  `double` rather than a `num`.

* Add an optional `argumentName` parameter to `SassScriptException()` to make it
  easier to throw exceptions associated with particular argument names.

* Most APIs that previously returned `num` now return `double`. All APIs
  continue to _accept_ `num`, although in Dart 2.0.0 most of these APIs will be
  changed to accept only `double`.

## 3.0.4

* `UnaryOperationExpression`s with operator `not` now include a correct span,
  covering the expression itself instead of just the operator.

## 3.0.3

* No user-visible changes.

## 3.0.2

* No user-visible changes.

## 3.0.1

* No user-visible chances.

## 3.0.0

* **Breaking change:** Convert all visitor superclasses into mixins. This
  includes `RecursiveAstVisitor`, `RecursiveSelectorVisitor`,
  `RecursiveStatementVisitor`, and `StatementSearchVisitor`. This has several
  effects;

  * You must use `with` to mix in visitors rather than `extends`.

  * It's now possible to mix multiple visitors into the same class, which wasn't
    possible with `extends`.

  * Because [mixins can't be composed], when mixing in `RecursiveAstVisitor` you
    must explicitly mix in `RecursiveStatementVisitor` as well.

    [mixins can't be composed]: https://github.com/dart-lang/language/issues/540

* **Breaking change:** Replace the `minSpecificity` and `maxSpecificity` fields
  on `ComplexSelector`, `CompoundSelector`, and `SimpleSelector` with a single
  `specificity` field.

## 2.0.4

* No user-visible changes.

## 2.0.3

* No user-visible changes.

## 2.0.2

* No user-visible changes.

## 2.0.1

* No user-visible changes.

## 2.0.0

* Refactor the `CssMediaQuery` API to support new logical operators:

  * Rename the `features` field to `conditions`, to reflect the fact that it can
    contain more than just the `<media-feature>` production.

  * Add a `conjunction` field to track whether `conditions` are matched
    conjunctively or disjunctively.

  * Rename the default constructor to `CssMediaQuery.type()` to reflect the fact
    that it's no longer by far the most commonly used form of media query.

  * Add a required `conjunction` argument to `CssMediaQuery.condition()`.

  * Delete the `isCondition` getter.

* Provide access to Sass's selector AST, including the following classes:
  `Selector`, `ListSelector`, `ComplexSelector`, `ComplexSelectorComponent`,
  `Combinator`, `CompoundSelector`, `SimpleSelector`, `AttributeSelector`,
  `AttributeOperator`, `ClassSelector`, `IdSelector`, `ParentSelector`,
  `PlaceholderSelector`, `PseudoSelector`, `TypeSelector`, `UniversalSelector`,
  and `QualifiedName`.

* Provide access to the `SelectorVisitor` and `RecursiveSelectorVisitor`
  classes.

* Provide access to the `Value.assertSelector()`,
  `Value.assertComplexSelector()`, `Value.assertCompoundSelector()`, and
  `Value.assertSimpleSelector()` methods.

## 1.0.0

* First stable release.

* No user-visible changes since 1.0.0-beta.48.

## 1.0.0-beta.48

* No user-visible changes.

## 1.0.0-beta.47

* No user-visible changes.

## 1.0.0-beta.46

* No user-visible changes.

## 1.0.0-beta.45

* **Breaking change:** Replace `StaticImport.supports` and `StaticImport.media`
  with a unified `StaticImport.modifiers` field. Same for `CssImport`.

* Add `SupportsExpression`.

## 1.0.0-beta.44

* No user-visible changes.

## 1.0.0-beta.43

* No user-visible changes.

## 1.0.0-beta.42

* No user-visible changes.

## 1.0.0-beta.41

* No user-visible changes.

## 1.0.0-beta.40

* No user-visible changes.

## 1.0.0-beta.39

* No user-visible changes.

## 1.0.0-beta.38

* No user-visible changes.

## 1.0.0-beta.37

* No user-visible changes.

## 1.0.0-beta.36

* No user-visible changes.

## 1.0.0-beta.35

* No user-visible changes.

## 1.0.0-beta.34

* No user-visible changes.

## 1.0.0-beta.33

* No user-visible changes.

## 1.0.0-beta.32

* No user-visible changes.

## 1.0.0-beta.31

* No user-visible changes.

## 1.0.0-beta.30

* No user-visible changes.

## 1.0.0-beta.29

* No user-visible changes.

## 1.0.0-beta.28

* No user-visible changes.

## 1.0.0-beta.27

* No user-visible changes.

## 1.0.0-beta.26

* No user-visible changes.

## 1.0.0-beta.25

* No user-visible changes.

## 1.0.0-beta.24

* No user-visible changes.

## 1.0.0-beta.23

* No user-visible changes.

## 1.0.0-beta.22

* No user-visible changes.

## 1.0.0-beta.21

* No user-visible changes.

## 1.0.0-beta.20

* No user-visible changes.

## 1.0.0-beta.19

* No user-visible changes.

## 1.0.0-beta.18

* No user-visible changes.

## 1.0.0-beta.17

* No user-visible changes.

## 1.0.0-beta.16

* No user-visible changes.

## 1.0.0-beta.15

* Fix an issue where `RecursiveAstVisitor` was not implementing
  `visitCalculationExpression`.

## 1.0.0-beta.14

* Fix a bug where `RecursiveAstVisitor.visitAtRootRule` wouldn't visit any nodes
  interpolated into the `@at-root`'s query.

## 1.0.0-beta.13

* No user-visible changes.

## 1.0.0-beta.12

* No user-visible changes.

## 1.0.0-beta.11

* No user-visible changes.

## 1.0.0-beta.10

* No user-visible changes.

## 1.0.0-beta.9

* Add the `CalculationExpression` type to represent calculations in the Sass
  AST.

* Add the `ExpressionVisitor.visitCalculationExpression` method.

## 1.0.0-beta.8

* No user-visible changes.

## 1.0.0-beta.7

* No user-visible changes.

## 1.0.0-beta.6

* Add the `SassApiColor` extension to the "Value" DartDoc category.

## 1.0.0-beta.5

* Add `SassColor.hasCalculatedRgb` and `.hasCalculatedHsl` extension getters.

## 1.0.0-beta.4

* `UseRule`, `ForwardRule`, and `DynamicImport` now share a common `Dependency`
  interface that exposes a `url` getter and a `urlSpan` getter.

* `VariableDeclaration`, `MixinRule`, `FunctionRule`, `Argument`, and
  `ConfiguredVariable` now share a common `SassDeclaration` interface that
  exposes a `name` getter (with underscores converted to hyphens) and a
  `nameSpan` getter.

* Function calls with interpolation have now been split into their own AST node:
  `InterpolatedFunctionExpression`. `FunctionExpression.name` is now always a
  string (with underscores converted to hyphens). `FunctionExpression` also now
  has an `originalName` getter, which leaves underscores as-is.

* `VariableExpression`, `IncludeRule`, and `FunctionExpression` now share a
  common `SassReference` interface that exposes a `namespace` getter and a
  `name` getter (with underscores converted to hyphens), as well as
  corresponding `namespaceSpan` and `nameSpan` getters.

## 1.0.0-beta.3

* No user-visible changes.

## 1.0.0-beta.2

* No user-visible changes.

## 1.0.0-beta.1

* Initial beta release.<|MERGE_RESOLUTION|>--- conflicted
+++ resolved
@@ -1,4 +1,3 @@
-<<<<<<< HEAD
 ## 5.0.0
 
 * **Breaking change:** Remove the `SassApiColor.hasCalculatedRgb` and
@@ -49,7 +48,7 @@
 
 * Added `SassNumber.convertValueToUnit()` as a shorthand for
   `SassNumber.convertValue()` with a single numerator.
-=======
+
 ## 4.2.2
 
 * No user-visible changes.
@@ -61,7 +60,6 @@
 ## 4.2.0
 
 * No user-visible changes.
->>>>>>> b98fa4fb
 
 ## 4.1.2
 
