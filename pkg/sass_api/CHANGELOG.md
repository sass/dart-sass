--- conflicted
+++ resolved
@@ -1,5 +1,4 @@
-<<<<<<< HEAD
-## 9.0.0
+## 10.0.0
 
 * **Breaking change:** Remove the `SassApiColor.hasCalculatedRgb` and
   `.hasCalculatedHsl` extension methods. These can now be determined by checking
@@ -49,7 +48,7 @@
 
 * Added `SassNumber.convertValueToUnit()` as a shorthand for
   `SassNumber.convertValue()` with a single numerator.
-=======
+
 ## 9.2.0
 
 * No user-visible changes.
@@ -65,7 +64,6 @@
 * Add an `AstSearchVisitor` helper class.
 
 * Add an `Interpolation.isPlain` getter.
->>>>>>> 8e6a26cc
 
 ## 8.2.1
 
