--- conflicted
+++ resolved
@@ -1,12 +1,4 @@
-<<<<<<< HEAD
-## 13.1.1
-
-* No user-visible changes.
-
-## 13.1.0
-=======
 ## 14.0.1
->>>>>>> 84e281ea
 
 * No user-visible changes.
 
