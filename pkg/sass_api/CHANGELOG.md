<<<<<<< HEAD
## 1.0.0-beta.5

* Add the `CalculationExpression` type to represent calculations in the Sass
  AST.

* Add the `ExpressionVisitor.visitCalculationExpression` method.
=======
## 1.0.0-beta.8

* No user-visible changes.

## 1.0.0-beta.7

* No user-visible changes.

## 1.0.0-beta.6

* Add the `SassApiColor` extension to the "Value" DartDoc category.

## 1.0.0-beta.5

* Add `SassColor.hasCalculatedRgb` and `.hasCalculatedHsl` extension getters.
>>>>>>> 33dab9ff

## 1.0.0-beta.4

* `UseRule`, `ForwardRule`, and `DynamicImport` now share a common `Dependency`
  interface that exposes a `url` getter and a `urlSpan` getter.

* `VariableDeclaration`, `MixinRule`, `FunctionRule`, `Argument`, and
  `ConfiguredVariable` now share a common `SassDeclaration` interface that
  exposes a `name` getter (with underscores converted to hyphens) and a
  `nameSpan` getter.

* Function calls with interpolation have now been split into their own AST node:
  `InterpolatedFunctionExpression`. `FunctionExpression.name` is now always a
  string (with underscores converted to hyphens). `FunctionExpression` also now
  has an `originalName` getter, which leaves underscores as-is.

* `VariableExpression`, `IncludeRule`, and `FunctionExpression` now share a
  common `SassReference` interface that exposes a `namespace` getter and a
  `name` getter (with underscores converted to hyphens), as well as
  corresponding `namespaceSpan` and `nameSpan` getters.

## 1.0.0-beta.3

* No user-visible changes.

## 1.0.0-beta.2

* No user-visible changes.

## 1.0.0-beta.1

* Initial beta release.<|MERGE_RESOLUTION|>--- conflicted
+++ resolved
@@ -1,11 +1,10 @@
-<<<<<<< HEAD
-## 1.0.0-beta.5
+## 1.0.0-beta.9
 
 * Add the `CalculationExpression` type to represent calculations in the Sass
   AST.
 
 * Add the `ExpressionVisitor.visitCalculationExpression` method.
-=======
+
 ## 1.0.0-beta.8
 
 * No user-visible changes.
@@ -21,7 +20,6 @@
 ## 1.0.0-beta.5
 
 * Add `SassColor.hasCalculatedRgb` and `.hasCalculatedHsl` extension getters.
->>>>>>> 33dab9ff
 
 ## 1.0.0-beta.4
 
