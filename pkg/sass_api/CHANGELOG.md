<<<<<<< HEAD
## 11.0.0

* Remove the `CallableDeclaration()` constructor.
=======
## 10.5.0

* No user-visible changes.

## 10.4.8

* No user-visible changes.
>>>>>>> 613fb178

## 10.4.7

* No user-visible changes.

## 10.4.6

* No user-visible changes.

## 10.4.5

* No user-visible changes.

## 10.4.4

* No user-visible changes.

## 10.4.3

* No user-visible changes.

## 10.4.2

* No user-visible changes.

## 10.4.1

* No user-visible changes.

## 10.4.0

* No user-visible changes.

## 10.3.0

* No user-visible changes.

## 10.2.1

* No user-visible changes.

## 10.2.0

* No user-visible changes.

## 10.1.1

* No user-visible changes.

## 10.1.0

* No user-visible changes.

## 10.0.0

* Remove the `allowPlaceholders` argument from `SelectorList.parse()`. Instead,
  it now has a more generic `plainCss` argument which tells it to parse the
  selector in plain CSS mode.

* Rename `SelectorList.resolveParentSelectors` to `SelectorList.nestWithin`.

## 9.5.0

* No user-visible changes.

## 9.4.2

* No user-visible changes.

## 9.4.1

* No user-visible changes.

## 9.4.0

* No user-visible changes.

## 9.3.0

* No user-visible changes.

## 9.2.7

* No user-visible changes.

## 9.2.6

* No user-visible changes.

## 9.2.5

* No user-visible changes.

## 9.2.4

* No user-visible changes.

## 9.2.3

* No user-visible changes.

## 9.2.2

* No user-visible changes.

## 9.2.1

* No user-visible changes.

## 9.2.0

* No user-visible changes.

## 9.1.0

* No user-visible changes.

## 9.0.0

* Remove the `CalculationExpression` class and the associated visitor methods.

* Add an `AstSearchVisitor` helper class.

* Add an `Interpolation.isPlain` getter.

## 8.2.1

* No user-visible changes.

## 8.2.0

* No user-visible changes.

## 8.1.1

* No user-visible changes.

## 8.1.0

* No user-visible changes.

## 8.0.0

* Various classes now use Dart 3 [class modifiers] to more specifically restrict
  their usage to the intended patterns.

  [class modifiers]: https://dart.dev/language/class-modifiers

* All uses of classes from the `tuple` package have been replaced by record
  types.

## 7.2.2

* No user-visible changes.

## 7.2.1

* No user-visible changes.

## 7.2.0

* No user-visible changes.

## 7.1.6

* No user-visible changes.

## 7.1.5

* No user-visible changes.

## 7.1.4

* No user-visible changes.

## 7.1.3

* No user-visible changes.

## 7.1.2

* No user-visible changes.

## 7.1.1

* No user-visible changes.

## 7.1.0

* No user-visible changes.

## 7.0.0

* Silent comments in SCSS that are separated by blank lines are now parsed as
  separate `SilentComment` nodes rather than a single conjoined node.

## 6.3.0

* No user-visible changes.

## 6.2.0

* No user-visible changes.

## 6.1.0

* No user-visible changes.

## 6.0.3

* No user-visible changes.

## 6.0.2

* No user-visible changes.

## 6.0.1

* No user-visible changes.

## 6.0.0

* **Breaking change:** All selector AST node constructors now require a
  `FileSpan` and expose a `span` field.

* **Breaking change:** The `CssStyleRule.selector` field is now a plain
  `SelectorList` rather than a `CssValue<SelectorList>`.

* **Breaking change:** The `ModifiableCssValue` class has been removed.

* Add an `InterpolationMap` class which represents a mapping from an
  interpolation's source to the string it generated.

* Add an `interpolationMap` parameter to `CssMediaQuery.parseList()`,
  `AtRootQuery.parse()`, `ComplexSelector.parse`, `CompoundSelector.parse`,
  `ListSelector.parse`, and `SimpleSelector.parse`.

* Add a `SelectorSearchVisitor` mixin, which can be used to return the first
  instance of a selector in an AST matching a certain criterion.

## 5.1.1

* No user-visible changes.

## 5.1.0

* Add `BinaryOperation.isAssociative`.

* Add a `ReplaceExpressionVisitor`, which recursively visits all expressions in
  an AST and rebuilds them with replacement components.

## 5.0.1

* No user-visible changes.

## 5.0.0

* **Breaking change:** Instead of a `Tuple`, `findDependencies()` now returns a
  `DependencyReport` object with named fields. This provides finer-grained
  access to import URLs, as well as information about `meta.load-css()` calls
  with non-interpolated string literal arguments.

## 4.2.2

* No user-visible changes.

## 4.2.1

* No user-visible changes.

## 4.2.0

* No user-visible changes.

## 4.1.2

* No user-visible changes.

## 4.1.1

* No user-visible changes.

## 4.1.0

* No user-visible changes.

## 4.0.0

### Dart API

* **Breaking change:** The first argument to `NumberExpression()` is now a
  `double` rather than a `num`.

* Add an optional `argumentName` parameter to `SassScriptException()` to make it
  easier to throw exceptions associated with particular argument names.

* Most APIs that previously returned `num` now return `double`. All APIs
  continue to _accept_ `num`, although in Dart 2.0.0 most of these APIs will be
  changed to accept only `double`.

## 3.0.4

* `UnaryOperationExpression`s with operator `not` now include a correct span,
  covering the expression itself instead of just the operator.

## 3.0.3

* No user-visible changes.

## 3.0.2

* No user-visible changes.

## 3.0.1

* No user-visible chances.

## 3.0.0

* **Breaking change:** Convert all visitor superclasses into mixins. This
  includes `RecursiveAstVisitor`, `RecursiveSelectorVisitor`,
  `RecursiveStatementVisitor`, and `StatementSearchVisitor`. This has several
  effects;

  * You must use `with` to mix in visitors rather than `extends`.

  * It's now possible to mix multiple visitors into the same class, which wasn't
    possible with `extends`.

  * Because [mixins can't be composed], when mixing in `RecursiveAstVisitor` you
    must explicitly mix in `RecursiveStatementVisitor` as well.

    [mixins can't be composed]: https://github.com/dart-lang/language/issues/540

* **Breaking change:** Replace the `minSpecificity` and `maxSpecificity` fields
  on `ComplexSelector`, `CompoundSelector`, and `SimpleSelector` with a single
  `specificity` field.

## 2.0.4

* No user-visible changes.

## 2.0.3

* No user-visible changes.

## 2.0.2

* No user-visible changes.

## 2.0.1

* No user-visible changes.

## 2.0.0

* Refactor the `CssMediaQuery` API to support new logical operators:

  * Rename the `features` field to `conditions`, to reflect the fact that it can
    contain more than just the `<media-feature>` production.

  * Add a `conjunction` field to track whether `conditions` are matched
    conjunctively or disjunctively.

  * Rename the default constructor to `CssMediaQuery.type()` to reflect the fact
    that it's no longer by far the most commonly used form of media query.

  * Add a required `conjunction` argument to `CssMediaQuery.condition()`.

  * Delete the `isCondition` getter.

* Provide access to Sass's selector AST, including the following classes:
  `Selector`, `ListSelector`, `ComplexSelector`, `ComplexSelectorComponent`,
  `Combinator`, `CompoundSelector`, `SimpleSelector`, `AttributeSelector`,
  `AttributeOperator`, `ClassSelector`, `IdSelector`, `ParentSelector`,
  `PlaceholderSelector`, `PseudoSelector`, `TypeSelector`, `UniversalSelector`,
  and `QualifiedName`.

* Provide access to the `SelectorVisitor` and `RecursiveSelectorVisitor`
  classes.

* Provide access to the `Value.assertSelector()`,
  `Value.assertComplexSelector()`, `Value.assertCompoundSelector()`, and
  `Value.assertSimpleSelector()` methods.

## 1.0.0

* First stable release.

* No user-visible changes since 1.0.0-beta.48.

## 1.0.0-beta.48

* No user-visible changes.

## 1.0.0-beta.47

* No user-visible changes.

## 1.0.0-beta.46

* No user-visible changes.

## 1.0.0-beta.45

* **Breaking change:** Replace `StaticImport.supports` and `StaticImport.media`
  with a unified `StaticImport.modifiers` field. Same for `CssImport`.

* Add `SupportsExpression`.

## 1.0.0-beta.44

* No user-visible changes.

## 1.0.0-beta.43

* No user-visible changes.

## 1.0.0-beta.42

* No user-visible changes.

## 1.0.0-beta.41

* No user-visible changes.

## 1.0.0-beta.40

* No user-visible changes.

## 1.0.0-beta.39

* No user-visible changes.

## 1.0.0-beta.38

* No user-visible changes.

## 1.0.0-beta.37

* No user-visible changes.

## 1.0.0-beta.36

* No user-visible changes.

## 1.0.0-beta.35

* No user-visible changes.

## 1.0.0-beta.34

* No user-visible changes.

## 1.0.0-beta.33

* No user-visible changes.

## 1.0.0-beta.32

* No user-visible changes.

## 1.0.0-beta.31

* No user-visible changes.

## 1.0.0-beta.30

* No user-visible changes.

## 1.0.0-beta.29

* No user-visible changes.

## 1.0.0-beta.28

* No user-visible changes.

## 1.0.0-beta.27

* No user-visible changes.

## 1.0.0-beta.26

* No user-visible changes.

## 1.0.0-beta.25

* No user-visible changes.

## 1.0.0-beta.24

* No user-visible changes.

## 1.0.0-beta.23

* No user-visible changes.

## 1.0.0-beta.22

* No user-visible changes.

## 1.0.0-beta.21

* No user-visible changes.

## 1.0.0-beta.20

* No user-visible changes.

## 1.0.0-beta.19

* No user-visible changes.

## 1.0.0-beta.18

* No user-visible changes.

## 1.0.0-beta.17

* No user-visible changes.

## 1.0.0-beta.16

* No user-visible changes.

## 1.0.0-beta.15

* Fix an issue where `RecursiveAstVisitor` was not implementing
  `visitCalculationExpression`.

## 1.0.0-beta.14

* Fix a bug where `RecursiveAstVisitor.visitAtRootRule` wouldn't visit any nodes
  interpolated into the `@at-root`'s query.

## 1.0.0-beta.13

* No user-visible changes.

## 1.0.0-beta.12

* No user-visible changes.

## 1.0.0-beta.11

* No user-visible changes.

## 1.0.0-beta.10

* No user-visible changes.

## 1.0.0-beta.9

* Add the `CalculationExpression` type to represent calculations in the Sass
  AST.

* Add the `ExpressionVisitor.visitCalculationExpression` method.

## 1.0.0-beta.8

* No user-visible changes.

## 1.0.0-beta.7

* No user-visible changes.

## 1.0.0-beta.6

* Add the `SassApiColor` extension to the "Value" DartDoc category.

## 1.0.0-beta.5

* Add `SassColor.hasCalculatedRgb` and `.hasCalculatedHsl` extension getters.

## 1.0.0-beta.4

* `UseRule`, `ForwardRule`, and `DynamicImport` now share a common `Dependency`
  interface that exposes a `url` getter and a `urlSpan` getter.

* `VariableDeclaration`, `MixinRule`, `FunctionRule`, `Argument`, and
  `ConfiguredVariable` now share a common `SassDeclaration` interface that
  exposes a `name` getter (with underscores converted to hyphens) and a
  `nameSpan` getter.

* Function calls with interpolation have now been split into their own AST node:
  `InterpolatedFunctionExpression`. `FunctionExpression.name` is now always a
  string (with underscores converted to hyphens). `FunctionExpression` also now
  has an `originalName` getter, which leaves underscores as-is.

* `VariableExpression`, `IncludeRule`, and `FunctionExpression` now share a
  common `SassReference` interface that exposes a `namespace` getter and a
  `name` getter (with underscores converted to hyphens), as well as
  corresponding `namespaceSpan` and `nameSpan` getters.

## 1.0.0-beta.3

* No user-visible changes.

## 1.0.0-beta.2

* No user-visible changes.

## 1.0.0-beta.1

* Initial beta release.<|MERGE_RESOLUTION|>--- conflicted
+++ resolved
@@ -1,16 +1,10 @@
-<<<<<<< HEAD
 ## 11.0.0
 
 * Remove the `CallableDeclaration()` constructor.
-=======
-## 10.5.0
-
-* No user-visible changes.
 
 ## 10.4.8
 
 * No user-visible changes.
->>>>>>> 613fb178
 
 ## 10.4.7
 
