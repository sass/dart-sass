## 10.0.0

<<<<<<< HEAD
* **Breaking change:** Remove the `SassApiColor.hasCalculatedRgb` and
  `.hasCalculatedHsl` extension methods. These can now be determined by checking
  if `SassColor.space` is `KnownColorSpace.rgb` or `KnownColorSpace.hsl`,
  respectively.

* Added a `ColorSpace` class which represents the various color spaces defined
  in the CSS spec.

* Added `SassColor.space` which returns a color's color space.

* Added `SassColor.channels` and `.channelsOrNull` which returns a list
  of channel values, with missing channels converted to 0 or exposed as null,
  respectively.

* Added `SassColor.isLegacy`, `.isInGamut`, `.channel()`, `.isChannelMissing()`,
  `.isChannelPowerless()`, `.toSpace()`, `.toGamut()`, `.changeChannels()`, and
  `.interpolate()` which do the same thing as the Sass functions of the
  corresponding names.

* `SassColor.rgb()` now allows out-of-bounds and non-integer arguments.

* `SassColor.hsl()` and `.hwb()` now allow out-of-bounds arguments.

* Added `SassColor.hwb()`, `.srgb()`, `.srgbLinear()`, `.displayP3()`,
  `.a98Rgb()`, `.prophotoRgb()`, `.rec2020()`, `.xyzD50()`, `.xyzD65()`,
  `.lab()`, `.lch()`, `.oklab()`, `.oklch()`, and `.forSpace()` constructors.

* Deprecated `SassColor.red`, `.green`, `.blue`, `.hue`, `.saturation`,
  `.lightness`, `.whiteness`, and `.blackness` in favor of
  `SassColor.channel()`.

* Deprecated `SassColor.changeRgb()`, `.changeHsl()`, and `.changeHwb()` in
  favor of `SassColor.changeChannels()`.

* Added `SassNumber.convertValueToUnit()` as a shorthand for
  `SassNumber.convertValue()` with a single numerator.

* Added `InterpolationMethod` and `HueInterpolationMethod` which collectively
  represent the method to use to interpolate two colors.

* Added the `SassApiColorSpace` extension to expose additional members of
  `ColorSpace`.

* Added the `ColorChannel` class to represent information about a single channel
  of a color space.

* Added `SassNumber.convertValueToUnit()` as a shorthand for
  `SassNumber.convertValue()` with a single numerator.
=======
* Remove the `allowPlaceholders` argument from `SelectorList.parse()`. Instead,
  it now has a more generic `plainCss` argument which tells it to parse the
  selector in plain CSS mode.

* Rename `SelectorList.resolveParentSelectors` to `SelectorList.nestWithin`.

## 9.5.0

* No user-visible changes.

## 9.4.2

* No user-visible changes.

## 9.4.1

* No user-visible changes.

## 9.4.0

* No user-visible changes.

## 9.3.0

* No user-visible changes.

## 9.2.7

* No user-visible changes.

## 9.2.6

* No user-visible changes.
>>>>>>> c8d06436

## 9.2.5

* No user-visible changes.

## 9.2.4

* No user-visible changes.

## 9.2.3

* No user-visible changes.

## 9.2.2

* No user-visible changes.

## 9.2.1

* No user-visible changes.

## 9.2.0

* No user-visible changes.

## 9.1.0

* No user-visible changes.

## 9.0.0

* Remove the `CalculationExpression` class and the associated visitor methods.

* Add an `AstSearchVisitor` helper class.

* Add an `Interpolation.isPlain` getter.

## 8.2.1

* No user-visible changes.

## 8.2.0

* No user-visible changes.

## 8.1.1

* No user-visible changes.

## 8.1.0

* No user-visible changes.

## 8.0.0

* Various classes now use Dart 3 [class modifiers] to more specifically restrict
  their usage to the intended patterns.

  [class modifiers]: https://dart.dev/language/class-modifiers

* All uses of classes from the `tuple` package have been replaced by record
  types.
  
## 7.2.2

* No user-visible changes.

## 7.2.1

* No user-visible changes.

## 7.2.0

* No user-visible changes.

## 7.1.6

* No user-visible changes.

## 7.1.5

* No user-visible changes.

## 7.1.4

* No user-visible changes.

## 7.1.3

* No user-visible changes.

## 7.1.2

* No user-visible changes.

## 7.1.1

* No user-visible changes.

## 7.1.0

* No user-visible changes.

## 7.0.0

* Silent comments in SCSS that are separated by blank lines are now parsed as
  separate `SilentComment` nodes rather than a single conjoined node.

## 6.3.0

* No user-visible changes.

## 6.2.0

* No user-visible changes.

## 6.1.0

* No user-visible changes.

## 6.0.3

* No user-visible changes.

## 6.0.2

* No user-visible changes.

## 6.0.1

* No user-visible changes.

## 6.0.0

* **Breaking change:** All selector AST node constructors now require a
  `FileSpan` and expose a `span` field.

* **Breaking change:** The `CssStyleRule.selector` field is now a plain
  `SelectorList` rather than a `CssValue<SelectorList>`.

* **Breaking change:** The `ModifiableCssValue` class has been removed.

* Add an `InterpolationMap` class which represents a mapping from an
  interpolation's source to the string it generated.

* Add an `interpolationMap` parameter to `CssMediaQuery.parseList()`,
  `AtRootQuery.parse()`, `ComplexSelector.parse`, `CompoundSelector.parse`,
  `ListSelector.parse`, and `SimpleSelector.parse`.

* Add a `SelectorSearchVisitor` mixin, which can be used to return the first
  instance of a selector in an AST matching a certain criterion.

## 5.1.1

* No user-visible changes.

## 5.1.0

* Add `BinaryOperation.isAssociative`.

* Add a `ReplaceExpressionVisitor`, which recursively visits all expressions in
  an AST and rebuilds them with replacement components.

## 5.0.1

* No user-visible changes.

## 5.0.0

* **Breaking change:** Instead of a `Tuple`, `findDependencies()` now returns a
  `DependencyReport` object with named fields. This provides finer-grained
  access to import URLs, as well as information about `meta.load-css()` calls
  with non-interpolated string literal arguments.

## 4.2.2

* No user-visible changes.

## 4.2.1

* No user-visible changes.

## 4.2.0

* No user-visible changes.

## 4.1.2

* No user-visible changes.

## 4.1.1

* No user-visible changes.

## 4.1.0

* No user-visible changes.

## 4.0.0

* **Breaking change:** The first argument to `NumberExpression()` is now a
  `double` rather than a `num`.

* Add an optional `argumentName` parameter to `SassScriptException()` to make it
  easier to throw exceptions associated with particular argument names.

* Most APIs that previously returned `num` now return `double`. All APIs
  continue to _accept_ `num`, although in Dart 2.0.0 most of these APIs will be
  changed to accept only `double`.

## 3.0.4

* `UnaryOperationExpression`s with operator `not` now include a correct span,
  covering the expression itself instead of just the operator.

## 3.0.3

* No user-visible changes.

## 3.0.2

* No user-visible changes.

## 3.0.1

* No user-visible chances.

## 3.0.0

* **Breaking change:** Convert all visitor superclasses into mixins. This
  includes `RecursiveAstVisitor`, `RecursiveSelectorVisitor`,
  `RecursiveStatementVisitor`, and `StatementSearchVisitor`. This has several
  effects;

  * You must use `with` to mix in visitors rather than `extends`.

  * It's now possible to mix multiple visitors into the same class, which wasn't
    possible with `extends`.

  * Because [mixins can't be composed], when mixing in `RecursiveAstVisitor` you
    must explicitly mix in `RecursiveStatementVisitor` as well.

    [mixins can't be composed]: https://github.com/dart-lang/language/issues/540

* **Breaking change:** Replace the `minSpecificity` and `maxSpecificity` fields
  on `ComplexSelector`, `CompoundSelector`, and `SimpleSelector` with a single
  `specificity` field.

## 2.0.4

* No user-visible changes.

## 2.0.3

* No user-visible changes.

## 2.0.2

* No user-visible changes.

## 2.0.1

* No user-visible changes.

## 2.0.0

* Refactor the `CssMediaQuery` API to support new logical operators:

  * Rename the `features` field to `conditions`, to reflect the fact that it can
    contain more than just the `<media-feature>` production.

  * Add a `conjunction` field to track whether `conditions` are matched
    conjunctively or disjunctively.

  * Rename the default constructor to `CssMediaQuery.type()` to reflect the fact
    that it's no longer by far the most commonly used form of media query.

  * Add a required `conjunction` argument to `CssMediaQuery.condition()`.

  * Delete the `isCondition` getter.

* Provide access to Sass's selector AST, including the following classes:
  `Selector`, `ListSelector`, `ComplexSelector`, `ComplexSelectorComponent`,
  `Combinator`, `CompoundSelector`, `SimpleSelector`, `AttributeSelector`,
  `AttributeOperator`, `ClassSelector`, `IdSelector`, `ParentSelector`,
  `PlaceholderSelector`, `PseudoSelector`, `TypeSelector`, `UniversalSelector`,
  and `QualifiedName`.

* Provide access to the `SelectorVisitor` and `RecursiveSelectorVisitor`
  classes.

* Provide access to the `Value.assertSelector()`,
  `Value.assertComplexSelector()`, `Value.assertCompoundSelector()`, and
  `Value.assertSimpleSelector()` methods.

## 1.0.0

* First stable release.

* No user-visible changes since 1.0.0-beta.48.

## 1.0.0-beta.48

* No user-visible changes.

## 1.0.0-beta.47

* No user-visible changes.

## 1.0.0-beta.46

* No user-visible changes.

## 1.0.0-beta.45

* **Breaking change:** Replace `StaticImport.supports` and `StaticImport.media`
  with a unified `StaticImport.modifiers` field. Same for `CssImport`.

* Add `SupportsExpression`.

## 1.0.0-beta.44

* No user-visible changes.

## 1.0.0-beta.43

* No user-visible changes.

## 1.0.0-beta.42

* No user-visible changes.

## 1.0.0-beta.41

* No user-visible changes.

## 1.0.0-beta.40

* No user-visible changes.

## 1.0.0-beta.39

* No user-visible changes.

## 1.0.0-beta.38

* No user-visible changes.

## 1.0.0-beta.37

* No user-visible changes.

## 1.0.0-beta.36

* No user-visible changes.

## 1.0.0-beta.35

* No user-visible changes.

## 1.0.0-beta.34

* No user-visible changes.

## 1.0.0-beta.33

* No user-visible changes.

## 1.0.0-beta.32

* No user-visible changes.

## 1.0.0-beta.31

* No user-visible changes.

## 1.0.0-beta.30

* No user-visible changes.

## 1.0.0-beta.29

* No user-visible changes.

## 1.0.0-beta.28

* No user-visible changes.

## 1.0.0-beta.27

* No user-visible changes.

## 1.0.0-beta.26

* No user-visible changes.

## 1.0.0-beta.25

* No user-visible changes.

## 1.0.0-beta.24

* No user-visible changes.

## 1.0.0-beta.23

* No user-visible changes.

## 1.0.0-beta.22

* No user-visible changes.

## 1.0.0-beta.21

* No user-visible changes.

## 1.0.0-beta.20

* No user-visible changes.

## 1.0.0-beta.19

* No user-visible changes.

## 1.0.0-beta.18

* No user-visible changes.

## 1.0.0-beta.17

* No user-visible changes.

## 1.0.0-beta.16

* No user-visible changes.

## 1.0.0-beta.15

* Fix an issue where `RecursiveAstVisitor` was not implementing
  `visitCalculationExpression`.

## 1.0.0-beta.14

* Fix a bug where `RecursiveAstVisitor.visitAtRootRule` wouldn't visit any nodes
  interpolated into the `@at-root`'s query.

## 1.0.0-beta.13

* No user-visible changes.

## 1.0.0-beta.12

* No user-visible changes.

## 1.0.0-beta.11

* No user-visible changes.

## 1.0.0-beta.10

* No user-visible changes.

## 1.0.0-beta.9

* Add the `CalculationExpression` type to represent calculations in the Sass
  AST.

* Add the `ExpressionVisitor.visitCalculationExpression` method.

## 1.0.0-beta.8

* No user-visible changes.

## 1.0.0-beta.7

* No user-visible changes.

## 1.0.0-beta.6

* Add the `SassApiColor` extension to the "Value" DartDoc category.

## 1.0.0-beta.5

* Add `SassColor.hasCalculatedRgb` and `.hasCalculatedHsl` extension getters.

## 1.0.0-beta.4

* `UseRule`, `ForwardRule`, and `DynamicImport` now share a common `Dependency`
  interface that exposes a `url` getter and a `urlSpan` getter.

* `VariableDeclaration`, `MixinRule`, `FunctionRule`, `Argument`, and
  `ConfiguredVariable` now share a common `SassDeclaration` interface that
  exposes a `name` getter (with underscores converted to hyphens) and a
  `nameSpan` getter.

* Function calls with interpolation have now been split into their own AST node:
  `InterpolatedFunctionExpression`. `FunctionExpression.name` is now always a
  string (with underscores converted to hyphens). `FunctionExpression` also now
  has an `originalName` getter, which leaves underscores as-is.

* `VariableExpression`, `IncludeRule`, and `FunctionExpression` now share a
  common `SassReference` interface that exposes a `namespace` getter and a
  `name` getter (with underscores converted to hyphens), as well as
  corresponding `namespaceSpan` and `nameSpan` getters.

## 1.0.0-beta.3

* No user-visible changes.

## 1.0.0-beta.2

* No user-visible changes.

## 1.0.0-beta.1

* Initial beta release.<|MERGE_RESOLUTION|>--- conflicted
+++ resolved
@@ -1,6 +1,5 @@
-## 10.0.0
-
-<<<<<<< HEAD
+## 11.0.0
+
 * **Breaking change:** Remove the `SassApiColor.hasCalculatedRgb` and
   `.hasCalculatedHsl` extension methods. These can now be determined by checking
   if `SassColor.space` is `KnownColorSpace.rgb` or `KnownColorSpace.hsl`,
@@ -49,7 +48,9 @@
 
 * Added `SassNumber.convertValueToUnit()` as a shorthand for
   `SassNumber.convertValue()` with a single numerator.
-=======
+
+## 10.0.0
+
 * Remove the `allowPlaceholders` argument from `SelectorList.parse()`. Instead,
   it now has a more generic `plainCss` argument which tells it to parse the
   selector in plain CSS mode.
@@ -83,7 +84,6 @@
 ## 9.2.6
 
 * No user-visible changes.
->>>>>>> c8d06436
 
 ## 9.2.5
 
