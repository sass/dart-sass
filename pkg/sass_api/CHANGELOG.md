<<<<<<< HEAD
## 10.5.0

* No user-visible changes.

=======
## 13.0.1

* Fix a bug where `LoudComment`s parsed from the indented syntax would include
  whitespace after the closing `*/`.

## 13.0.0

* The `Interpolation()` constructor now takes an additional `List<FileSpan?>`
  spans argument which cover the `#{}` for expression elements.

* Added a new `Interpolation.plain()` constructor for interpolations that only
  contain a single plain-text string.

* Added `Interpolation.spanForElement()` which returns the span that covers a
  single element of `contents`.

* `InterpolationBuffer.add()` now takes a `FileSpan` that covers the `#{}`
  around the expression.

## 12.0.5

* No user-visible changes.

## 12.0.4

* No user-visible changes.

## 12.0.3

* No user-visible changes.

## 12.0.2

* No user-visible changes.

## 12.0.1

* No user-visible changes.

## 12.0.0

* **Breaking change:** Remove the `SassApiColor.hasCalculatedRgb` and
  `.hasCalculatedHsl` extension methods. These can now be determined by checking
  if `SassColor.space` is `KnownColorSpace.rgb` or `KnownColorSpace.hsl`,
  respectively.

* Added a `ColorSpace` class which represents the various color spaces defined
  in the CSS spec.

* Added `SassColor.space` which returns a color's color space.

* Added `SassColor.channels` and `.channelsOrNull` which returns a list
  of channel values, with missing channels converted to 0 or exposed as null,
  respectively.

* Added `SassColor.isLegacy`, `.isInGamut`, `.channel()`, `.isChannelMissing()`,
  `.isChannelPowerless()`, `.toSpace()`, `.toGamut()`, `.changeChannels()`, and
  `.interpolate()` which do the same thing as the Sass functions of the
  corresponding names.

* `SassColor.rgb()` now allows out-of-bounds and non-integer arguments.

* `SassColor.hsl()` and `.hwb()` now allow out-of-bounds arguments.

* Added `SassColor.hwb()`, `.srgb()`, `.srgbLinear()`, `.displayP3()`,
  `.a98Rgb()`, `.prophotoRgb()`, `.rec2020()`, `.xyzD50()`, `.xyzD65()`,
  `.lab()`, `.lch()`, `.oklab()`, `.oklch()`, and `.forSpace()` constructors.

* Deprecated `SassColor.red`, `.green`, `.blue`, `.hue`, `.saturation`,
  `.lightness`, `.whiteness`, and `.blackness` in favor of
  `SassColor.channel()`.

* Deprecated `SassColor.changeRgb()`, `.changeHsl()`, and `.changeHwb()` in
  favor of `SassColor.changeChannels()`.

* Added `SassNumber.convertValueToUnit()` as a shorthand for
  `SassNumber.convertValue()` with a single numerator.

* Added `InterpolationMethod` and `HueInterpolationMethod` which collectively
  represent the method to use to interpolate two colors.

* Added the `SassApiColorSpace` extension to expose additional members of
  `ColorSpace`.

* Added the `ColorChannel` class to represent information about a single channel
  of a color space.

* Added `SassNumber.convertValueToUnit()` as a shorthand for
  `SassNumber.convertValue()` with a single numerator.

## 11.1.0

* Loud comments in the Sass syntax no longer automatically inject ` */` to the
  end when parsed.

## 11.0.0

* Remove the `CallableDeclaration()` constructor.

>>>>>>> 1e27aeba
## 10.4.8

* No user-visible changes.

## 10.4.7

* No user-visible changes.

## 10.4.6

* No user-visible changes.

## 10.4.5

* No user-visible changes.

## 10.4.4

* No user-visible changes.

## 10.4.3

* No user-visible changes.

## 10.4.2

* No user-visible changes.

## 10.4.1

* No user-visible changes.

## 10.4.0

* No user-visible changes.

## 10.3.0

* No user-visible changes.

## 10.2.1

* No user-visible changes.

## 10.2.0

* No user-visible changes.

## 10.1.1

* No user-visible changes.

## 10.1.0

* No user-visible changes.

## 10.0.0

* Remove the `allowPlaceholders` argument from `SelectorList.parse()`. Instead,
  it now has a more generic `plainCss` argument which tells it to parse the
  selector in plain CSS mode.

* Rename `SelectorList.resolveParentSelectors` to `SelectorList.nestWithin`.

## 9.5.0

* No user-visible changes.

## 9.4.2

* No user-visible changes.

## 9.4.1

* No user-visible changes.

## 9.4.0

* No user-visible changes.

## 9.3.0

* No user-visible changes.

## 9.2.7

* No user-visible changes.

## 9.2.6

* No user-visible changes.

## 9.2.5

* No user-visible changes.

## 9.2.4

* No user-visible changes.

## 9.2.3

* No user-visible changes.

## 9.2.2

* No user-visible changes.

## 9.2.1

* No user-visible changes.

## 9.2.0

* No user-visible changes.

## 9.1.0

* No user-visible changes.

## 9.0.0

* Remove the `CalculationExpression` class and the associated visitor methods.

* Add an `AstSearchVisitor` helper class.

* Add an `Interpolation.isPlain` getter.

## 8.2.1

* No user-visible changes.

## 8.2.0

* No user-visible changes.

## 8.1.1

* No user-visible changes.

## 8.1.0

* No user-visible changes.

## 8.0.0

* Various classes now use Dart 3 [class modifiers] to more specifically restrict
  their usage to the intended patterns.

  [class modifiers]: https://dart.dev/language/class-modifiers

* All uses of classes from the `tuple` package have been replaced by record
  types.

## 7.2.2

* No user-visible changes.

## 7.2.1

* No user-visible changes.

## 7.2.0

* No user-visible changes.

## 7.1.6

* No user-visible changes.

## 7.1.5

* No user-visible changes.

## 7.1.4

* No user-visible changes.

## 7.1.3

* No user-visible changes.

## 7.1.2

* No user-visible changes.

## 7.1.1

* No user-visible changes.

## 7.1.0

* No user-visible changes.

## 7.0.0

* Silent comments in SCSS that are separated by blank lines are now parsed as
  separate `SilentComment` nodes rather than a single conjoined node.

## 6.3.0

* No user-visible changes.

## 6.2.0

* No user-visible changes.

## 6.1.0

* No user-visible changes.

## 6.0.3

* No user-visible changes.

## 6.0.2

* No user-visible changes.

## 6.0.1

* No user-visible changes.

## 6.0.0

* **Breaking change:** All selector AST node constructors now require a
  `FileSpan` and expose a `span` field.

* **Breaking change:** The `CssStyleRule.selector` field is now a plain
  `SelectorList` rather than a `CssValue<SelectorList>`.

* **Breaking change:** The `ModifiableCssValue` class has been removed.

* Add an `InterpolationMap` class which represents a mapping from an
  interpolation's source to the string it generated.

* Add an `interpolationMap` parameter to `CssMediaQuery.parseList()`,
  `AtRootQuery.parse()`, `ComplexSelector.parse`, `CompoundSelector.parse`,
  `ListSelector.parse`, and `SimpleSelector.parse`.

* Add a `SelectorSearchVisitor` mixin, which can be used to return the first
  instance of a selector in an AST matching a certain criterion.

## 5.1.1

* No user-visible changes.

## 5.1.0

* Add `BinaryOperation.isAssociative`.

* Add a `ReplaceExpressionVisitor`, which recursively visits all expressions in
  an AST and rebuilds them with replacement components.

## 5.0.1

* No user-visible changes.

## 5.0.0

* **Breaking change:** Instead of a `Tuple`, `findDependencies()` now returns a
  `DependencyReport` object with named fields. This provides finer-grained
  access to import URLs, as well as information about `meta.load-css()` calls
  with non-interpolated string literal arguments.

## 4.2.2

* No user-visible changes.

## 4.2.1

* No user-visible changes.

## 4.2.0

* No user-visible changes.

## 4.1.2

* No user-visible changes.

## 4.1.1

* No user-visible changes.

## 4.1.0

* No user-visible changes.

## 4.0.0

* **Breaking change:** The first argument to `NumberExpression()` is now a
  `double` rather than a `num`.

* Add an optional `argumentName` parameter to `SassScriptException()` to make it
  easier to throw exceptions associated with particular argument names.

* Most APIs that previously returned `num` now return `double`. All APIs
  continue to _accept_ `num`, although in Dart 2.0.0 most of these APIs will be
  changed to accept only `double`.

## 3.0.4

* `UnaryOperationExpression`s with operator `not` now include a correct span,
  covering the expression itself instead of just the operator.

## 3.0.3

* No user-visible changes.

## 3.0.2

* No user-visible changes.

## 3.0.1

* No user-visible chances.

## 3.0.0

* **Breaking change:** Convert all visitor superclasses into mixins. This
  includes `RecursiveAstVisitor`, `RecursiveSelectorVisitor`,
  `RecursiveStatementVisitor`, and `StatementSearchVisitor`. This has several
  effects;

  * You must use `with` to mix in visitors rather than `extends`.

  * It's now possible to mix multiple visitors into the same class, which wasn't
    possible with `extends`.

  * Because [mixins can't be composed], when mixing in `RecursiveAstVisitor` you
    must explicitly mix in `RecursiveStatementVisitor` as well.

    [mixins can't be composed]: https://github.com/dart-lang/language/issues/540

* **Breaking change:** Replace the `minSpecificity` and `maxSpecificity` fields
  on `ComplexSelector`, `CompoundSelector`, and `SimpleSelector` with a single
  `specificity` field.

## 2.0.4

* No user-visible changes.

## 2.0.3

* No user-visible changes.

## 2.0.2

* No user-visible changes.

## 2.0.1

* No user-visible changes.

## 2.0.0

* Refactor the `CssMediaQuery` API to support new logical operators:

  * Rename the `features` field to `conditions`, to reflect the fact that it can
    contain more than just the `<media-feature>` production.

  * Add a `conjunction` field to track whether `conditions` are matched
    conjunctively or disjunctively.

  * Rename the default constructor to `CssMediaQuery.type()` to reflect the fact
    that it's no longer by far the most commonly used form of media query.

  * Add a required `conjunction` argument to `CssMediaQuery.condition()`.

  * Delete the `isCondition` getter.

* Provide access to Sass's selector AST, including the following classes:
  `Selector`, `ListSelector`, `ComplexSelector`, `ComplexSelectorComponent`,
  `Combinator`, `CompoundSelector`, `SimpleSelector`, `AttributeSelector`,
  `AttributeOperator`, `ClassSelector`, `IdSelector`, `ParentSelector`,
  `PlaceholderSelector`, `PseudoSelector`, `TypeSelector`, `UniversalSelector`,
  and `QualifiedName`.

* Provide access to the `SelectorVisitor` and `RecursiveSelectorVisitor`
  classes.

* Provide access to the `Value.assertSelector()`,
  `Value.assertComplexSelector()`, `Value.assertCompoundSelector()`, and
  `Value.assertSimpleSelector()` methods.

## 1.0.0

* First stable release.

* No user-visible changes since 1.0.0-beta.48.

## 1.0.0-beta.48

* No user-visible changes.

## 1.0.0-beta.47

* No user-visible changes.

## 1.0.0-beta.46

* No user-visible changes.

## 1.0.0-beta.45

* **Breaking change:** Replace `StaticImport.supports` and `StaticImport.media`
  with a unified `StaticImport.modifiers` field. Same for `CssImport`.

* Add `SupportsExpression`.

## 1.0.0-beta.44

* No user-visible changes.

## 1.0.0-beta.43

* No user-visible changes.

## 1.0.0-beta.42

* No user-visible changes.

## 1.0.0-beta.41

* No user-visible changes.

## 1.0.0-beta.40

* No user-visible changes.

## 1.0.0-beta.39

* No user-visible changes.

## 1.0.0-beta.38

* No user-visible changes.

## 1.0.0-beta.37

* No user-visible changes.

## 1.0.0-beta.36

* No user-visible changes.

## 1.0.0-beta.35

* No user-visible changes.

## 1.0.0-beta.34

* No user-visible changes.

## 1.0.0-beta.33

* No user-visible changes.

## 1.0.0-beta.32

* No user-visible changes.

## 1.0.0-beta.31

* No user-visible changes.

## 1.0.0-beta.30

* No user-visible changes.

## 1.0.0-beta.29

* No user-visible changes.

## 1.0.0-beta.28

* No user-visible changes.

## 1.0.0-beta.27

* No user-visible changes.

## 1.0.0-beta.26

* No user-visible changes.

## 1.0.0-beta.25

* No user-visible changes.

## 1.0.0-beta.24

* No user-visible changes.

## 1.0.0-beta.23

* No user-visible changes.

## 1.0.0-beta.22

* No user-visible changes.

## 1.0.0-beta.21

* No user-visible changes.

## 1.0.0-beta.20

* No user-visible changes.

## 1.0.0-beta.19

* No user-visible changes.

## 1.0.0-beta.18

* No user-visible changes.

## 1.0.0-beta.17

* No user-visible changes.

## 1.0.0-beta.16

* No user-visible changes.

## 1.0.0-beta.15

* Fix an issue where `RecursiveAstVisitor` was not implementing
  `visitCalculationExpression`.

## 1.0.0-beta.14

* Fix a bug where `RecursiveAstVisitor.visitAtRootRule` wouldn't visit any nodes
  interpolated into the `@at-root`'s query.

## 1.0.0-beta.13

* No user-visible changes.

## 1.0.0-beta.12

* No user-visible changes.

## 1.0.0-beta.11

* No user-visible changes.

## 1.0.0-beta.10

* No user-visible changes.

## 1.0.0-beta.9

* Add the `CalculationExpression` type to represent calculations in the Sass
  AST.

* Add the `ExpressionVisitor.visitCalculationExpression` method.

## 1.0.0-beta.8

* No user-visible changes.

## 1.0.0-beta.7

* No user-visible changes.

## 1.0.0-beta.6

* Add the `SassApiColor` extension to the "Value" DartDoc category.

## 1.0.0-beta.5

* Add `SassColor.hasCalculatedRgb` and `.hasCalculatedHsl` extension getters.

## 1.0.0-beta.4

* `UseRule`, `ForwardRule`, and `DynamicImport` now share a common `Dependency`
  interface that exposes a `url` getter and a `urlSpan` getter.

* `VariableDeclaration`, `MixinRule`, `FunctionRule`, `Argument`, and
  `ConfiguredVariable` now share a common `SassDeclaration` interface that
  exposes a `name` getter (with underscores converted to hyphens) and a
  `nameSpan` getter.

* Function calls with interpolation have now been split into their own AST node:
  `InterpolatedFunctionExpression`. `FunctionExpression.name` is now always a
  string (with underscores converted to hyphens). `FunctionExpression` also now
  has an `originalName` getter, which leaves underscores as-is.

* `VariableExpression`, `IncludeRule`, and `FunctionExpression` now share a
  common `SassReference` interface that exposes a `namespace` getter and a
  `name` getter (with underscores converted to hyphens), as well as
  corresponding `namespaceSpan` and `nameSpan` getters.

## 1.0.0-beta.3

* No user-visible changes.

## 1.0.0-beta.2

* No user-visible changes.

## 1.0.0-beta.1

* Initial beta release.<|MERGE_RESOLUTION|>--- conflicted
+++ resolved
@@ -1,9 +1,7 @@
-<<<<<<< HEAD
-## 10.5.0
-
-* No user-visible changes.
-
-=======
+## 13.1.0
+
+* No user-visible changes.
+
 ## 13.0.1
 
 * Fix a bug where `LoudComment`s parsed from the indented syntax would include
@@ -103,7 +101,6 @@
 
 * Remove the `CallableDeclaration()` constructor.
 
->>>>>>> 1e27aeba
 ## 10.4.8
 
 * No user-visible changes.
