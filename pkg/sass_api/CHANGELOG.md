<<<<<<< HEAD
## 4.0.1

* No user-visible changes, other than the API changes in version 1.56.0 of the
  main Sass package that this package exports.
=======
## 4.1.1

* No user-visible changes.

## 4.1.0

* No user-visible changes.
>>>>>>> 790eb8a9

## 4.0.0

### Dart API

* **Breaking change:** The first argument to `NumberExpression()` is now a
  `double` rather than a `num`.

* Add an optional `argumentName` parameter to `SassScriptException()` to make it
  easier to throw exceptions associated with particular argument names.

* Most APIs that previously returned `num` now return `double`. All APIs
  continue to _accept_ `num`, although in Dart 2.0.0 most of these APIs will be
  changed to accept only `double`.

## 3.0.4

* `UnaryOperationExpression`s with operator `not` now include a correct span,
  covering the expression itself instead of just the operator.

## 3.0.3

* No user-visible changes.

## 3.0.2

* No user-visible changes.

## 3.0.1

* No user-visible chances.

## 3.0.0

* **Breaking change:** Convert all visitor superclasses into mixins. This
  includes `RecursiveAstVisitor`, `RecursiveSelectorVisitor`,
  `RecursiveStatementVisitor`, and `StatementSearchVisitor`. This has several
  effects;

  * You must use `with` to mix in visitors rather than `extends`.

  * It's now possible to mix multiple visitors into the same class, which wasn't
    possible with `extends`.

  * Because [mixins can't be composed], when mixing in `RecursiveAstVisitor` you
    must explicitly mix in `RecursiveStatementVisitor` as well.

    [mixins can't be composed]: https://github.com/dart-lang/language/issues/540

* **Breaking change:** Replace the `minSpecificity` and `maxSpecificity` fields
  on `ComplexSelector`, `CompoundSelector`, and `SimpleSelector` with a single
  `specificity` field.

## 2.0.4

* No user-visible changes.

## 2.0.3

* No user-visible changes.

## 2.0.2

* No user-visible changes.

## 2.0.1

* No user-visible changes.

## 2.0.0

* Refactor the `CssMediaQuery` API to support new logical operators:

  * Rename the `features` field to `conditions`, to reflect the fact that it can
    contain more than just the `<media-feature>` production.

  * Add a `conjunction` field to track whether `conditions` are matched
    conjunctively or disjunctively.

  * Rename the default constructor to `CssMediaQuery.type()` to reflect the fact
    that it's no longer by far the most commonly used form of media query.

  * Add a required `conjunction` argument to `CssMediaQuery.condition()`.

  * Delete the `isCondition` getter.

* Provide access to Sass's selector AST, including the following classes:
  `Selector`, `ListSelector`, `ComplexSelector`, `ComplexSelectorComponent`,
  `Combinator`, `CompoundSelector`, `SimpleSelector`, `AttributeSelector`,
  `AttributeOperator`, `ClassSelector`, `IdSelector`, `ParentSelector`,
  `PlaceholderSelector`, `PseudoSelector`, `TypeSelector`, `UniversalSelector`,
  and `QualifiedName`.

* Provide access to the `SelectorVisitor` and `RecursiveSelectorVisitor`
  classes.

* Provide access to the `Value.assertSelector()`,
  `Value.assertComplexSelector()`, `Value.assertCompoundSelector()`, and
  `Value.assertSimpleSelector()` methods.

## 1.0.0

* First stable release.

* No user-visible changes since 1.0.0-beta.48.

## 1.0.0-beta.48

* No user-visible changes.

## 1.0.0-beta.47

* No user-visible changes.

## 1.0.0-beta.46

* No user-visible changes.

## 1.0.0-beta.45

* **Breaking change:** Replace `StaticImport.supports` and `StaticImport.media`
  with a unified `StaticImport.modifiers` field. Same for `CssImport`.

* Add `SupportsExpression`.

## 1.0.0-beta.44

* No user-visible changes.

## 1.0.0-beta.43

* No user-visible changes.

## 1.0.0-beta.42

* No user-visible changes.

## 1.0.0-beta.41

* No user-visible changes.

## 1.0.0-beta.40

* No user-visible changes.

## 1.0.0-beta.39

* No user-visible changes.

## 1.0.0-beta.38

* No user-visible changes.

## 1.0.0-beta.37

* No user-visible changes.

## 1.0.0-beta.36

* No user-visible changes.

## 1.0.0-beta.35

* No user-visible changes.

## 1.0.0-beta.34

* No user-visible changes.

## 1.0.0-beta.33

* No user-visible changes.

## 1.0.0-beta.32

* No user-visible changes.

## 1.0.0-beta.31

* No user-visible changes.

## 1.0.0-beta.30

* No user-visible changes.

## 1.0.0-beta.29

* No user-visible changes.

## 1.0.0-beta.28

* No user-visible changes.

## 1.0.0-beta.27

* No user-visible changes.

## 1.0.0-beta.26

* No user-visible changes.

## 1.0.0-beta.25

* No user-visible changes.

## 1.0.0-beta.24

* No user-visible changes.

## 1.0.0-beta.23

* No user-visible changes.

## 1.0.0-beta.22

* No user-visible changes.

## 1.0.0-beta.21

* No user-visible changes.

## 1.0.0-beta.20

* No user-visible changes.

## 1.0.0-beta.19

* No user-visible changes.

## 1.0.0-beta.18

* No user-visible changes.

## 1.0.0-beta.17

* No user-visible changes.

## 1.0.0-beta.16

* No user-visible changes.

## 1.0.0-beta.15

* Fix an issue where `RecursiveAstVisitor` was not implementing
  `visitCalculationExpression`.

## 1.0.0-beta.14

* Fix a bug where `RecursiveAstVisitor.visitAtRootRule` wouldn't visit any nodes
  interpolated into the `@at-root`'s query.

## 1.0.0-beta.13

* No user-visible changes.

## 1.0.0-beta.12

* No user-visible changes.

## 1.0.0-beta.11

* No user-visible changes.

## 1.0.0-beta.10

* No user-visible changes.

## 1.0.0-beta.9

* Add the `CalculationExpression` type to represent calculations in the Sass
  AST.

* Add the `ExpressionVisitor.visitCalculationExpression` method.

## 1.0.0-beta.8

* No user-visible changes.

## 1.0.0-beta.7

* No user-visible changes.

## 1.0.0-beta.6

* Add the `SassApiColor` extension to the "Value" DartDoc category.

## 1.0.0-beta.5

* Add `SassColor.hasCalculatedRgb` and `.hasCalculatedHsl` extension getters.

## 1.0.0-beta.4

* `UseRule`, `ForwardRule`, and `DynamicImport` now share a common `Dependency`
  interface that exposes a `url` getter and a `urlSpan` getter.

* `VariableDeclaration`, `MixinRule`, `FunctionRule`, `Argument`, and
  `ConfiguredVariable` now share a common `SassDeclaration` interface that
  exposes a `name` getter (with underscores converted to hyphens) and a
  `nameSpan` getter.

* Function calls with interpolation have now been split into their own AST node:
  `InterpolatedFunctionExpression`. `FunctionExpression.name` is now always a
  string (with underscores converted to hyphens). `FunctionExpression` also now
  has an `originalName` getter, which leaves underscores as-is.

* `VariableExpression`, `IncludeRule`, and `FunctionExpression` now share a
  common `SassReference` interface that exposes a `namespace` getter and a
  `name` getter (with underscores converted to hyphens), as well as
  corresponding `namespaceSpan` and `nameSpan` getters.

## 1.0.0-beta.3

* No user-visible changes.

## 1.0.0-beta.2

* No user-visible changes.

## 1.0.0-beta.1

* Initial beta release.<|MERGE_RESOLUTION|>--- conflicted
+++ resolved
@@ -1,9 +1,8 @@
-<<<<<<< HEAD
-## 4.0.1
+## 4.1.2
 
 * No user-visible changes, other than the API changes in version 1.56.0 of the
   main Sass package that this package exports.
-=======
+
 ## 4.1.1
 
 * No user-visible changes.
@@ -11,7 +10,6 @@
 ## 4.1.0
 
 * No user-visible changes.
->>>>>>> 790eb8a9
 
 ## 4.0.0
 
