<<<<<<< HEAD
## 5.0.0

* **Breaking change:** Remove the `SassApiColor.hasCalculatedRgb` and
  `.hasCalculatedHsl` extension methods. These can now be determined by checking
  if `SassColor.space` is `KnownColorSpace.rgb` or `KnownColorSpace.hsl`,
  respectively.

* Added a `ColorSpace` class which represents the various color spaces defined
  in the CSS spec.

* Added `SassColor.space` which returns a color's color space.

* Added `SassColor.channels` and `.channelsOrNull` which returns a list
  of channel values, with missing channels converted to 0 or exposed as null,
  respectively.

* Added `SassColor.isLegacy`, `.isInGamut`, `.channel()`, `.isChannelMissing()`,
  `.isChannelPowerless()`, `.toSpace()`, `.toGamut()`, `.changeChannels()`, and
  `.interpolate()` which do the same thing as the Sass functions of the
  corresponding names.

* `SassColor.rgb()` now allows out-of-bounds and non-integer arguments.

* `SassColor.hsl()` and `.hwb()` now allow out-of-bounds arguments.

* Added `SassColor.hwb()`, `.srgb()`, `.srgbLinear()`, `.displayP3()`,
  `.a98Rgb()`, `.prophotoRgb()`, `.rec2020()`, `.xyzD50()`, `.xyzD65()`,
  `.lab()`, `.lch()`, `.oklab()`, `.oklch()`, and `.forSpace()` constructors.

* Deprecated `SassColor.red`, `.green`, `.blue`, `.hue`, `.saturation`,
  `.lightness`, `.whiteness`, and `.blackness` in favor of
  `SassColor.channel()`.

* Deprecated `SassColor.changeRgb()`, `.changeHsl()`, and `.changeHwb()` in
  favor of `SassColor.changeChannels()`.

* Added `SassNumber.convertValueToUnit()` as a shorthand for
  `SassNumber.convertValue()` with a single numerator.

* Added `InterpolationMethod` and `HueInterpolationMethod` which collectively
  represent the method to use to interpolate two colors.

* Added the `SassApiColorSpace` extension to expose additional members of
  `ColorSpace`.

* Added the `ColorChannel` class to represent information about a single channel
  of a color space.

* Added `SassNumber.convertValueToUnit()` as a shorthand for
  `SassNumber.convertValue()` with a single numerator.
=======
## 4.1.2

* No user-visible changes.
>>>>>>> e87176a5

## 4.1.1

* No user-visible changes.

## 4.1.0

* No user-visible changes.

## 4.0.0

* **Breaking change:** The first argument to `NumberExpression()` is now a
  `double` rather than a `num`.

* Add an optional `argumentName` parameter to `SassScriptException()` to make it
  easier to throw exceptions associated with particular argument names.

* Most APIs that previously returned `num` now return `double`. All APIs
  continue to _accept_ `num`, although in Dart 2.0.0 most of these APIs will be
  changed to accept only `double`.

## 3.0.4

* `UnaryOperationExpression`s with operator `not` now include a correct span,
  covering the expression itself instead of just the operator.

## 3.0.3

* No user-visible changes.

## 3.0.2

* No user-visible changes.

## 3.0.1

* No user-visible chances.

## 3.0.0

* **Breaking change:** Convert all visitor superclasses into mixins. This
  includes `RecursiveAstVisitor`, `RecursiveSelectorVisitor`,
  `RecursiveStatementVisitor`, and `StatementSearchVisitor`. This has several
  effects;

  * You must use `with` to mix in visitors rather than `extends`.

  * It's now possible to mix multiple visitors into the same class, which wasn't
    possible with `extends`.

  * Because [mixins can't be composed], when mixing in `RecursiveAstVisitor` you
    must explicitly mix in `RecursiveStatementVisitor` as well.

    [mixins can't be composed]: https://github.com/dart-lang/language/issues/540

* **Breaking change:** Replace the `minSpecificity` and `maxSpecificity` fields
  on `ComplexSelector`, `CompoundSelector`, and `SimpleSelector` with a single
  `specificity` field.

## 2.0.4

* No user-visible changes.

## 2.0.3

* No user-visible changes.

## 2.0.2

* No user-visible changes.

## 2.0.1

* No user-visible changes.

## 2.0.0

* Refactor the `CssMediaQuery` API to support new logical operators:

  * Rename the `features` field to `conditions`, to reflect the fact that it can
    contain more than just the `<media-feature>` production.

  * Add a `conjunction` field to track whether `conditions` are matched
    conjunctively or disjunctively.

  * Rename the default constructor to `CssMediaQuery.type()` to reflect the fact
    that it's no longer by far the most commonly used form of media query.

  * Add a required `conjunction` argument to `CssMediaQuery.condition()`.

  * Delete the `isCondition` getter.

* Provide access to Sass's selector AST, including the following classes:
  `Selector`, `ListSelector`, `ComplexSelector`, `ComplexSelectorComponent`,
  `Combinator`, `CompoundSelector`, `SimpleSelector`, `AttributeSelector`,
  `AttributeOperator`, `ClassSelector`, `IdSelector`, `ParentSelector`,
  `PlaceholderSelector`, `PseudoSelector`, `TypeSelector`, `UniversalSelector`,
  and `QualifiedName`.

* Provide access to the `SelectorVisitor` and `RecursiveSelectorVisitor`
  classes.

* Provide access to the `Value.assertSelector()`,
  `Value.assertComplexSelector()`, `Value.assertCompoundSelector()`, and
  `Value.assertSimpleSelector()` methods.

## 1.0.0

* First stable release.

* No user-visible changes since 1.0.0-beta.48.

## 1.0.0-beta.48

* No user-visible changes.

## 1.0.0-beta.47

* No user-visible changes.

## 1.0.0-beta.46

* No user-visible changes.

## 1.0.0-beta.45

* **Breaking change:** Replace `StaticImport.supports` and `StaticImport.media`
  with a unified `StaticImport.modifiers` field. Same for `CssImport`.

* Add `SupportsExpression`.

## 1.0.0-beta.44

* No user-visible changes.

## 1.0.0-beta.43

* No user-visible changes.

## 1.0.0-beta.42

* No user-visible changes.

## 1.0.0-beta.41

* No user-visible changes.

## 1.0.0-beta.40

* No user-visible changes.

## 1.0.0-beta.39

* No user-visible changes.

## 1.0.0-beta.38

* No user-visible changes.

## 1.0.0-beta.37

* No user-visible changes.

## 1.0.0-beta.36

* No user-visible changes.

## 1.0.0-beta.35

* No user-visible changes.

## 1.0.0-beta.34

* No user-visible changes.

## 1.0.0-beta.33

* No user-visible changes.

## 1.0.0-beta.32

* No user-visible changes.

## 1.0.0-beta.31

* No user-visible changes.

## 1.0.0-beta.30

* No user-visible changes.

## 1.0.0-beta.29

* No user-visible changes.

## 1.0.0-beta.28

* No user-visible changes.

## 1.0.0-beta.27

* No user-visible changes.

## 1.0.0-beta.26

* No user-visible changes.

## 1.0.0-beta.25

* No user-visible changes.

## 1.0.0-beta.24

* No user-visible changes.

## 1.0.0-beta.23

* No user-visible changes.

## 1.0.0-beta.22

* No user-visible changes.

## 1.0.0-beta.21

* No user-visible changes.

## 1.0.0-beta.20

* No user-visible changes.

## 1.0.0-beta.19

* No user-visible changes.

## 1.0.0-beta.18

* No user-visible changes.

## 1.0.0-beta.17

* No user-visible changes.

## 1.0.0-beta.16

* No user-visible changes.

## 1.0.0-beta.15

* Fix an issue where `RecursiveAstVisitor` was not implementing
  `visitCalculationExpression`.

## 1.0.0-beta.14

* Fix a bug where `RecursiveAstVisitor.visitAtRootRule` wouldn't visit any nodes
  interpolated into the `@at-root`'s query.

## 1.0.0-beta.13

* No user-visible changes.

## 1.0.0-beta.12

* No user-visible changes.

## 1.0.0-beta.11

* No user-visible changes.

## 1.0.0-beta.10

* No user-visible changes.

## 1.0.0-beta.9

* Add the `CalculationExpression` type to represent calculations in the Sass
  AST.

* Add the `ExpressionVisitor.visitCalculationExpression` method.

## 1.0.0-beta.8

* No user-visible changes.

## 1.0.0-beta.7

* No user-visible changes.

## 1.0.0-beta.6

* Add the `SassApiColor` extension to the "Value" DartDoc category.

## 1.0.0-beta.5

* Add `SassColor.hasCalculatedRgb` and `.hasCalculatedHsl` extension getters.

## 1.0.0-beta.4

* `UseRule`, `ForwardRule`, and `DynamicImport` now share a common `Dependency`
  interface that exposes a `url` getter and a `urlSpan` getter.

* `VariableDeclaration`, `MixinRule`, `FunctionRule`, `Argument`, and
  `ConfiguredVariable` now share a common `SassDeclaration` interface that
  exposes a `name` getter (with underscores converted to hyphens) and a
  `nameSpan` getter.

* Function calls with interpolation have now been split into their own AST node:
  `InterpolatedFunctionExpression`. `FunctionExpression.name` is now always a
  string (with underscores converted to hyphens). `FunctionExpression` also now
  has an `originalName` getter, which leaves underscores as-is.

* `VariableExpression`, `IncludeRule`, and `FunctionExpression` now share a
  common `SassReference` interface that exposes a `namespace` getter and a
  `name` getter (with underscores converted to hyphens), as well as
  corresponding `namespaceSpan` and `nameSpan` getters.

## 1.0.0-beta.3

* No user-visible changes.

## 1.0.0-beta.2

* No user-visible changes.

## 1.0.0-beta.1

* Initial beta release.<|MERGE_RESOLUTION|>--- conflicted
+++ resolved
@@ -1,4 +1,3 @@
-<<<<<<< HEAD
 ## 5.0.0
 
 * **Breaking change:** Remove the `SassApiColor.hasCalculatedRgb` and
@@ -49,11 +48,10 @@
 
 * Added `SassNumber.convertValueToUnit()` as a shorthand for
   `SassNumber.convertValue()` with a single numerator.
-=======
+
 ## 4.1.2
 
 * No user-visible changes.
->>>>>>> e87176a5
 
 ## 4.1.1
 
