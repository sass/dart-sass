--- conflicted
+++ resolved
@@ -1,4 +1,3 @@
-<<<<<<< HEAD
 ## 11.0.0
 
 * **Breaking change:** Remove the `SassApiColor.hasCalculatedRgb` and
@@ -49,7 +48,7 @@
 
 * Added `SassNumber.convertValueToUnit()` as a shorthand for
   `SassNumber.convertValue()` with a single numerator.
-=======
+
 ## 10.5.0
 
 * No user-visible changes.
@@ -73,7 +72,6 @@
 ## 10.4.4
 
 * No user-visible changes.
->>>>>>> 613fb178
 
 ## 10.4.3
 
