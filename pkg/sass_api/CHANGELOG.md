<<<<<<< HEAD
## 13.0.2
=======
## 13.1.0
>>>>>>> ab19f94b

* No user-visible changes.

## 13.0.1

* Fix a bug where `LoudComment`s parsed from the indented syntax would include
  whitespace after the closing `*/`.

## 13.0.0

* The `Interpolation()` constructor now takes an additional `List<FileSpan?>`
  spans argument which cover the `#{}` for expression elements.

* Added a new `Interpolation.plain()` constructor for interpolations that only
  contain a single plain-text string.

* Added `Interpolation.spanForElement()` which returns the span that covers a
  single element of `contents`.

* `InterpolationBuffer.add()` now takes a `FileSpan` that covers the `#{}`
  around the expression.

## 12.0.5

* No user-visible changes.

## 12.0.4

* No user-visible changes.

## 12.0.3

* No user-visible changes.

## 12.0.2

* No user-visible changes.

## 12.0.1

* No user-visible changes.

## 12.0.0

* **Breaking change:** Remove the `SassApiColor.hasCalculatedRgb` and
  `.hasCalculatedHsl` extension methods. These can now be determined by checking
  if `SassColor.space` is `KnownColorSpace.rgb` or `KnownColorSpace.hsl`,
  respectively.

* Added a `ColorSpace` class which represents the various color spaces defined
  in the CSS spec.

* Added `SassColor.space` which returns a color's color space.

* Added `SassColor.channels` and `.channelsOrNull` which returns a list
  of channel values, with missing channels converted to 0 or exposed as null,
  respectively.

* Added `SassColor.isLegacy`, `.isInGamut`, `.channel()`, `.isChannelMissing()`,
  `.isChannelPowerless()`, `.toSpace()`, `.toGamut()`, `.changeChannels()`, and
  `.interpolate()` which do the same thing as the Sass functions of the
  corresponding names.

* `SassColor.rgb()` now allows out-of-bounds and non-integer arguments.

* `SassColor.hsl()` and `.hwb()` now allow out-of-bounds arguments.

* Added `SassColor.hwb()`, `.srgb()`, `.srgbLinear()`, `.displayP3()`,
  `.a98Rgb()`, `.prophotoRgb()`, `.rec2020()`, `.xyzD50()`, `.xyzD65()`,
  `.lab()`, `.lch()`, `.oklab()`, `.oklch()`, and `.forSpace()` constructors.

* Deprecated `SassColor.red`, `.green`, `.blue`, `.hue`, `.saturation`,
  `.lightness`, `.whiteness`, and `.blackness` in favor of
  `SassColor.channel()`.

* Deprecated `SassColor.changeRgb()`, `.changeHsl()`, and `.changeHwb()` in
  favor of `SassColor.changeChannels()`.

* Added `SassNumber.convertValueToUnit()` as a shorthand for
  `SassNumber.convertValue()` with a single numerator.

* Added `InterpolationMethod` and `HueInterpolationMethod` which collectively
  represent the method to use to interpolate two colors.

* Added the `SassApiColorSpace` extension to expose additional members of
  `ColorSpace`.

* Added the `ColorChannel` class to represent information about a single channel
  of a color space.

* Added `SassNumber.convertValueToUnit()` as a shorthand for
  `SassNumber.convertValue()` with a single numerator.

## 11.1.0

* Loud comments in the Sass syntax no longer automatically inject ` */` to the
  end when parsed.

## 11.0.0

* Remove the `CallableDeclaration()` constructor.

## 10.4.8

* No user-visible changes.

## 10.4.7

* No user-visible changes.

## 10.4.6

* No user-visible changes.

## 10.4.5

* No user-visible changes.

## 10.4.4

* No user-visible changes.

## 10.4.3

* No user-visible changes.

## 10.4.2

* No user-visible changes.

## 10.4.1

* No user-visible changes.

## 10.4.0

* No user-visible changes.

## 10.3.0

* No user-visible changes.

## 10.2.1

* No user-visible changes.

## 10.2.0

* No user-visible changes.

## 10.1.1

* No user-visible changes.

## 10.1.0

* No user-visible changes.

## 10.0.0

* Remove the `allowPlaceholders` argument from `SelectorList.parse()`. Instead,
  it now has a more generic `plainCss` argument which tells it to parse the
  selector in plain CSS mode.

* Rename `SelectorList.resolveParentSelectors` to `SelectorList.nestWithin`.

## 9.5.0

* No user-visible changes.

## 9.4.2

* No user-visible changes.

## 9.4.1

* No user-visible changes.

## 9.4.0

* No user-visible changes.

## 9.3.0

* No user-visible changes.

## 9.2.7

* No user-visible changes.

## 9.2.6

* No user-visible changes.

## 9.2.5

* No user-visible changes.

## 9.2.4

* No user-visible changes.

## 9.2.3

* No user-visible changes.

## 9.2.2

* No user-visible changes.

## 9.2.1

* No user-visible changes.

## 9.2.0

* No user-visible changes.

## 9.1.0

* No user-visible changes.

## 9.0.0

* Remove the `CalculationExpression` class and the associated visitor methods.

* Add an `AstSearchVisitor` helper class.

* Add an `Interpolation.isPlain` getter.

## 8.2.1

* No user-visible changes.

## 8.2.0

* No user-visible changes.

## 8.1.1

* No user-visible changes.

## 8.1.0

* No user-visible changes.

## 8.0.0

* Various classes now use Dart 3 [class modifiers] to more specifically restrict
  their usage to the intended patterns.

  [class modifiers]: https://dart.dev/language/class-modifiers

* All uses of classes from the `tuple` package have been replaced by record
  types.

## 7.2.2

* No user-visible changes.

## 7.2.1

* No user-visible changes.

## 7.2.0

* No user-visible changes.

## 7.1.6

* No user-visible changes.

## 7.1.5

* No user-visible changes.

## 7.1.4

* No user-visible changes.

## 7.1.3

* No user-visible changes.

## 7.1.2

* No user-visible changes.

## 7.1.1

* No user-visible changes.

## 7.1.0

* No user-visible changes.

## 7.0.0

* Silent comments in SCSS that are separated by blank lines are now parsed as
  separate `SilentComment` nodes rather than a single conjoined node.

## 6.3.0

* No user-visible changes.

## 6.2.0

* No user-visible changes.

## 6.1.0

* No user-visible changes.

## 6.0.3

* No user-visible changes.

## 6.0.2

* No user-visible changes.

## 6.0.1

* No user-visible changes.

## 6.0.0

* **Breaking change:** All selector AST node constructors now require a
  `FileSpan` and expose a `span` field.

* **Breaking change:** The `CssStyleRule.selector` field is now a plain
  `SelectorList` rather than a `CssValue<SelectorList>`.

* **Breaking change:** The `ModifiableCssValue` class has been removed.

* Add an `InterpolationMap` class which represents a mapping from an
  interpolation's source to the string it generated.

* Add an `interpolationMap` parameter to `CssMediaQuery.parseList()`,
  `AtRootQuery.parse()`, `ComplexSelector.parse`, `CompoundSelector.parse`,
  `ListSelector.parse`, and `SimpleSelector.parse`.

* Add a `SelectorSearchVisitor` mixin, which can be used to return the first
  instance of a selector in an AST matching a certain criterion.

## 5.1.1

* No user-visible changes.

## 5.1.0

* Add `BinaryOperation.isAssociative`.

* Add a `ReplaceExpressionVisitor`, which recursively visits all expressions in
  an AST and rebuilds them with replacement components.

## 5.0.1

* No user-visible changes.

## 5.0.0

* **Breaking change:** Instead of a `Tuple`, `findDependencies()` now returns a
  `DependencyReport` object with named fields. This provides finer-grained
  access to import URLs, as well as information about `meta.load-css()` calls
  with non-interpolated string literal arguments.

## 4.2.2

* No user-visible changes.

## 4.2.1

* No user-visible changes.

## 4.2.0

* No user-visible changes.

## 4.1.2

* No user-visible changes.

## 4.1.1

* No user-visible changes.

## 4.1.0

* No user-visible changes.

## 4.0.0

* **Breaking change:** The first argument to `NumberExpression()` is now a
  `double` rather than a `num`.

* Add an optional `argumentName` parameter to `SassScriptException()` to make it
  easier to throw exceptions associated with particular argument names.

* Most APIs that previously returned `num` now return `double`. All APIs
  continue to _accept_ `num`, although in Dart 2.0.0 most of these APIs will be
  changed to accept only `double`.

## 3.0.4

* `UnaryOperationExpression`s with operator `not` now include a correct span,
  covering the expression itself instead of just the operator.

## 3.0.3

* No user-visible changes.

## 3.0.2

* No user-visible changes.

## 3.0.1

* No user-visible chances.

## 3.0.0

* **Breaking change:** Convert all visitor superclasses into mixins. This
  includes `RecursiveAstVisitor`, `RecursiveSelectorVisitor`,
  `RecursiveStatementVisitor`, and `StatementSearchVisitor`. This has several
  effects;

  * You must use `with` to mix in visitors rather than `extends`.

  * It's now possible to mix multiple visitors into the same class, which wasn't
    possible with `extends`.

  * Because [mixins can't be composed], when mixing in `RecursiveAstVisitor` you
    must explicitly mix in `RecursiveStatementVisitor` as well.

    [mixins can't be composed]: https://github.com/dart-lang/language/issues/540

* **Breaking change:** Replace the `minSpecificity` and `maxSpecificity` fields
  on `ComplexSelector`, `CompoundSelector`, and `SimpleSelector` with a single
  `specificity` field.

## 2.0.4

* No user-visible changes.

## 2.0.3

* No user-visible changes.

## 2.0.2

* No user-visible changes.

## 2.0.1

* No user-visible changes.

## 2.0.0

* Refactor the `CssMediaQuery` API to support new logical operators:

  * Rename the `features` field to `conditions`, to reflect the fact that it can
    contain more than just the `<media-feature>` production.

  * Add a `conjunction` field to track whether `conditions` are matched
    conjunctively or disjunctively.

  * Rename the default constructor to `CssMediaQuery.type()` to reflect the fact
    that it's no longer by far the most commonly used form of media query.

  * Add a required `conjunction` argument to `CssMediaQuery.condition()`.

  * Delete the `isCondition` getter.

* Provide access to Sass's selector AST, including the following classes:
  `Selector`, `ListSelector`, `ComplexSelector`, `ComplexSelectorComponent`,
  `Combinator`, `CompoundSelector`, `SimpleSelector`, `AttributeSelector`,
  `AttributeOperator`, `ClassSelector`, `IdSelector`, `ParentSelector`,
  `PlaceholderSelector`, `PseudoSelector`, `TypeSelector`, `UniversalSelector`,
  and `QualifiedName`.

* Provide access to the `SelectorVisitor` and `RecursiveSelectorVisitor`
  classes.

* Provide access to the `Value.assertSelector()`,
  `Value.assertComplexSelector()`, `Value.assertCompoundSelector()`, and
  `Value.assertSimpleSelector()` methods.

## 1.0.0

* First stable release.

* No user-visible changes since 1.0.0-beta.48.

## 1.0.0-beta.48

* No user-visible changes.

## 1.0.0-beta.47

* No user-visible changes.

## 1.0.0-beta.46

* No user-visible changes.

## 1.0.0-beta.45

* **Breaking change:** Replace `StaticImport.supports` and `StaticImport.media`
  with a unified `StaticImport.modifiers` field. Same for `CssImport`.

* Add `SupportsExpression`.

## 1.0.0-beta.44

* No user-visible changes.

## 1.0.0-beta.43

* No user-visible changes.

## 1.0.0-beta.42

* No user-visible changes.

## 1.0.0-beta.41

* No user-visible changes.

## 1.0.0-beta.40

* No user-visible changes.

## 1.0.0-beta.39

* No user-visible changes.

## 1.0.0-beta.38

* No user-visible changes.

## 1.0.0-beta.37

* No user-visible changes.

## 1.0.0-beta.36

* No user-visible changes.

## 1.0.0-beta.35

* No user-visible changes.

## 1.0.0-beta.34

* No user-visible changes.

## 1.0.0-beta.33

* No user-visible changes.

## 1.0.0-beta.32

* No user-visible changes.

## 1.0.0-beta.31

* No user-visible changes.

## 1.0.0-beta.30

* No user-visible changes.

## 1.0.0-beta.29

* No user-visible changes.

## 1.0.0-beta.28

* No user-visible changes.

## 1.0.0-beta.27

* No user-visible changes.

## 1.0.0-beta.26

* No user-visible changes.

## 1.0.0-beta.25

* No user-visible changes.

## 1.0.0-beta.24

* No user-visible changes.

## 1.0.0-beta.23

* No user-visible changes.

## 1.0.0-beta.22

* No user-visible changes.

## 1.0.0-beta.21

* No user-visible changes.

## 1.0.0-beta.20

* No user-visible changes.

## 1.0.0-beta.19

* No user-visible changes.

## 1.0.0-beta.18

* No user-visible changes.

## 1.0.0-beta.17

* No user-visible changes.

## 1.0.0-beta.16

* No user-visible changes.

## 1.0.0-beta.15

* Fix an issue where `RecursiveAstVisitor` was not implementing
  `visitCalculationExpression`.

## 1.0.0-beta.14

* Fix a bug where `RecursiveAstVisitor.visitAtRootRule` wouldn't visit any nodes
  interpolated into the `@at-root`'s query.

## 1.0.0-beta.13

* No user-visible changes.

## 1.0.0-beta.12

* No user-visible changes.

## 1.0.0-beta.11

* No user-visible changes.

## 1.0.0-beta.10

* No user-visible changes.

## 1.0.0-beta.9

* Add the `CalculationExpression` type to represent calculations in the Sass
  AST.

* Add the `ExpressionVisitor.visitCalculationExpression` method.

## 1.0.0-beta.8

* No user-visible changes.

## 1.0.0-beta.7

* No user-visible changes.

## 1.0.0-beta.6

* Add the `SassApiColor` extension to the "Value" DartDoc category.

## 1.0.0-beta.5

* Add `SassColor.hasCalculatedRgb` and `.hasCalculatedHsl` extension getters.

## 1.0.0-beta.4

* `UseRule`, `ForwardRule`, and `DynamicImport` now share a common `Dependency`
  interface that exposes a `url` getter and a `urlSpan` getter.

* `VariableDeclaration`, `MixinRule`, `FunctionRule`, `Argument`, and
  `ConfiguredVariable` now share a common `SassDeclaration` interface that
  exposes a `name` getter (with underscores converted to hyphens) and a
  `nameSpan` getter.

* Function calls with interpolation have now been split into their own AST node:
  `InterpolatedFunctionExpression`. `FunctionExpression.name` is now always a
  string (with underscores converted to hyphens). `FunctionExpression` also now
  has an `originalName` getter, which leaves underscores as-is.

* `VariableExpression`, `IncludeRule`, and `FunctionExpression` now share a
  common `SassReference` interface that exposes a `namespace` getter and a
  `name` getter (with underscores converted to hyphens), as well as
  corresponding `namespaceSpan` and `nameSpan` getters.

## 1.0.0-beta.3

* No user-visible changes.

## 1.0.0-beta.2

* No user-visible changes.

## 1.0.0-beta.1

* Initial beta release.<|MERGE_RESOLUTION|>--- conflicted
+++ resolved
@@ -1,8 +1,8 @@
-<<<<<<< HEAD
-## 13.0.2
-=======
+## 13.1.1
+
+* No user-visible changes.
+
 ## 13.1.0
->>>>>>> ab19f94b
 
 * No user-visible changes.
 
