<<<<<<< HEAD
=======
## 12.0.5

* No user-visible changes.

>>>>>>> 67fecff8
## 12.0.4

* No user-visible changes.

## 12.0.3

* No user-visible changes.

## 12.0.2

* No user-visible changes.

## 12.0.1

* No user-visible changes.

## 12.0.0

* **Breaking change:** Remove the `SassApiColor.hasCalculatedRgb` and
  `.hasCalculatedHsl` extension methods. These can now be determined by checking
  if `SassColor.space` is `KnownColorSpace.rgb` or `KnownColorSpace.hsl`,
  respectively.

* Added a `ColorSpace` class which represents the various color spaces defined
  in the CSS spec.

* Added `SassColor.space` which returns a color's color space.

* Added `SassColor.channels` and `.channelsOrNull` which returns a list
  of channel values, with missing channels converted to 0 or exposed as null,
  respectively.

* Added `SassColor.isLegacy`, `.isInGamut`, `.channel()`, `.isChannelMissing()`,
  `.isChannelPowerless()`, `.toSpace()`, `.toGamut()`, `.changeChannels()`, and
  `.interpolate()` which do the same thing as the Sass functions of the
  corresponding names.

* `SassColor.rgb()` now allows out-of-bounds and non-integer arguments.

* `SassColor.hsl()` and `.hwb()` now allow out-of-bounds arguments.

* Added `SassColor.hwb()`, `.srgb()`, `.srgbLinear()`, `.displayP3()`,
  `.a98Rgb()`, `.prophotoRgb()`, `.rec2020()`, `.xyzD50()`, `.xyzD65()`,
  `.lab()`, `.lch()`, `.oklab()`, `.oklch()`, and `.forSpace()` constructors.

* Deprecated `SassColor.red`, `.green`, `.blue`, `.hue`, `.saturation`,
  `.lightness`, `.whiteness`, and `.blackness` in favor of
  `SassColor.channel()`.

* Deprecated `SassColor.changeRgb()`, `.changeHsl()`, and `.changeHwb()` in
  favor of `SassColor.changeChannels()`.

* Added `SassNumber.convertValueToUnit()` as a shorthand for
  `SassNumber.convertValue()` with a single numerator.

* Added `InterpolationMethod` and `HueInterpolationMethod` which collectively
  represent the method to use to interpolate two colors.

* Added the `SassApiColorSpace` extension to expose additional members of
  `ColorSpace`.

* Added the `ColorChannel` class to represent information about a single channel
  of a color space.

* Added `SassNumber.convertValueToUnit()` as a shorthand for
  `SassNumber.convertValue()` with a single numerator.

## 11.1.0

* Loud comments in the Sass syntax no longer automatically inject ` */` to the
  end when parsed.

## 11.0.0

* Remove the `CallableDeclaration()` constructor.

## 10.4.8

* No user-visible changes.

## 10.4.7

* No user-visible changes.

## 10.4.6

* No user-visible changes.

## 10.4.5

* No user-visible changes.

## 10.4.4

* No user-visible changes.

## 10.4.3

* No user-visible changes.

## 10.4.2

* No user-visible changes.

## 10.4.1

* No user-visible changes.

## 10.4.0

* No user-visible changes.

## 10.3.0

* No user-visible changes.

## 10.2.1

* No user-visible changes.

## 10.2.0

* No user-visible changes.

## 10.1.1

* No user-visible changes.

## 10.1.0

* No user-visible changes.

## 10.0.0

* Remove the `allowPlaceholders` argument from `SelectorList.parse()`. Instead,
  it now has a more generic `plainCss` argument which tells it to parse the
  selector in plain CSS mode.

* Rename `SelectorList.resolveParentSelectors` to `SelectorList.nestWithin`.

## 9.5.0

* No user-visible changes.

## 9.4.2

* No user-visible changes.

## 9.4.1

* No user-visible changes.

## 9.4.0

* No user-visible changes.

## 9.3.0

* No user-visible changes.

## 9.2.7

* No user-visible changes.

## 9.2.6

* No user-visible changes.

## 9.2.5

* No user-visible changes.

## 9.2.4

* No user-visible changes.

## 9.2.3

* No user-visible changes.

## 9.2.2

* No user-visible changes.

## 9.2.1

* No user-visible changes.

## 9.2.0

* No user-visible changes.

## 9.1.0

* No user-visible changes.

## 9.0.0

* Remove the `CalculationExpression` class and the associated visitor methods.

* Add an `AstSearchVisitor` helper class.

* Add an `Interpolation.isPlain` getter.

## 8.2.1

* No user-visible changes.

## 8.2.0

* No user-visible changes.

## 8.1.1

* No user-visible changes.

## 8.1.0

* No user-visible changes.

## 8.0.0

* Various classes now use Dart 3 [class modifiers] to more specifically restrict
  their usage to the intended patterns.

  [class modifiers]: https://dart.dev/language/class-modifiers

* All uses of classes from the `tuple` package have been replaced by record
  types.

## 7.2.2

* No user-visible changes.

## 7.2.1

* No user-visible changes.

## 7.2.0

* No user-visible changes.

## 7.1.6

* No user-visible changes.

## 7.1.5

* No user-visible changes.

## 7.1.4

* No user-visible changes.

## 7.1.3

* No user-visible changes.

## 7.1.2

* No user-visible changes.

## 7.1.1

* No user-visible changes.

## 7.1.0

* No user-visible changes.

## 7.0.0

* Silent comments in SCSS that are separated by blank lines are now parsed as
  separate `SilentComment` nodes rather than a single conjoined node.

## 6.3.0

* No user-visible changes.

## 6.2.0

* No user-visible changes.

## 6.1.0

* No user-visible changes.

## 6.0.3

* No user-visible changes.

## 6.0.2

* No user-visible changes.

## 6.0.1

* No user-visible changes.

## 6.0.0

* **Breaking change:** All selector AST node constructors now require a
  `FileSpan` and expose a `span` field.

* **Breaking change:** The `CssStyleRule.selector` field is now a plain
  `SelectorList` rather than a `CssValue<SelectorList>`.

* **Breaking change:** The `ModifiableCssValue` class has been removed.

* Add an `InterpolationMap` class which represents a mapping from an
  interpolation's source to the string it generated.

* Add an `interpolationMap` parameter to `CssMediaQuery.parseList()`,
  `AtRootQuery.parse()`, `ComplexSelector.parse`, `CompoundSelector.parse`,
  `ListSelector.parse`, and `SimpleSelector.parse`.

* Add a `SelectorSearchVisitor` mixin, which can be used to return the first
  instance of a selector in an AST matching a certain criterion.

## 5.1.1

* No user-visible changes.

## 5.1.0

* Add `BinaryOperation.isAssociative`.

* Add a `ReplaceExpressionVisitor`, which recursively visits all expressions in
  an AST and rebuilds them with replacement components.

## 5.0.1

* No user-visible changes.

## 5.0.0

* **Breaking change:** Instead of a `Tuple`, `findDependencies()` now returns a
  `DependencyReport` object with named fields. This provides finer-grained
  access to import URLs, as well as information about `meta.load-css()` calls
  with non-interpolated string literal arguments.

## 4.2.2

* No user-visible changes.

## 4.2.1

* No user-visible changes.

## 4.2.0

* No user-visible changes.

## 4.1.2

* No user-visible changes.

## 4.1.1

* No user-visible changes.

## 4.1.0

* No user-visible changes.

## 4.0.0

* **Breaking change:** The first argument to `NumberExpression()` is now a
  `double` rather than a `num`.

* Add an optional `argumentName` parameter to `SassScriptException()` to make it
  easier to throw exceptions associated with particular argument names.

* Most APIs that previously returned `num` now return `double`. All APIs
  continue to _accept_ `num`, although in Dart 2.0.0 most of these APIs will be
  changed to accept only `double`.

## 3.0.4

* `UnaryOperationExpression`s with operator `not` now include a correct span,
  covering the expression itself instead of just the operator.

## 3.0.3

* No user-visible changes.

## 3.0.2

* No user-visible changes.

## 3.0.1

* No user-visible chances.

## 3.0.0

* **Breaking change:** Convert all visitor superclasses into mixins. This
  includes `RecursiveAstVisitor`, `RecursiveSelectorVisitor`,
  `RecursiveStatementVisitor`, and `StatementSearchVisitor`. This has several
  effects;

  * You must use `with` to mix in visitors rather than `extends`.

  * It's now possible to mix multiple visitors into the same class, which wasn't
    possible with `extends`.

  * Because [mixins can't be composed], when mixing in `RecursiveAstVisitor` you
    must explicitly mix in `RecursiveStatementVisitor` as well.

    [mixins can't be composed]: https://github.com/dart-lang/language/issues/540

* **Breaking change:** Replace the `minSpecificity` and `maxSpecificity` fields
  on `ComplexSelector`, `CompoundSelector`, and `SimpleSelector` with a single
  `specificity` field.

## 2.0.4

* No user-visible changes.

## 2.0.3

* No user-visible changes.

## 2.0.2

* No user-visible changes.

## 2.0.1

* No user-visible changes.

## 2.0.0

* Refactor the `CssMediaQuery` API to support new logical operators:

  * Rename the `features` field to `conditions`, to reflect the fact that it can
    contain more than just the `<media-feature>` production.

  * Add a `conjunction` field to track whether `conditions` are matched
    conjunctively or disjunctively.

  * Rename the default constructor to `CssMediaQuery.type()` to reflect the fact
    that it's no longer by far the most commonly used form of media query.

  * Add a required `conjunction` argument to `CssMediaQuery.condition()`.

  * Delete the `isCondition` getter.

* Provide access to Sass's selector AST, including the following classes:
  `Selector`, `ListSelector`, `ComplexSelector`, `ComplexSelectorComponent`,
  `Combinator`, `CompoundSelector`, `SimpleSelector`, `AttributeSelector`,
  `AttributeOperator`, `ClassSelector`, `IdSelector`, `ParentSelector`,
  `PlaceholderSelector`, `PseudoSelector`, `TypeSelector`, `UniversalSelector`,
  and `QualifiedName`.

* Provide access to the `SelectorVisitor` and `RecursiveSelectorVisitor`
  classes.

* Provide access to the `Value.assertSelector()`,
  `Value.assertComplexSelector()`, `Value.assertCompoundSelector()`, and
  `Value.assertSimpleSelector()` methods.

## 1.0.0

* First stable release.

* No user-visible changes since 1.0.0-beta.48.

## 1.0.0-beta.48

* No user-visible changes.

## 1.0.0-beta.47

* No user-visible changes.

## 1.0.0-beta.46

* No user-visible changes.

## 1.0.0-beta.45

* **Breaking change:** Replace `StaticImport.supports` and `StaticImport.media`
  with a unified `StaticImport.modifiers` field. Same for `CssImport`.

* Add `SupportsExpression`.

## 1.0.0-beta.44

* No user-visible changes.

## 1.0.0-beta.43

* No user-visible changes.

## 1.0.0-beta.42

* No user-visible changes.

## 1.0.0-beta.41

* No user-visible changes.

## 1.0.0-beta.40

* No user-visible changes.

## 1.0.0-beta.39

* No user-visible changes.

## 1.0.0-beta.38

* No user-visible changes.

## 1.0.0-beta.37

* No user-visible changes.

## 1.0.0-beta.36

* No user-visible changes.

## 1.0.0-beta.35

* No user-visible changes.

## 1.0.0-beta.34

* No user-visible changes.

## 1.0.0-beta.33

* No user-visible changes.

## 1.0.0-beta.32

* No user-visible changes.

## 1.0.0-beta.31

* No user-visible changes.

## 1.0.0-beta.30

* No user-visible changes.

## 1.0.0-beta.29

* No user-visible changes.

## 1.0.0-beta.28

* No user-visible changes.

## 1.0.0-beta.27

* No user-visible changes.

## 1.0.0-beta.26

* No user-visible changes.

## 1.0.0-beta.25

* No user-visible changes.

## 1.0.0-beta.24

* No user-visible changes.

## 1.0.0-beta.23

* No user-visible changes.

## 1.0.0-beta.22

* No user-visible changes.

## 1.0.0-beta.21

* No user-visible changes.

## 1.0.0-beta.20

* No user-visible changes.

## 1.0.0-beta.19

* No user-visible changes.

## 1.0.0-beta.18

* No user-visible changes.

## 1.0.0-beta.17

* No user-visible changes.

## 1.0.0-beta.16

* No user-visible changes.

## 1.0.0-beta.15

* Fix an issue where `RecursiveAstVisitor` was not implementing
  `visitCalculationExpression`.

## 1.0.0-beta.14

* Fix a bug where `RecursiveAstVisitor.visitAtRootRule` wouldn't visit any nodes
  interpolated into the `@at-root`'s query.

## 1.0.0-beta.13

* No user-visible changes.

## 1.0.0-beta.12

* No user-visible changes.

## 1.0.0-beta.11

* No user-visible changes.

## 1.0.0-beta.10

* No user-visible changes.

## 1.0.0-beta.9

* Add the `CalculationExpression` type to represent calculations in the Sass
  AST.

* Add the `ExpressionVisitor.visitCalculationExpression` method.

## 1.0.0-beta.8

* No user-visible changes.

## 1.0.0-beta.7

* No user-visible changes.

## 1.0.0-beta.6

* Add the `SassApiColor` extension to the "Value" DartDoc category.

## 1.0.0-beta.5

* Add `SassColor.hasCalculatedRgb` and `.hasCalculatedHsl` extension getters.

## 1.0.0-beta.4

* `UseRule`, `ForwardRule`, and `DynamicImport` now share a common `Dependency`
  interface that exposes a `url` getter and a `urlSpan` getter.

* `VariableDeclaration`, `MixinRule`, `FunctionRule`, `Argument`, and
  `ConfiguredVariable` now share a common `SassDeclaration` interface that
  exposes a `name` getter (with underscores converted to hyphens) and a
  `nameSpan` getter.

* Function calls with interpolation have now been split into their own AST node:
  `InterpolatedFunctionExpression`. `FunctionExpression.name` is now always a
  string (with underscores converted to hyphens). `FunctionExpression` also now
  has an `originalName` getter, which leaves underscores as-is.

* `VariableExpression`, `IncludeRule`, and `FunctionExpression` now share a
  common `SassReference` interface that exposes a `namespace` getter and a
  `name` getter (with underscores converted to hyphens), as well as
  corresponding `namespaceSpan` and `nameSpan` getters.

## 1.0.0-beta.3

* No user-visible changes.

## 1.0.0-beta.2

* No user-visible changes.

## 1.0.0-beta.1

* Initial beta release.<|MERGE_RESOLUTION|>--- conflicted
+++ resolved
@@ -1,10 +1,7 @@
-<<<<<<< HEAD
-=======
 ## 12.0.5
 
 * No user-visible changes.
 
->>>>>>> 67fecff8
 ## 12.0.4
 
 * No user-visible changes.
