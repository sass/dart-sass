<<<<<<< HEAD
## 15.0.0

=======
## 15.2.2-dev

* No user-visible changes.

## 15.2.1

* No user-visible changes.

## 15.2.0

* No user-visible changes.

## 15.1.0

* No user-visible changes.

## 15.0.5-dev

* No user-visible changes.

## 15.0.4

* No user-visible changes.

## 15.0.3

* No user-visible changes.

## 15.0.2

* No user-visible changes.

## 15.0.1

* No user-visible changes.

## 15.0.0

* Rename `ArgumentInvocation` to `ArgumentList`, `ArgumentDeclaration` to
  `ParameterList`, and `Argument` to `Parameter` to better match the
  conventional distinction between "arguments" and "parameters".

* Rename `ArgumentDeclaration.arguments` to `ParameterList.parameters`,
  `ArgumentDeclaration.restArgument` to `ParameterList.restParameter`,
  `CallableDeclaration.arguments` to `.parameters`.

## 14.4.1-dev

* No user-visible changes.

## 14.4.0

* No user-visible changes.

## 14.3.0

* Add `NodePackageImporter`, which loads `pkg:` URLs from `node_modules` within
  the provided `entryPointDirectory`.

## 14.2.0

* No user-visible changes.

## 14.1.3

>>>>>>> 37b66a1e
* No user-visible changes.

## 14.1.2

* No user-visible changes.

## 14.1.1

* No user-visible changes.

## 14.1.0

* Add `Expression.isCalculationSafe`, which returns true when this expression
  can safely be used in a calculation.

## 14.0.0

* **Breaking change:** Warnings are no longer emitted during parsing, so the
  `logger` parameter has been removed from the following:

  * `ArgumentDeclaration.parse()`, `ComplexSelector.parse()`,
    `CompoundSelector.parse()`, `Expression.parse()`, `SelectorList.parse()`,
    and `SimpleSelector.parse()`.

  * `Stylesheet.parse()`, `Stylesheet.parseCss()`, `Stylesheet.parseSass()`,
    and `Stylesheet.parseScss()`.

  * The `AsyncImportCache` and `ImportCache` constructors.

  Additionally, the `quiet` parameter has been removed from
  `AsyncImportCache.importCanonical()` and `ImportCache.importCanonical()`, and
  `AsyncImportCache.wrapLogger()` and `ImportCache.wrapLogger()` have been
  removed entirely.

## 13.1.2

* No user-visible changes.

## 13.1.1

* Make `AsyncImportCache.wrapLogger()` and `ImportCache.wrapLogger()` always
  limit the repetition of deprecations. this is unlikely to be the long-term
  behavior, but it's necessary to avoid flooding users with deprecations in the
  short term.

## 13.1.0

* Add `AsyncImportCache.wrapLogger()` and `ImportCache.wrapLogger()` methods,
  which wrap a given logger to apply deprecation options to it.

## 13.0.1

* Fix a bug where `LoudComment`s parsed from the indented syntax would include
  whitespace after the closing `*/`.

## 13.0.0

* The `Interpolation()` constructor now takes an additional `List<FileSpan?>`
  spans argument which cover the `#{}` for expression elements.

* Added a new `Interpolation.plain()` constructor for interpolations that only
  contain a single plain-text string.

* Added `Interpolation.spanForElement()` which returns the span that covers a
  single element of `contents`.

* `InterpolationBuffer.add()` now takes a `FileSpan` that covers the `#{}`
  around the expression.

## 12.0.5

* No user-visible changes.

## 12.0.4

* No user-visible changes.

## 12.0.3

* No user-visible changes.

## 12.0.2

* No user-visible changes.

## 12.0.1

* No user-visible changes.

## 12.0.0

* **Breaking change:** Remove the `SassApiColor.hasCalculatedRgb` and
  `.hasCalculatedHsl` extension methods. These can now be determined by checking
  if `SassColor.space` is `KnownColorSpace.rgb` or `KnownColorSpace.hsl`,
  respectively.

* Added a `ColorSpace` class which represents the various color spaces defined
  in the CSS spec.

* Added `SassColor.space` which returns a color's color space.

* Added `SassColor.channels` and `.channelsOrNull` which returns a list
  of channel values, with missing channels converted to 0 or exposed as null,
  respectively.

* Added `SassColor.isLegacy`, `.isInGamut`, `.channel()`, `.isChannelMissing()`,
  `.isChannelPowerless()`, `.toSpace()`, `.toGamut()`, `.changeChannels()`, and
  `.interpolate()` which do the same thing as the Sass functions of the
  corresponding names.

* `SassColor.rgb()` now allows out-of-bounds and non-integer arguments.

* `SassColor.hsl()` and `.hwb()` now allow out-of-bounds arguments.

* Added `SassColor.hwb()`, `.srgb()`, `.srgbLinear()`, `.displayP3()`,
  `.a98Rgb()`, `.prophotoRgb()`, `.rec2020()`, `.xyzD50()`, `.xyzD65()`,
  `.lab()`, `.lch()`, `.oklab()`, `.oklch()`, and `.forSpace()` constructors.

* Deprecated `SassColor.red`, `.green`, `.blue`, `.hue`, `.saturation`,
  `.lightness`, `.whiteness`, and `.blackness` in favor of
  `SassColor.channel()`.

* Deprecated `SassColor.changeRgb()`, `.changeHsl()`, and `.changeHwb()` in
  favor of `SassColor.changeChannels()`.

* Added `SassNumber.convertValueToUnit()` as a shorthand for
  `SassNumber.convertValue()` with a single numerator.

* Added `InterpolationMethod` and `HueInterpolationMethod` which collectively
  represent the method to use to interpolate two colors.

* Added the `SassApiColorSpace` extension to expose additional members of
  `ColorSpace`.

* Added the `ColorChannel` class to represent information about a single channel
  of a color space.

* Added `SassNumber.convertValueToUnit()` as a shorthand for
  `SassNumber.convertValue()` with a single numerator.

## 11.1.0

* Loud comments in the Sass syntax no longer automatically inject ` */` to the
  end when parsed.

## 11.0.0

* Remove the `CallableDeclaration()` constructor.

## 10.4.8

* No user-visible changes.

## 10.4.7

* No user-visible changes.

## 10.4.6

* No user-visible changes.

## 10.4.5

* No user-visible changes.

## 10.4.4

* No user-visible changes.

## 10.4.3

* No user-visible changes.

## 10.4.2

* No user-visible changes.

## 10.4.1

* No user-visible changes.

## 10.4.0

* No user-visible changes.

## 10.3.0

* No user-visible changes.

## 10.2.1

* No user-visible changes.

## 10.2.0

* No user-visible changes.

## 10.1.1

* No user-visible changes.

## 10.1.0

* No user-visible changes.

## 10.0.0

* Remove the `allowPlaceholders` argument from `SelectorList.parse()`. Instead,
  it now has a more generic `plainCss` argument which tells it to parse the
  selector in plain CSS mode.

* Rename `SelectorList.resolveParentSelectors` to `SelectorList.nestWithin`.

## 9.5.0

* No user-visible changes.

## 9.4.2

* No user-visible changes.

## 9.4.1

* No user-visible changes.

## 9.4.0

* No user-visible changes.

## 9.3.0

* No user-visible changes.

## 9.2.7

* No user-visible changes.

## 9.2.6

* No user-visible changes.

## 9.2.5

* No user-visible changes.

## 9.2.4

* No user-visible changes.

## 9.2.3

* No user-visible changes.

## 9.2.2

* No user-visible changes.

## 9.2.1

* No user-visible changes.

## 9.2.0

* No user-visible changes.

## 9.1.0

* No user-visible changes.

## 9.0.0

* Remove the `CalculationExpression` class and the associated visitor methods.

* Add an `AstSearchVisitor` helper class.

* Add an `Interpolation.isPlain` getter.

## 8.2.1

* No user-visible changes.

## 8.2.0

* No user-visible changes.

## 8.1.1

* No user-visible changes.

## 8.1.0

* No user-visible changes.

## 8.0.0

* Various classes now use Dart 3 [class modifiers] to more specifically restrict
  their usage to the intended patterns.

  [class modifiers]: https://dart.dev/language/class-modifiers

* All uses of classes from the `tuple` package have been replaced by record
  types.

## 7.2.2

* No user-visible changes.

## 7.2.1

* No user-visible changes.

## 7.2.0

* No user-visible changes.

## 7.1.6

* No user-visible changes.

## 7.1.5

* No user-visible changes.

## 7.1.4

* No user-visible changes.

## 7.1.3

* No user-visible changes.

## 7.1.2

* No user-visible changes.

## 7.1.1

* No user-visible changes.

## 7.1.0

* No user-visible changes.

## 7.0.0

* Silent comments in SCSS that are separated by blank lines are now parsed as
  separate `SilentComment` nodes rather than a single conjoined node.

## 6.3.0

* No user-visible changes.

## 6.2.0

* No user-visible changes.

## 6.1.0

* No user-visible changes.

## 6.0.3

* No user-visible changes.

## 6.0.2

* No user-visible changes.

## 6.0.1

* No user-visible changes.

## 6.0.0

* **Breaking change:** All selector AST node constructors now require a
  `FileSpan` and expose a `span` field.

* **Breaking change:** The `CssStyleRule.selector` field is now a plain
  `SelectorList` rather than a `CssValue<SelectorList>`.

* **Breaking change:** The `ModifiableCssValue` class has been removed.

* Add an `InterpolationMap` class which represents a mapping from an
  interpolation's source to the string it generated.

* Add an `interpolationMap` parameter to `CssMediaQuery.parseList()`,
  `AtRootQuery.parse()`, `ComplexSelector.parse`, `CompoundSelector.parse`,
  `ListSelector.parse`, and `SimpleSelector.parse`.

* Add a `SelectorSearchVisitor` mixin, which can be used to return the first
  instance of a selector in an AST matching a certain criterion.

## 5.1.1

* No user-visible changes.

## 5.1.0

* Add `BinaryOperation.isAssociative`.

* Add a `ReplaceExpressionVisitor`, which recursively visits all expressions in
  an AST and rebuilds them with replacement components.

## 5.0.1

* No user-visible changes.

## 5.0.0

* **Breaking change:** Instead of a `Tuple`, `findDependencies()` now returns a
  `DependencyReport` object with named fields. This provides finer-grained
  access to import URLs, as well as information about `meta.load-css()` calls
  with non-interpolated string literal arguments.

## 4.2.2

* No user-visible changes.

## 4.2.1

* No user-visible changes.

## 4.2.0

* No user-visible changes.

## 4.1.2

* No user-visible changes.

## 4.1.1

* No user-visible changes.

## 4.1.0

* No user-visible changes.

## 4.0.0

* **Breaking change:** The first argument to `NumberExpression()` is now a
  `double` rather than a `num`.

* Add an optional `argumentName` parameter to `SassScriptException()` to make it
  easier to throw exceptions associated with particular argument names.

* Most APIs that previously returned `num` now return `double`. All APIs
  continue to _accept_ `num`, although in Dart 2.0.0 most of these APIs will be
  changed to accept only `double`.

## 3.0.4

* `UnaryOperationExpression`s with operator `not` now include a correct span,
  covering the expression itself instead of just the operator.

## 3.0.3

* No user-visible changes.

## 3.0.2

* No user-visible changes.

## 3.0.1

* No user-visible chances.

## 3.0.0

* **Breaking change:** Convert all visitor superclasses into mixins. This
  includes `RecursiveAstVisitor`, `RecursiveSelectorVisitor`,
  `RecursiveStatementVisitor`, and `StatementSearchVisitor`. This has several
  effects;

  * You must use `with` to mix in visitors rather than `extends`.

  * It's now possible to mix multiple visitors into the same class, which wasn't
    possible with `extends`.

  * Because [mixins can't be composed], when mixing in `RecursiveAstVisitor` you
    must explicitly mix in `RecursiveStatementVisitor` as well.

    [mixins can't be composed]: https://github.com/dart-lang/language/issues/540

* **Breaking change:** Replace the `minSpecificity` and `maxSpecificity` fields
  on `ComplexSelector`, `CompoundSelector`, and `SimpleSelector` with a single
  `specificity` field.

## 2.0.4

* No user-visible changes.

## 2.0.3

* No user-visible changes.

## 2.0.2

* No user-visible changes.

## 2.0.1

* No user-visible changes.

## 2.0.0

* Refactor the `CssMediaQuery` API to support new logical operators:

  * Rename the `features` field to `conditions`, to reflect the fact that it can
    contain more than just the `<media-feature>` production.

  * Add a `conjunction` field to track whether `conditions` are matched
    conjunctively or disjunctively.

  * Rename the default constructor to `CssMediaQuery.type()` to reflect the fact
    that it's no longer by far the most commonly used form of media query.

  * Add a required `conjunction` argument to `CssMediaQuery.condition()`.

  * Delete the `isCondition` getter.

* Provide access to Sass's selector AST, including the following classes:
  `Selector`, `ListSelector`, `ComplexSelector`, `ComplexSelectorComponent`,
  `Combinator`, `CompoundSelector`, `SimpleSelector`, `AttributeSelector`,
  `AttributeOperator`, `ClassSelector`, `IdSelector`, `ParentSelector`,
  `PlaceholderSelector`, `PseudoSelector`, `TypeSelector`, `UniversalSelector`,
  and `QualifiedName`.

* Provide access to the `SelectorVisitor` and `RecursiveSelectorVisitor`
  classes.

* Provide access to the `Value.assertSelector()`,
  `Value.assertComplexSelector()`, `Value.assertCompoundSelector()`, and
  `Value.assertSimpleSelector()` methods.

## 1.0.0

* First stable release.

* No user-visible changes since 1.0.0-beta.48.

## 1.0.0-beta.48

* No user-visible changes.

## 1.0.0-beta.47

* No user-visible changes.

## 1.0.0-beta.46

* No user-visible changes.

## 1.0.0-beta.45

* **Breaking change:** Replace `StaticImport.supports` and `StaticImport.media`
  with a unified `StaticImport.modifiers` field. Same for `CssImport`.

* Add `SupportsExpression`.

## 1.0.0-beta.44

* No user-visible changes.

## 1.0.0-beta.43

* No user-visible changes.

## 1.0.0-beta.42

* No user-visible changes.

## 1.0.0-beta.41

* No user-visible changes.

## 1.0.0-beta.40

* No user-visible changes.

## 1.0.0-beta.39

* No user-visible changes.

## 1.0.0-beta.38

* No user-visible changes.

## 1.0.0-beta.37

* No user-visible changes.

## 1.0.0-beta.36

* No user-visible changes.

## 1.0.0-beta.35

* No user-visible changes.

## 1.0.0-beta.34

* No user-visible changes.

## 1.0.0-beta.33

* No user-visible changes.

## 1.0.0-beta.32

* No user-visible changes.

## 1.0.0-beta.31

* No user-visible changes.

## 1.0.0-beta.30

* No user-visible changes.

## 1.0.0-beta.29

* No user-visible changes.

## 1.0.0-beta.28

* No user-visible changes.

## 1.0.0-beta.27

* No user-visible changes.

## 1.0.0-beta.26

* No user-visible changes.

## 1.0.0-beta.25

* No user-visible changes.

## 1.0.0-beta.24

* No user-visible changes.

## 1.0.0-beta.23

* No user-visible changes.

## 1.0.0-beta.22

* No user-visible changes.

## 1.0.0-beta.21

* No user-visible changes.

## 1.0.0-beta.20

* No user-visible changes.

## 1.0.0-beta.19

* No user-visible changes.

## 1.0.0-beta.18

* No user-visible changes.

## 1.0.0-beta.17

* No user-visible changes.

## 1.0.0-beta.16

* No user-visible changes.

## 1.0.0-beta.15

* Fix an issue where `RecursiveAstVisitor` was not implementing
  `visitCalculationExpression`.

## 1.0.0-beta.14

* Fix a bug where `RecursiveAstVisitor.visitAtRootRule` wouldn't visit any nodes
  interpolated into the `@at-root`'s query.

## 1.0.0-beta.13

* No user-visible changes.

## 1.0.0-beta.12

* No user-visible changes.

## 1.0.0-beta.11

* No user-visible changes.

## 1.0.0-beta.10

* No user-visible changes.

## 1.0.0-beta.9

* Add the `CalculationExpression` type to represent calculations in the Sass
  AST.

* Add the `ExpressionVisitor.visitCalculationExpression` method.

## 1.0.0-beta.8

* No user-visible changes.

## 1.0.0-beta.7

* No user-visible changes.

## 1.0.0-beta.6

* Add the `SassApiColor` extension to the "Value" DartDoc category.

## 1.0.0-beta.5

* Add `SassColor.hasCalculatedRgb` and `.hasCalculatedHsl` extension getters.

## 1.0.0-beta.4

* `UseRule`, `ForwardRule`, and `DynamicImport` now share a common `Dependency`
  interface that exposes a `url` getter and a `urlSpan` getter.

* `VariableDeclaration`, `MixinRule`, `FunctionRule`, `Argument`, and
  `ConfiguredVariable` now share a common `SassDeclaration` interface that
  exposes a `name` getter (with underscores converted to hyphens) and a
  `nameSpan` getter.

* Function calls with interpolation have now been split into their own AST node:
  `InterpolatedFunctionExpression`. `FunctionExpression.name` is now always a
  string (with underscores converted to hyphens). `FunctionExpression` also now
  has an `originalName` getter, which leaves underscores as-is.

* `VariableExpression`, `IncludeRule`, and `FunctionExpression` now share a
  common `SassReference` interface that exposes a `namespace` getter and a
  `name` getter (with underscores converted to hyphens), as well as
  corresponding `namespaceSpan` and `nameSpan` getters.

## 1.0.0-beta.3

* No user-visible changes.

## 1.0.0-beta.2

* No user-visible changes.

## 1.0.0-beta.1

* Initial beta release.<|MERGE_RESOLUTION|>--- conflicted
+++ resolved
@@ -1,7 +1,7 @@
-<<<<<<< HEAD
-## 15.0.0
-
-=======
+## 16.0.0
+
+* No user-visible changes.
+
 ## 15.2.2-dev
 
 * No user-visible changes.
@@ -67,7 +67,6 @@
 
 ## 14.1.3
 
->>>>>>> 37b66a1e
 * No user-visible changes.
 
 ## 14.1.2
