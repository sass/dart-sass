<<<<<<< HEAD
## 14.3.0-dev

* No user-visible changes.
=======
## 14.3.0

* Add `NodePackageImporter`, which loads `pkg:` URLs from `node_modules` within
  the provided `entryPointDirectory`.
>>>>>>> 51636446

## 14.2.0

* No user-visible changes.

## 14.1.3

* No user-visible changes.

## 14.1.2

* No user-visible changes.

## 14.1.1

* No user-visible changes.

## 14.1.0

* Add `Expression.isCalculationSafe`, which returns true when this expression
  can safely be used in a calculation.

## 14.0.0

* **Breaking change:** Warnings are no longer emitted during parsing, so the
  `logger` parameter has been removed from the following:

  * `ArgumentDeclaration.parse()`, `ComplexSelector.parse()`,
    `CompoundSelector.parse()`, `Expression.parse()`, `SelectorList.parse()`,
    and `SimpleSelector.parse()`.

  * `Stylesheet.parse()`, `Stylesheet.parseCss()`, `Stylesheet.parseSass()`,
    and `Stylesheet.parseScss()`.

  * The `AsyncImportCache` and `ImportCache` constructors.

  Additionally, the `quiet` parameter has been removed from
  `AsyncImportCache.importCanonical()` and `ImportCache.importCanonical()`, and
  `AsyncImportCache.wrapLogger()` and `ImportCache.wrapLogger()` have been
  removed entirely.

## 13.1.2

* No user-visible changes.

## 13.1.1

* Make `AsyncImportCache.wrapLogger()` and `ImportCache.wrapLogger()` always
  limit the repetition of deprecations. this is unlikely to be the long-term
  behavior, but it's necessary to avoid flooding users with deprecations in the
  short term.

## 13.1.0

* Add `AsyncImportCache.wrapLogger()` and `ImportCache.wrapLogger()` methods,
  which wrap a given logger to apply deprecation options to it.

## 13.0.1

* Fix a bug where `LoudComment`s parsed from the indented syntax would include
  whitespace after the closing `*/`.

## 13.0.0

* The `Interpolation()` constructor now takes an additional `List<FileSpan?>`
  spans argument which cover the `#{}` for expression elements.

* Added a new `Interpolation.plain()` constructor for interpolations that only
  contain a single plain-text string.

* Added `Interpolation.spanForElement()` which returns the span that covers a
  single element of `contents`.

* `InterpolationBuffer.add()` now takes a `FileSpan` that covers the `#{}`
  around the expression.

## 12.0.5

* No user-visible changes.

## 12.0.4

* No user-visible changes.

## 12.0.3

* No user-visible changes.

## 12.0.2

* No user-visible changes.

## 12.0.1

* No user-visible changes.

## 12.0.0

* **Breaking change:** Remove the `SassApiColor.hasCalculatedRgb` and
  `.hasCalculatedHsl` extension methods. These can now be determined by checking
  if `SassColor.space` is `KnownColorSpace.rgb` or `KnownColorSpace.hsl`,
  respectively.

* Added a `ColorSpace` class which represents the various color spaces defined
  in the CSS spec.

* Added `SassColor.space` which returns a color's color space.

* Added `SassColor.channels` and `.channelsOrNull` which returns a list
  of channel values, with missing channels converted to 0 or exposed as null,
  respectively.

* Added `SassColor.isLegacy`, `.isInGamut`, `.channel()`, `.isChannelMissing()`,
  `.isChannelPowerless()`, `.toSpace()`, `.toGamut()`, `.changeChannels()`, and
  `.interpolate()` which do the same thing as the Sass functions of the
  corresponding names.

* `SassColor.rgb()` now allows out-of-bounds and non-integer arguments.

* `SassColor.hsl()` and `.hwb()` now allow out-of-bounds arguments.

* Added `SassColor.hwb()`, `.srgb()`, `.srgbLinear()`, `.displayP3()`,
  `.a98Rgb()`, `.prophotoRgb()`, `.rec2020()`, `.xyzD50()`, `.xyzD65()`,
  `.lab()`, `.lch()`, `.oklab()`, `.oklch()`, and `.forSpace()` constructors.

* Deprecated `SassColor.red`, `.green`, `.blue`, `.hue`, `.saturation`,
  `.lightness`, `.whiteness`, and `.blackness` in favor of
  `SassColor.channel()`.

* Deprecated `SassColor.changeRgb()`, `.changeHsl()`, and `.changeHwb()` in
  favor of `SassColor.changeChannels()`.

* Added `SassNumber.convertValueToUnit()` as a shorthand for
  `SassNumber.convertValue()` with a single numerator.

* Added `InterpolationMethod` and `HueInterpolationMethod` which collectively
  represent the method to use to interpolate two colors.

* Added the `SassApiColorSpace` extension to expose additional members of
  `ColorSpace`.

* Added the `ColorChannel` class to represent information about a single channel
  of a color space.

* Added `SassNumber.convertValueToUnit()` as a shorthand for
  `SassNumber.convertValue()` with a single numerator.

## 11.1.0

* Loud comments in the Sass syntax no longer automatically inject ` */` to the
  end when parsed.

## 11.0.0

* Remove the `CallableDeclaration()` constructor.

## 10.4.8

* No user-visible changes.

## 10.4.7

* No user-visible changes.

## 10.4.6

* No user-visible changes.

## 10.4.5

* No user-visible changes.

## 10.4.4

* No user-visible changes.

## 10.4.3

* No user-visible changes.

## 10.4.2

* No user-visible changes.

## 10.4.1

* No user-visible changes.

## 10.4.0

* No user-visible changes.

## 10.3.0

* No user-visible changes.

## 10.2.1

* No user-visible changes.

## 10.2.0

* No user-visible changes.

## 10.1.1

* No user-visible changes.

## 10.1.0

* No user-visible changes.

## 10.0.0

* Remove the `allowPlaceholders` argument from `SelectorList.parse()`. Instead,
  it now has a more generic `plainCss` argument which tells it to parse the
  selector in plain CSS mode.

* Rename `SelectorList.resolveParentSelectors` to `SelectorList.nestWithin`.

## 9.5.0

* No user-visible changes.

## 9.4.2

* No user-visible changes.

## 9.4.1

* No user-visible changes.

## 9.4.0

* No user-visible changes.

## 9.3.0

* No user-visible changes.

## 9.2.7

* No user-visible changes.

## 9.2.6

* No user-visible changes.

## 9.2.5

* No user-visible changes.

## 9.2.4

* No user-visible changes.

## 9.2.3

* No user-visible changes.

## 9.2.2

* No user-visible changes.

## 9.2.1

* No user-visible changes.

## 9.2.0

* No user-visible changes.

## 9.1.0

* No user-visible changes.

## 9.0.0

* Remove the `CalculationExpression` class and the associated visitor methods.

* Add an `AstSearchVisitor` helper class.

* Add an `Interpolation.isPlain` getter.

## 8.2.1

* No user-visible changes.

## 8.2.0

* No user-visible changes.

## 8.1.1

* No user-visible changes.

## 8.1.0

* No user-visible changes.

## 8.0.0

* Various classes now use Dart 3 [class modifiers] to more specifically restrict
  their usage to the intended patterns.

  [class modifiers]: https://dart.dev/language/class-modifiers

* All uses of classes from the `tuple` package have been replaced by record
  types.

## 7.2.2

* No user-visible changes.

## 7.2.1

* No user-visible changes.

## 7.2.0

* No user-visible changes.

## 7.1.6

* No user-visible changes.

## 7.1.5

* No user-visible changes.

## 7.1.4

* No user-visible changes.

## 7.1.3

* No user-visible changes.

## 7.1.2

* No user-visible changes.

## 7.1.1

* No user-visible changes.

## 7.1.0

* No user-visible changes.

## 7.0.0

* Silent comments in SCSS that are separated by blank lines are now parsed as
  separate `SilentComment` nodes rather than a single conjoined node.

## 6.3.0

* No user-visible changes.

## 6.2.0

* No user-visible changes.

## 6.1.0

* No user-visible changes.

## 6.0.3

* No user-visible changes.

## 6.0.2

* No user-visible changes.

## 6.0.1

* No user-visible changes.

## 6.0.0

* **Breaking change:** All selector AST node constructors now require a
  `FileSpan` and expose a `span` field.

* **Breaking change:** The `CssStyleRule.selector` field is now a plain
  `SelectorList` rather than a `CssValue<SelectorList>`.

* **Breaking change:** The `ModifiableCssValue` class has been removed.

* Add an `InterpolationMap` class which represents a mapping from an
  interpolation's source to the string it generated.

* Add an `interpolationMap` parameter to `CssMediaQuery.parseList()`,
  `AtRootQuery.parse()`, `ComplexSelector.parse`, `CompoundSelector.parse`,
  `ListSelector.parse`, and `SimpleSelector.parse`.

* Add a `SelectorSearchVisitor` mixin, which can be used to return the first
  instance of a selector in an AST matching a certain criterion.

## 5.1.1

* No user-visible changes.

## 5.1.0

* Add `BinaryOperation.isAssociative`.

* Add a `ReplaceExpressionVisitor`, which recursively visits all expressions in
  an AST and rebuilds them with replacement components.

## 5.0.1

* No user-visible changes.

## 5.0.0

* **Breaking change:** Instead of a `Tuple`, `findDependencies()` now returns a
  `DependencyReport` object with named fields. This provides finer-grained
  access to import URLs, as well as information about `meta.load-css()` calls
  with non-interpolated string literal arguments.

## 4.2.2

* No user-visible changes.

## 4.2.1

* No user-visible changes.

## 4.2.0

* No user-visible changes.

## 4.1.2

* No user-visible changes.

## 4.1.1

* No user-visible changes.

## 4.1.0

* No user-visible changes.

## 4.0.0

* **Breaking change:** The first argument to `NumberExpression()` is now a
  `double` rather than a `num`.

* Add an optional `argumentName` parameter to `SassScriptException()` to make it
  easier to throw exceptions associated with particular argument names.

* Most APIs that previously returned `num` now return `double`. All APIs
  continue to _accept_ `num`, although in Dart 2.0.0 most of these APIs will be
  changed to accept only `double`.

## 3.0.4

* `UnaryOperationExpression`s with operator `not` now include a correct span,
  covering the expression itself instead of just the operator.

## 3.0.3

* No user-visible changes.

## 3.0.2

* No user-visible changes.

## 3.0.1

* No user-visible chances.

## 3.0.0

* **Breaking change:** Convert all visitor superclasses into mixins. This
  includes `RecursiveAstVisitor`, `RecursiveSelectorVisitor`,
  `RecursiveStatementVisitor`, and `StatementSearchVisitor`. This has several
  effects;

  * You must use `with` to mix in visitors rather than `extends`.

  * It's now possible to mix multiple visitors into the same class, which wasn't
    possible with `extends`.

  * Because [mixins can't be composed], when mixing in `RecursiveAstVisitor` you
    must explicitly mix in `RecursiveStatementVisitor` as well.

    [mixins can't be composed]: https://github.com/dart-lang/language/issues/540

* **Breaking change:** Replace the `minSpecificity` and `maxSpecificity` fields
  on `ComplexSelector`, `CompoundSelector`, and `SimpleSelector` with a single
  `specificity` field.

## 2.0.4

* No user-visible changes.

## 2.0.3

* No user-visible changes.

## 2.0.2

* No user-visible changes.

## 2.0.1

* No user-visible changes.

## 2.0.0

* Refactor the `CssMediaQuery` API to support new logical operators:

  * Rename the `features` field to `conditions`, to reflect the fact that it can
    contain more than just the `<media-feature>` production.

  * Add a `conjunction` field to track whether `conditions` are matched
    conjunctively or disjunctively.

  * Rename the default constructor to `CssMediaQuery.type()` to reflect the fact
    that it's no longer by far the most commonly used form of media query.

  * Add a required `conjunction` argument to `CssMediaQuery.condition()`.

  * Delete the `isCondition` getter.

* Provide access to Sass's selector AST, including the following classes:
  `Selector`, `ListSelector`, `ComplexSelector`, `ComplexSelectorComponent`,
  `Combinator`, `CompoundSelector`, `SimpleSelector`, `AttributeSelector`,
  `AttributeOperator`, `ClassSelector`, `IdSelector`, `ParentSelector`,
  `PlaceholderSelector`, `PseudoSelector`, `TypeSelector`, `UniversalSelector`,
  and `QualifiedName`.

* Provide access to the `SelectorVisitor` and `RecursiveSelectorVisitor`
  classes.

* Provide access to the `Value.assertSelector()`,
  `Value.assertComplexSelector()`, `Value.assertCompoundSelector()`, and
  `Value.assertSimpleSelector()` methods.

## 1.0.0

* First stable release.

* No user-visible changes since 1.0.0-beta.48.

## 1.0.0-beta.48

* No user-visible changes.

## 1.0.0-beta.47

* No user-visible changes.

## 1.0.0-beta.46

* No user-visible changes.

## 1.0.0-beta.45

* **Breaking change:** Replace `StaticImport.supports` and `StaticImport.media`
  with a unified `StaticImport.modifiers` field. Same for `CssImport`.

* Add `SupportsExpression`.

## 1.0.0-beta.44

* No user-visible changes.

## 1.0.0-beta.43

* No user-visible changes.

## 1.0.0-beta.42

* No user-visible changes.

## 1.0.0-beta.41

* No user-visible changes.

## 1.0.0-beta.40

* No user-visible changes.

## 1.0.0-beta.39

* No user-visible changes.

## 1.0.0-beta.38

* No user-visible changes.

## 1.0.0-beta.37

* No user-visible changes.

## 1.0.0-beta.36

* No user-visible changes.

## 1.0.0-beta.35

* No user-visible changes.

## 1.0.0-beta.34

* No user-visible changes.

## 1.0.0-beta.33

* No user-visible changes.

## 1.0.0-beta.32

* No user-visible changes.

## 1.0.0-beta.31

* No user-visible changes.

## 1.0.0-beta.30

* No user-visible changes.

## 1.0.0-beta.29

* No user-visible changes.

## 1.0.0-beta.28

* No user-visible changes.

## 1.0.0-beta.27

* No user-visible changes.

## 1.0.0-beta.26

* No user-visible changes.

## 1.0.0-beta.25

* No user-visible changes.

## 1.0.0-beta.24

* No user-visible changes.

## 1.0.0-beta.23

* No user-visible changes.

## 1.0.0-beta.22

* No user-visible changes.

## 1.0.0-beta.21

* No user-visible changes.

## 1.0.0-beta.20

* No user-visible changes.

## 1.0.0-beta.19

* No user-visible changes.

## 1.0.0-beta.18

* No user-visible changes.

## 1.0.0-beta.17

* No user-visible changes.

## 1.0.0-beta.16

* No user-visible changes.

## 1.0.0-beta.15

* Fix an issue where `RecursiveAstVisitor` was not implementing
  `visitCalculationExpression`.

## 1.0.0-beta.14

* Fix a bug where `RecursiveAstVisitor.visitAtRootRule` wouldn't visit any nodes
  interpolated into the `@at-root`'s query.

## 1.0.0-beta.13

* No user-visible changes.

## 1.0.0-beta.12

* No user-visible changes.

## 1.0.0-beta.11

* No user-visible changes.

## 1.0.0-beta.10

* No user-visible changes.

## 1.0.0-beta.9

* Add the `CalculationExpression` type to represent calculations in the Sass
  AST.

* Add the `ExpressionVisitor.visitCalculationExpression` method.

## 1.0.0-beta.8

* No user-visible changes.

## 1.0.0-beta.7

* No user-visible changes.

## 1.0.0-beta.6

* Add the `SassApiColor` extension to the "Value" DartDoc category.

## 1.0.0-beta.5

* Add `SassColor.hasCalculatedRgb` and `.hasCalculatedHsl` extension getters.

## 1.0.0-beta.4

* `UseRule`, `ForwardRule`, and `DynamicImport` now share a common `Dependency`
  interface that exposes a `url` getter and a `urlSpan` getter.

* `VariableDeclaration`, `MixinRule`, `FunctionRule`, `Argument`, and
  `ConfiguredVariable` now share a common `SassDeclaration` interface that
  exposes a `name` getter (with underscores converted to hyphens) and a
  `nameSpan` getter.

* Function calls with interpolation have now been split into their own AST node:
  `InterpolatedFunctionExpression`. `FunctionExpression.name` is now always a
  string (with underscores converted to hyphens). `FunctionExpression` also now
  has an `originalName` getter, which leaves underscores as-is.

* `VariableExpression`, `IncludeRule`, and `FunctionExpression` now share a
  common `SassReference` interface that exposes a `namespace` getter and a
  `name` getter (with underscores converted to hyphens), as well as
  corresponding `namespaceSpan` and `nameSpan` getters.

## 1.0.0-beta.3

* No user-visible changes.

## 1.0.0-beta.2

* No user-visible changes.

## 1.0.0-beta.1

* Initial beta release.<|MERGE_RESOLUTION|>--- conflicted
+++ resolved
@@ -1,13 +1,11 @@
-<<<<<<< HEAD
-## 14.3.0-dev
-
-* No user-visible changes.
-=======
+## 14.4.0-dev
+
+* No user-visible changes.
+
 ## 14.3.0
 
 * Add `NodePackageImporter`, which loads `pkg:` URLs from `node_modules` within
   the provided `entryPointDirectory`.
->>>>>>> 51636446
 
 ## 14.2.0
 
