--- conflicted
+++ resolved
@@ -2,11 +2,7 @@
 # Note: Every time we add a new Sass AST node, we need to bump the *major*
 # version because it's a breaking change for anyone who's implementing the
 # visitor interface(s).
-<<<<<<< HEAD
-version: 13.1.1-dev
-=======
 version: 14.0.1-dev
->>>>>>> 84e281ea
 description: Additional APIs for Dart Sass.
 homepage: https://github.com/sass/dart-sass
 
@@ -14,11 +10,7 @@
   sdk: ">=3.0.0 <4.0.0"
 
 dependencies:
-<<<<<<< HEAD
-  sass: 1.80.1
-=======
   sass: 1.80.4-dev
->>>>>>> 84e281ea
 
 dev_dependencies:
   dartdoc: ^8.0.14
