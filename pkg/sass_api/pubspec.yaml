--- conflicted
+++ resolved
@@ -2,11 +2,7 @@
 # Note: Every time we add a new Sass AST node, we need to bump the *major*
 # version because it's a breaking change for anyone who's implementing the
 # visitor interface(s).
-<<<<<<< HEAD
-version: 15.1.1
-=======
-version: 15.2.0-dev
->>>>>>> f766f439
+version: 15.2.0
 description: Additional APIs for Dart Sass.
 homepage: https://github.com/sass/dart-sass
 
