--- conflicted
+++ resolved
@@ -2,11 +2,7 @@
 # Note: Every time we add a new Sass AST node, we need to bump the *major*
 # version because it's a breaking change for anyone who's implementing the
 # visitor interface(s).
-<<<<<<< HEAD
 version: 5.0.0-dev
-=======
-version: 4.2.2
->>>>>>> b98fa4fb
 description: Additional APIs for Dart Sass.
 homepage: https://github.com/sass/dart-sass
 
@@ -14,11 +10,7 @@
   sdk: ">=2.17.0 <3.0.0"
 
 dependencies:
-<<<<<<< HEAD
-  sass: 1.57.0
-=======
-  sass: 1.57.2
->>>>>>> b98fa4fb
+  sass: 1.58.0
 
 dev_dependencies:
   dartdoc: ^5.0.0
