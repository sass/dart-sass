name: sass_api
# Note: Every time we add a new Sass AST node, we need to bump the *major*
# version because it's a breaking change for anyone who's implementing the
# visitor interface(s).
version: 10.5.0-dev
description: Additional APIs for Dart Sass.
homepage: https://github.com/sass/dart-sass

environment:
  sdk: ">=3.0.0 <4.0.0"

dependencies:
<<<<<<< HEAD
  sass: 1.78.0-dev
=======
  sass: 1.78.0
>>>>>>> 8541f807

dev_dependencies:
  dartdoc: ">=6.0.0 <9.0.0"

dependency_overrides:
  sass: { path: ../.. }<|MERGE_RESOLUTION|>--- conflicted
+++ resolved
@@ -10,11 +10,7 @@
   sdk: ">=3.0.0 <4.0.0"
 
 dependencies:
-<<<<<<< HEAD
-  sass: 1.78.0-dev
-=======
   sass: 1.78.0
->>>>>>> 8541f807
 
 dev_dependencies:
   dartdoc: ">=6.0.0 <9.0.0"
