--- conflicted
+++ resolved
@@ -2,11 +2,7 @@
 # Note: Every time we add a new Sass AST node, we need to bump the *major*
 # version because it's a breaking change for anyone who's implementing the
 # visitor interface(s).
-<<<<<<< HEAD
-version: 3.0.5-dev
-=======
-version: 3.1.0
->>>>>>> 5466dd76
+version: 3.1.0-dev
 description: Additional APIs for Dart Sass.
 homepage: https://github.com/sass/dart-sass
 
@@ -14,11 +10,7 @@
   sdk: ">=2.17.0 <3.0.0"
 
 dependencies:
-<<<<<<< HEAD
-  sass: 1.54.10
-=======
   sass: 1.55.0
->>>>>>> 5466dd76
 
 dev_dependencies:
   dartdoc: ^5.0.0
