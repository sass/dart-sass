{
  "name": "sass-parser",
<<<<<<< HEAD
  "version": "0.2.7-dev",
=======
  "version": "0.3.0",
>>>>>>> ab19f94b
  "description": "A PostCSS-compatible wrapper of the official Sass parser",
  "repository": "sass/sass",
  "author": "Google Inc.",
  "license": "MIT",
  "exports": {
    "types": "./dist/types/index.d.ts",
    "default": "./dist/lib/index.js"
  },
  "main": "dist/lib/index.js",
  "types": "dist/types/index.d.ts",
  "files": [
    "dist/**/*.{js,d.ts}"
  ],
  "engines": {
    "node": ">=18.0.0"
  },
  "scripts": {
    "init": "ts-node ./tool/init.ts",
    "check": "npm-run-all check:gts check:tsc",
    "check:gts": "gts check",
    "check:tsc": "tsc --noEmit",
    "clean": "gts clean",
    "compile": "tsc -p tsconfig.build.json && copyfiles -u 1 \"lib/**/*.{js,d.ts}\" dist/lib/",
    "prepack": "copyfiles -u 2 ../../LICENSE .",
    "postpack": "rimraf LICENSE",
    "typedoc": "npx typedoc --treatWarningsAsErrors",
    "fix": "gts fix",
    "test": "jest"
  },
  "dependencies": {
    "postcss": ">=8.4.41 <8.5.0",
    "sass": "file:../../build/npm"
  },
  "devDependencies": {
    "@types/jest": "^29.5.12",
    "copyfiles": "^2.4.1",
    "expect": "^29.7.0",
    "gts": "^5.0.0",
    "jest": "^29.4.1",
    "jest-extended": "^4.0.2",
    "npm-run-all": "^4.1.5",
    "rimraf": "^6.0.1",
    "ts-jest": "^29.0.5",
    "ts-node": "^10.2.1",
    "typedoc": "^0.26.5",
    "typescript": "^5.0.2"
  }
}<|MERGE_RESOLUTION|>--- conflicted
+++ resolved
@@ -1,10 +1,6 @@
 {
   "name": "sass-parser",
-<<<<<<< HEAD
-  "version": "0.2.7-dev",
-=======
-  "version": "0.3.0",
->>>>>>> ab19f94b
+  "version": "0.3.1-dev",
   "description": "A PostCSS-compatible wrapper of the official Sass parser",
   "repository": "sass/sass",
   "author": "Google Inc.",
