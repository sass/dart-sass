--- conflicted
+++ resolved
@@ -1,10 +1,6 @@
 {
   "name": "sass-parser",
-<<<<<<< HEAD
-  "version": "0.4.6",
-=======
-  "version": "0.4.7-dev",
->>>>>>> 63ebf160
+  "version": "0.4.7",
   "description": "A PostCSS-compatible wrapper of the official Sass parser",
   "repository": "sass/sass",
   "author": "Google Inc.",
