--- conflicted
+++ resolved
@@ -1,10 +1,6 @@
 {
   "name": "sass-parser",
-<<<<<<< HEAD
   "version": "0.5.0-dev",
-=======
-  "version": "0.4.27-dev",
->>>>>>> 87e2e1c3
   "description": "A PostCSS-compatible wrapper of the official Sass parser",
   "repository": "sass/sass",
   "author": "Google Inc.",
