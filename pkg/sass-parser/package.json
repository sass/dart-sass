--- conflicted
+++ resolved
@@ -1,10 +1,6 @@
 {
   "name": "sass-parser",
-<<<<<<< HEAD
-  "version": "0.4.6-dev",
-=======
-  "version": "0.4.6",
->>>>>>> 51636446
+  "version": "0.4.7-dev",
   "description": "A PostCSS-compatible wrapper of the official Sass parser",
   "repository": "sass/sass",
   "author": "Google Inc.",
