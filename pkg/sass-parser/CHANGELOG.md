--- conflicted
+++ resolved
@@ -4,12 +4,10 @@
 
 * Add support for parsing declarations.
 
-<<<<<<< HEAD
+* Add support for parsing the `@if` and `@else` rules.
+
 * Fix the deploy of this package so that it actually contains the package's
   compiled contents.
-=======
-* Add support for parsing the `@if` and `@else` rules.
->>>>>>> b19b57fd
 
 ## 0.4.8
 
