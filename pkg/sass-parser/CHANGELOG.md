<<<<<<< HEAD
## 0.3.1

* Add support for parsing the `@use` rule.
=======
## 0.4.1

* Add `BooleanExpression` and `NumberExpression`.

## 0.4.0

* **Breaking change:** Warnings are no longer emitted during parsing, so the
  `logger` option has been removed from `SassParserOptions`.

## 0.3.2

* No user-visible changes.

## 0.3.1

* No user-visible changes.
>>>>>>> 84e281ea

## 0.3.0

* No user-visible changes.

## 0.2.6

* No user-visible changes.

## 0.2.5

* Add support for parsing the `@supports` rule.

## 0.2.4

* No user-visible changes.

## 0.2.3

* No user-visible changes.

## 0.2.2

* No user-visible changes.

## 0.2.1

* No user-visible changes.

## 0.2.0

* Initial unstable release.<|MERGE_RESOLUTION|>--- conflicted
+++ resolved
@@ -1,11 +1,8 @@
-<<<<<<< HEAD
-## 0.3.1
-
-* Add support for parsing the `@use` rule.
-=======
 ## 0.4.1
 
 * Add `BooleanExpression` and `NumberExpression`.
+
+* Add support for parsing the `@use` rule.
 
 ## 0.4.0
 
@@ -19,7 +16,6 @@
 ## 0.3.1
 
 * No user-visible changes.
->>>>>>> 84e281ea
 
 ## 0.3.0
 
