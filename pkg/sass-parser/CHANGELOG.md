--- conflicted
+++ resolved
@@ -1,10 +1,7 @@
-<<<<<<< HEAD
-=======
-## 0.4.7-dev
+## 0.4.7
 
 * No user-visible changes.
 
->>>>>>> 63ebf160
 ## 0.4.6
 
 * No user-visible changes.
