<<<<<<< HEAD
## 0.4.6-dev
=======
## 0.4.6
>>>>>>> 51636446

* No user-visible changes.

## 0.4.5

* Add support for parsing the `@forward` rule.

## 0.4.4

* No user-visible changes.

## 0.4.3

* Add support for parsing the `@while` rule.

## 0.4.2

* Add support for parsing variable declarations.

* Add support for parsing the `@warn` rule.

## 0.4.1

* Add `BooleanExpression` and `NumberExpression`.

* Add support for parsing the `@use` rule.

## 0.4.0

* **Breaking change:** Warnings are no longer emitted during parsing, so the
  `logger` option has been removed from `SassParserOptions`.

## 0.3.2

* No user-visible changes.

## 0.3.1

* No user-visible changes.

## 0.3.0

* No user-visible changes.

## 0.2.6

* No user-visible changes.

## 0.2.5

* Add support for parsing the `@supports` rule.

## 0.2.4

* No user-visible changes.

## 0.2.3

* No user-visible changes.

## 0.2.2

* No user-visible changes.

## 0.2.1

* No user-visible changes.

## 0.2.0

* Initial unstable release.<|MERGE_RESOLUTION|>--- conflicted
+++ resolved
@@ -1,8 +1,8 @@
-<<<<<<< HEAD
-## 0.4.6-dev
-=======
+## 0.4.7-dev
+
+* No user-visible changes.
+
 ## 0.4.6
->>>>>>> 51636446
 
 * No user-visible changes.
 
