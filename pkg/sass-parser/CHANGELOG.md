--- conflicted
+++ resolved
@@ -1,8 +1,7 @@
-<<<<<<< HEAD
 ## 0.5.0
 
-## 0.4.16-dev
-=======
+* No user-visible changes.
+
 ## 0.4.17
 
 * No user-visible changes.
@@ -12,7 +11,6 @@
 * Use union types rather than base classes for Sass nodes wherever possible.
   This makes it possible for TypeScript to automatically narrow node types based
   on `sassType` checks.
->>>>>>> cee843b8
 
 * Add support for parsing null literals.
 
