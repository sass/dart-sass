--- conflicted
+++ resolved
@@ -1,12 +1,6 @@
-<<<<<<< HEAD
 ## 0.4.5
 
-* No user-visible changes.
-=======
-## 0.4.5-dev
-
 * Add support for parsing the `@forward` rule.
->>>>>>> e400bddd
 
 ## 0.4.4
 
