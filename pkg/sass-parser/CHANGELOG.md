--- conflicted
+++ resolved
@@ -1,12 +1,10 @@
 ## 0.4.9
 
-<<<<<<< HEAD
-* Add support for parsing the `@if` and `@else` rules.
-=======
 * Add support for parsing the `@include` rule.
->>>>>>> 8818d934
 
 * Add support for parsing declarations.
+
+* Add support for parsing the `@if` and `@else` rules.
 
 ## 0.4.8
 
