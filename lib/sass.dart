// Copyright 2016 Google Inc. Use of this source code is governed by an
// MIT-style license that can be found in the LICENSE file or at
// https://opensource.org/licenses/MIT.

import 'src/exception.dart';
import 'src/render.dart' as r;
import 'src/sync_package_resolver.dart';

/// Loads the Sass file at [path], converts it to CSS, and returns the result.
///
/// If [color] is `true`, this will use terminal colors in warnings.
///
/// If [packageResolver] is provided, it's used to resolve `package:` imports.
/// Otherwise, they aren't supported. It takes a [SyncPackageResolver][] from
/// the `package_resolver` package.
///
/// [SyncPackageResolver]: https://www.dartdocs.org/documentation/package_resolver/latest/package_resolver/SyncPackageResolver-class.html
///
/// Finally throws a [SassException] if conversion fails.
String render(String path,
<<<<<<< HEAD
    {bool color: false, SyncPackageResolver packageResolver}) {
  var contents = readFile(path);
  var url = p.toUri(path);
  var sassTree = p.extension(path) == '.sass'
      ? new Stylesheet.parseSass(contents, url: url, color: color)
      : new Stylesheet.parseScss(contents, url: url, color: color);
  var cssTree =
      evaluate(sassTree, color: color, packageResolver: packageResolver);
  return toCss(cssTree);
}

/// Loads [source] as Sass, converts it to CSS, and returns the result.
///
/// If [color] is `true`, this will use terminal colors in warnings.
///
/// If [packageResolver] is provided, it's used to resolve `package:` imports.
/// Otherwise, they aren't supported. It takes a [SyncPackageResolver][] from
/// the `package_resolver` package.
///
/// [SyncPackageResolver]: https://www.dartdocs.org/documentation/package_resolver/latest/package_resolver/SyncPackageResolver-class.html
///
/// Finally throws a [SassException] if conversion fails.
String renderSource(String source,
    {bool color: false, SyncPackageResolver packageResolver}) {
  var url = new UriData.fromString(source);
  var sassTree = new Stylesheet.parseScss(source, url: url, color: color);
  var cssTree =
      evaluate(sassTree, color: color, packageResolver: packageResolver);
  return toCss(cssTree);
}
=======
        {bool color: false, SyncPackageResolver packageResolver}) =>
    r.render(path, color: color, packageResolver: packageResolver);
>>>>>>> e032de83
<|MERGE_RESOLUTION|>--- conflicted
+++ resolved
@@ -18,16 +18,8 @@
 ///
 /// Finally throws a [SassException] if conversion fails.
 String render(String path,
-<<<<<<< HEAD
-    {bool color: false, SyncPackageResolver packageResolver}) {
-  var contents = readFile(path);
-  var url = p.toUri(path);
-  var sassTree = p.extension(path) == '.sass'
-      ? new Stylesheet.parseSass(contents, url: url, color: color)
-      : new Stylesheet.parseScss(contents, url: url, color: color);
-  var cssTree =
-      evaluate(sassTree, color: color, packageResolver: packageResolver);
-  return toCss(cssTree);
+        {bool color: false, SyncPackageResolver packageResolver}) =>
+    r.render(path, color: color, packageResolver: packageResolver);
 }
 
 /// Loads [source] as Sass, converts it to CSS, and returns the result.
@@ -48,8 +40,4 @@
   var cssTree =
       evaluate(sassTree, color: color, packageResolver: packageResolver);
   return toCss(cssTree);
-}
-=======
-        {bool color: false, SyncPackageResolver packageResolver}) =>
-    r.render(path, color: color, packageResolver: packageResolver);
->>>>>>> e032de83
+}