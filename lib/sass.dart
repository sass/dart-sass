// Copyright 2016 Google Inc. Use of this source code is governed by an
// MIT-style license that can be found in the LICENSE file or at
// https://opensource.org/licenses/MIT.

import 'src/compile.dart' as c;
import 'src/exception.dart';
import 'src/sync_package_resolver.dart';

/// Loads the Sass file at [path], compiles it to CSS, and returns the result.
///
/// If [color] is `true`, this will use terminal colors in warnings.
///
/// If [packageResolver] is provided, it's used to resolve `package:` imports.
/// Otherwise, they aren't supported. It takes a [SyncPackageResolver][] from
/// the `package_resolver` package.
///
/// [SyncPackageResolver]: https://www.dartdocs.org/documentation/package_resolver/latest/package_resolver/SyncPackageResolver-class.html
///
/// Throws a [SassException] if conversion fails.
String compile(String path,
        {bool color: false, SyncPackageResolver packageResolver}) =>
    c.compile(path, color: color, packageResolver: packageResolver).css;

/// Compiles [source] to CSS and returns the result.
///
/// If [indented] is `true`, this parses [source] using indented syntax;
/// otherwise (and by default) it uses SCSS. If [color] is `true`, this will use
/// terminal colors in warnings.
///
/// If [packageResolver] is provided, it's used to resolve `package:` imports.
/// Otherwise, they aren't supported. It takes a [SyncPackageResolver][] from
/// the `package_resolver` package.
///
/// [SyncPackageResolver]: https://www.dartdocs.org/documentation/package_resolver/latest/package_resolver/SyncPackageResolver-class.html
///
/// The [url] indicates the location from which [source] was loaded. It may may
/// be a [String] or a [Uri].
///
/// Throws a [SassException] if conversion fails.
String compileString(String source,
    {bool indented: false,
    bool color: false,
    SyncPackageResolver packageResolver,
    url}) {
  var result = c.compileString(source,
      indented: indented,
      color: color,
      packageResolver: packageResolver,
      url: url);
  return result.css;
}

/// Use [compile] instead.
@Deprecated('Will be removed in 1.0.0')
String render(String path,
        {bool color: false, SyncPackageResolver packageResolver}) =>
<<<<<<< HEAD
    r.render(path, color: color, packageResolver: packageResolver);

/// Loads [source] as SCSS Sass, converts it to CSS, and returns the result.
///
/// If [color] is `true`, this will use terminal colors in warnings.
///
/// If [packageResolver] is provided, it's used to resolve `package:` imports.
/// Otherwise, they aren't supported. It takes a [SyncPackageResolver][] from
/// the `package_resolver` package.
///
/// If [url] is provided, it is the name of the file from which [source] comes.
///
/// [SyncPackageResolver]: https://www.dartdocs.org/documentation/package_resolver/latest/package_resolver/SyncPackageResolver-class.html
///
/// Finally throws a [SassException] if conversion fails.
String renderSource(String source,
        {bool color: false, SyncPackageResolver packageResolver, String url}) =>
    r.renderSource(source,
        color: color, packageResolver: packageResolver, url: url);
=======
    compile(path, color: color, packageResolver: packageResolver);
>>>>>>> 4697dcad
<|MERGE_RESOLUTION|>--- conflicted
+++ resolved
@@ -54,26 +54,4 @@
 @Deprecated('Will be removed in 1.0.0')
 String render(String path,
         {bool color: false, SyncPackageResolver packageResolver}) =>
-<<<<<<< HEAD
-    r.render(path, color: color, packageResolver: packageResolver);
-
-/// Loads [source] as SCSS Sass, converts it to CSS, and returns the result.
-///
-/// If [color] is `true`, this will use terminal colors in warnings.
-///
-/// If [packageResolver] is provided, it's used to resolve `package:` imports.
-/// Otherwise, they aren't supported. It takes a [SyncPackageResolver][] from
-/// the `package_resolver` package.
-///
-/// If [url] is provided, it is the name of the file from which [source] comes.
-///
-/// [SyncPackageResolver]: https://www.dartdocs.org/documentation/package_resolver/latest/package_resolver/SyncPackageResolver-class.html
-///
-/// Finally throws a [SassException] if conversion fails.
-String renderSource(String source,
-        {bool color: false, SyncPackageResolver packageResolver, String url}) =>
-    r.renderSource(source,
-        color: color, packageResolver: packageResolver, url: url);
-=======
-    compile(path, color: color, packageResolver: packageResolver);
->>>>>>> 4697dcad
+    compile(path, color: color, packageResolver: packageResolver);