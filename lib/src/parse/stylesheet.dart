// Copyright 2016 Google Inc. Use of this source code is governed by an
// MIT-style license that can be found in the LICENSE file or at
// https://opensource.org/licenses/MIT.

import 'package:charcode/charcode.dart';
import 'package:meta/meta.dart';
import 'package:path/path.dart' as p;
import 'package:source_span/source_span.dart';
import 'package:string_scanner/string_scanner.dart';

import '../ast/sass.dart';
import '../color_names.dart';
import '../deprecation.dart';
import '../exception.dart';
import '../interpolation_buffer.dart';
import '../util/character.dart';
import '../utils.dart';
import '../util/nullable.dart';
import '../value.dart';
import 'parser.dart';

/// The base class for both the SCSS and indented syntax parsers.
///
/// Having a base class that's separate from both parsers allows us to make
/// explicit exactly which methods are different between the two. This allows
/// the author to know that if they're modifying the base class, the subclasses
/// generally won't need modification. Conversely, if they're modifying one
/// subclass, the other will likely need a parallel change.
///
/// All methods that are not intended to be accessed by external callers are
/// private, except where they have to be public for subclasses to refer to
/// them.
abstract class StylesheetParser extends Parser {
  /// Whether we've consumed a rule other than `@charset`, `@forward`, or
  /// `@use`.
  var _isUseAllowed = true;

  /// Whether the parser is currently parsing the contents of a mixin
  /// declaration.
  var _inMixin = false;

  /// Whether the parser is currently parsing a content block passed to a mixin.
  var _inContentBlock = false;

  /// Whether the parser is currently parsing a control directive such as `@if`
  /// or `@each`.
  var _inControlDirective = false;

  /// Whether the parser is currently parsing an unknown rule.
  var _inUnknownAtRule = false;

  /// Whether the parser is currently parsing a style rule.
  var _inStyleRule = false;

  /// Whether the parser is currently within a parenthesized expression.
  var _inParentheses = false;

  /// Whether the parser is currently within an expression.
  @protected
  bool get inExpression => _inExpression;
  var _inExpression = false;

  /// A map from all variable names that are assigned with `!global` in the
  /// current stylesheet to the spans where they're defined.
  ///
  /// These are collected at parse time because they affect the variables
  /// exposed by the module generated for this stylesheet, *even if they aren't
  /// evaluated*. This allows us to ensure that the stylesheet always exposes
  /// the same set of variable names no matter how it's evaluated.
  final _globalVariables = <String, FileSpan>{};

  /// Warnings discovered while parsing that should be emitted during
  /// evaluation once a proper logger is available.
  @protected
  final warnings = <ParseTimeWarning>[];

  /// The silent comment this parser encountered previously.
  @protected
  SilentComment? lastSilentComment;

  StylesheetParser(super.contents, {super.url});

  // ## Statements

  Stylesheet parse() {
    return wrapSpanFormatException(() {
      var start = scanner.state;
      // Allow a byte-order mark at the beginning of the document.
      scanner.scanChar(0xFEFF);
      var statements = this.statements(() {
        // Handle this specially so that [atRule] always returns a non-nullable
        // Statement.
        if (scanner.scan('@charset')) {
          whitespace(consumeNewlines: true);
          string();
          return null;
        }

        return _statement(root: true);
      });
      scanner.expectDone();

      return Stylesheet.internal(statements, scanner.spanFrom(start), warnings,
          plainCss: plainCss, globalVariables: _globalVariables);
    });
  }

  ParameterList parseParameterList() => _parseSingleProduction(() {
        scanner.expectChar($at, name: "@-rule");
        identifier();
        whitespace(consumeNewlines: true);
        identifier();
<<<<<<< HEAD
        var arguments = _argumentDeclaration();
        whitespace(consumeNewlines: true);
=======
        var parameters = _parameterList();
        whitespace();
>>>>>>> f38dbb00
        scanner.expectChar($lbrace);
        return parameters;
      });

  (Expression, List<ParseTimeWarning>) parseExpression() =>
      (_parseSingleProduction(_expression), warnings);

  SassNumber parseNumber() {
    var expression = _parseSingleProduction(_number);
    return SassNumber(expression.value, expression.unit);
  }

  (VariableDeclaration, List<ParseTimeWarning>) parseVariableDeclaration() => (
        _parseSingleProduction(() => lookingAtIdentifier()
            ? _variableDeclarationWithNamespace()
            : variableDeclarationWithoutNamespace()),
        warnings
      );

  (UseRule, List<ParseTimeWarning>) parseUseRule() => (
        _parseSingleProduction(() {
          var start = scanner.state;
          scanner.expectChar($at, name: "@-rule");
          expectIdentifier("use");
          whitespace(consumeNewlines: true);
          return _useRule(start);
        }),
        warnings
      );

  /// Parses and returns [production] as the entire contents of [scanner].
  T _parseSingleProduction<T>(T production()) {
    return wrapSpanFormatException(() {
      var result = production();
      scanner.expectDone();
      return result;
    });
  }

  /// Parses a function signature of the format allowed by Node Sass's functions
  /// option and returns its name and declaration.
  ///
  /// If [requireParens] is `false`, this allows parentheses to be omitted.
  (String name, ParameterList) parseSignature({bool requireParens = true}) {
    return wrapSpanFormatException(() {
      var name = identifier();
      var parameters = requireParens || scanner.peekChar() == $lparen
          ? _parameterList()
          : ParameterList.empty(scanner.emptySpan);
      scanner.expectDone();
      return (name, parameters);
    });
  }

  /// Consumes a statement that's allowed at the top level of the stylesheet or
  /// within nested style and at rules.
  ///
  /// If [root] is `true`, this parses at-rules that are allowed only at the
  /// root of the stylesheet.
  Statement _statement({bool root = false}) {
    switch (scanner.peekChar()) {
      case $at:
        return atRule(() => _statement(), root: root);

      case $plus:
        // TODO: newlines not supported because of `lookingAtIdentifier`.
        // This means it doesn't behave the same as = mixin syntax below.
        if (!indented || !lookingAtIdentifier(1)) return _styleRule();
        _isUseAllowed = false;
        var start = scanner.state;
        scanner.readChar();
        return _includeRule(start);

      case $equal:
        if (!indented) return _styleRule();
        _isUseAllowed = false;
        var start = scanner.state;
        scanner.readChar();
        whitespace(consumeNewlines: true);
        return _mixinRule(start);

      case $rbrace:
        scanner.error('unmatched "}".', length: 1);

      case _:
        return _inStyleRule || _inUnknownAtRule || _inMixin || _inContentBlock
            ? _declarationOrStyleRule()
            : _variableDeclarationOrStyleRule();
    }
  }

  /// Consumes a namespaced variable declaration.
  VariableDeclaration _variableDeclarationWithNamespace() {
    var start = scanner.state;
    var namespace = identifier();
    scanner.expectChar($dot);
    return variableDeclarationWithoutNamespace(namespace, start);
  }

  /// Consumes a variable declaration.
  ///
  /// This never *consumes* a namespace, but if [namespace] is passed it will be
  /// used for the declaration.
  @protected
  VariableDeclaration variableDeclarationWithoutNamespace(
      [String? namespace, LineScannerState? start_]) {
    var precedingComment = lastSilentComment;
    lastSilentComment = null;
    var start = start_ ?? scanner.state; // dart-lang/sdk#45348

    var name = variableName();
    if (namespace != null) _assertPublic(name, () => scanner.spanFrom(start));

    if (plainCss) {
      error("Sass variables aren't allowed in plain CSS.",
          scanner.spanFrom(start));
    }

    whitespace(consumeNewlines: true);
    scanner.expectChar($colon);
    whitespace(consumeNewlines: true);

    var value = _expression();

    var guarded = false;
    var global = false;
    var flagStart = scanner.state;
    while (scanner.scanChar($exclamation)) {
      switch (identifier()) {
        case 'default':
          if (guarded) {
            warnings.add((
              deprecation: Deprecation.duplicateVarFlags,
              message:
                  '!default should only be written once for each variable.\n'
                  'This will be an error in Dart Sass 2.0.0.',
              span: scanner.spanFrom(flagStart)
            ));
          }
          guarded = true;

        case 'global':
          if (namespace != null) {
            error("!global isn't allowed for variables in other modules.",
                scanner.spanFrom(flagStart));
          } else if (global) {
            warnings.add((
              deprecation: Deprecation.duplicateVarFlags,
              message:
                  '!global should only be written once for each variable.\n'
                  'This will be an error in Dart Sass 2.0.0.',
              span: scanner.spanFrom(flagStart)
            ));
          }
          global = true;

        case _:
          error("Invalid flag name.", scanner.spanFrom(flagStart));
      }

      whitespace(consumeNewlines: false);
      flagStart = scanner.state;
    }

    expectStatementSeparator("variable declaration");
    var declaration = VariableDeclaration(name, value, scanner.spanFrom(start),
        namespace: namespace,
        guarded: guarded,
        global: global,
        comment: precedingComment);
    if (global) _globalVariables.putIfAbsent(name, () => declaration.span);
    return declaration;
  }

  /// Consumes a namespaced [VariableDeclaration] or a [StyleRule].
  Statement _variableDeclarationOrStyleRule() {
    if (plainCss) return _styleRule();

    // The indented syntax allows a single backslash to distinguish a style rule
    // from old-style property syntax. We don't support old property syntax, but
    // we do support the backslash because it's easy to do.
    if (indented && scanner.scanChar($backslash)) return _styleRule();

    if (!lookingAtIdentifier()) return _styleRule();

    var start = scanner.state;
    var variableOrInterpolation = _variableDeclarationOrInterpolation();
    return variableOrInterpolation is VariableDeclaration
        ? variableOrInterpolation
        : _styleRule(
            InterpolationBuffer()
              ..addInterpolation(variableOrInterpolation as Interpolation),
            start);
  }

  /// Consumes a [VariableDeclaration], a [Declaration], or a [StyleRule].
  ///
  /// When parsing the children of a style rule, property declarations,
  /// namespaced variable declarations, and nested style rules can all begin
  /// with bare identifiers. In order to know which statement type to produce,
  /// we need to disambiguate them. We use the following criteria:
  ///
  /// * If the entity starts with an identifier followed by a period and a
  ///   dollar sign, it's a variable declaration. This is the simplest case,
  ///   because `.$` is used in and only in variable declarations.
  ///
  /// * If the entity doesn't start with an identifier followed by a colon,
  ///   it's a selector. There are some additional mostly-unimportant cases
  ///   here to support various declaration hacks.
  ///
  /// * If the colon is followed by another colon, it's a selector.
  ///
  /// * Otherwise, if the colon is followed by anything other than
  ///   interpolation or a character that's valid as the beginning of an
  ///   identifier, it's a declaration.
  ///
  /// * If the colon is followed by interpolation or a valid identifier, try
  ///   parsing it as a declaration value. If this fails, backtrack and parse
  ///   it as a selector.
  ///
  /// * If the declaration value is valid but is followed by "{", backtrack and
  ///   parse it as a selector anyway. This ensures that ".foo:bar {" is always
  ///   parsed as a selector and never as a property with nested properties
  ///   beneath it.
  Statement _declarationOrStyleRule() {
    // The indented syntax allows a single backslash to distinguish a style rule
    // from old-style property syntax. We don't support old property syntax, but
    // we do support the backslash because it's easy to do.
    if (indented && scanner.scanChar($backslash)) return _styleRule();

    var start = scanner.state;
    var declarationOrBuffer = _declarationOrBuffer();
    return declarationOrBuffer is Statement
        ? declarationOrBuffer
        : _styleRule(declarationOrBuffer as InterpolationBuffer, start);
  }

  /// Tries to parse a variable or property declaration, and returns the value
  /// parsed so far if it fails.
  ///
  /// This can return either an [InterpolationBuffer], indicating that it
  /// couldn't consume a declaration and that selector parsing should be
  /// attempted; or it can return a [Declaration] or a [VariableDeclaration],
  /// indicating that it successfully consumed a declaration.
  dynamic _declarationOrBuffer() {
    var start = scanner.state;
    var nameBuffer = InterpolationBuffer();

    var startsWithPunctuation = false;
    if (_lookingAtPotentialPropertyHack()) {
      startsWithPunctuation = true;
      nameBuffer.writeCharCode(scanner.readChar());
      nameBuffer.write(rawText(() => whitespace(consumeNewlines: false)));
    }

    if (!_lookingAtInterpolatedIdentifier()) return nameBuffer;

    var variableOrInterpolation = startsWithPunctuation
        ? interpolatedIdentifier()
        : _variableDeclarationOrInterpolation();
    if (variableOrInterpolation is VariableDeclaration) {
      return variableOrInterpolation;
    } else {
      nameBuffer.addInterpolation(variableOrInterpolation as Interpolation);
    }

    _isUseAllowed = false;
    if (scanner.matches("/*")) nameBuffer.write(rawText(loudComment));

    var midBuffer = StringBuffer();
    midBuffer.write(rawText(() => whitespace(consumeNewlines: false)));
    var beforeColon = scanner.state;
    if (!scanner.scanChar($colon)) {
      if (midBuffer.isNotEmpty) nameBuffer.writeCharCode($space);
      return nameBuffer;
    }
    midBuffer.writeCharCode($colon);

    // Parse custom properties as declarations no matter what.
    var name = nameBuffer.interpolation(scanner.spanFrom(start, beforeColon));
    if (name.initialPlain.startsWith('--')) {
      var value = StringExpression(
          _interpolatedDeclarationValue(silentComments: false));
      expectStatementSeparator("custom property");
      return Declaration(name, value, scanner.spanFrom(start));
    }

    if (scanner.scanChar($colon)) {
      return nameBuffer
        ..write(midBuffer)
        ..writeCharCode($colon);
    } else if (indented && _lookingAtInterpolatedIdentifier()) {
      // In the indented syntax, `foo:bar` is always considered a selector
      // rather than a property.
      return nameBuffer..write(midBuffer);
    }

    var postColonWhitespace = rawText(() => whitespace(consumeNewlines: false));
    if (_tryDeclarationChildren(name, start) case var nested?) return nested;

    midBuffer.write(postColonWhitespace);
    var couldBeSelector =
        postColonWhitespace.isEmpty && _lookingAtInterpolatedIdentifier();

    var beforeDeclaration = scanner.state;
    Expression value;
    try {
      value = _expression();

      if (lookingAtChildren()) {
        // Properties that are ambiguous with selectors can't have additional
        // properties nested beneath them, so we force an error. This will be
        // caught below and cause the text to be reparsed as a selector.
        if (couldBeSelector) expectStatementSeparator();
      } else if (!atEndOfStatement()) {
        // Force an exception if there isn't a valid end-of-property character
        // but don't consume that character. This will also cause the text to be
        // reparsed.
        expectStatementSeparator();
      }
    } on FormatException catch (_) {
      if (!couldBeSelector) rethrow;

      // If the value would be followed by a semicolon, it's definitely supposed
      // to be a property, not a selector.
      scanner.state = beforeDeclaration;
      var additional = almostAnyValue();
      if (!indented && scanner.peekChar() == $semicolon) rethrow;

      nameBuffer.write(midBuffer);
      nameBuffer.addInterpolation(additional);
      return nameBuffer;
    }

    if (_tryDeclarationChildren(name, start, value: value) case var nested?) {
      return nested;
    } else {
      expectStatementSeparator();
      return Declaration(name, value, scanner.spanFrom(start));
    }
  }

  /// Tries to parse a namespaced [VariableDeclaration], and returns the value
  /// parsed so far if it fails.
  ///
  /// This can return either an [Interpolation], indicating that it couldn't
  /// consume a variable declaration and that property declaration or selector
  /// parsing should be attempted; or it can return a [VariableDeclaration],
  /// indicating that it successfully consumed a variable declaration.
  dynamic _variableDeclarationOrInterpolation() {
    if (!lookingAtIdentifier()) return interpolatedIdentifier();

    var start = scanner.state;
    var identifier = this.identifier();
    if (scanner.matches(".\$")) {
      scanner.readChar();
      return variableDeclarationWithoutNamespace(identifier, start);
    } else {
      var buffer = InterpolationBuffer()..write(identifier);

      // Parse the rest of an interpolated identifier if one exists, so callers
      // don't have to.
      if (_lookingAtInterpolatedIdentifierBody()) {
        buffer.addInterpolation(interpolatedIdentifier());
      }

      return buffer.interpolation(scanner.spanFrom(start));
    }
  }

  /// Consumes a [StyleRule], optionally with a [buffer] that may contain some
  /// text that has already been parsed.
  StyleRule _styleRule(
      [InterpolationBuffer? buffer, LineScannerState? start_]) {
    _isUseAllowed = false;
    var start = start_ ?? scanner.state; // dart-lang/sdk#45348

    var interpolation = styleRuleSelector();
    if (buffer != null) {
      buffer.addInterpolation(interpolation);
      interpolation = buffer.interpolation(scanner.spanFrom(start));
    }
    if (interpolation.contents.isEmpty) scanner.error('expected "}".');

    var wasInStyleRule = _inStyleRule;
    _inStyleRule = true;

    return _withChildren(_statement, start, (children, span) {
      if (indented && children.isEmpty) {
        warnings.add((
          deprecation: null,
          message: "This selector doesn't have any properties and won't be "
              "rendered.",
          span: interpolation.span
        ));
      }

      _inStyleRule = wasInStyleRule;

      return StyleRule(interpolation, children, scanner.spanFrom(start));
    });
  }

  /// Consumes either a property declaration or a namespaced variable
  /// declaration.
  ///
  /// This is only used in contexts where declarations are allowed but style
  /// rules are not, such as nested declarations. Otherwise,
  /// [_declarationOrStyleRule] is used instead.
  ///
  /// If [parseCustomProperties] is `true`, properties that begin with `--` will
  /// be parsed using custom property parsing rules.
  Statement _propertyOrVariableDeclaration(
      {bool parseCustomProperties = true}) {
    var start = scanner.state;

    Interpolation name;
    if (_lookingAtPotentialPropertyHack()) {
      var nameBuffer = InterpolationBuffer();
      nameBuffer.writeCharCode(scanner.readChar());
      nameBuffer.write(rawText(() => whitespace(consumeNewlines: false)));
      nameBuffer.addInterpolation(interpolatedIdentifier());
      name = nameBuffer.interpolation(scanner.spanFrom(start));
    } else if (!plainCss) {
      var variableOrInterpolation = _variableDeclarationOrInterpolation();
      if (variableOrInterpolation is VariableDeclaration) {
        return variableOrInterpolation;
      } else {
        name = variableOrInterpolation as Interpolation;
      }
    } else {
      name = interpolatedIdentifier();
    }

    whitespace(consumeNewlines: false);
    scanner.expectChar($colon);

    if (parseCustomProperties && name.initialPlain.startsWith('--')) {
      var value = StringExpression(
          _interpolatedDeclarationValue(silentComments: false));
      expectStatementSeparator("custom property");
      return Declaration(name, value, scanner.spanFrom(start));
    }

    whitespace(consumeNewlines: false);
    if (_tryDeclarationChildren(name, start) case var nested?) return nested;

    var value = _expression();
    if (_tryDeclarationChildren(name, start, value: value) case var nested?) {
      return nested;
    } else {
      expectStatementSeparator();
      return Declaration(name, value, scanner.spanFrom(start));
    }
  }

  /// Tries parsing nested children of a declaration whose [name] has already
  /// been parsed, and returns `null` if it doesn't have any.
  ///
  /// If [value] is passed, it's used as the value of the property without
  /// nesting.
  Declaration? _tryDeclarationChildren(
      Interpolation name, LineScannerState start,
      {Expression? value}) {
    if (!lookingAtChildren()) return null;
    if (plainCss) {
      scanner.error("Nested declarations aren't allowed in plain CSS.");
    }
    return _withChildren(
        _declarationChild,
        start,
        (children, span) =>
            Declaration.nested(name, children, span, value: value));
  }

  /// Consumes a statement that's allowed within a declaration.
  Statement _declarationChild() => scanner.peekChar() == $at
      ? _declarationAtRule()
      : _propertyOrVariableDeclaration(parseCustomProperties: false);

  // ## At Rules

  /// Consumes an at-rule.
  ///
  /// This consumes at-rules that are allowed at all levels of the document; the
  /// [child] parameter is called to consume any at-rules that are specifically
  /// allowed in the caller's context.
  ///
  /// If [root] is `true`, this parses at-rules that are allowed only at the
  /// root of the stylesheet.
  @protected
  Statement atRule(Statement child(), {bool root = false}) {
    // NOTE: this logic is largely duplicated in CssParser.atRule. Most changes
    // here should be mirrored there.

    var start = scanner.state;
    scanner.expectChar($at, name: "@-rule");
    var name = interpolatedIdentifier();

    // We want to set [_isUseAllowed] to `false` *unless* we're parsing
    // `@charset`, `@forward`, or `@use`. To avoid double-comparing the rule
    // name, we always set it to `false` and then set it back to its previous
    // value if we're parsing an allowed rule.
    var wasUseAllowed = _isUseAllowed;
    _isUseAllowed = false;

    switch (name.asPlain) {
      case "at-root":
        return _atRootRule(start);
      case "content":
        return _contentRule(start);
      case "debug":
        return _debugRule(start);
      case "each":
        return _eachRule(start, child);
      case "else":
        return _disallowedAtRule(start);
      case "error":
        return _errorRule(start);
      case "extend":
        return _extendRule(start);
      case "for":
        return _forRule(start, child);
      case "forward":
        _isUseAllowed = wasUseAllowed;
        if (!root) _disallowedAtRule(start);
        return _forwardRule(start);
      case "function":
        return _functionRule(start);
      case "if":
        return _ifRule(start, child);
      case "import":
        return _importRule(start);
      case "include":
        return _includeRule(start);
      case "media":
        return mediaRule(start);
      case "mixin":
        return _mixinRule(start);
      case "-moz-document":
        return mozDocumentRule(start, name);
      case "return":
        return _disallowedAtRule(start);
      case "supports":
        return supportsRule(start);
      case "use":
        _isUseAllowed = wasUseAllowed;
        if (!root) _disallowedAtRule(start);
        return _useRule(start);
      case "warn":
        return _warnRule(start);
      case "while":
        return _whileRule(start, child);
      default:
        return unknownAtRule(start, name);
    }
  }

  /// Consumes an at-rule allowed within a property declaration.
  Statement _declarationAtRule() {
    var start = scanner.state;
    return switch (_plainAtRuleName()) {
      "content" => _contentRule(start),
      "debug" => _debugRule(start),
      "each" => _eachRule(start, _declarationChild),
      "else" => _disallowedAtRule(start),
      "error" => _errorRule(start),
      "for" => _forRule(start, _declarationChild),
      "if" => _ifRule(start, _declarationChild),
      "include" => _includeRule(start),
      "warn" => _warnRule(start),
      "while" => _whileRule(start, _declarationChild),
      _ => _disallowedAtRule(start)
    };
  }

  /// Consumes a statement allowed within a function.
  Statement _functionChild() {
    if (scanner.peekChar() != $at) {
      var state = scanner.state;
      try {
        return _variableDeclarationWithNamespace();
      } on SourceSpanFormatException catch (variableDeclarationError, stackTrace) {
        scanner.state = state;

        // If a variable declaration failed to parse, it's possible the user
        // thought they could write a style rule or property declaration in a
        // function. If so, throw a more helpful error message.
        Statement statement;
        try {
          statement = _declarationOrStyleRule();
        } on SourceSpanFormatException catch (_) {
          throw variableDeclarationError;
        }

        error(
            "@function rules may not contain "
            "${statement is StyleRule ? "style rules" : "declarations"}.",
            statement.span,
            stackTrace);
      }
    }

    var start = scanner.state;
    return switch (_plainAtRuleName()) {
      "debug" => _debugRule(start),
      "each" => _eachRule(start, _functionChild),
      "else" => _disallowedAtRule(start),
      "error" => _errorRule(start),
      "for" => _forRule(start, _functionChild),
      "if" => _ifRule(start, _functionChild),
      "return" => _returnRule(start),
      "warn" => _warnRule(start),
      "while" => _whileRule(start, _functionChild),
      _ => _disallowedAtRule(start),
    };
  }

  /// Consumes an at-rule's name, with interpolation disallowed.
  String _plainAtRuleName() {
    scanner.expectChar($at, name: "@-rule");
    var name = identifier();
    return name;
  }

  /// Consumes an `@at-root` rule.
  ///
  /// [start] should point before the `@`.
  AtRootRule _atRootRule(LineScannerState start) {
    whitespace(consumeNewlines: false);
    if (scanner.peekChar() == $lparen) {
      var query = _atRootQuery();
      return _withChildren(_statement, start,
          (children, span) => AtRootRule(children, span, query: query));
    } else if (lookingAtChildren() || (indented && atEndOfStatement())) {
      return _withChildren(
          _statement, start, (children, span) => AtRootRule(children, span));
    } else {
      var child = _styleRule();
      return AtRootRule([child], scanner.spanFrom(start));
    }
  }

  /// Consumes a query expression of the form `(foo: bar)`.
  Interpolation _atRootQuery() {
    var start = scanner.state;
    var buffer = InterpolationBuffer();
    scanner.expectChar($lparen);
    buffer.writeCharCode($lparen);
    whitespace(consumeNewlines: true);

    _addOrInject(buffer, _expression(consumeNewlines: true));
    if (scanner.scanChar($colon)) {
      whitespace(consumeNewlines: true);
      buffer.writeCharCode($colon);
      buffer.writeCharCode($space);
      _addOrInject(buffer, _expression(consumeNewlines: true));
    }

    scanner.expectChar($rparen);
    whitespace(consumeNewlines: false);
    buffer.writeCharCode($rparen);

    return buffer.interpolation(scanner.spanFrom(start));
  }

  /// Consumes a `@content` rule.
  ///
  /// [start] should point before the `@`.
  ContentRule _contentRule(LineScannerState start) {
    if (!_inMixin) {
      error("@content is only allowed within mixin declarations.",
          scanner.spanFrom(start));
    }

    var beforeWhitespace = scanner.location;
<<<<<<< HEAD
    whitespace(consumeNewlines: false);
    ArgumentInvocation arguments;
=======
    whitespace();
    ArgumentList arguments;
>>>>>>> f38dbb00
    if (scanner.peekChar() == $lparen) {
      arguments = _argumentInvocation(mixin: true);
      whitespace(consumeNewlines: false);
    } else {
      arguments = ArgumentList.empty(beforeWhitespace.pointSpan());
    }

    expectStatementSeparator("@content rule");
    return ContentRule(arguments, scanner.spanFrom(start));
  }

  /// Consumes a `@debug` rule.
  ///
  /// [start] should point before the `@`.
  DebugRule _debugRule(LineScannerState start) {
    whitespace(consumeNewlines: false);
    var value = _expression();
    expectStatementSeparator("@debug rule");
    return DebugRule(value, scanner.spanFrom(start));
  }

  /// Consumes an `@each` rule.
  ///
  /// [start] should point before the `@`. [child] is called to consume any
  /// children that are specifically allowed in the caller's context.
  EachRule _eachRule(LineScannerState start, Statement child()) {
    whitespace(consumeNewlines: true);
    var wasInControlDirective = _inControlDirective;
    _inControlDirective = true;

    var variables = [variableName()];
    whitespace(consumeNewlines: false);
    while (scanner.scanChar($comma)) {
      whitespace(consumeNewlines: false);
      variables.add(variableName());
      whitespace(consumeNewlines: false);
    }
    whitespace(consumeNewlines: true);
    expectIdentifier("in");
    whitespace(consumeNewlines: true);

    var list = _expression();

    return _withChildren(child, start, (children, span) {
      _inControlDirective = wasInControlDirective;
      return EachRule(variables, list, children, span);
    });
  }

  /// Consumes an `@error` rule.
  ///
  /// [start] should point before the `@`.
  ErrorRule _errorRule(LineScannerState start) {
    whitespace(consumeNewlines: false);
    var value = _expression();
    expectStatementSeparator("@error rule");
    return ErrorRule(value, scanner.spanFrom(start));
  }

  /// Consumes an `@extend` rule.
  ///
  /// [start] should point before the `@`.
  ExtendRule _extendRule(LineScannerState start) {
    whitespace(consumeNewlines: true);
    if (!_inStyleRule && !_inMixin && !_inContentBlock) {
      error("@extend may only be used within style rules.",
          scanner.spanFrom(start));
    }

    var value = almostAnyValue();
    var optional = scanner.scanChar($exclamation);
    if (optional) {
      expectIdentifier("optional");
      whitespace(consumeNewlines: false);
    }
    expectStatementSeparator("@extend rule");
    return ExtendRule(value, scanner.spanFrom(start), optional: optional);
  }

  /// Consumes a function declaration.
  ///
  /// [start] should point before the `@`.
  FunctionRule _functionRule(LineScannerState start) {
    whitespace(consumeNewlines: true);
    var precedingComment = lastSilentComment;
    lastSilentComment = null;
    var beforeName = scanner.state;
    var name = identifier();

    if (name.startsWith('--')) {
      warnings.add((
        deprecation: Deprecation.cssFunctionMixin,
        message:
            'Sass @function names beginning with -- are deprecated for forward-'
            'compatibility with plain CSS mixins.\n'
            '\n'
            'For details, see https://sass-lang.com/d/css-function-mixin',
        span: scanner.spanFrom(beforeName)
      ));
    }

<<<<<<< HEAD
    whitespace(consumeNewlines: false);
    var arguments = _argumentDeclaration();
=======
    whitespace();
    var parameters = _parameterList();
>>>>>>> f38dbb00

    if (_inMixin || _inContentBlock) {
      error("Mixins may not contain function declarations.",
          scanner.spanFrom(start));
    } else if (_inControlDirective) {
      error("Functions may not be declared in control directives.",
          scanner.spanFrom(start));
    }

    if (unvendor(name)
        case "calc" ||
            "element" ||
            "expression" ||
            "url" ||
            "and" ||
            "or" ||
            "not" ||
            "clamp") {
      error("Invalid function name.", scanner.spanFrom(start));
    }

    whitespace(consumeNewlines: false);
    return _withChildren(
        _functionChild,
        start,
        (children, span) => FunctionRule(name, parameters, children, span,
            comment: precedingComment));
  }

  /// Consumes a `@for` rule.
  ///
  /// [start] should point before the `@`. [child] is called to consume any
  /// children that are specifically allowed in the caller's context.
  ForRule _forRule(LineScannerState start, Statement child()) {
    whitespace(consumeNewlines: true);
    var wasInControlDirective = _inControlDirective;
    _inControlDirective = true;
    var variable = variableName();
    whitespace(consumeNewlines: true);

    expectIdentifier("from");
    whitespace(consumeNewlines: true);

    bool? exclusive;
    var from = _expression(
        consumeNewlines: true,
        until: () {
          if (!lookingAtIdentifier()) return false;
          if (scanIdentifier("to")) {
            exclusive = true;
            return true;
          } else if (scanIdentifier("through")) {
            exclusive = false;
            return true;
          } else {
            return false;
          }
        });
    if (exclusive == null) scanner.error('Expected "to" or "through".');

    whitespace(consumeNewlines: true);
    var to = _expression();

    return _withChildren(child, start, (children, span) {
      _inControlDirective = wasInControlDirective;
      return ForRule(variable, from, to, children, span,
          exclusive: exclusive!); // dart-lang/sdk#45348
    });
  }

  /// Consumes a `@forward` rule.
  ///
  /// [start] should point before the `@`.
  ForwardRule _forwardRule(LineScannerState start) {
    whitespace(consumeNewlines: true);
    var url = _urlString();
    whitespace(consumeNewlines: false);

    String? prefix;
    if (scanIdentifier("as")) {
      whitespace(consumeNewlines: true);
      prefix = identifier(normalize: true);
      scanner.expectChar($asterisk);
      whitespace(consumeNewlines: false);
    }

    Set<String>? shownMixinsAndFunctions;
    Set<String>? shownVariables;
    Set<String>? hiddenMixinsAndFunctions;
    Set<String>? hiddenVariables;
    if (scanIdentifier("show")) {
      whitespace(consumeNewlines: true);
      (shownMixinsAndFunctions, shownVariables) = _memberList();
    } else if (scanIdentifier("hide")) {
      whitespace(consumeNewlines: true);
      (hiddenMixinsAndFunctions, hiddenVariables) = _memberList();
    }

    var configuration = _configuration(allowGuarded: true);
    whitespace(consumeNewlines: false);

    expectStatementSeparator("@forward rule");
    var span = scanner.spanFrom(start);
    if (!_isUseAllowed) {
      error("@forward rules must be written before any other rules.", span);
    }

    if (shownMixinsAndFunctions != null) {
      return ForwardRule.show(
          url, shownMixinsAndFunctions, shownVariables!, span,
          prefix: prefix, configuration: configuration);
    } else if (hiddenMixinsAndFunctions != null) {
      return ForwardRule.hide(
          url, hiddenMixinsAndFunctions, hiddenVariables!, span,
          prefix: prefix, configuration: configuration);
    } else {
      return ForwardRule(url, span,
          prefix: prefix, configuration: configuration);
    }
  }

  /// Consumes a list of members that may contain either plain identifiers or
  /// variable names.
  ///
  /// The plain identifiers are returned in the first set, and the variable
  /// names in the second.
  (Set<String>, Set<String>) _memberList() {
    var identifiers = <String>{};
    var variables = <String>{};
    do {
      whitespace(consumeNewlines: false);
      withErrorMessage("Expected variable, mixin, or function name", () {
        if (scanner.peekChar() == $dollar) {
          variables.add(variableName());
        } else {
          identifiers.add(identifier(normalize: true));
        }
      });
      whitespace(consumeNewlines: false);
    } while (scanner.scanChar($comma));

    return (identifiers, variables);
  }

  /// Consumes an `@if` rule.
  ///
  /// [start] should point before the `@`. [child] is called to consume any
  /// children that are specifically allowed in the caller's context.
  IfRule _ifRule(LineScannerState start, Statement child()) {
    whitespace(consumeNewlines: true);
    var ifIndentation = currentIndentation;
    var wasInControlDirective = _inControlDirective;
    _inControlDirective = true;
    var condition = _expression();
    var children = this.children(child);
    whitespaceWithoutComments(consumeNewlines: false);

    var clauses = [IfClause(condition, children)];
    ElseClause? lastClause;

    while (scanElse(ifIndentation)) {
      whitespace(consumeNewlines: true);
      if (scanIdentifier("if")) {
        whitespace(consumeNewlines: true);
        clauses.add(IfClause(_expression(), this.children(child)));
      } else {
        lastClause = ElseClause(this.children(child));
        break;
      }
    }
    _inControlDirective = wasInControlDirective;

    var span = scanner.spanFrom(start);
    whitespaceWithoutComments(consumeNewlines: false);
    return IfRule(clauses, span, lastClause: lastClause);
  }

  /// Consumes an `@import` rule.
  ///
  /// [start] should point before the `@`.
  ImportRule _importRule(LineScannerState start) {
    var imports = <Import>[];
    do {
      whitespace(consumeNewlines: false);
      var argument = importArgument();
      if (argument is DynamicImport) {
        warnings.add((
          deprecation: Deprecation.import,
          message:
              'Sass @import rules are deprecated and will be removed in Dart '
              'Sass 3.0.0.\n\n'
              'More info and automated migrator: '
              'https://sass-lang.com/d/import',
          span: argument.span
        ));
      }
      if ((_inControlDirective || _inMixin) && argument is DynamicImport) {
        _disallowedAtRule(start);
      }

      imports.add(argument);
      whitespace(consumeNewlines: false);
    } while (scanner.scanChar($comma));
    expectStatementSeparator("@import rule");

    return ImportRule(imports, scanner.spanFrom(start));
  }

  /// Consumes an argument to an `@import` rule.
  ///
  /// [ruleStart] should point before the `@`.
  @protected
  Import importArgument() {
    var start = scanner.state;
    if (scanner.peekChar() case $u || $U) {
      var url = dynamicUrl();
      whitespace(consumeNewlines: false);
      var modifiers = tryImportModifiers();
      return StaticImport(
          url is StringExpression
              ? url.text
              : Interpolation([url], [url.span], url.span),
          scanner.spanFrom(start),
          modifiers: modifiers);
    }

    var url = string();
    var urlSpan = scanner.spanFrom(start);
    whitespace(consumeNewlines: false);
    var modifiers = tryImportModifiers();
    if (isPlainImportUrl(url) || modifiers != null) {
      return StaticImport(
          Interpolation.plain(urlSpan.text, urlSpan), scanner.spanFrom(start),
          modifiers: modifiers);
    } else {
      try {
        return DynamicImport(parseImportUrl(url), urlSpan);
      } on FormatException catch (innerError, stackTrace) {
        error("Invalid URL: ${innerError.message}", urlSpan, stackTrace);
      }
    }
  }

  /// Parses [url] as an import URL.
  @protected
  String parseImportUrl(String url) {
    // Backwards-compatibility for implementations that allow absolute Windows
    // paths in imports.
    if (p.windows.isAbsolute(url) && !p.url.isRootRelative(url)) {
      return p.windows.toUri(url).toString();
    }

    // Throw a [FormatException] if [url] is invalid.
    Uri.parse(url);
    return url;
  }

  /// Returns whether [url] indicates that an `@import` is a plain CSS import.
  @protected
  bool isPlainImportUrl(String url) {
    if (url.length < 5) return false;
    if (url.endsWith(".css")) return true;

    return switch (url.codeUnitAt(0)) {
      $slash => url.codeUnitAt(1) == $slash,
      $h => url.startsWith("http://") || url.startsWith("https://"),
      _ => false
    };
  }

  /// Consumes a sequence of modifiers (such as media or supports queries)
  /// after an import argument.
  ///
  /// Returns `null` if there are no modifiers.
  Interpolation? tryImportModifiers() {
    // Exit before allocating anything if we're not looking at any modifiers, as
    // is the most common case.
    if (!_lookingAtInterpolatedIdentifier() && scanner.peekChar() != $lparen) {
      return null;
    }

    var start = scanner.state;
    var buffer = InterpolationBuffer();
    while (true) {
      if (_lookingAtInterpolatedIdentifier()) {
        if (!buffer.isEmpty) buffer.writeCharCode($space);

        var identifier = interpolatedIdentifier();
        buffer.addInterpolation(identifier);

        var name = identifier.asPlain?.toLowerCase();
        if (name != "and" && scanner.scanChar($lparen)) {
          if (name == "supports") {
            var query = _importSupportsQuery();
            if (query is! SupportsDeclaration) buffer.writeCharCode($lparen);
            buffer.add(SupportsExpression(query), query.span);
            if (query is! SupportsDeclaration) buffer.writeCharCode($rparen);
          } else {
            buffer.writeCharCode($lparen);
            buffer.addInterpolation(_interpolatedDeclarationValue(
                allowEmpty: true, allowSemicolon: true, consumeNewlines: true));
            buffer.writeCharCode($rparen);
          }
          scanner.expectChar($rparen);
          whitespace(consumeNewlines: false);
        } else {
          whitespace(consumeNewlines: true);
          if (scanner.scanChar($comma)) {
            buffer.write(", ");
            buffer.addInterpolation(_mediaQueryList());
            return buffer.interpolation(scanner.spanFrom(start));
          }
        }
      } else if (scanner.peekChar() == $lparen) {
        if (!buffer.isEmpty) buffer.writeCharCode($space);
        buffer.addInterpolation(_mediaQueryList());
        return buffer.interpolation(scanner.spanFrom(start));
      } else {
        return buffer.interpolation(scanner.spanFrom(start));
      }
    }
  }

  /// Consumes the contents of a `supports()` function after an `@import` rule
  /// (but not the function name or parentheses).
  SupportsCondition _importSupportsQuery() {
    if (scanIdentifier("not")) {
      whitespace(consumeNewlines: true);
      var start = scanner.state;
      return SupportsNegation(
          _supportsConditionInParens(), scanner.spanFrom(start));
    } else if (scanner.peekChar() == $lparen) {
      return _supportsCondition();
    } else {
      if (_tryImportSupportsFunction() case var function?) return function;

      var start = scanner.state;
      var name = _expression(consumeNewlines: true);
      scanner.expectChar($colon);
      return SupportsDeclaration(
          name, _supportsDeclarationValue(name), scanner.spanFrom(start));
    }
  }

  /// Consumes a function call within a `supports()` function after an
  /// `@import` if available.
  SupportsFunction? _tryImportSupportsFunction() {
    if (!_lookingAtInterpolatedIdentifier()) return null;

    var start = scanner.state;
    var name = interpolatedIdentifier();
    assert(name.asPlain != "not");

    if (!scanner.scanChar($lparen)) {
      scanner.state = start;
      return null;
    }

    var value = _interpolatedDeclarationValue(
        allowEmpty: true, allowSemicolon: true, consumeNewlines: true);
    scanner.expectChar($rparen);

    return SupportsFunction(name, value, scanner.spanFrom(start));
  }

  /// Consumes an `@include` rule.
  ///
  /// [start] should point before the `@`.
  IncludeRule _includeRule(LineScannerState start) {
    whitespace(consumeNewlines: true);
    String? namespace;
    var name = identifier();
    if (scanner.scanChar($dot)) {
      namespace = name;
      name = _publicIdentifier();
    }

    whitespace(consumeNewlines: false);
    var arguments = scanner.peekChar() == $lparen
        ? _argumentInvocation(mixin: true)
<<<<<<< HEAD
        : ArgumentInvocation.empty(scanner.emptySpan);
    whitespace(consumeNewlines: false);
=======
        : ArgumentList.empty(scanner.emptySpan);
    whitespace();
>>>>>>> f38dbb00

    ParameterList? contentParameters;
    if (scanIdentifier("using")) {
<<<<<<< HEAD
      whitespace(consumeNewlines: true);
      contentArguments = _argumentDeclaration();
      whitespace(consumeNewlines: false);
=======
      whitespace();
      contentParameters = _parameterList();
      whitespace();
>>>>>>> f38dbb00
    }

    ContentBlock? content;
    if (contentParameters != null || lookingAtChildren()) {
      var contentParameters_ =
          contentParameters ?? ParameterList.empty(scanner.emptySpan);
      var wasInContentBlock = _inContentBlock;
      _inContentBlock = true;
      content = _withChildren(_statement, start,
          (children, span) => ContentBlock(contentParameters_, children, span));
      _inContentBlock = wasInContentBlock;
    } else {
      expectStatementSeparator();
    }

    var span =
        scanner.spanFrom(start, start).expand((content ?? arguments).span);
    return IncludeRule(name, arguments, span,
        namespace: namespace, content: content);
  }

  /// Consumes a `@media` rule.
  ///
  /// [start] should point before the `@`.
  @protected
  MediaRule mediaRule(LineScannerState start) {
    whitespace(consumeNewlines: false);
    var query = _mediaQueryList();
    return _withChildren(_statement, start,
        (children, span) => MediaRule(query, children, span));
  }

  /// Consumes a mixin declaration.
  ///
  /// [start] should point before the `@`.
  MixinRule _mixinRule(LineScannerState start) {
    whitespace(consumeNewlines: true);
    var precedingComment = lastSilentComment;
    lastSilentComment = null;
    var beforeName = scanner.state;
    var name = identifier();

    if (name.startsWith('--')) {
      warnings.add((
        deprecation: Deprecation.cssFunctionMixin,
        message:
            'Sass @mixin names beginning with -- are deprecated for forward-'
            'compatibility with plain CSS mixins.\n'
            '\n'
            'For details, see https://sass-lang.com/d/css-function-mixin',
        span: scanner.spanFrom(beforeName)
      ));
    }

<<<<<<< HEAD
    whitespace(consumeNewlines: false);
    var arguments = scanner.peekChar() == $lparen
        ? _argumentDeclaration()
        : ArgumentDeclaration.empty(scanner.emptySpan);
=======
    whitespace();
    var parameters = scanner.peekChar() == $lparen
        ? _parameterList()
        : ParameterList.empty(scanner.emptySpan);
>>>>>>> f38dbb00

    if (_inMixin || _inContentBlock) {
      error("Mixins may not contain mixin declarations.",
          scanner.spanFrom(start));
    } else if (_inControlDirective) {
      error("Mixins may not be declared in control directives.",
          scanner.spanFrom(start));
    }

    whitespace(consumeNewlines: false);
    _inMixin = true;

    return _withChildren(_statement, start, (children, span) {
      _inMixin = false;
      return MixinRule(name, parameters, children, span,
          comment: precedingComment);
    });
  }

  /// Consumes a `@moz-document` rule.
  ///
  /// Gecko's `@-moz-document` diverges from [the specification][] allows the
  /// `url-prefix` and `domain` functions to omit quotation marks, contrary to
  /// the standard.
  ///
  /// [the specification]: http://www.w3.org/TR/css3-conditional/
  @protected
  AtRule mozDocumentRule(LineScannerState start, Interpolation name) {
    whitespace(consumeNewlines: false);
    var valueStart = scanner.state;
    var buffer = InterpolationBuffer();
    var needsDeprecationWarning = false;
    while (true) {
      if (scanner.peekChar() == $hash) {
        var (expression, span) = singleInterpolation();
        buffer.add(expression, span);
        needsDeprecationWarning = true;
      } else {
        var identifierStart = scanner.state;
        var identifier = this.identifier();
        switch (identifier) {
          case "url" || "url-prefix" || "domain":
            if (_tryUrlContents(identifierStart, name: identifier)
                case var contents?) {
              buffer.addInterpolation(contents);
            } else {
              scanner.expectChar($lparen);
              whitespace(consumeNewlines: false);
              var argument = interpolatedString();
              scanner.expectChar($rparen);

              buffer
                ..write(identifier)
                ..writeCharCode($lparen)
                ..addInterpolation(argument.asInterpolation())
                ..writeCharCode($rparen);
            }

            // A url-prefix with no argument, or with an empty string as an
            // argument, is not (yet) deprecated.
            var trailing = buffer.trailingString;
            if (!trailing.endsWith("url-prefix()") &&
                !trailing.endsWith("url-prefix('')") &&
                !trailing.endsWith('url-prefix("")')) {
              needsDeprecationWarning = true;
            }

          case "regexp":
            buffer.write("regexp(");
            scanner.expectChar($lparen);
            buffer.addInterpolation(interpolatedString().asInterpolation());
            scanner.expectChar($rparen);
            buffer.writeCharCode($rparen);
            needsDeprecationWarning = true;

          default:
            error("Invalid function name.", scanner.spanFrom(identifierStart));
        }
      }

      whitespace(consumeNewlines: false);
      if (!scanner.scanChar($comma)) break;

      buffer.writeCharCode($comma);
      buffer.write(rawText(() => whitespace(consumeNewlines: false)));
    }

    var value = buffer.interpolation(scanner.spanFrom(valueStart));
    return _withChildren(_statement, start, (children, span) {
      if (needsDeprecationWarning) {
        warnings.add((
          deprecation: Deprecation.mozDocument,
          message:
              "@-moz-document is deprecated and support will be removed in "
              "Dart Sass 2.0.0.\n"
              "\n"
              "For details, see https://sass-lang.com/d/moz-document.",
          span: span
        ));
      }

      return AtRule(name, span, value: value, children: children);
    });
  }

  /// Consumes a `@return` rule.
  ///
  /// [start] should point before the `@`.
  ReturnRule _returnRule(LineScannerState start) {
    whitespace(consumeNewlines: true);
    var value = _expression();
    expectStatementSeparator("@return rule");
    return ReturnRule(value, scanner.spanFrom(start));
  }

  /// Consumes a `@supports` rule.
  ///
  /// [start] should point before the `@`.
  @protected
  SupportsRule supportsRule(LineScannerState start) {
    whitespace(consumeNewlines: false);
    var condition = _supportsCondition();
    whitespace(consumeNewlines: false);
    return _withChildren(_statement, start,
        (children, span) => SupportsRule(condition, children, span));
  }

  /// Consumes a `@use` rule.
  ///
  /// [start] should point before the `@`.
  UseRule _useRule(LineScannerState start) {
    whitespace(consumeNewlines: true);
    var url = _urlString();
    whitespace(consumeNewlines: false);

    var namespace = _useNamespace(url, start);
    whitespace(consumeNewlines: false);
    var configuration = _configuration();
    whitespace(consumeNewlines: false);

    var span = scanner.spanFrom(start);
    if (!_isUseAllowed) {
      error("@use rules must be written before any other rules.", span);
    }
    expectStatementSeparator("@use rule");

    return UseRule(url, namespace, span, configuration: configuration);
  }

  /// Parses the namespace of a `@use` rule from an `as` clause, or returns the
  /// default namespace from its URL.
  ///
  /// Returns `null` to indicate a `@use` rule without a URL.
  String? _useNamespace(Uri url, LineScannerState start) {
    if (scanIdentifier("as")) {
      whitespace(consumeNewlines: true);
      return scanner.scanChar($asterisk) ? null : identifier();
    }

    var basename = url.pathSegments.isEmpty ? "" : url.pathSegments.last;
    var dot = basename.indexOf(".");
    var namespace = basename.substring(
        basename.startsWith("_") ? 1 : 0, dot == -1 ? basename.length : dot);
    try {
      return Parser.parseIdentifier(namespace);
    } on SassFormatException {
      error(
          'The default namespace "$namespace" is not a valid Sass identifier.\n'
          "\n"
          'Recommendation: add an "as" clause to define an explicit namespace.',
          scanner.spanFrom(start));
    }
  }

  /// Returns the list of configured variables from a `@use` or `@forward`
  /// rule's `with` clause.
  ///
  /// If `allowGuarded` is `true`, this will allow configured variable with the
  /// `!default` flag.
  ///
  /// Returns `null` if there is no `with` clause.
  List<ConfiguredVariable>? _configuration({bool allowGuarded = false}) {
    if (!scanIdentifier("with")) return null;

    var variableNames = <String>{};
    var configuration = <ConfiguredVariable>[];
    whitespace(consumeNewlines: true);
    scanner.expectChar($lparen);

    while (true) {
      whitespace(consumeNewlines: true);

      var variableStart = scanner.state;
      var name = variableName();
      whitespace(consumeNewlines: true);
      scanner.expectChar($colon);
      whitespace(consumeNewlines: true);

      var expression = expressionUntilComma(consumeNewlines: true);

      var guarded = false;
      var flagStart = scanner.state;
      if (allowGuarded && scanner.scanChar($exclamation)) {
        if (identifier() == 'default') {
          guarded = true;
          whitespace(consumeNewlines: true);
        } else {
          error("Invalid flag name.", scanner.spanFrom(flagStart));
        }
      }

      var span = scanner.spanFrom(variableStart);
      if (variableNames.contains(name)) {
        error("The same variable may only be configured once.", span);
      }
      variableNames.add(name);
      configuration
          .add(ConfiguredVariable(name, expression, span, guarded: guarded));

      if (!scanner.scanChar($comma)) break;
      whitespace(consumeNewlines: true);
      if (!_lookingAtExpression()) break;
    }

    scanner.expectChar($rparen);
    return configuration;
  }

  /// Consumes a `@warn` rule.
  ///
  /// [start] should point before the `@`.
  WarnRule _warnRule(LineScannerState start) {
    whitespace(consumeNewlines: false);
    var value = _expression();
    expectStatementSeparator("@warn rule");
    return WarnRule(value, scanner.spanFrom(start));
  }

  /// Consumes a `@while` rule.
  ///
  /// [start] should point before the `@`. [child] is called to consume any
  /// children that are specifically allowed in the caller's context.
  WhileRule _whileRule(LineScannerState start, Statement child()) {
    whitespace(consumeNewlines: true);
    var wasInControlDirective = _inControlDirective;
    _inControlDirective = true;
    var condition = _expression();
    return _withChildren(child, start, (children, span) {
      _inControlDirective = wasInControlDirective;
      return WhileRule(condition, children, span);
    });
  }

  /// Consumes an at-rule that's not explicitly supported by Sass.
  ///
  /// [start] should point before the `@`. [name] is the name of the at-rule.
  @protected
  AtRule unknownAtRule(LineScannerState start, Interpolation name) {
    var wasInUnknownAtRule = _inUnknownAtRule;
    _inUnknownAtRule = true;

    whitespace(consumeNewlines: false);

    Interpolation? value;
    if (scanner.peekChar() != $exclamation && !atEndOfStatement()) {
      value = _interpolatedDeclarationValue(allowOpenBrace: false);
    }

    AtRule rule;
    if (lookingAtChildren()) {
      rule = _withChildren(
          _statement,
          start,
          (children, span) =>
              AtRule(name, span, value: value, children: children));
    } else {
      expectStatementSeparator();
      rule = AtRule(name, scanner.spanFrom(start), value: value);
    }

    _inUnknownAtRule = wasInUnknownAtRule;
    return rule;
  }

  /// Throws a [StringScannerException] indicating that the at-rule starting at
  /// [start] is not allowed in the current context.
  ///
  /// This declares a return type of [Statement] so that it can be returned
  /// within case statements.
  Statement _disallowedAtRule(LineScannerState start) {
    whitespace(consumeNewlines: false);
    _interpolatedDeclarationValue(allowEmpty: true, allowOpenBrace: false);
    error("This at-rule is not allowed here.", scanner.spanFrom(start));
  }

  /// Consumes a parameter list.
  ParameterList _parameterList() {
    var start = scanner.state;
    scanner.expectChar($lparen);
<<<<<<< HEAD
    whitespace(consumeNewlines: true);
    var arguments = <Argument>[];
=======
    whitespace();
    var parameters = <Parameter>[];
>>>>>>> f38dbb00
    var named = <String>{};
    String? restParameter;
    while (scanner.peekChar() == $dollar) {
      var variableStart = scanner.state;
      var name = variableName();
      whitespace(consumeNewlines: true);

      Expression? defaultValue;
      if (scanner.scanChar($colon)) {
        whitespace(consumeNewlines: true);
        defaultValue = expressionUntilComma();
      } else if (scanner.scanChar($dot)) {
        scanner.expectChar($dot);
        scanner.expectChar($dot);
<<<<<<< HEAD
        whitespace(consumeNewlines: true);
        restArgument = name;
=======
        whitespace();
        if (scanner.scanChar($comma)) whitespace();
        restParameter = name;
>>>>>>> f38dbb00
        break;
      }

      parameters.add(Parameter(name, scanner.spanFrom(variableStart),
          defaultValue: defaultValue));
      if (!named.add(name)) {
        error("Duplicate parameter.", parameters.last.span);
      }

      if (!scanner.scanChar($comma)) break;
      whitespace(consumeNewlines: true);
    }
    scanner.expectChar($rparen);
    return ParameterList(parameters, scanner.spanFrom(start),
        restParameter: restParameter);
  }

  // ## Expressions

  /// Consumes an argument invocation.
  ///
  /// If [mixin] is `true`, this is parsed as a mixin invocation. Mixin
  /// invocations don't allow the Microsoft-style `=` operator at the top level,
  /// but function invocations do.
  ///
  /// If [allowEmptySecondArg] is `true`, this allows the second argument to be
  /// omitted, in which case an unquoted empty string will be passed in its
  /// place.
  ArgumentList _argumentInvocation(
      {bool mixin = false, bool allowEmptySecondArg = false}) {
    var start = scanner.state;
    scanner.expectChar($lparen);
    whitespace(consumeNewlines: true);

    var positional = <Expression>[];
    var named = <String, Expression>{};
    Expression? rest;
    Expression? keywordRest;
    while (_lookingAtExpression()) {
      var expression = expressionUntilComma(singleEquals: !mixin);
      whitespace(consumeNewlines: true);

      if (expression is VariableExpression && scanner.scanChar($colon)) {
        whitespace(consumeNewlines: true);
        if (named.containsKey(expression.name)) {
          error("Duplicate argument.", expression.span);
        }
        named[expression.name] = expressionUntilComma(singleEquals: !mixin);
      } else if (scanner.scanChar($dot)) {
        scanner.expectChar($dot);
        scanner.expectChar($dot);
        if (rest == null) {
          rest = expression;
        } else {
          keywordRest = expression;
<<<<<<< HEAD
          whitespace(consumeNewlines: true);
=======
          whitespace();
          if (scanner.scanChar($comma)) whitespace();
>>>>>>> f38dbb00
          break;
        }
      } else if (named.isNotEmpty) {
        error("Positional arguments must come before keyword arguments.",
            expression.span);
      } else {
        positional.add(expression);
      }

      whitespace(consumeNewlines: true);
      if (!scanner.scanChar($comma)) break;
      whitespace(consumeNewlines: true);

      if (allowEmptySecondArg &&
          positional.length == 1 &&
          named.isEmpty &&
          rest == null &&
          scanner.peekChar() == $rparen) {
        positional.add(StringExpression.plain('', scanner.emptySpan));
        break;
      }
    }
    scanner.expectChar($rparen);

    return ArgumentList(positional, named, scanner.spanFrom(start),
        rest: rest, keywordRest: keywordRest);
  }

  /// Consumes an expression.
  ///
  /// If [bracketList] is true, parses this expression as the contents of a
  /// bracketed list.
  ///
  /// If [singleEquals] is true, allows the Microsoft-style `=` operator at the
  /// top level.
  ///
  /// If [until] is passed, it's called each time the expression could end and
  /// still be a valid expression. When it returns `true`, this returns the
  /// expression.
  ///
  /// If [consumeNewlines] is true, consuming whitespace in the indented syntax
  /// will include newlines.
  @protected
  Expression _expression(
      {bool bracketList = false,
      bool singleEquals = false,
      bool until()?,
      bool consumeNewlines = false}) {
    if (until != null && until()) scanner.error("Expected expression.");

    LineScannerState? beforeBracket;
    if (bracketList) {
      beforeBracket = scanner.state;
      scanner.expectChar($lbracket);
      whitespace(consumeNewlines: true);

      if (scanner.scanChar($rbracket)) {
        return ListExpression(
            [], ListSeparator.undecided, scanner.spanFrom(beforeBracket),
            brackets: true);
      }
    }

    var start = scanner.state;
    var wasInExpression = _inExpression;
    var wasInParentheses = _inParentheses;
    _inExpression = true;

    // We use the convention below of referring to nullable variables that are
    // shared across anonymous functions in this method with a trailing
    // underscore. This allows us to copy them to non-underscored local
    // variables to make it easier for Dart's type system to reason about their
    // local nullability.

    List<Expression>? commaExpressions_;

    List<Expression>? spaceExpressions_;

    // Operators whose right-hand operands_ are not fully parsed yet, in order of
    // appearance in the document. Because a low-precedence operator will cause
    // parsing to finish for all preceding higher-precedence operators_, this is
    // naturally ordered from lowest to highest precedence.
    List<BinaryOperator>? operators_;

    // The left-hand sides of [operators_]. `operands_[n]` is the left-hand side
    // of `operators_[n]`.
    List<Expression>? operands_;

    /// Whether the single expression parsed so far may be interpreted as
    /// slash-separated numbers.
    var allowSlash = true;

    /// The leftmost expression that's been fully-parsed. This can be null in
    /// special cases where the expression begins with a sub-expression but has
    /// a later character that indicates that the outer expression isn't done,
    /// as here:
    ///
    ///     foo, bar
    ///         ^
    Expression? singleExpression_ = _singleExpression();

    // Resets the scanner state to the state it was at at the beginning of the
    // expression, except for [_inParentheses].
    void resetState() {
      commaExpressions_ = null;
      spaceExpressions_ = null;
      operators_ = null;
      operands_ = null;
      scanner.state = start;
      allowSlash = true;
      singleExpression_ = _singleExpression();
    }

    void resolveOneOperation() {
      var operator = operators_!.removeLast();
      var operands = operands_!;

      var left = operands.removeLast();
      var right = singleExpression_;
      if (right == null) {
        scanner.error("Expected expression.",
            position: scanner.position - operator.operator.length,
            length: operator.operator.length);
      }

      if (allowSlash &&
          !_inParentheses &&
          operator == BinaryOperator.dividedBy &&
          _isSlashOperand(left) &&
          _isSlashOperand(right)) {
        singleExpression_ = BinaryOperationExpression.slash(left, right);
      } else {
        singleExpression_ = BinaryOperationExpression(operator, left, right);
        allowSlash = false;

        if (operator case BinaryOperator.plus || BinaryOperator.minus) {
          if (scanner.string.substring(
                      right.span.start.offset - 1, right.span.start.offset) ==
                  operator.operator &&
              scanner.string.codeUnitAt(left.span.end.offset).isWhitespace) {
            warnings.add((
              deprecation: Deprecation.strictUnary,
              message: "This operation is parsed as:\n"
                  "\n"
                  "    $left ${operator.operator} $right\n"
                  "\n"
                  "but you may have intended it to mean:\n"
                  "\n"
                  "    $left (${operator.operator}$right)\n"
                  "\n"
                  "Add a space after ${operator.operator} to clarify that it's "
                  "meant to be a binary operation, or wrap\n"
                  "it in parentheses to make it a unary operation. This will be "
                  "an error in future\n"
                  "versions of Sass.\n"
                  "\n"
                  "More info and automated migrator: "
                  "https://sass-lang.com/d/strict-unary",
              span: singleExpression_!.span
            ));
          }
        }
      }
    }

    void resolveOperations() {
      var operators = operators_;
      if (operators == null) return;
      while (operators.isNotEmpty) {
        resolveOneOperation();
      }
    }

    void addSingleExpression(Expression expression) {
      if (singleExpression_ != null) {
        // If we discover we're parsing a list whose first element is a division
        // operation, and we're in parentheses, reparse outside of a paren
        // context. This ensures that `(1/2 1)` doesn't perform division on its
        // first element.
        if (_inParentheses) {
          _inParentheses = false;
          if (allowSlash) {
            resetState();
            return;
          }
        }

        var spaceExpressions = spaceExpressions_ ??= [];
        resolveOperations();

        // [singleExpression_] was non-null before, and [resolveOperations]
        // can't make it null, it can only change it.
        spaceExpressions.add(singleExpression_!);
        allowSlash = true;
      }

      singleExpression_ = expression;
    }

    void addOperator(BinaryOperator operator) {
      if (plainCss &&
          operator != BinaryOperator.singleEquals &&
          // These are allowed in calculations, so we have to check them at
          // evaluation time.
          operator != BinaryOperator.plus &&
          operator != BinaryOperator.minus &&
          operator != BinaryOperator.times &&
          operator != BinaryOperator.dividedBy) {
        scanner.error("Operators aren't allowed in plain CSS.",
            position: scanner.position - operator.operator.length,
            length: operator.operator.length);
      }

      allowSlash = allowSlash && operator == BinaryOperator.dividedBy;

      var operators = operators_ ??= [];
      var operands = operands_ ??= [];
      while (operators.isNotEmpty &&
          operators.last.precedence >= operator.precedence) {
        resolveOneOperation();
      }
      operators.add(operator);

      var singleExpression = singleExpression_;
      if (singleExpression == null) {
        scanner.error("Expected expression.",
            position: scanner.position - operator.operator.length,
            length: operator.operator.length);
      }
      operands.add(singleExpression);
      whitespace(consumeNewlines: true);
      singleExpression_ = _singleExpression();
    }

    void resolveSpaceExpressions() {
      resolveOperations();

      var spaceExpressions = spaceExpressions_;
      if (spaceExpressions == null) return;

      var singleExpression = singleExpression_;
      if (singleExpression == null) scanner.error("Expected expression.");

      spaceExpressions.add(singleExpression);
      singleExpression_ = ListExpression(spaceExpressions, ListSeparator.space,
          spaceExpressions.first.span.expand(singleExpression.span));
      spaceExpressions_ = null;
    }

    loop:
    while (true) {
      whitespace(
          consumeNewlines: consumeNewlines ||
              bracketList ||
              _inParentheses ||
              wasInExpression);
      if (until != null && until()) break;

      switch (scanner.peekChar()) {
        case null:
          break loop;

        case $lparen:
          // Parenthesized numbers can't be slash-separated.
          addSingleExpression(parentheses());

        case $lbracket:
          addSingleExpression(_expression(bracketList: true));

        case $dollar:
          addSingleExpression(_variable());

        case $ampersand:
          addSingleExpression(_selector());

        case $single_quote || $double_quote:
          addSingleExpression(interpolatedString());

        case $hash:
          addSingleExpression(_hashExpression());

        case $equal:
          scanner.readChar();
          if (singleEquals && scanner.peekChar() != $equal) {
            addOperator(BinaryOperator.singleEquals);
          } else {
            scanner.expectChar($equal);
            addOperator(BinaryOperator.equals);
          }

        case $exclamation:
          switch (scanner.peekChar(1)) {
            case $equal:
              scanner.readChar();
              scanner.readChar();
              addOperator(BinaryOperator.notEquals);
            case null || $i || $I || int(isWhitespace: true):
              addSingleExpression(_importantExpression());
            case _:
              break loop;
          }

        case $langle:
          scanner.readChar();
          addOperator(scanner.scanChar($equal)
              ? BinaryOperator.lessThanOrEquals
              : BinaryOperator.lessThan);

        case $rangle:
          scanner.readChar();
          addOperator(scanner.scanChar($equal)
              ? BinaryOperator.greaterThanOrEquals
              : BinaryOperator.greaterThan);

        case $asterisk:
          scanner.readChar();
          addOperator(BinaryOperator.times);

        case $plus when singleExpression_ == null:
          addSingleExpression(_unaryOperation());

        case $plus:
          scanner.readChar();
          addOperator(BinaryOperator.plus);

        case $minus:
          if (scanner.peekChar(1) case int(isDigit: true) || $dot
              // Make sure `1-2` parses as `1 - 2`, not `1 (-2)`.
              when singleExpression_ == null ||
                  scanner.peekChar(-1).isWhitespace) {
            addSingleExpression(_number());
          } else if (_lookingAtInterpolatedIdentifier()) {
            addSingleExpression(identifierLike());
          } else if (singleExpression_ == null) {
            addSingleExpression(_unaryOperation());
          } else {
            scanner.readChar();
            addOperator(BinaryOperator.minus);
          }

        case $slash when singleExpression_ == null:
          addSingleExpression(_unaryOperation());

        case $slash:
          scanner.readChar();
          addOperator(BinaryOperator.dividedBy);

        case $percent:
          scanner.readChar();
          addOperator(BinaryOperator.modulo);

        // dart-lang/sdk#52740
        // ignore: non_constant_relational_pattern_expression
        case >= $0 && <= $9:
          addSingleExpression(_number());

        case $dot when scanner.peekChar(1) == $dot:
          break loop;

        case $dot:
          addSingleExpression(_number());

        case $a when !plainCss && scanIdentifier("and"):
          addOperator(BinaryOperator.and);

        case $o when !plainCss && scanIdentifier("or"):
          addOperator(BinaryOperator.or);

        // dart-lang/sdk#52740
        // ignore: non_constant_relational_pattern_expression
        case $u || $U when scanner.peekChar(1) == $plus:
          addSingleExpression(_unicodeRange());

        // ignore: non_constant_relational_pattern_expression
        case (>= $a && <= $z) ||
              // ignore: non_constant_relational_pattern_expression
              (>= $A && <= $Z) ||
              $_ ||
              $backslash ||
              >= 0x80:
          addSingleExpression(identifierLike());

        case $comma:
          // If we discover we're parsing a list whose first element is a
          // division operation, and we're in parentheses, reparse outside of a
          // paren context. This ensures that `(1/2, 1)` doesn't perform division
          // on its first element.
          if (_inParentheses) {
            _inParentheses = false;
            if (allowSlash) {
              resetState();
              break;
            }
          }

          var commaExpressions = commaExpressions_ ??= [];

          if (singleExpression_ == null) scanner.error("Expected expression.");
          resolveSpaceExpressions();

          // [resolveSpaceExpressions can modify [singleExpression_], but it
          // can't set it to null`.
          commaExpressions.add(singleExpression_!);

          scanner.readChar();
          allowSlash = true;
          singleExpression_ = null;

        case _:
          break loop;
      }
    }

    if (bracketList) scanner.expectChar($rbracket);

    // TODO(dart-lang/sdk#52756): Use patterns to null-check these values.
    var commaExpressions = commaExpressions_;
    var spaceExpressions = spaceExpressions_;
    if (commaExpressions != null) {
      resolveSpaceExpressions();
      _inParentheses = wasInParentheses;
      var singleExpression = singleExpression_;
      if (singleExpression != null) commaExpressions.add(singleExpression);
      _inExpression = wasInExpression;
      return ListExpression(commaExpressions, ListSeparator.comma,
          scanner.spanFrom(beforeBracket ?? start),
          brackets: bracketList);
    } else if (bracketList && spaceExpressions != null) {
      resolveOperations();
      _inExpression = wasInExpression;
      return ListExpression(spaceExpressions..add(singleExpression_!),
          ListSeparator.space, scanner.spanFrom(beforeBracket!),
          brackets: true);
    } else {
      resolveSpaceExpressions();
      if (bracketList) {
        singleExpression_ = ListExpression([singleExpression_!],
            ListSeparator.undecided, scanner.spanFrom(beforeBracket!),
            brackets: true);
      }
      _inExpression = wasInExpression;
      return singleExpression_!;
    }
  }

  /// Consumes an expression until it reaches a top-level comma.
  ///
  /// If [singleEquals] is true, this will allow the Microsoft-style `=`
  /// operator at the top level.
  Expression expressionUntilComma(
          {bool singleEquals = false, bool consumeNewlines = false}) =>
      _expression(
          singleEquals: singleEquals,
          consumeNewlines: consumeNewlines,
          until: () => scanner.peekChar() == $comma);

  /// Whether [expression] is allowed as an operand of a `/` expression that
  /// produces a potentially slash-separated number.
  bool _isSlashOperand(Expression expression) =>
      expression is NumberExpression ||
      expression is FunctionExpression ||
      (expression is BinaryOperationExpression && expression.allowsSlash);

  /// Consumes an expression that doesn't contain any top-level whitespace.
  Expression _singleExpression() => switch (scanner.peekChar()) {
        // Note: when adding a new case, make sure it's reflected in
        // [_lookingAtExpression] and [_expression].
        null => scanner.error("Expected expression."),
        $lparen => parentheses(),
        $slash => _unaryOperation(),
        $dot => _number(),
        $lbracket => _expression(bracketList: true),
        $dollar => _variable(),
        $ampersand => _selector(),
        $single_quote || $double_quote => interpolatedString(),
        $hash => _hashExpression(),
        $plus => _plusExpression(),
        $minus => _minusExpression(),
        $exclamation => _importantExpression(),
        // dart-lang/sdk#52740
        // ignore: non_constant_relational_pattern_expression
        $u || $U when scanner.peekChar(1) == $plus => _unicodeRange(),
        // ignore: non_constant_relational_pattern_expression
        >= $0 && <= $9 => _number(),
        // ignore: non_constant_relational_pattern_expression
        (>= $a && <= $z) ||
        // ignore: non_constant_relational_pattern_expression
        (>= $A && <= $Z) ||
        $_ ||
        $backslash ||
        >= 0x80 =>
          identifierLike(),
        _ => scanner.error("Expected expression.")
      };

  /// Consumes a parenthesized expression.
  @protected
  Expression parentheses() {
    var wasInParentheses = _inParentheses;
    _inParentheses = true;
    try {
      var start = scanner.state;
      scanner.expectChar($lparen);
      whitespace(consumeNewlines: true);
      if (!_lookingAtExpression()) {
        scanner.expectChar($rparen);
        return ListExpression(
            [], ListSeparator.undecided, scanner.spanFrom(start));
      }

      var first = expressionUntilComma();
      if (scanner.scanChar($colon)) {
        whitespace(consumeNewlines: true);
        return _map(first, start);
      }

      if (!scanner.scanChar($comma)) {
        scanner.expectChar($rparen);
        return ParenthesizedExpression(first, scanner.spanFrom(start));
      }
      whitespace(consumeNewlines: true);

      var expressions = [first];
      while (true) {
        if (!_lookingAtExpression()) break;
        expressions.add(expressionUntilComma());
        if (!scanner.scanChar($comma)) break;
        whitespace(consumeNewlines: true);
      }

      scanner.expectChar($rparen);
      return ListExpression(
          expressions, ListSeparator.comma, scanner.spanFrom(start));
    } finally {
      _inParentheses = wasInParentheses;
    }
  }

  /// Consumes a map expression.
  ///
  /// This expects to be called after the first colon in the map, with [first]
  /// as the expression before the colon and [start] the point before the
  /// opening parenthesis.
  MapExpression _map(Expression first, LineScannerState start) {
    var pairs = [(first, expressionUntilComma())];

    while (scanner.scanChar($comma)) {
      whitespace(consumeNewlines: true);
      if (!_lookingAtExpression()) break;

      var key = expressionUntilComma();
      scanner.expectChar($colon);
      whitespace(consumeNewlines: true);
      var value = expressionUntilComma();
      pairs.add((key, value));
    }

    scanner.expectChar($rparen);
    return MapExpression(pairs, scanner.spanFrom(start));
  }

  /// Consumes an expression that starts with a `#`.
  Expression _hashExpression() {
    assert(scanner.peekChar() == $hash);
    if (scanner.peekChar(1) == $lbrace) return identifierLike();

    var start = scanner.state;
    scanner.expectChar($hash);

    if (scanner.peekChar()?.isDigit ?? false) {
      return ColorExpression(_hexColorContents(start), scanner.spanFrom(start));
    }

    var afterHash = scanner.state;
    var identifier = interpolatedIdentifier();
    if (_isHexColor(identifier)) {
      scanner.state = afterHash;
      return ColorExpression(_hexColorContents(start), scanner.spanFrom(start));
    }

    var buffer = InterpolationBuffer();
    buffer.writeCharCode($hash);
    buffer.addInterpolation(identifier);
    return StringExpression(buffer.interpolation(scanner.spanFrom(start)));
  }

  /// Consumes the contents of a hex color, after the `#`.
  SassColor _hexColorContents(LineScannerState start) {
    var digit1 = _hexDigit();
    var digit2 = _hexDigit();
    var digit3 = _hexDigit();

    int red;
    int green;
    int blue;
    double? alpha;
    if (!scanner.peekChar().isHex) {
      // #abc
      red = (digit1 << 4) + digit1;
      green = (digit2 << 4) + digit2;
      blue = (digit3 << 4) + digit3;
    } else {
      var digit4 = _hexDigit();
      if (!scanner.peekChar().isHex) {
        // #abcd
        red = (digit1 << 4) + digit1;
        green = (digit2 << 4) + digit2;
        blue = (digit3 << 4) + digit3;
        alpha = ((digit4 << 4) + digit4) / 0xff;
      } else {
        red = (digit1 << 4) + digit2;
        green = (digit3 << 4) + digit4;
        blue = (_hexDigit() << 4) + _hexDigit();

        if (scanner.peekChar().isHex) {
          alpha = ((_hexDigit() << 4) + _hexDigit()) / 0xff;
        }
      }
    }

    return SassColor.rgbInternal(
        red,
        green,
        blue,
        alpha ?? 1,
        // Don't emit four- or eight-digit hex colors as hex, since that's not
        // yet well-supported in browsers.
        alpha == null ? SpanColorFormat(scanner.spanFrom(start)) : null);
  }

  /// Returns whether [interpolation] is a plain string that can be parsed as a
  /// hex color.
  bool _isHexColor(Interpolation interpolation) {
    var plain = interpolation.asPlain;
    if (plain case String(length: 3 || 4 || 6 || 8)) {
      return plain.codeUnits.every((char) => char.isHex);
    } else {
      return false;
    }
  }

  // Consumes a single hexadecimal digit.
  int _hexDigit() => (scanner.peekChar()?.isHex ?? false)
      ? asHex(scanner.readChar())
      : scanner.error("Expected hex digit.");

  /// Consumes an expression that starts with a `+`.
  Expression _plusExpression() {
    assert(scanner.peekChar() == $plus);
    var next = scanner.peekChar(1);
    return next.isDigit || next == $dot ? _number() : _unaryOperation();
  }

  /// Consumes an expression that starts with a `-`.
  Expression _minusExpression() {
    assert(scanner.peekChar() == $minus);
    if (scanner.peekChar(1) case int(isDigit: true) || $dot) return _number();
    if (_lookingAtInterpolatedIdentifier()) return identifierLike();
    return _unaryOperation();
  }

  /// Consumes an `!important` expression.
  Expression _importantExpression() {
    assert(scanner.peekChar() == $exclamation);

    var start = scanner.state;
    scanner.readChar();
    whitespace(consumeNewlines: true);
    expectIdentifier("important");
    return StringExpression.plain("!important", scanner.spanFrom(start));
  }

  /// Consumes a unary operation expression.
  UnaryOperationExpression _unaryOperation() {
    var start = scanner.state;
    var operator = _unaryOperatorFor(scanner.readChar());
    if (operator == null) {
      scanner.error("Expected unary operator.", position: scanner.position - 1);
    } else if (plainCss && operator != UnaryOperator.divide) {
      scanner.error("Operators aren't allowed in plain CSS.",
          position: scanner.position - 1, length: 1);
    }

    whitespace(consumeNewlines: true);
    var operand = _singleExpression();
    return UnaryOperationExpression(operator, operand, scanner.spanFrom(start));
  }

  /// Returns the unary operator corresponding to [character], or `null` if
  /// the character is not a unary operator.
  UnaryOperator? _unaryOperatorFor(int character) => switch (character) {
        $plus => UnaryOperator.plus,
        $minus => UnaryOperator.minus,
        $slash => UnaryOperator.divide,
        _ => null
      };

  /// Consumes a number expression.
  NumberExpression _number() {
    var start = scanner.state;
    var first = scanner.peekChar();
    if (first == $plus || first == $minus) scanner.readChar();

    if (scanner.peekChar() != $dot) _consumeNaturalNumber();

    // Don't complain about a dot after a number unless the number starts with a
    // dot. We don't allow a plain ".", but we need to allow "1." so that
    // "1..." will work as a rest argument.
    _tryDecimal(
        allowTrailingDot: scanner.position != start.position &&
            first != $plus &&
            first != $minus);
    _tryExponent();

    // Use Dart's built-in double parsing so that we don't accumulate
    // floating-point errors for numbers with lots of digits.
    var number = double.parse(scanner.substring(start.position));

    String? unit;
    if (scanner.scanChar($percent)) {
      unit = "%";
    } else if (lookingAtIdentifier() &&
        // Disallow units beginning with `--`.
        (scanner.peekChar() != $dash || scanner.peekChar(1) != $dash)) {
      unit = identifier(unit: true);
    }

    return NumberExpression(number, scanner.spanFrom(start), unit: unit);
  }

  /// Consumes a natural number (that is, a non-negative integer).
  ///
  /// Doesn't support scientific notation.
  void _consumeNaturalNumber() {
    if (!scanner.readChar().isDigit) {
      scanner.error("Expected digit.", position: scanner.position - 1);
    }

    while (scanner.peekChar().isDigit) {
      scanner.readChar();
    }
  }

  /// Consumes the decimal component of a number if it exists.
  ///
  /// If [allowTrailingDot] is `false`, this will throw an error if there's a
  /// dot without any numbers following it. Otherwise, it will ignore the dot
  /// without consuming it.
  void _tryDecimal({bool allowTrailingDot = false}) {
    if (scanner.peekChar() != $dot) return;

    if (!scanner.peekChar(1).isDigit) {
      if (allowTrailingDot) return;
      scanner.error("Expected digit.", position: scanner.position + 1);
    }

    scanner.readChar();
    while (scanner.peekChar().isDigit) {
      scanner.readChar();
    }
  }

  /// Consumes the exponent component of a number if it exists.
  void _tryExponent() {
    var first = scanner.peekChar();
    if (first != $e && first != $E) return;

    var next = scanner.peekChar(1);
    if (!next.isDigit && next != $minus && next != $plus) return;

    scanner.readChar();
    if (next case $plus || $minus) scanner.readChar();
    if (!scanner.peekChar().isDigit) scanner.error("Expected digit.");

    while (scanner.peekChar().isDigit) {
      scanner.readChar();
    }
  }

  /// Consumes a unicode range expression.
  StringExpression _unicodeRange() {
    var start = scanner.state;
    expectIdentChar($u);
    scanner.expectChar($plus);

    var firstRangeLength = 0;
    while (scanCharIf((char) => char != null && char.isHex)) {
      firstRangeLength++;
    }

    var hasQuestionMark = false;
    while (scanner.scanChar($question)) {
      hasQuestionMark = true;
      firstRangeLength++;
    }

    if (firstRangeLength == 0) {
      scanner.error('Expected hex digit or "?".');
    } else if (firstRangeLength > 6) {
      error("Expected at most 6 digits.", scanner.spanFrom(start));
    } else if (hasQuestionMark) {
      return StringExpression.plain(
          scanner.substring(start.position), scanner.spanFrom(start));
    }

    if (scanner.scanChar($minus)) {
      var secondRangeStart = scanner.state;
      var secondRangeLength = 0;
      while (scanCharIf((char) => char != null && char.isHex)) {
        secondRangeLength++;
      }

      if (secondRangeLength == 0) {
        scanner.error("Expected hex digit.");
      } else if (secondRangeLength > 6) {
        error("Expected at most 6 digits.", scanner.spanFrom(secondRangeStart));
      }
    }

    if (_lookingAtInterpolatedIdentifierBody()) {
      scanner.error("Expected end of identifier.");
    }

    return StringExpression.plain(
        scanner.substring(start.position), scanner.spanFrom(start));
  }

  /// Consumes a variable expression.
  VariableExpression _variable() {
    var start = scanner.state;
    var name = variableName();

    if (plainCss) {
      error("Sass variables aren't allowed in plain CSS.",
          scanner.spanFrom(start));
    }

    return VariableExpression(name, scanner.spanFrom(start));
  }

  /// Consumes a selector expression.
  SelectorExpression _selector() {
    if (plainCss) {
      scanner.error("The parent selector isn't allowed in plain CSS.",
          length: 1);
    }

    var start = scanner.state;
    scanner.expectChar($ampersand);

    if (scanner.scanChar($ampersand)) {
      warnings.add((
        deprecation: null,
        message: 'In Sass, "&&" means two copies of the parent selector. You '
            'probably want to use "and" instead.',
        span: scanner.spanFrom(start)
      ));
      scanner.position--;
    }

    return SelectorExpression(scanner.spanFrom(start));
  }

  /// Consumes a quoted string expression.
  StringExpression interpolatedString() {
    // NOTE: this logic is largely duplicated in Parser.string. Most changes
    // here should be mirrored there.

    var start = scanner.state;
    var quote = scanner.readChar();

    if (quote != $single_quote && quote != $double_quote) {
      scanner.error("Expected string.", position: start.position);
    }

    var buffer = InterpolationBuffer();
    loop:
    while (true) {
      switch (scanner.peekChar()) {
        case var next when next == quote:
          scanner.readChar();
          break loop;
        case null || int(isNewline: true):
          scanner.error("Expected ${String.fromCharCode(quote)}.");
        case $backslash:
          var second = scanner.peekChar(1);
          if (second.isNewline) {
            scanner.readChar();
            scanner.readChar();
            if (second == $cr) scanner.scanChar($lf);
          } else {
            buffer.writeCharCode(escapeCharacter());
          }
        case $hash when scanner.peekChar(1) == $lbrace:
          var (expression, span) = singleInterpolation();
          buffer.add(expression, span);
        case _:
          buffer.writeCharCode(scanner.readChar());
      }
    }

    return StringExpression(buffer.interpolation(scanner.spanFrom(start)),
        quotes: true);
  }

  /// Consumes an expression that starts like an identifier.
  @protected
  Expression identifierLike() {
    var start = scanner.state;
    var identifier = interpolatedIdentifier();
    var plain = identifier.asPlain;
    late String? lower;
    if (plain != null) {
      if (plain == "if" && scanner.peekChar() == $lparen) {
        var invocation = _argumentInvocation();
        return IfExpression(
            invocation, identifier.span.expand(invocation.span));
      } else if (plain == "not") {
        whitespace(consumeNewlines: true);
        var expression = _singleExpression();
        return UnaryOperationExpression(UnaryOperator.not, expression,
            identifier.span.expand(expression.span));
      }

      lower = plain.toLowerCase();
      if (scanner.peekChar() != $lparen) {
        switch (plain) {
          case "false":
            return BooleanExpression(false, identifier.span);
          case "null":
            return NullExpression(identifier.span);
          case "true":
            return BooleanExpression(true, identifier.span);
        }

        if (colorsByName[lower] case var color?) {
          color = SassColor.rgbInternal(color.red, color.green, color.blue,
              color.alpha, SpanColorFormat(identifier.span));
          return ColorExpression(color, identifier.span);
        }
      }

      if (trySpecialFunction(lower, start) case var specialFunction?) {
        return specialFunction;
      }
    }

    switch (scanner.peekChar()) {
      case $dot when scanner.peekChar(1) == $dot:
        return StringExpression(identifier);

      case $dot:
        scanner.readChar();
        // TODO(dart-lang/sdk#52757): Make this a separate case.
        if (plain != null) return namespacedExpression(plain, start);
        error("Interpolation isn't allowed in namespaces.", identifier.span);

      case $lparen when plain != null:
        return FunctionExpression(
            plain,
            _argumentInvocation(allowEmptySecondArg: lower == 'var'),
            scanner.spanFrom(start));

      case $lparen:
        return InterpolatedFunctionExpression(
            identifier, _argumentInvocation(), scanner.spanFrom(start));

      case _:
        return StringExpression(identifier);
    }
  }

  /// Consumes an expression after a namespace.
  ///
  /// This assumes the scanner is positioned immediately after the `.`. The
  /// [start] should refer to the state at the beginning of the namespace.
  @protected
  Expression namespacedExpression(String namespace, LineScannerState start) {
    if (scanner.peekChar() == $dollar) {
      var name = variableName();
      _assertPublic(name, () => scanner.spanFrom(start));
      return VariableExpression(name, scanner.spanFrom(start),
          namespace: namespace);
    }

    return FunctionExpression(
        _publicIdentifier(), _argumentInvocation(), scanner.spanFrom(start),
        namespace: namespace);
  }

  /// If [name] is the name of a function with special syntax, consumes it.
  ///
  /// Otherwise, returns `null`. [start] is the location before the beginning of
  /// [name].
  @protected
  Expression? trySpecialFunction(String name, LineScannerState start) {
    var normalized = unvendor(name);

    InterpolationBuffer buffer;
    switch (normalized) {
      case "calc" when normalized != name && scanner.scanChar($lparen):
      case "element" || "expression" when scanner.scanChar($lparen):
        buffer = InterpolationBuffer()
          ..write(name)
          ..writeCharCode($lparen);

      case "progid" when scanner.scanChar($colon):
        buffer = InterpolationBuffer()
          ..write(name)
          ..writeCharCode($colon);
        var next = scanner.peekChar();
        while (next != null && (next.isAlphabetic || next == $dot)) {
          buffer.writeCharCode(scanner.readChar());
          next = scanner.peekChar();
        }
        scanner.expectChar($lparen);
        buffer.writeCharCode($lparen);

      case "url":
        return _tryUrlContents(start)
            .andThen((contents) => StringExpression(contents));

      case _:
        return null;
    }

    buffer.addInterpolation(_interpolatedDeclarationValue(allowEmpty: true));
    scanner.expectChar($rparen);
    buffer.writeCharCode($rparen);

    return StringExpression(buffer.interpolation(scanner.spanFrom(start)));
  }

  /// Like [_urlContents], but returns `null` if the URL fails to parse.
  ///
  /// [start] is the position before the beginning of the name. [name] is the
  /// function's name; it defaults to `"url"`.
  Interpolation? _tryUrlContents(LineScannerState start, {String? name}) {
    // NOTE: this logic is largely duplicated in Parser.tryUrl. Most changes
    // here should be mirrored there.

    var beginningOfContents = scanner.state;
    if (!scanner.scanChar($lparen)) return null;
    whitespaceWithoutComments(consumeNewlines: true);

    // Match Ruby Sass's behavior: parse a raw URL() if possible, and if not
    // backtrack and re-parse as a function expression.
    var buffer = InterpolationBuffer()
      ..write(name ?? 'url')
      ..writeCharCode($lparen);
    loop:
    while (true) {
      switch (scanner.peekChar()) {
        case null:
          break loop;
        case $backslash:
          buffer.write(escape());
        case $hash when scanner.peekChar(1) == $lbrace:
          var (expression, span) = singleInterpolation();
          buffer.add(expression, span);
        case $exclamation ||
              $percent ||
              $ampersand ||
              $hash ||
              // dart-lang/sdk#52740
              // ignore: non_constant_relational_pattern_expression
              (>= $asterisk && <= $tilde) ||
              >= 0x80:
          buffer.writeCharCode(scanner.readChar());
        case int(isWhitespace: true):
          whitespaceWithoutComments(consumeNewlines: true);
          if (scanner.peekChar() != $rparen) break loop;
        case $rparen:
          buffer.writeCharCode(scanner.readChar());
          return buffer.interpolation(scanner.spanFrom(start));
        case _:
          break loop;
      }
    }

    scanner.state = beginningOfContents;
    return null;
  }

  /// Consumes a [url] token that's allowed to contain SassScript.
  @protected
  Expression dynamicUrl() {
    var start = scanner.state;
    expectIdentifier("url");
    if (_tryUrlContents(start) case var contents?) {
      return StringExpression(contents);
    }

    return InterpolatedFunctionExpression(
        Interpolation.plain("url", scanner.spanFrom(start)),
        _argumentInvocation(),
        scanner.spanFrom(start));
  }

  /// Consumes tokens up to "{", "}", ";", or "!".
  ///
  /// This respects string and comment boundaries and supports interpolation.
  /// Once this interpolation is evaluated, it's expected to be re-parsed.
  ///
  /// If [omitComments] is true, comments will still be consumed, but they will
  /// not be included in the returned interpolation.
  ///
  /// Differences from [_interpolatedDeclarationValue] include:
  ///
  /// * This always stops at curly braces.
  ///
  /// * This does not interpret backslashes, since the text is expected to be
  ///   re-parsed.
  ///
  /// * This does not compress adjacent whitespace characters.
  @protected
  Interpolation almostAnyValue({bool omitComments = false}) {
    var start = scanner.state;
    var buffer = InterpolationBuffer();

    loop:
    while (true) {
      switch (scanner.peekChar()) {
        case $backslash:
          // Write a literal backslash because this text will be re-parsed.
          buffer.writeCharCode(scanner.readChar());
          buffer.writeCharCode(scanner.readChar());

        case $double_quote || $single_quote:
          buffer.addInterpolation(interpolatedString().asInterpolation());

        case $slash:
          switch (scanner.peekChar(1)) {
            case $asterisk when !omitComments:
              buffer.write(rawText(loudComment));

            case $asterisk:
              loudComment();

            case $slash when !omitComments:
              buffer.write(rawText(silentComment));

            case $slash:
              silentComment();

            case _:
              buffer.writeCharCode(scanner.readChar());
          }

        case $hash when scanner.peekChar(1) == $lbrace:
          // Add a full interpolated identifier to handle cases like
          // "#{...}--1", since "--1" isn't a valid identifier on its own.
          buffer.addInterpolation(interpolatedIdentifier());

        case $cr || $lf || $ff:
          if (indented) break loop;
          buffer.writeCharCode(scanner.readChar());

        case $exclamation || $semicolon || $lbrace || $rbrace:
          break loop;

        case $u || $U:
          var beforeUrl = scanner.state;
          var identifier = this.identifier();
          if (identifier != "url" &&
              // This isn't actually a standard CSS feature, but it was
              // supported by the old `@document` rule so we continue to support
              // it for backwards-compatibility.
              identifier != "url-prefix") {
            buffer.write(identifier);
            continue loop;
          }

          if (_tryUrlContents(beforeUrl, name: identifier) case var contents?) {
            buffer.addInterpolation(contents);
          } else {
            scanner.state = beforeUrl;
            buffer.writeCharCode(scanner.readChar());
          }

        case null:
          break loop;

        case _ when lookingAtIdentifier():
          buffer.write(identifier());

        case _:
          buffer.writeCharCode(scanner.readChar());
      }
    }

    return buffer.interpolation(scanner.spanFrom(start));
  }

  /// Consumes tokens until it reaches a top-level `";"`, `")"`, `"]"`,
  /// or `"}"` and returns their contents as a string.
  ///
  /// If [allowEmpty] is `false` (the default), this requires at least one token.
  ///
  /// If [allowSemicolon] is `true`, this doesn't stop at semicolons and instead
  /// includes them in the interpolated output.
  ///
  /// If [allowColon] is `false`, this stops at top-level colons.
  ///
  /// If [allowOpenBrace] is `false`, this stops at opening curly braces.
  ///
  /// If [silentComments] is `true`, this will parse silent comments as
  /// comments. Otherwise, it will preserve two adjacent slashes and emit them
  /// to CSS.
  ///
  /// Unlike [declarationValue], this allows interpolation.
  Interpolation _interpolatedDeclarationValue(
      {bool allowEmpty = false,
      bool allowSemicolon = false,
      bool allowColon = true,
      bool allowOpenBrace = true,
      bool silentComments = true,
      bool consumeNewlines = false}) {
    // NOTE: this logic is largely duplicated in Parser.declarationValue. Most
    // changes here should be mirrored there.

    var start = scanner.state;
    var buffer = InterpolationBuffer();

    var brackets = <int>[];
    var wroteNewline = false;
    loop:
    while (true) {
      switch (scanner.peekChar()) {
        case $backslash:
          buffer.write(escape(identifierStart: true));
          wroteNewline = false;

        case $double_quote || $single_quote:
          buffer.addInterpolation(interpolatedString().asInterpolation());
          wroteNewline = false;

        case $slash:
          switch (scanner.peekChar(1)) {
            case $asterisk:
              buffer.write(rawText(loudComment));
              wroteNewline = false;

            case $slash when silentComments:
              silentComment();
              wroteNewline = false;

            case _:
              buffer.writeCharCode(scanner.readChar());
              wroteNewline = false;
          }

        // Add a full interpolated identifier to handle cases like "#{...}--1",
        // since "--1" isn't a valid identifier on its own.
        case $hash when scanner.peekChar(1) == $lbrace:
          buffer.addInterpolation(interpolatedIdentifier());
          wroteNewline = false;

        case $space || $tab
            when !wroteNewline && scanner.peekChar(1).isWhitespace:
          // Collapse whitespace into a single character unless it's following a
          // newline, in which case we assume it's indentation.
          scanner.readChar();

        case $space || $tab:
          buffer.writeCharCode(scanner.readChar());

        case $lf || $cr || $ff when indented && !consumeNewlines:
          break loop;

        case $lf || $cr || $ff:
          // Collapse multiple newlines into one.
          if (!scanner.peekChar(-1).isNewline) buffer.writeln();
          scanner.readChar();
          wroteNewline = true;

        case $lbrace when !allowOpenBrace:
          break loop;

        case $lparen || $lbrace || $lbracket:
          var bracket = scanner.readChar();
          buffer.writeCharCode(bracket);
          brackets.add(opposite(bracket));
          wroteNewline = false;

        case $rparen || $rbrace || $rbracket:
          if (brackets.isEmpty) break loop;
          var bracket = brackets.removeLast();
          scanner.expectChar(bracket);
          buffer.writeCharCode(bracket);
          wroteNewline = false;

        case $semicolon:
          if (!allowSemicolon && brackets.isEmpty) break loop;
          buffer.writeCharCode(scanner.readChar());
          wroteNewline = false;

        case $colon:
          if (!allowColon && brackets.isEmpty) break loop;
          buffer.writeCharCode(scanner.readChar());
          wroteNewline = false;

        case $u || $U:
          var beforeUrl = scanner.state;
          var identifier = this.identifier();
          if (identifier != "url" &&
              // This isn't actually a standard CSS feature, but it was
              // supported by the old `@document` rule so we continue to support
              // it for backwards-compatibility.
              identifier != "url-prefix") {
            buffer.write(identifier);
            wroteNewline = false;
            continue loop;
          }

          if (_tryUrlContents(beforeUrl, name: identifier) case var contents?) {
            buffer.addInterpolation(contents);
          } else {
            scanner.state = beforeUrl;
            buffer.writeCharCode(scanner.readChar());
          }
          wroteNewline = false;

        case null:
          break loop;

        case _ when lookingAtIdentifier():
          buffer.write(identifier());
          wroteNewline = false;

        case _:
          buffer.writeCharCode(scanner.readChar());
          wroteNewline = false;
      }
    }

    if (brackets.isNotEmpty) scanner.expectChar(brackets.last);
    if (!allowEmpty && buffer.isEmpty) scanner.error("Expected token.");
    return buffer.interpolation(scanner.spanFrom(start));
  }

  /// Consumes an identifier that may contain interpolation.
  @protected
  Interpolation interpolatedIdentifier() {
    var start = scanner.state;
    var buffer = InterpolationBuffer();

    if (scanner.scanChar($dash)) {
      buffer.writeCharCode($dash);

      if (scanner.scanChar($dash)) {
        buffer.writeCharCode($dash);
        _interpolatedIdentifierBody(buffer);
        return buffer.interpolation(scanner.spanFrom(start));
      }
    }

    switch (scanner.peekChar()) {
      case null:
        scanner.error("Expected identifier.");
      case int(isNameStart: true):
        buffer.writeCharCode(scanner.readChar());
      case $backslash:
        buffer.write(escape(identifierStart: true));
      case $hash when scanner.peekChar(1) == $lbrace:
        var (expression, span) = singleInterpolation();
        buffer.add(expression, span);
      case _:
        scanner.error("Expected identifier.");
    }

    _interpolatedIdentifierBody(buffer);
    return buffer.interpolation(scanner.spanFrom(start));
  }

  /// Consumes a chunk of a possibly-interpolated CSS identifier after the name
  /// start, and adds the contents to the [buffer] buffer.
  void _interpolatedIdentifierBody(InterpolationBuffer buffer) {
    loop:
    while (true) {
      switch (scanner.peekChar()) {
        case null:
          break loop;
        case $underscore || $dash || int(isAlphanumeric: true) || >= 0x80:
          buffer.writeCharCode(scanner.readChar());
        case $backslash:
          buffer.write(escape());
        case $hash when scanner.peekChar(1) == $lbrace:
          var (expression, span) = singleInterpolation();
          buffer.add(expression, span);
        case _:
          break loop;
      }
    }
  }

  /// Consumes interpolation and returns it along with the span covering the
  /// `#{}`.
  @protected
  (Expression, FileSpan span) singleInterpolation() {
    var start = scanner.state;
    scanner.expect('#{');
    whitespace(consumeNewlines: true);
    var contents = _expression(consumeNewlines: true);
    scanner.expectChar($rbrace);
    var span = scanner.spanFrom(start);

    if (plainCss) {
      error("Interpolation isn't allowed in plain CSS.", span);
    }

    return (contents, span);
  }

  // ## Media Queries

  /// Consumes a list of media queries.
  Interpolation _mediaQueryList() {
    var start = scanner.state;
    var buffer = InterpolationBuffer();
    while (true) {
      whitespace(consumeNewlines: false);
      _mediaQuery(buffer);
      whitespace(consumeNewlines: false);
      if (!scanner.scanChar($comma)) break;
      buffer.writeCharCode($comma);
      buffer.writeCharCode($space);
    }
    return buffer.interpolation(scanner.spanFrom(start));
  }

  /// Consumes a single media query.
  void _mediaQuery(InterpolationBuffer buffer) {
    // This is somewhat duplicated in MediaQueryParser._mediaQuery.
    if (scanner.peekChar() == $lparen) {
      _mediaInParens(buffer);
      whitespace(consumeNewlines: false);
      if (scanIdentifier("and")) {
        buffer.write(" and ");
        expectWhitespace();
        _mediaLogicSequence(buffer, "and");
      } else if (scanIdentifier("or")) {
        buffer.write(" or ");
        expectWhitespace();
        _mediaLogicSequence(buffer, "or");
      }

      return;
    }

    var identifier1 = interpolatedIdentifier();
    if (equalsIgnoreCase(identifier1.asPlain, "not")) {
      // For example, "@media not (...) {"
      expectWhitespace();

      if (!_lookingAtInterpolatedIdentifier()) {
        buffer.write("not ");
        _mediaOrInterp(buffer);
        return;
      }
    }

    whitespace(consumeNewlines: false);
    buffer.addInterpolation(identifier1);
    if (!_lookingAtInterpolatedIdentifier()) {
      // For example, "@media screen {".
      return;
    }

    buffer.writeCharCode($space);
    var identifier2 = interpolatedIdentifier();

    if (equalsIgnoreCase(identifier2.asPlain, "and")) {
      expectWhitespace();
      // For example, "@media screen and ..."
      buffer.write(" and ");
    } else {
      whitespace(consumeNewlines: false);
      buffer.addInterpolation(identifier2);
      if (scanIdentifier("and")) {
        // For example, "@media only screen and ..."
        expectWhitespace();
        buffer.write(" and ");
      } else {
        // For example, "@media only screen {"
        return;
      }
    }

    // We've consumed either `IDENTIFIER "and"` or
    // `IDENTIFIER IDENTIFIER "and"`.

    if (scanIdentifier("not")) {
      // For example, "@media screen and not (...) {"
      expectWhitespace();
      buffer.write("not ");
      _mediaOrInterp(buffer);
      return;
    }

    _mediaLogicSequence(buffer, "and");
    return;
  }

  /// Consumes one or more `MediaOrInterp` expressions separated by [operator]
  /// and writes them to [buffer].
  void _mediaLogicSequence(InterpolationBuffer buffer, String operator) {
    while (true) {
      _mediaOrInterp(buffer);
      whitespace(consumeNewlines: false);

      if (!scanIdentifier(operator)) return;
      expectWhitespace(consumeNewlines: false);

      buffer.writeCharCode($space);
      buffer.write(operator);
      buffer.writeCharCode($space);
    }
  }

  /// Consumes a `MediaOrInterp` expression and writes it to [buffer].
  void _mediaOrInterp(InterpolationBuffer buffer) {
    if (scanner.peekChar() == $hash) {
      var (expression, span) = singleInterpolation();
      buffer.add(expression, span);
    } else {
      _mediaInParens(buffer);
    }
  }

  /// Consumes a `MediaInParens` expression and writes it to [buffer].
  void _mediaInParens(InterpolationBuffer buffer) {
    scanner.expectChar($lparen, name: "media condition in parentheses");
    buffer.writeCharCode($lparen);
    whitespace(consumeNewlines: true);

    if (scanner.peekChar() == $lparen) {
      _mediaInParens(buffer);
      whitespace(consumeNewlines: true);
      if (scanIdentifier("and")) {
        buffer.write(" and ");
        expectWhitespace(consumeNewlines: true);
        _mediaLogicSequence(buffer, "and");
      } else if (scanIdentifier("or")) {
        buffer.write(" or ");
        expectWhitespace(consumeNewlines: true);
        _mediaLogicSequence(buffer, "or");
      }
    } else if (scanIdentifier("not")) {
      buffer.write("not ");
      expectWhitespace(consumeNewlines: true);
      _mediaOrInterp(buffer);
    } else {
      var expressionBefore = _expressionUntilComparison();
      buffer.add(expressionBefore, expressionBefore.span);
      if (scanner.scanChar($colon)) {
        whitespace(consumeNewlines: true);
        buffer.writeCharCode($colon);
        buffer.writeCharCode($space);
        var expressionAfter = _expression(consumeNewlines: true);
        buffer.add(expressionAfter, expressionAfter.span);
      } else {
        var next = scanner.peekChar();
        if (next case $langle || $rangle || $equal) {
          buffer.writeCharCode($space);
          buffer.writeCharCode(scanner.readChar());
          if (next case $langle || $rangle when scanner.scanChar($equal)) {
            buffer.writeCharCode($equal);
          }
          buffer.writeCharCode($space);

          whitespace(consumeNewlines: true);
          var expressionMiddle = _expressionUntilComparison();
          buffer.add(expressionMiddle, expressionMiddle.span);

          // dart-lang/sdk#45356
          if (next case $langle || $rangle when scanner.scanChar(next!)) {
            buffer.writeCharCode($space);
            buffer.writeCharCode(next);
            if (scanner.scanChar($equal)) buffer.writeCharCode($equal);
            buffer.writeCharCode($space);

            whitespace(consumeNewlines: true);
            var expressionAfter = _expressionUntilComparison();
            buffer.add(expressionAfter, expressionAfter.span);
          }
        }
      }
    }

    scanner.expectChar($rparen);
    whitespace(consumeNewlines: false);
    buffer.writeCharCode($rparen);
  }

  /// Consumes an expression until it reaches a top-level `<`, `>`, or a `=`
  /// that's not `==`.
  Expression _expressionUntilComparison() => _expression(
      consumeNewlines: true,
      until: () => switch (scanner.peekChar()) {
            $equal => scanner.peekChar(1) != $equal,
            $langle || $rangle => true,
            _ => false
          });

  // ## Supports Conditions

  /// Consumes a `@supports` condition.
  SupportsCondition _supportsCondition() {
    var start = scanner.state;
    if (scanIdentifier("not")) {
      whitespace(consumeNewlines: true);
      return SupportsNegation(
          _supportsConditionInParens(), scanner.spanFrom(start));
    }

    var condition = _supportsConditionInParens();
    whitespace(consumeNewlines: false);
    String? operator;
    while (lookingAtIdentifier()) {
      if (operator != null) {
        expectIdentifier(operator);
      } else if (scanIdentifier("or")) {
        operator = "or";
      } else {
        expectIdentifier("and");
        operator = "and";
      }

      whitespace(consumeNewlines: true);
      var right = _supportsConditionInParens();
      condition = SupportsOperation(
          condition, right, operator, scanner.spanFrom(start));
      whitespace(consumeNewlines: false);
    }
    return condition;
  }

  /// Consumes a parenthesized supports condition, or an interpolation.
  SupportsCondition _supportsConditionInParens() {
    var start = scanner.state;

    if (_lookingAtInterpolatedIdentifier()) {
      var identifier = interpolatedIdentifier();
      if (identifier.asPlain?.toLowerCase() == "not") {
        error('"not" is not a valid identifier here.', identifier.span);
      }

      if (scanner.scanChar($lparen)) {
        var arguments = _interpolatedDeclarationValue(
            allowEmpty: true, allowSemicolon: true, consumeNewlines: true);
        scanner.expectChar($rparen);
        return SupportsFunction(identifier, arguments, scanner.spanFrom(start));
      } else if (identifier.contents case [Expression expression]) {
        return SupportsInterpolation(expression, scanner.spanFrom(start));
      } else {
        error("Expected @supports condition.", identifier.span);
      }
    }

    scanner.expectChar($lparen);
    whitespace(consumeNewlines: true);
    if (scanIdentifier("not")) {
      whitespace(consumeNewlines: true);
      var condition = _supportsConditionInParens();
      scanner.expectChar($rparen);
      return SupportsNegation(condition, scanner.spanFrom(start));
    } else if (scanner.peekChar() == $lparen) {
      var condition = _supportsCondition();
      scanner.expectChar($rparen);
      return condition.withSpan(scanner.spanFrom(start));
    }

    // Unfortunately, we may have to backtrack here. The grammar is:
    //
    //       Expression ":" Expression
    //     | InterpolatedIdentifier InterpolatedAnyValue?
    //
    // These aren't ambiguous because this `InterpolatedAnyValue` is forbidden
    // from containing a top-level colon, but we still have to parse the full
    // expression to figure out if there's a colon after it.
    //
    // We could avoid the overhead of a full expression parse by looking ahead
    // for a colon (outside of balanced brackets), but in practice we expect the
    // vast majority of real uses to be `Expression ":" Expression`, so it makes
    // sense to parse that case faster in exchange for less code complexity and
    // a slower backtracking case.
    Expression name;
    var nameStart = scanner.state;
    var wasInParentheses = _inParentheses;
    try {
      name = _expression(consumeNewlines: true);
      scanner.expectChar($colon);
    } on FormatException catch (_) {
      scanner.state = nameStart;
      _inParentheses = wasInParentheses;

      var identifier = interpolatedIdentifier();
      if (_trySupportsOperation(identifier, nameStart) case var operation?) {
        scanner.expectChar($rparen);
        return operation.withSpan(scanner.spanFrom(start));
      }

      // If parsing an expression fails, try to parse an
      // `InterpolatedAnyValue` instead. But if that value runs into a
      // top-level colon, then this is probably intended to be a declaration
      // after all, so we rethrow the declaration-parsing error.
      var contents = (InterpolationBuffer()
            ..addInterpolation(identifier)
            ..addInterpolation(_interpolatedDeclarationValue(
                allowEmpty: true,
                allowSemicolon: true,
                allowColon: false,
                consumeNewlines: true)))
          .interpolation(scanner.spanFrom(nameStart));
      if (scanner.peekChar() == $colon) rethrow;

      scanner.expectChar($rparen);
      return SupportsAnything(contents, scanner.spanFrom(start));
    }

    var value = _supportsDeclarationValue(name);
    scanner.expectChar($rparen);
    return SupportsDeclaration(name, value, scanner.spanFrom(start));
  }

  /// Parses and returns the right-hand side of a declaration in a supports
  /// query.
  Expression _supportsDeclarationValue(Expression name) {
    if (name case StringExpression(hasQuotes: false, :var text)
        when text.initialPlain.startsWith("--")) {
      return StringExpression(_interpolatedDeclarationValue());
    } else {
      whitespace(consumeNewlines: true);
      return _expression(consumeNewlines: true);
    }
  }

  /// If [interpolation] is followed by `"and"` or `"or"`, parse it as a supports operation.
  ///
  /// Otherwise, return `null` without moving the scanner position.
  SupportsOperation? _trySupportsOperation(
      Interpolation interpolation, LineScannerState start) {
    if (interpolation.contents.length != 1) return null;
    var expression = interpolation.contents.first;
    if (expression is! Expression) return null;

    var beforeWhitespace = scanner.state;
    whitespace(consumeNewlines: true);

    SupportsOperation? operation;
    String? operator;
    while (lookingAtIdentifier()) {
      if (operator != null) {
        expectIdentifier(operator);
      } else if (scanIdentifier("and")) {
        operator = "and";
      } else if (scanIdentifier("or")) {
        operator = "or";
      } else {
        scanner.state = beforeWhitespace;
        return null;
      }

      whitespace(consumeNewlines: true);
      var right = _supportsConditionInParens();
      operation = SupportsOperation(
          operation ?? SupportsInterpolation(expression, interpolation.span),
          right,
          operator,
          scanner.spanFrom(start));
      whitespace(consumeNewlines: true);
    }

    return operation;
  }

  // ## Characters

  /// Returns whether the scanner is immediately before an identifier that may
  /// contain interpolation.
  ///
  /// This is based on [the CSS algorithm][], but it assumes all backslashes
  /// start escapes and it considers interpolation to be valid in an identifier.
  ///
  /// [the CSS algorithm]: https://drafts.csswg.org/css-syntax-3/#would-start-an-identifier
  bool _lookingAtInterpolatedIdentifier() =>
      // See also [ScssParser._lookingAtIdentifier].

      switch (scanner.peekChar()) {
        null => false,
        int(isNameStart: true) || $backslash => true,
        $hash => scanner.peekChar(1) == $lbrace,
        $dash => switch (scanner.peekChar(1)) {
            null => false,
            $hash => scanner.peekChar(2) == $lbrace,
            int(isNameStart: true) || $backslash || $dash => true,
            _ => false
          },
        _ => false
      };

  /// Returns whether the scanner is immediately before a character that could
  /// start a `*prop: val`, `:prop: val`, `#prop: val`, or `.prop: val` hack.
  bool _lookingAtPotentialPropertyHack() => switch (scanner.peekChar()) {
        $colon || $asterisk || $dot => true,
        $hash => scanner.peekChar(1) != $lbrace,
        _ => false
      };

  /// Returns whether the scanner is immediately before a sequence of characters
  /// that could be part of an CSS identifier body.
  ///
  /// The identifier body may include interpolation.
  bool _lookingAtInterpolatedIdentifierBody() => switch (scanner.peekChar()) {
        null => false,
        int(isName: true) || $backslash => true,
        $hash => scanner.peekChar(1) == $lbrace,
        _ => false
      };

  /// Returns whether the scanner is immediately before a SassScript expression.
  bool _lookingAtExpression() => switch (scanner.peekChar()) {
        null => false,
        $dot => scanner.peekChar(1) != $dot,
        $exclamation => switch (scanner.peekChar(1)) {
            null || $i || $I || int(isWhitespace: true) => true,
            _ => false
          },
        $lparen ||
        $slash ||
        $lbracket ||
        $single_quote ||
        $double_quote ||
        $hash ||
        $plus ||
        $minus ||
        $backslash ||
        $dollar ||
        $ampersand ||
        int(isNameStart: true) ||
        int(isDigit: true) =>
          true,
        _ => false
      };

  // ## Utilities

  /// Consumes a block of [child] statements and passes them, as well as the
  /// span from [start] to the end of the child block, to [create].
  T _withChildren<T>(Statement child(), LineScannerState start,
      T create(List<Statement> children, FileSpan span)) {
    var result = create(children(child), scanner.spanFrom(start));
    whitespaceWithoutComments(consumeNewlines: false);
    return result;
  }

  /// Consumes a string that contains a valid URL.
  Uri _urlString() {
    var start = scanner.state;
    var url = string();
    try {
      return Uri.parse(url);
    } on FormatException catch (innerError, stackTrace) {
      error("Invalid URL: ${innerError.message}", scanner.spanFrom(start),
          stackTrace);
    }
  }

  /// Like [identifier], but rejects identifiers that begin with `_` or `-`.
  String _publicIdentifier() {
    var start = scanner.state;
    var result = identifier();
    _assertPublic(result, () => scanner.spanFrom(start));
    return result;
  }

  /// Throws an error if [identifier] isn't public.
  ///
  /// Calls [span] to provide the span for an error if one occurs.
  void _assertPublic(String identifier, FileSpan span()) {
    if (!isPrivate(identifier)) return;
    error("Private members can't be accessed from outside their modules.",
        span());
  }

  /// Adds [expression] to [buffer], or if it's an unquoted string adds the
  /// interpolation it contains instead.
  void _addOrInject(InterpolationBuffer buffer, Expression expression) {
    if (expression is StringExpression && !expression.hasQuotes) {
      buffer.addInterpolation(expression.text);
    } else {
      buffer.add(expression, expression.span);
    }
  }

  // ## Abstract Methods

  /// Whether this is parsing the indented syntax.
  @protected
  bool get indented;

  /// Whether this is a plain CSS stylesheet.
  @protected
  bool get plainCss => false;

  /// The indentation level at the current scanner position.
  ///
  /// This value isn't used directly by [StylesheetParser]; it's just passed to
  /// [scanElse].
  @protected
  int get currentIndentation;

  /// Parses and returns a selector used in a style rule.
  @protected
  Interpolation styleRuleSelector();

  /// Asserts that the scanner is positioned before a statement separator, or at
  /// the end of a list of statements.
  ///
  /// If the [name] of the parent rule is passed, it's used for error reporting.
  ///
  /// This consumes whitespace, but nothing else, including comments.
  @protected
  void expectStatementSeparator([String? name]);

  /// Whether the scanner is positioned at the end of a statement.
  @protected
  bool atEndOfStatement();

  /// Whether the scanner is positioned before a block of children that can be
  /// parsed with [children].
  @protected
  bool lookingAtChildren();

  /// Tries to scan an `@else` rule after an `@if` block, and returns whether
  /// that succeeded.
  ///
  /// This should just scan the rule name, not anything afterwards.
  /// [ifIndentation] is the result of [currentIndentation] from before the
  /// corresponding `@if` was parsed.
  @protected
  bool scanElse(int ifIndentation);

  /// Consumes a block of child statements.
  ///
  /// Unlike most production consumers, this does *not* consume trailing
  /// whitespace. This is necessary to ensure that the source span for the
  /// parent rule doesn't cover whitespace after the rule.
  @protected
  List<Statement> children(Statement child());

  /// Consumes top-level statements.
  ///
  /// The [statement] callback may return `null`, indicating that a statement
  /// was consumed that shouldn't be added to the AST.
  @protected
  List<Statement> statements(Statement? statement());
}<|MERGE_RESOLUTION|>--- conflicted
+++ resolved
@@ -110,13 +110,8 @@
         identifier();
         whitespace(consumeNewlines: true);
         identifier();
-<<<<<<< HEAD
-        var arguments = _argumentDeclaration();
+        var parameters = _parameterList();
         whitespace(consumeNewlines: true);
-=======
-        var parameters = _parameterList();
-        whitespace();
->>>>>>> f38dbb00
         scanner.expectChar($lbrace);
         return parameters;
       });
@@ -793,13 +788,8 @@
     }
 
     var beforeWhitespace = scanner.location;
-<<<<<<< HEAD
     whitespace(consumeNewlines: false);
-    ArgumentInvocation arguments;
-=======
-    whitespace();
     ArgumentList arguments;
->>>>>>> f38dbb00
     if (scanner.peekChar() == $lparen) {
       arguments = _argumentInvocation(mixin: true);
       whitespace(consumeNewlines: false);
@@ -901,13 +891,8 @@
       ));
     }
 
-<<<<<<< HEAD
     whitespace(consumeNewlines: false);
-    var arguments = _argumentDeclaration();
-=======
-    whitespace();
     var parameters = _parameterList();
->>>>>>> f38dbb00
 
     if (_inMixin || _inContentBlock) {
       error("Mixins may not contain function declarations.",
@@ -1288,25 +1273,14 @@
     whitespace(consumeNewlines: false);
     var arguments = scanner.peekChar() == $lparen
         ? _argumentInvocation(mixin: true)
-<<<<<<< HEAD
-        : ArgumentInvocation.empty(scanner.emptySpan);
+        : ArgumentList.empty(scanner.emptySpan);
     whitespace(consumeNewlines: false);
-=======
-        : ArgumentList.empty(scanner.emptySpan);
-    whitespace();
->>>>>>> f38dbb00
 
     ParameterList? contentParameters;
     if (scanIdentifier("using")) {
-<<<<<<< HEAD
       whitespace(consumeNewlines: true);
-      contentArguments = _argumentDeclaration();
+      contentParameters = _parameterList();
       whitespace(consumeNewlines: false);
-=======
-      whitespace();
-      contentParameters = _parameterList();
-      whitespace();
->>>>>>> f38dbb00
     }
 
     ContentBlock? content;
@@ -1361,17 +1335,10 @@
       ));
     }
 
-<<<<<<< HEAD
     whitespace(consumeNewlines: false);
-    var arguments = scanner.peekChar() == $lparen
-        ? _argumentDeclaration()
-        : ArgumentDeclaration.empty(scanner.emptySpan);
-=======
-    whitespace();
     var parameters = scanner.peekChar() == $lparen
         ? _parameterList()
         : ParameterList.empty(scanner.emptySpan);
->>>>>>> f38dbb00
 
     if (_inMixin || _inContentBlock) {
       error("Mixins may not contain mixin declarations.",
@@ -1671,13 +1638,8 @@
   ParameterList _parameterList() {
     var start = scanner.state;
     scanner.expectChar($lparen);
-<<<<<<< HEAD
     whitespace(consumeNewlines: true);
-    var arguments = <Argument>[];
-=======
-    whitespace();
     var parameters = <Parameter>[];
->>>>>>> f38dbb00
     var named = <String>{};
     String? restParameter;
     while (scanner.peekChar() == $dollar) {
@@ -1692,14 +1654,9 @@
       } else if (scanner.scanChar($dot)) {
         scanner.expectChar($dot);
         scanner.expectChar($dot);
-<<<<<<< HEAD
         whitespace(consumeNewlines: true);
-        restArgument = name;
-=======
-        whitespace();
-        if (scanner.scanChar($comma)) whitespace();
+        if (scanner.scanChar($comma)) whitespace(consumeNewlines: true);
         restParameter = name;
->>>>>>> f38dbb00
         break;
       }
 
@@ -1755,12 +1712,8 @@
           rest = expression;
         } else {
           keywordRest = expression;
-<<<<<<< HEAD
           whitespace(consumeNewlines: true);
-=======
-          whitespace();
-          if (scanner.scanChar($comma)) whitespace();
->>>>>>> f38dbb00
+          if (scanner.scanChar($comma)) whitespace(consumeNewlines: true);
           break;
         }
       } else if (named.isNotEmpty) {
