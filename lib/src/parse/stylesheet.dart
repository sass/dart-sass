--- conflicted
+++ resolved
@@ -1463,95 +1463,6 @@
     });
   }
 
-<<<<<<< HEAD
-=======
-  /// Consumes a `@moz-document` rule.
-  ///
-  /// Gecko's `@-moz-document` diverges from [the specification][] allows the
-  /// `url-prefix` and `domain` functions to omit quotation marks, contrary to
-  /// the standard.
-  ///
-  /// [the specification]: http://www.w3.org/TR/css3-conditional/
-  @protected
-  AtRule mozDocumentRule(LineScannerState start, Interpolation name) {
-    whitespace(consumeNewlines: false);
-    var valueStart = scanner.state;
-    var buffer = InterpolationBuffer();
-    var needsDeprecationWarning = false;
-    while (true) {
-      if (scanner.peekChar() == $hash) {
-        var (expression, span) = singleInterpolation();
-        buffer.add(expression, span);
-        needsDeprecationWarning = true;
-      } else {
-        var identifierStart = scanner.state;
-        var identifier = this.identifier();
-        switch (identifier) {
-          case "url" || "url-prefix" || "domain":
-            if (_tryUrlContents(identifierStart, name: identifier)
-                case var contents?) {
-              buffer.addInterpolation(contents);
-            } else {
-              scanner.expectChar($lparen);
-              whitespace(consumeNewlines: false);
-              var argument = interpolatedString();
-              scanner.expectChar($rparen);
-
-              buffer
-                ..write(identifier)
-                ..writeCharCode($lparen)
-                ..addInterpolation(argument.asInterpolation())
-                ..writeCharCode($rparen);
-            }
-
-            // A url-prefix with no argument, or with an empty string as an
-            // argument, is not (yet) deprecated.
-            var trailing = buffer.trailingString;
-            if (!trailing.endsWith("url-prefix()") &&
-                !trailing.endsWith("url-prefix('')") &&
-                !trailing.endsWith('url-prefix("")')) {
-              needsDeprecationWarning = true;
-            }
-
-          case "regexp":
-            buffer.write("regexp(");
-            scanner.expectChar($lparen);
-            buffer.addInterpolation(interpolatedString().asInterpolation());
-            scanner.expectChar($rparen);
-            buffer.writeCharCode($rparen);
-            needsDeprecationWarning = true;
-
-          default:
-            error("Invalid function name.", scanner.spanFrom(identifierStart));
-        }
-      }
-
-      whitespace(consumeNewlines: false);
-      if (!scanner.scanChar($comma)) break;
-
-      buffer.writeCharCode($comma);
-      buffer.write(rawText(() => whitespace(consumeNewlines: false)));
-    }
-
-    var value = buffer.interpolation(scanner.spanFrom(valueStart));
-    return _withChildren(_statement, start, (children, span) {
-      if (needsDeprecationWarning) {
-        warnings.add((
-          deprecation: Deprecation.mozDocument,
-          message:
-              "@-moz-document is deprecated and support will be removed in "
-              "Dart Sass 2.0.0.\n"
-              "\n"
-              "For details, see https://sass-lang.com/d/moz-document.",
-          span: span,
-        ));
-      }
-
-      return AtRule(name, span, value: value, children: children);
-    });
-  }
-
->>>>>>> 37b66a1e
   /// Consumes a `@return` rule.
   ///
   /// [start] should point before the `@`.
