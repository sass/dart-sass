// Copyright 2016 Google Inc. Use of this source code is governed by an
// MIT-style license that can be found in the LICENSE file or at
// https://opensource.org/licenses/MIT.

import 'package:charcode/charcode.dart';
import 'package:meta/meta.dart';
import 'package:path/path.dart' as p;
import 'package:source_span/source_span.dart';
import 'package:string_scanner/string_scanner.dart';

import '../ast/sass.dart';
import '../color_names.dart';
import '../deprecation.dart';
import '../exception.dart';
import '../interpolation_buffer.dart';
import '../logger.dart';
import '../util/character.dart';
import '../utils.dart';
import '../util/nullable.dart';
import '../value.dart';
import 'parser.dart';

/// The base class for both the SCSS and indented syntax parsers.
///
/// Having a base class that's separate from both parsers allows us to make
/// explicit exactly which methods are different between the two. This allows
/// the author to know that if they're modifying the base class, the subclasses
/// generally won't need modification. Conversely, if they're modifying one
/// subclass, the other will likely need a parallel change.
///
/// All methods that are not intended to be accessed by external callers are
/// private, except where they have to be public for subclasses to refer to
/// them.
abstract class StylesheetParser extends Parser {
  /// Whether we've consumed a rule other than `@charset`, `@forward`, or
  /// `@use`.
  var _isUseAllowed = true;

  /// Whether the parser is currently parsing the contents of a mixin
  /// declaration.
  var _inMixin = false;

  /// Whether the parser is currently parsing a content block passed to a mixin.
  var _inContentBlock = false;

  /// Whether the parser is currently parsing a control directive such as `@if`
  /// or `@each`.
  var _inControlDirective = false;

  /// Whether the parser is currently parsing an unknown rule.
  var _inUnknownAtRule = false;

  /// Whether the parser is currently parsing a style rule.
  var _inStyleRule = false;

  /// Whether the parser is currently within a parenthesized expression.
  var _inParentheses = false;

  /// A map from all variable names that are assigned with `!global` in the
  /// current stylesheet to the nodes where they're defined.
  ///
  /// These are collected at parse time because they affect the variables
  /// exposed by the module generated for this stylesheet, *even if they aren't
  /// evaluated*. This allows us to ensure that the stylesheet always exposes
  /// the same set of variable names no matter how it's evaluated.
  final _globalVariables = <String, VariableDeclaration>{};

  /// The silent comment this parser encountered previously.
  @protected
  SilentComment? lastSilentComment;

  StylesheetParser(String contents, {Object? url, Logger? logger})
      : super(contents, url: url, logger: logger);

  // ## Statements

  Stylesheet parse() {
    return wrapSpanFormatException(() {
      var start = scanner.state;
      // Allow a byte-order mark at the beginning of the document.
      scanner.scanChar(0xFEFF);
      var statements = this.statements(() {
        // Handle this specially so that [atRule] always returns a non-nullable
        // Statement.
        if (scanner.scan('@charset')) {
          whitespace();
          string();
          return null;
        }

        return _statement(root: true);
      });
      scanner.expectDone();

      /// Ensure that all global variable assignments produce a variable in this
      /// stylesheet, even if they aren't evaluated. See sass/language#50.
      statements.addAll(_globalVariables.values.map((declaration) =>
          VariableDeclaration(declaration.name,
              NullExpression(declaration.expression.span), declaration.span,
              guarded: true)));

      return Stylesheet.internal(statements, scanner.spanFrom(start),
          plainCss: plainCss);
    });
  }

  ArgumentDeclaration parseArgumentDeclaration() => _parseSingleProduction(() {
        scanner.expectChar($at, name: "@-rule");
        identifier();
        whitespace();
        identifier();
        var arguments = _argumentDeclaration();
        whitespace();
        scanner.expectChar($lbrace);
        return arguments;
      });

  Expression parseExpression() => _parseSingleProduction(_expression);

  VariableDeclaration parseVariableDeclaration() =>
      _parseSingleProduction(() => lookingAtIdentifier()
          ? _variableDeclarationWithNamespace()
          : variableDeclarationWithoutNamespace());

  UseRule parseUseRule() => _parseSingleProduction(() {
        var start = scanner.state;
        scanner.expectChar($at, name: "@-rule");
        expectIdentifier("use");
        whitespace();
        return _useRule(start);
      });

  /// Parses and returns [production] as the entire contents of [scanner].
  T _parseSingleProduction<T>(T production()) {
    return wrapSpanFormatException(() {
      var result = production();
      scanner.expectDone();
      return result;
    });
  }

  /// Parses a function signature of the format allowed by Node Sass's functions
  /// option and returns its name and declaration.
  ///
  /// If [requireParens] is `false`, this allows parentheses to be omitted.
  (String name, ArgumentDeclaration) parseSignature(
      {bool requireParens = true}) {
    return wrapSpanFormatException(() {
      var name = identifier();
      var arguments = requireParens || scanner.peekChar() == $lparen
          ? _argumentDeclaration()
          : ArgumentDeclaration.empty(scanner.emptySpan);
      scanner.expectDone();
      return (name, arguments);
    });
  }

  /// Consumes a statement that's allowed at the top level of the stylesheet or
  /// within nested style and at rules.
  ///
  /// If [root] is `true`, this parses at-rules that are allowed only at the
  /// root of the stylesheet.
  Statement _statement({bool root = false}) {
    switch (scanner.peekChar()) {
      case $at:
        return atRule(() => _statement(), root: root);

      case $plus:
        if (!indented || !lookingAtIdentifier(1)) return _styleRule();
        _isUseAllowed = false;
        var start = scanner.state;
        scanner.readChar();
        return _includeRule(start);

      case $equal:
        if (!indented) return _styleRule();
        _isUseAllowed = false;
        var start = scanner.state;
        scanner.readChar();
        whitespace();
        return _mixinRule(start);

      case $rbrace:
        scanner.error('unmatched "}".', length: 1);

      case _:
        return _inStyleRule || _inUnknownAtRule || _inMixin || _inContentBlock
            ? _declarationOrStyleRule()
            : _variableDeclarationOrStyleRule();
    }
  }

  /// Consumes a namespaced variable declaration.
  VariableDeclaration _variableDeclarationWithNamespace() {
    var start = scanner.state;
    var namespace = identifier();
    scanner.expectChar($dot);
    return variableDeclarationWithoutNamespace(namespace, start);
  }

  /// Consumes a variable declaration.
  ///
  /// This never *consumes* a namespace, but if [namespace] is passed it will be
  /// used for the declaration.
  @protected
  VariableDeclaration variableDeclarationWithoutNamespace(
      [String? namespace, LineScannerState? start_]) {
    var precedingComment = lastSilentComment;
    lastSilentComment = null;
    var start = start_ ?? scanner.state; // dart-lang/sdk#45348

    var name = variableName();
    if (namespace != null) _assertPublic(name, () => scanner.spanFrom(start));

    if (plainCss) {
      error("Sass variables aren't allowed in plain CSS.",
          scanner.spanFrom(start));
    }

    whitespace();
    scanner.expectChar($colon);
    whitespace();

    var value = _expression();

    var guarded = false;
    var global = false;
    var flagStart = scanner.state;
    while (scanner.scanChar($exclamation)) {
      switch (identifier()) {
        case 'default':
          if (guarded) {
            logger.warnForDeprecation(
                Deprecation.duplicateVariableFlags,
                '!default should only be written once for each variable.\n'
                'This will be an error in Dart Sass 2.0.0.',
                span: scanner.spanFrom(flagStart));
          }
          guarded = true;

        case 'global':
          if (namespace != null) {
            error("!global isn't allowed for variables in other modules.",
                scanner.spanFrom(flagStart));
          } else if (global) {
            logger.warnForDeprecation(
                Deprecation.duplicateVariableFlags,
                '!global should only be written once for each variable.\n'
                'This will be an error in Dart Sass 2.0.0.',
                span: scanner.spanFrom(flagStart));
          }
          global = true;

        case _:
          error("Invalid flag name.", scanner.spanFrom(flagStart));
      }

      whitespace();
      flagStart = scanner.state;
    }

    expectStatementSeparator("variable declaration");
    var declaration = VariableDeclaration(name, value, scanner.spanFrom(start),
        namespace: namespace,
        guarded: guarded,
        global: global,
        comment: precedingComment);
    if (global) _globalVariables.putIfAbsent(name, () => declaration);
    return declaration;
  }

  /// Consumes a namespaced [VariableDeclaration] or a [StyleRule].
  Statement _variableDeclarationOrStyleRule() {
    if (plainCss) return _styleRule();

    // The indented syntax allows a single backslash to distinguish a style rule
    // from old-style property syntax. We don't support old property syntax, but
    // we do support the backslash because it's easy to do.
    if (indented && scanner.scanChar($backslash)) return _styleRule();

    if (!lookingAtIdentifier()) return _styleRule();

    var start = scanner.state;
    var variableOrInterpolation = _variableDeclarationOrInterpolation();
    return variableOrInterpolation is VariableDeclaration
        ? variableOrInterpolation
        : _styleRule(
            InterpolationBuffer()
              ..addInterpolation(variableOrInterpolation as Interpolation),
            start);
  }

  /// Consumes a [VariableDeclaration], a [Declaration], or a [StyleRule].
  ///
  /// When parsing the children of a style rule, property declarations,
  /// namespaced variable declarations, and nested style rules can all begin
  /// with bare identifiers. In order to know which statement type to produce,
  /// we need to disambiguate them. We use the following criteria:
  ///
  /// * If the entity starts with an identifier followed by a period and a
  ///   dollar sign, it's a variable declaration. This is the simplest case,
  ///   because `.$` is used in and only in variable declarations.
  ///
  /// * If the entity doesn't start with an identifier followed by a colon,
  ///   it's a selector. There are some additional mostly-unimportant cases
  ///   here to support various declaration hacks.
  ///
  /// * If the colon is followed by another colon, it's a selector.
  ///
  /// * Otherwise, if the colon is followed by anything other than
  ///   interpolation or a character that's valid as the beginning of an
  ///   identifier, it's a declaration.
  ///
  /// * If the colon is followed by interpolation or a valid identifier, try
  ///   parsing it as a declaration value. If this fails, backtrack and parse
  ///   it as a selector.
  ///
  /// * If the declaration value is valid but is followed by "{", backtrack and
  ///   parse it as a selector anyway. This ensures that ".foo:bar {" is always
  ///   parsed as a selector and never as a property with nested properties
  ///   beneath it.
  Statement _declarationOrStyleRule() {
    if (plainCss && _inStyleRule && !_inUnknownAtRule) {
      return _propertyOrVariableDeclaration();
    }

    // The indented syntax allows a single backslash to distinguish a style rule
    // from old-style property syntax. We don't support old property syntax, but
    // we do support the backslash because it's easy to do.
    if (indented && scanner.scanChar($backslash)) return _styleRule();

    var start = scanner.state;
    var declarationOrBuffer = _declarationOrBuffer();
    return declarationOrBuffer is Statement
        ? declarationOrBuffer
        : _styleRule(declarationOrBuffer as InterpolationBuffer, start);
  }

  /// Tries to parse a variable or property declaration, and returns the value
  /// parsed so far if it fails.
  ///
  /// This can return either an [InterpolationBuffer], indicating that it
  /// couldn't consume a declaration and that selector parsing should be
  /// attempted; or it can return a [Declaration] or a [VariableDeclaration],
  /// indicating that it successfully consumed a declaration.
  dynamic _declarationOrBuffer() {
    var start = scanner.state;
    var nameBuffer = InterpolationBuffer();

    var startsWithPunctuation = false;
    if (_lookingAtPotentialPropertyHack()) {
      startsWithPunctuation = true;
      nameBuffer.writeCharCode(scanner.readChar());
      nameBuffer.write(rawText(whitespace));
    }

    if (!_lookingAtInterpolatedIdentifier()) return nameBuffer;

    var variableOrInterpolation = startsWithPunctuation
        ? interpolatedIdentifier()
        : _variableDeclarationOrInterpolation();
    if (variableOrInterpolation is VariableDeclaration) {
      return variableOrInterpolation;
    } else {
      nameBuffer.addInterpolation(variableOrInterpolation as Interpolation);
    }

    _isUseAllowed = false;
    if (scanner.matches("/*")) nameBuffer.write(rawText(loudComment));

    var midBuffer = StringBuffer();
    midBuffer.write(rawText(whitespace));
    var beforeColon = scanner.state;
    if (!scanner.scanChar($colon)) {
      if (midBuffer.isNotEmpty) nameBuffer.writeCharCode($space);
      return nameBuffer;
    }
    midBuffer.writeCharCode($colon);

    // Parse custom properties as declarations no matter what.
    var name = nameBuffer.interpolation(scanner.spanFrom(start, beforeColon));
    if (name.initialPlain.startsWith('--')) {
      var value = StringExpression(_interpolatedDeclarationValue());
      expectStatementSeparator("custom property");
      return Declaration(name, value, scanner.spanFrom(start));
    }

    if (scanner.scanChar($colon)) {
      return nameBuffer
        ..write(midBuffer)
        ..writeCharCode($colon);
    } else if (indented && _lookingAtInterpolatedIdentifier()) {
      // In the indented syntax, `foo:bar` is always considered a selector
      // rather than a property.
      return nameBuffer..write(midBuffer);
    }

    var postColonWhitespace = rawText(whitespace);
    if (lookingAtChildren()) {
      return _withChildren(_declarationChild, start,
          (children, span) => Declaration.nested(name, children, span));
    }

    midBuffer.write(postColonWhitespace);
    var couldBeSelector =
        postColonWhitespace.isEmpty && _lookingAtInterpolatedIdentifier();

    var beforeDeclaration = scanner.state;
    Expression value;
    try {
      value = _expression();

      if (lookingAtChildren()) {
        // Properties that are ambiguous with selectors can't have additional
        // properties nested beneath them, so we force an error. This will be
        // caught below and cause the text to be reparsed as a selector.
        if (couldBeSelector) expectStatementSeparator();
      } else if (!atEndOfStatement()) {
        // Force an exception if there isn't a valid end-of-property character
        // but don't consume that character. This will also cause the text to be
        // reparsed.
        expectStatementSeparator();
      }
    } on FormatException catch (_) {
      if (!couldBeSelector) rethrow;

      // If the value would be followed by a semicolon, it's definitely supposed
      // to be a property, not a selector.
      scanner.state = beforeDeclaration;
      var additional = almostAnyValue();
      if (!indented && scanner.peekChar() == $semicolon) rethrow;

      nameBuffer.write(midBuffer);
      nameBuffer.addInterpolation(additional);
      return nameBuffer;
    }

    if (lookingAtChildren()) {
      return _withChildren(
          _declarationChild,
          start,
          (children, span) =>
              Declaration.nested(name, children, span, value: value));
    } else {
      expectStatementSeparator();
      return Declaration(name, value, scanner.spanFrom(start));
    }
  }

  /// Tries to parse a namespaced [VariableDeclaration], and returns the value
  /// parsed so far if it fails.
  ///
  /// This can return either an [Interpolation], indicating that it couldn't
  /// consume a variable declaration and that property declaration or selector
  /// parsing should be attempted; or it can return a [VariableDeclaration],
  /// indicating that it successfully consumed a variable declaration.
  dynamic _variableDeclarationOrInterpolation() {
    if (!lookingAtIdentifier()) return interpolatedIdentifier();

    var start = scanner.state;
    var identifier = this.identifier();
    if (scanner.matches(".\$")) {
      scanner.readChar();
      return variableDeclarationWithoutNamespace(identifier, start);
    } else {
      var buffer = InterpolationBuffer()..write(identifier);

      // Parse the rest of an interpolated identifier if one exists, so callers
      // don't have to.
      if (_lookingAtInterpolatedIdentifierBody()) {
        buffer.addInterpolation(interpolatedIdentifier());
      }

      return buffer.interpolation(scanner.spanFrom(start));
    }
  }

  /// Consumes a [StyleRule], optionally with a [buffer] that may contain some
  /// text that has already been parsed.
  StyleRule _styleRule(
      [InterpolationBuffer? buffer, LineScannerState? start_]) {
    _isUseAllowed = false;
    var start = start_ ?? scanner.state; // dart-lang/sdk#45348

    var interpolation = styleRuleSelector();
    if (buffer != null) {
      buffer.addInterpolation(interpolation);
      interpolation = buffer.interpolation(scanner.spanFrom(start));
    }
    if (interpolation.contents.isEmpty) scanner.error('expected "}".');

    var wasInStyleRule = _inStyleRule;
    _inStyleRule = true;

    return _withChildren(_statement, start, (children, span) {
      if (indented && children.isEmpty) {
        warn("This selector doesn't have any properties and won't be rendered.",
            interpolation.span);
      }

      _inStyleRule = wasInStyleRule;

      return StyleRule(interpolation, children, scanner.spanFrom(start));
    });
  }

  /// Consumes either a property declaration or a namespaced variable
  /// declaration.
  ///
  /// This is only used in contexts where declarations are allowed but style
  /// rules are not, such as nested declarations. Otherwise,
  /// [_declarationOrStyleRule] is used instead.
  ///
  /// If [parseCustomProperties] is `true`, properties that begin with `--` will
  /// be parsed using custom property parsing rules.
  Statement _propertyOrVariableDeclaration(
      {bool parseCustomProperties = true}) {
    var start = scanner.state;

    Interpolation name;
    if (_lookingAtPotentialPropertyHack()) {
      var nameBuffer = InterpolationBuffer();
      nameBuffer.writeCharCode(scanner.readChar());
      nameBuffer.write(rawText(whitespace));
      nameBuffer.addInterpolation(interpolatedIdentifier());
      name = nameBuffer.interpolation(scanner.spanFrom(start));
    } else if (!plainCss) {
      var variableOrInterpolation = _variableDeclarationOrInterpolation();
      if (variableOrInterpolation is VariableDeclaration) {
        return variableOrInterpolation;
      } else {
        name = variableOrInterpolation as Interpolation;
      }
    } else {
      name = interpolatedIdentifier();
    }

    whitespace();
    scanner.expectChar($colon);

    if (parseCustomProperties && name.initialPlain.startsWith('--')) {
      var value = StringExpression(_interpolatedDeclarationValue());
      expectStatementSeparator("custom property");
      return Declaration(name, value, scanner.spanFrom(start));
    }

    whitespace();

    if (lookingAtChildren()) {
      if (plainCss) {
        scanner.error("Nested declarations aren't allowed in plain CSS.");
      }
      return _withChildren(_declarationChild, start,
          (children, span) => Declaration.nested(name, children, span));
    }

    var value = _expression();
    if (lookingAtChildren()) {
      if (plainCss) {
        scanner.error("Nested declarations aren't allowed in plain CSS.");
      }
      return _withChildren(
          _declarationChild,
          start,
          (children, span) =>
              Declaration.nested(name, children, span, value: value));
    } else {
      expectStatementSeparator();
      return Declaration(name, value, scanner.spanFrom(start));
    }
  }

  /// Consumes a statement that's allowed within a declaration.
  Statement _declarationChild() => scanner.peekChar() == $at
      ? _declarationAtRule()
      : _propertyOrVariableDeclaration(parseCustomProperties: false);

  // ## At Rules

  /// Consumes an at-rule.
  ///
  /// This consumes at-rules that are allowed at all levels of the document; the
  /// [child] parameter is called to consume any at-rules that are specifically
  /// allowed in the caller's context.
  ///
  /// If [root] is `true`, this parses at-rules that are allowed only at the
  /// root of the stylesheet.
  @protected
  Statement atRule(Statement child(), {bool root = false}) {
    // NOTE: this logic is largely duplicated in CssParser.atRule. Most changes
    // here should be mirrored there.

    var start = scanner.state;
    scanner.expectChar($at, name: "@-rule");
    var name = interpolatedIdentifier();
    whitespace();

    // We want to set [_isUseAllowed] to `false` *unless* we're parsing
    // `@charset`, `@forward`, or `@use`. To avoid double-comparing the rule
    // name, we always set it to `false` and then set it back to its previous
    // value if we're parsing an allowed rule.
    var wasUseAllowed = _isUseAllowed;
    _isUseAllowed = false;

    switch (name.asPlain) {
      case "at-root":
        return _atRootRule(start);
      case "content":
        return _contentRule(start);
      case "debug":
        return _debugRule(start);
      case "each":
        return _eachRule(start, child);
      case "else":
        return _disallowedAtRule(start);
      case "error":
        return _errorRule(start);
      case "extend":
        return _extendRule(start);
      case "for":
        return _forRule(start, child);
      case "forward":
        _isUseAllowed = wasUseAllowed;
        if (!root) _disallowedAtRule(start);
        return _forwardRule(start);
      case "function":
        return _functionRule(start);
      case "if":
        return _ifRule(start, child);
      case "import":
        return _importRule(start);
      case "include":
        return _includeRule(start);
      case "media":
        return mediaRule(start);
      case "mixin":
        return _mixinRule(start);
      case "-moz-document":
        return mozDocumentRule(start, name);
      case "return":
        return _disallowedAtRule(start);
      case "supports":
        return supportsRule(start);
      case "use":
        _isUseAllowed = wasUseAllowed;
        if (!root) _disallowedAtRule(start);
        return _useRule(start);
      case "warn":
        return _warnRule(start);
      case "while":
        return _whileRule(start, child);
      default:
        return unknownAtRule(start, name);
    }
  }

  /// Consumes an at-rule allowed within a property declaration.
  Statement _declarationAtRule() {
    var start = scanner.state;
    return switch (_plainAtRuleName()) {
      "content" => _contentRule(start),
      "debug" => _debugRule(start),
      "each" => _eachRule(start, _declarationChild),
      "else" => _disallowedAtRule(start),
      "error" => _errorRule(start),
      "for" => _forRule(start, _declarationChild),
      "if" => _ifRule(start, _declarationChild),
      "include" => _includeRule(start),
      "warn" => _warnRule(start),
      "while" => _whileRule(start, _declarationChild),
      _ => _disallowedAtRule(start)
    };
  }

  /// Consumes a statement allowed within a function.
  Statement _functionChild() {
    if (scanner.peekChar() != $at) {
      var state = scanner.state;
      try {
        return _variableDeclarationWithNamespace();
      } on SourceSpanFormatException catch (variableDeclarationError, stackTrace) {
        scanner.state = state;

        // If a variable declaration failed to parse, it's possible the user
        // thought they could write a style rule or property declaration in a
        // function. If so, throw a more helpful error message.
        Statement statement;
        try {
          statement = _declarationOrStyleRule();
        } on SourceSpanFormatException catch (_) {
          throw variableDeclarationError;
        }

        error(
            "@function rules may not contain "
            "${statement is StyleRule ? "style rules" : "declarations"}.",
            statement.span,
            stackTrace);
      }
    }

    var start = scanner.state;
    return switch (_plainAtRuleName()) {
      "debug" => _debugRule(start),
      "each" => _eachRule(start, _functionChild),
      "else" => _disallowedAtRule(start),
      "error" => _errorRule(start),
      "for" => _forRule(start, _functionChild),
      "if" => _ifRule(start, _functionChild),
      "return" => _returnRule(start),
      "warn" => _warnRule(start),
      "while" => _whileRule(start, _functionChild),
      _ => _disallowedAtRule(start),
    };
  }

  /// Consumes an at-rule's name, with interpolation disallowed.
  String _plainAtRuleName() {
    scanner.expectChar($at, name: "@-rule");
    var name = identifier();
    whitespace();
    return name;
  }

  /// Consumes an `@at-root` rule.
  ///
  /// [start] should point before the `@`.
  AtRootRule _atRootRule(LineScannerState start) {
    if (scanner.peekChar() == $lparen) {
      var query = _atRootQuery();
      whitespace();
      return _withChildren(_statement, start,
          (children, span) => AtRootRule(children, span, query: query));
    } else if (lookingAtChildren()) {
      return _withChildren(
          _statement, start, (children, span) => AtRootRule(children, span));
    } else {
      var child = _styleRule();
      return AtRootRule([child], scanner.spanFrom(start));
    }
  }

  /// Consumes a query expression of the form `(foo: bar)`.
  Interpolation _atRootQuery() {
    var start = scanner.state;
    var buffer = InterpolationBuffer();
    scanner.expectChar($lparen);
    buffer.writeCharCode($lparen);
    whitespace();

    buffer.add(_expression());
    if (scanner.scanChar($colon)) {
      whitespace();
      buffer.writeCharCode($colon);
      buffer.writeCharCode($space);
      buffer.add(_expression());
    }

    scanner.expectChar($rparen);
    whitespace();
    buffer.writeCharCode($rparen);

    return buffer.interpolation(scanner.spanFrom(start));
  }

  /// Consumes a `@content` rule.
  ///
  /// [start] should point before the `@`.
  ContentRule _contentRule(LineScannerState start) {
    if (!_inMixin) {
      error("@content is only allowed within mixin declarations.",
          scanner.spanFrom(start));
    }

    whitespace();
    var arguments = scanner.peekChar() == $lparen
        ? _argumentInvocation(mixin: true)
        : ArgumentInvocation.empty(scanner.emptySpan);

    expectStatementSeparator("@content rule");
    return ContentRule(arguments, scanner.spanFrom(start));
  }

  /// Consumes a `@debug` rule.
  ///
  /// [start] should point before the `@`.
  DebugRule _debugRule(LineScannerState start) {
    var value = _expression();
    expectStatementSeparator("@debug rule");
    return DebugRule(value, scanner.spanFrom(start));
  }

  /// Consumes an `@each` rule.
  ///
  /// [start] should point before the `@`. [child] is called to consume any
  /// children that are specifically allowed in the caller's context.
  EachRule _eachRule(LineScannerState start, Statement child()) {
    var wasInControlDirective = _inControlDirective;
    _inControlDirective = true;

    var variables = [variableName()];
    whitespace();
    while (scanner.scanChar($comma)) {
      whitespace();
      variables.add(variableName());
      whitespace();
    }

    expectIdentifier("in");
    whitespace();

    var list = _expression();

    return _withChildren(child, start, (children, span) {
      _inControlDirective = wasInControlDirective;
      return EachRule(variables, list, children, span);
    });
  }

  /// Consumes an `@error` rule.
  ///
  /// [start] should point before the `@`.
  ErrorRule _errorRule(LineScannerState start) {
    var value = _expression();
    expectStatementSeparator("@error rule");
    return ErrorRule(value, scanner.spanFrom(start));
  }

  /// Consumes an `@extend` rule.
  ///
  /// [start] should point before the `@`.
  ExtendRule _extendRule(LineScannerState start) {
    if (!_inStyleRule && !_inMixin && !_inContentBlock) {
      error("@extend may only be used within style rules.",
          scanner.spanFrom(start));
    }

    var value = almostAnyValue();
    var optional = scanner.scanChar($exclamation);
    if (optional) expectIdentifier("optional");
    expectStatementSeparator("@extend rule");
    return ExtendRule(value, scanner.spanFrom(start), optional: optional);
  }

  /// Consumes a function declaration.
  ///
  /// [start] should point before the `@`.
  FunctionRule _functionRule(LineScannerState start) {
    var precedingComment = lastSilentComment;
    lastSilentComment = null;
    var name = identifier(normalize: true);
    whitespace();
    var arguments = _argumentDeclaration();

    if (_inMixin || _inContentBlock) {
      error("Mixins may not contain function declarations.",
          scanner.spanFrom(start));
    } else if (_inControlDirective) {
      error("Functions may not be declared in control directives.",
          scanner.spanFrom(start));
    }

    if (unvendor(name)
        case "calc" ||
            "element" ||
            "expression" ||
            "url" ||
            "and" ||
            "or" ||
            "not" ||
            "clamp") {
      error("Invalid function name.", scanner.spanFrom(start));
    }

    whitespace();
    return _withChildren(
        _functionChild,
        start,
        (children, span) => FunctionRule(name, arguments, children, span,
            comment: precedingComment));
  }

  /// Consumes a `@for` rule.
  ///
  /// [start] should point before the `@`. [child] is called to consume any
  /// children that are specifically allowed in the caller's context.
  ForRule _forRule(LineScannerState start, Statement child()) {
    var wasInControlDirective = _inControlDirective;
    _inControlDirective = true;
    var variable = variableName();
    whitespace();

    expectIdentifier("from");
    whitespace();

    bool? exclusive;
    var from = _expression(until: () {
      if (!lookingAtIdentifier()) return false;
      if (scanIdentifier("to")) {
        exclusive = true;
        return true;
      } else if (scanIdentifier("through")) {
        exclusive = false;
        return true;
      } else {
        return false;
      }
    });
    if (exclusive == null) scanner.error('Expected "to" or "through".');

    whitespace();
    var to = _expression();

    return _withChildren(child, start, (children, span) {
      _inControlDirective = wasInControlDirective;
      return ForRule(variable, from, to, children, span,
          exclusive: exclusive!); // dart-lang/sdk#45348
    });
  }

  /// Consumes a `@forward` rule.
  ///
  /// [start] should point before the `@`.
  ForwardRule _forwardRule(LineScannerState start) {
    var url = _urlString();
    whitespace();

    String? prefix;
    if (scanIdentifier("as")) {
      whitespace();
      prefix = identifier(normalize: true);
      scanner.expectChar($asterisk);
      whitespace();
    }

    Set<String>? shownMixinsAndFunctions;
    Set<String>? shownVariables;
    Set<String>? hiddenMixinsAndFunctions;
    Set<String>? hiddenVariables;
    if (scanIdentifier("show")) {
      (shownMixinsAndFunctions, shownVariables) = _memberList();
    } else if (scanIdentifier("hide")) {
      (hiddenMixinsAndFunctions, hiddenVariables) = _memberList();
    }

    var configuration = _configuration(allowGuarded: true);

    expectStatementSeparator("@forward rule");
    var span = scanner.spanFrom(start);
    if (!_isUseAllowed) {
      error("@forward rules must be written before any other rules.", span);
    }

    if (shownMixinsAndFunctions != null) {
      return ForwardRule.show(
          url, shownMixinsAndFunctions, shownVariables!, span,
          prefix: prefix, configuration: configuration);
    } else if (hiddenMixinsAndFunctions != null) {
      return ForwardRule.hide(
          url, hiddenMixinsAndFunctions, hiddenVariables!, span,
          prefix: prefix, configuration: configuration);
    } else {
      return ForwardRule(url, span,
          prefix: prefix, configuration: configuration);
    }
  }

  /// Consumes a list of members that may contain either plain identifiers or
  /// variable names.
  ///
  /// The plain identifiers are returned in the first set, and the variable
  /// names in the second.
  (Set<String>, Set<String>) _memberList() {
    var identifiers = <String>{};
    var variables = <String>{};
    do {
      whitespace();
      withErrorMessage("Expected variable, mixin, or function name", () {
        if (scanner.peekChar() == $dollar) {
          variables.add(variableName());
        } else {
          identifiers.add(identifier(normalize: true));
        }
      });
      whitespace();
    } while (scanner.scanChar($comma));

    return (identifiers, variables);
  }

  /// Consumes an `@if` rule.
  ///
  /// [start] should point before the `@`. [child] is called to consume any
  /// children that are specifically allowed in the caller's context.
  IfRule _ifRule(LineScannerState start, Statement child()) {
    var ifIndentation = currentIndentation;
    var wasInControlDirective = _inControlDirective;
    _inControlDirective = true;
    var condition = _expression();
    var children = this.children(child);
    whitespaceWithoutComments();

    var clauses = [IfClause(condition, children)];
    ElseClause? lastClause;

    while (scanElse(ifIndentation)) {
      whitespace();
      if (scanIdentifier("if")) {
        whitespace();
        clauses.add(IfClause(_expression(), this.children(child)));
      } else {
        lastClause = ElseClause(this.children(child));
        break;
      }
    }
    _inControlDirective = wasInControlDirective;

    var span = scanner.spanFrom(start);
    whitespaceWithoutComments();
    return IfRule(clauses, span, lastClause: lastClause);
  }

  /// Consumes an `@import` rule.
  ///
  /// [start] should point before the `@`.
  ImportRule _importRule(LineScannerState start) {
    var imports = <Import>[];
    do {
      whitespace();
      var argument = importArgument();
      if (argument is DynamicImport) {
        logger.warnForDeprecation(
            Deprecation.import,
            'Sass @import rules will be deprecated in the future.\n'
            'Remove the --future-deprecation=import flag to silence this '
            'warning for now.',
            span: argument.span);
      }
      if ((_inControlDirective || _inMixin) && argument is DynamicImport) {
        _disallowedAtRule(start);
      }

      imports.add(argument);
      whitespace();
    } while (scanner.scanChar($comma));
    expectStatementSeparator("@import rule");

    return ImportRule(imports, scanner.spanFrom(start));
  }

  /// Consumes an argument to an `@import` rule.
  ///
  /// [ruleStart] should point before the `@`.
  @protected
  Import importArgument() {
    var start = scanner.state;
    if (scanner.peekChar() case $u || $U) {
      var url = dynamicUrl();
      whitespace();
      var modifiers = tryImportModifiers();
      return StaticImport(Interpolation([url], scanner.spanFrom(start)),
          scanner.spanFrom(start),
          modifiers: modifiers);
    }

    var url = string();
    var urlSpan = scanner.spanFrom(start);
    whitespace();
    var modifiers = tryImportModifiers();
    if (isPlainImportUrl(url) || modifiers != null) {
      return StaticImport(
          Interpolation([urlSpan.text], urlSpan), scanner.spanFrom(start),
          modifiers: modifiers);
    } else {
      try {
        return DynamicImport(parseImportUrl(url), urlSpan);
      } on FormatException catch (innerError, stackTrace) {
        error("Invalid URL: ${innerError.message}", urlSpan, stackTrace);
      }
    }
  }

  /// Parses [url] as an import URL.
  @protected
  String parseImportUrl(String url) {
    // Backwards-compatibility for implementations that allow absolute Windows
    // paths in imports.
    if (p.windows.isAbsolute(url) && !p.url.isRootRelative(url)) {
      return p.windows.toUri(url).toString();
    }

    // Throw a [FormatException] if [url] is invalid.
    Uri.parse(url);
    return url;
  }

  /// Returns whether [url] indicates that an `@import` is a plain CSS import.
  @protected
  bool isPlainImportUrl(String url) {
    if (url.length < 5) return false;
    if (url.endsWith(".css")) return true;

    return switch (url.codeUnitAt(0)) {
      $slash => url.codeUnitAt(1) == $slash,
      $h => url.startsWith("http://") || url.startsWith("https://"),
      _ => false
    };
  }

  /// Consumes a sequence of modifiers (such as media or supports queries)
  /// after an import argument.
  ///
  /// Returns `null` if there are no modifiers.
  Interpolation? tryImportModifiers() {
    // Exit before allocating anything if we're not looking at any modifiers, as
    // is the most common case.
    if (!_lookingAtInterpolatedIdentifier() && scanner.peekChar() != $lparen) {
      return null;
    }

    var start = scanner.state;
    var buffer = InterpolationBuffer();
    while (true) {
      if (_lookingAtInterpolatedIdentifier()) {
        if (!buffer.isEmpty) buffer.writeCharCode($space);

        var identifier = interpolatedIdentifier();
        buffer.addInterpolation(identifier);

        var name = identifier.asPlain?.toLowerCase();
        if (name != "and" && scanner.scanChar($lparen)) {
          if (name == "supports") {
            var query = _importSupportsQuery();
            if (query is! SupportsDeclaration) buffer.writeCharCode($lparen);
            buffer.add(SupportsExpression(query));
            if (query is! SupportsDeclaration) buffer.writeCharCode($rparen);
          } else {
            buffer.writeCharCode($lparen);
            buffer.addInterpolation(_interpolatedDeclarationValue(
                allowEmpty: true, allowSemicolon: true));
            buffer.writeCharCode($rparen);
          }

          scanner.expectChar($rparen);
          whitespace();
        } else {
          whitespace();
          if (scanner.scanChar($comma)) {
            buffer.write(", ");
            buffer.addInterpolation(_mediaQueryList());
            return buffer.interpolation(scanner.spanFrom(start));
          }
        }
      } else if (scanner.peekChar() == $lparen) {
        if (!buffer.isEmpty) buffer.writeCharCode($space);
        buffer.addInterpolation(_mediaQueryList());
        return buffer.interpolation(scanner.spanFrom(start));
      } else {
        return buffer.interpolation(scanner.spanFrom(start));
      }
    }
  }

  /// Consumes the contents of a `supports()` function after an `@import` rule
  /// (but not the function name or parentheses).
  SupportsCondition _importSupportsQuery() {
    if (scanIdentifier("not")) {
      whitespace();
      var start = scanner.state;
      return SupportsNegation(
          _supportsConditionInParens(), scanner.spanFrom(start));
    } else if (scanner.peekChar() == $lparen) {
      return _supportsCondition();
    } else {
      if (_tryImportSupportsFunction() case var function?) return function;

      var start = scanner.state;
      var name = _expression();
      scanner.expectChar($colon);
      return _supportsDeclarationValue(name, start);
    }
  }

  /// Consumes a function call within a `supports()` function after an
  /// `@import` if available.
  SupportsFunction? _tryImportSupportsFunction() {
    if (!_lookingAtInterpolatedIdentifier()) return null;

    var start = scanner.state;
    var name = interpolatedIdentifier();
    assert(name.asPlain != "not");

    if (!scanner.scanChar($lparen)) {
      scanner.state = start;
      return null;
    }

    var value =
        _interpolatedDeclarationValue(allowEmpty: true, allowSemicolon: true);
    scanner.expectChar($rparen);

    return SupportsFunction(name, value, scanner.spanFrom(start));
  }

  /// Consumes an `@include` rule.
  ///
  /// [start] should point before the `@`.
  IncludeRule _includeRule(LineScannerState start) {
    String? namespace;
    var name = identifier();
    if (scanner.scanChar($dot)) {
      namespace = name;
      name = _publicIdentifier();
    } else {
      name = name.replaceAll("_", "-");
    }

    whitespace();
    var arguments = scanner.peekChar() == $lparen
        ? _argumentInvocation(mixin: true)
        : ArgumentInvocation.empty(scanner.emptySpan);
    whitespace();

    ArgumentDeclaration? contentArguments;
    if (scanIdentifier("using")) {
      whitespace();
      contentArguments = _argumentDeclaration();
      whitespace();
    }

    ContentBlock? content;
    if (contentArguments != null || lookingAtChildren()) {
      var contentArguments_ =
          contentArguments ?? ArgumentDeclaration.empty(scanner.emptySpan);
      var wasInContentBlock = _inContentBlock;
      _inContentBlock = true;
      content = _withChildren(_statement, start,
          (children, span) => ContentBlock(contentArguments_, children, span));
      _inContentBlock = wasInContentBlock;
    } else {
      expectStatementSeparator();
    }

    var span =
        scanner.spanFrom(start, start).expand((content ?? arguments).span);
    return IncludeRule(name, arguments, span,
        namespace: namespace, content: content);
  }

  /// Consumes a `@media` rule.
  ///
  /// [start] should point before the `@`.
  @protected
  MediaRule mediaRule(LineScannerState start) {
    var query = _mediaQueryList();
    return _withChildren(_statement, start,
        (children, span) => MediaRule(query, children, span));
  }

  /// Consumes a mixin declaration.
  ///
  /// [start] should point before the `@`.
  MixinRule _mixinRule(LineScannerState start) {
    var precedingComment = lastSilentComment;
    lastSilentComment = null;
    var name = identifier(normalize: true);
    whitespace();
    var arguments = scanner.peekChar() == $lparen
        ? _argumentDeclaration()
        : ArgumentDeclaration.empty(scanner.emptySpan);

    if (_inMixin || _inContentBlock) {
      error("Mixins may not contain mixin declarations.",
          scanner.spanFrom(start));
    } else if (_inControlDirective) {
      error("Mixins may not be declared in control directives.",
          scanner.spanFrom(start));
    }

    whitespace();
    _inMixin = true;

    return _withChildren(_statement, start, (children, span) {
      _inMixin = false;
      return MixinRule(name, arguments, children, span,
          comment: precedingComment);
    });
  }

  /// Consumes a `@moz-document` rule.
  ///
  /// Gecko's `@-moz-document` diverges from [the specification][] allows the
  /// `url-prefix` and `domain` functions to omit quotation marks, contrary to
  /// the standard.
  ///
  /// [the specification]: http://www.w3.org/TR/css3-conditional/
  @protected
  AtRule mozDocumentRule(LineScannerState start, Interpolation name) {
    var valueStart = scanner.state;
    var buffer = InterpolationBuffer();
    var needsDeprecationWarning = false;
    while (true) {
      if (scanner.peekChar() == $hash) {
        buffer.add(singleInterpolation());
        needsDeprecationWarning = true;
      } else {
        var identifierStart = scanner.state;
        var identifier = this.identifier();
        switch (identifier) {
          case "url" || "url-prefix" || "domain":
            if (_tryUrlContents(identifierStart, name: identifier)
                case var contents?) {
              buffer.addInterpolation(contents);
            } else {
              scanner.expectChar($lparen);
              whitespace();
              var argument = interpolatedString();
              scanner.expectChar($rparen);

              buffer
                ..write(identifier)
                ..writeCharCode($lparen)
                ..addInterpolation(argument.asInterpolation())
                ..writeCharCode($rparen);
            }

            // A url-prefix with no argument, or with an empty string as an
            // argument, is not (yet) deprecated.
            var trailing = buffer.trailingString;
            if (!trailing.endsWith("url-prefix()") &&
                !trailing.endsWith("url-prefix('')") &&
                !trailing.endsWith('url-prefix("")')) {
              needsDeprecationWarning = true;
            }

          case "regexp":
            buffer.write("regexp(");
            scanner.expectChar($lparen);
            buffer.addInterpolation(interpolatedString().asInterpolation());
            scanner.expectChar($rparen);
            buffer.writeCharCode($rparen);
            needsDeprecationWarning = true;

          default:
            error("Invalid function name.", scanner.spanFrom(identifierStart));
        }
      }

      whitespace();
      if (!scanner.scanChar($comma)) break;

      buffer.writeCharCode($comma);
      buffer.write(rawText(whitespace));
    }

    var value = buffer.interpolation(scanner.spanFrom(valueStart));
    return _withChildren(_statement, start, (children, span) {
      if (needsDeprecationWarning) {
        logger.warnForDeprecation(
            Deprecation.mozDocument,
            "@-moz-document is deprecated and support will be removed in Dart "
            "Sass 2.0.0.\n"
            "\n"
            "For details, see https://sass-lang.com/d/moz-document.",
            span: span);
      }

      return AtRule(name, span, value: value, children: children);
    });
  }

  /// Consumes a `@return` rule.
  ///
  /// [start] should point before the `@`.
  ReturnRule _returnRule(LineScannerState start) {
    var value = _expression();
    expectStatementSeparator("@return rule");
    return ReturnRule(value, scanner.spanFrom(start));
  }

  /// Consumes a `@supports` rule.
  ///
  /// [start] should point before the `@`.
  @protected
  SupportsRule supportsRule(LineScannerState start) {
    var condition = _supportsCondition();
    whitespace();
    return _withChildren(_statement, start,
        (children, span) => SupportsRule(condition, children, span));
  }

  /// Consumes a `@use` rule.
  ///
  /// [start] should point before the `@`.
  UseRule _useRule(LineScannerState start) {
    var url = _urlString();
    whitespace();

    var namespace = _useNamespace(url, start);
    whitespace();
    var configuration = _configuration();

    expectStatementSeparator("@use rule");

    var span = scanner.spanFrom(start);
    if (!_isUseAllowed) {
      error("@use rules must be written before any other rules.", span);
    }
    expectStatementSeparator("@use rule");

    return UseRule(url, namespace, span, configuration: configuration);
  }

  /// Parses the namespace of a `@use` rule from an `as` clause, or returns the
  /// default namespace from its URL.
  ///
  /// Returns `null` to indicate a `@use` rule without a URL.
  String? _useNamespace(Uri url, LineScannerState start) {
    if (scanIdentifier("as")) {
      whitespace();
      return scanner.scanChar($asterisk) ? null : identifier();
    }

    var basename = url.pathSegments.isEmpty ? "" : url.pathSegments.last;
    var dot = basename.indexOf(".");
    var namespace = basename.substring(
        basename.startsWith("_") ? 1 : 0, dot == -1 ? basename.length : dot);
    try {
      return Parser.parseIdentifier(namespace, logger: logger);
    } on SassFormatException {
      error(
          'The default namespace "$namespace" is not a valid Sass identifier.\n'
          "\n"
          'Recommendation: add an "as" clause to define an explicit namespace.',
          scanner.spanFrom(start));
    }
  }

  /// Returns the list of configured variables from a `@use` or `@forward`
  /// rule's `with` clause.
  ///
  /// If `allowGuarded` is `true`, this will allow configured variable with the
  /// `!default` flag.
  ///
  /// Returns `null` if there is no `with` clause.
  List<ConfiguredVariable>? _configuration({bool allowGuarded = false}) {
    if (!scanIdentifier("with")) return null;

    var variableNames = <String>{};
    var configuration = <ConfiguredVariable>[];
    whitespace();
    scanner.expectChar($lparen);

    while (true) {
      whitespace();

      var variableStart = scanner.state;
      var name = variableName();
      whitespace();
      scanner.expectChar($colon);
      whitespace();
      var expression = expressionUntilComma();

      var guarded = false;
      var flagStart = scanner.state;
      if (allowGuarded && scanner.scanChar($exclamation)) {
        if (identifier() == 'default') {
          guarded = true;
          whitespace();
        } else {
          error("Invalid flag name.", scanner.spanFrom(flagStart));
        }
      }

      var span = scanner.spanFrom(variableStart);
      if (variableNames.contains(name)) {
        error("The same variable may only be configured once.", span);
      }
      variableNames.add(name);
      configuration
          .add(ConfiguredVariable(name, expression, span, guarded: guarded));

      if (!scanner.scanChar($comma)) break;
      whitespace();
      if (!_lookingAtExpression()) break;
    }

    scanner.expectChar($rparen);
    return configuration;
  }

  /// Consumes a `@warn` rule.
  ///
  /// [start] should point before the `@`.
  WarnRule _warnRule(LineScannerState start) {
    var value = _expression();
    expectStatementSeparator("@warn rule");
    return WarnRule(value, scanner.spanFrom(start));
  }

  /// Consumes a `@while` rule.
  ///
  /// [start] should point before the `@`. [child] is called to consume any
  /// children that are specifically allowed in the caller's context.
  WhileRule _whileRule(LineScannerState start, Statement child()) {
    var wasInControlDirective = _inControlDirective;
    _inControlDirective = true;
    var condition = _expression();
    return _withChildren(child, start, (children, span) {
      _inControlDirective = wasInControlDirective;
      return WhileRule(condition, children, span);
    });
  }

  /// Consumes an at-rule that's not explicitly supported by Sass.
  ///
  /// [start] should point before the `@`. [name] is the name of the at-rule.
  @protected
  AtRule unknownAtRule(LineScannerState start, Interpolation name) {
    var wasInUnknownAtRule = _inUnknownAtRule;
    _inUnknownAtRule = true;

    Interpolation? value;
    if (scanner.peekChar() != $exclamation && !atEndOfStatement()) {
      value = almostAnyValue();
    }

    AtRule rule;
    if (lookingAtChildren()) {
      rule = _withChildren(
          _statement,
          start,
          (children, span) =>
              AtRule(name, span, value: value, children: children));
    } else {
      expectStatementSeparator();
      rule = AtRule(name, scanner.spanFrom(start), value: value);
    }

    _inUnknownAtRule = wasInUnknownAtRule;
    return rule;
  }

  /// Throws a [StringScannerException] indicating that the at-rule starting at
  /// [start] is not allowed in the current context.
  ///
  /// This declares a return type of [Statement] so that it can be returned
  /// within case statements.
  Statement _disallowedAtRule(LineScannerState start) {
    almostAnyValue();
    error("This at-rule is not allowed here.", scanner.spanFrom(start));
  }

  /// Consumes an argument declaration.
  ArgumentDeclaration _argumentDeclaration() {
    var start = scanner.state;
    scanner.expectChar($lparen);
    whitespace();
    var arguments = <Argument>[];
    var named = <String>{};
    String? restArgument;
    while (scanner.peekChar() == $dollar) {
      var variableStart = scanner.state;
      var name = variableName();
      whitespace();

      Expression? defaultValue;
      if (scanner.scanChar($colon)) {
        whitespace();
        defaultValue = expressionUntilComma();
      } else if (scanner.scanChar($dot)) {
        scanner.expectChar($dot);
        scanner.expectChar($dot);
        whitespace();
        restArgument = name;
        break;
      }

      arguments.add(Argument(name, scanner.spanFrom(variableStart),
          defaultValue: defaultValue));
      if (!named.add(name)) {
        error("Duplicate argument.", arguments.last.span);
      }

      if (!scanner.scanChar($comma)) break;
      whitespace();
    }
    scanner.expectChar($rparen);
    return ArgumentDeclaration(arguments, scanner.spanFrom(start),
        restArgument: restArgument);
  }

  // ## Expressions

  /// Consumes an argument invocation.
  ///
  /// If [mixin] is `true`, this is parsed as a mixin invocation. Mixin
  /// invocations don't allow the Microsoft-style `=` operator at the top level,
  /// but function invocations do.
  ///
  /// If [allowEmptySecondArg] is `true`, this allows the second argument to be
  /// omitted, in which case an unquoted empty string will be passed in its
  /// place.
  ArgumentInvocation _argumentInvocation(
      {bool mixin = false, bool allowEmptySecondArg = false}) {
    var start = scanner.state;
    scanner.expectChar($lparen);
    whitespace();

    var positional = <Expression>[];
    var named = <String, Expression>{};
    Expression? rest;
    Expression? keywordRest;
    while (_lookingAtExpression()) {
      var expression = expressionUntilComma(singleEquals: !mixin);
      whitespace();

      if (expression is VariableExpression && scanner.scanChar($colon)) {
        whitespace();
        if (named.containsKey(expression.name)) {
          error("Duplicate argument.", expression.span);
        }
        named[expression.name] = expressionUntilComma(singleEquals: !mixin);
      } else if (scanner.scanChar($dot)) {
        scanner.expectChar($dot);
        scanner.expectChar($dot);
        if (rest == null) {
          rest = expression;
        } else {
          keywordRest = expression;
          whitespace();
          break;
        }
      } else if (named.isNotEmpty) {
        error("Positional arguments must come before keyword arguments.",
            expression.span);
      } else {
        positional.add(expression);
      }

      whitespace();
      if (!scanner.scanChar($comma)) break;
      whitespace();

      if (allowEmptySecondArg &&
          positional.length == 1 &&
          named.isEmpty &&
          rest == null &&
          scanner.peekChar() == $rparen) {
        positional.add(StringExpression.plain('', scanner.emptySpan));
        break;
      }
    }
    scanner.expectChar($rparen);

    return ArgumentInvocation(positional, named, scanner.spanFrom(start),
        rest: rest, keywordRest: keywordRest);
  }

  /// Consumes an expression.
  ///
  /// If [bracketList] is true, parses this expression as the contents of a
  /// bracketed list.
  ///
  /// If [singleEquals] is true, allows the Microsoft-style `=` operator at the
  /// top level.
  ///
  /// If [until] is passed, it's called each time the expression could end and
  /// still be a valid expression. When it returns `true`, this returns the
  /// expression.
  @protected
  Expression _expression(
      {bool bracketList = false, bool singleEquals = false, bool until()?}) {
    if (until != null && until()) scanner.error("Expected expression.");

    LineScannerState? beforeBracket;
    if (bracketList) {
      beforeBracket = scanner.state;
      scanner.expectChar($lbracket);
      whitespace();

      if (scanner.scanChar($rbracket)) {
        return ListExpression(
            [], ListSeparator.undecided, scanner.spanFrom(beforeBracket),
            brackets: true);
      }
    }

    var start = scanner.state;
    var wasInParentheses = _inParentheses;

    // We use the convention below of referring to nullable variables that are
    // shared across anonymous functions in this method with a trailing
    // underscore. This allows us to copy them to non-underscored local
    // variables to make it easier for Dart's type system to reason about their
    // local nullability.

    List<Expression>? commaExpressions_;

    List<Expression>? spaceExpressions_;

    // Operators whose right-hand operands_ are not fully parsed yet, in order of
    // appearance in the document. Because a low-precedence operator will cause
    // parsing to finish for all preceding higher-precedence operators_, this is
    // naturally ordered from lowest to highest precedence.
    List<BinaryOperator>? operators_;

    // The left-hand sides of [operators_]. `operands_[n]` is the left-hand side
    // of `operators_[n]`.
    List<Expression>? operands_;

    /// Whether the single expression parsed so far may be interpreted as
    /// slash-separated numbers.
    var allowSlash = true;

    /// The leftmost expression that's been fully-parsed. This can be null in
    /// special cases where the expression begins with a sub-expression but has
    /// a later character that indicates that the outer expression isn't done,
    /// as here:
    ///
    ///     foo, bar
    ///         ^
    Expression? singleExpression_ = _singleExpression();

    // Resets the scanner state to the state it was at at the beginning of the
    // expression, except for [_inParentheses].
    void resetState() {
      commaExpressions_ = null;
      spaceExpressions_ = null;
      operators_ = null;
      operands_ = null;
      scanner.state = start;
      allowSlash = true;
      singleExpression_ = _singleExpression();
    }

    void resolveOneOperation() {
      var operator = operators_!.removeLast();
      var operands = operands_!;

      var left = operands.removeLast();
      var right = singleExpression_;
      if (right == null) {
        scanner.error("Expected expression.",
            position: scanner.position - operator.operator.length,
            length: operator.operator.length);
      }

      if (allowSlash &&
          !_inParentheses &&
          operator == BinaryOperator.dividedBy &&
          _isSlashOperand(left) &&
          _isSlashOperand(right)) {
        singleExpression_ = BinaryOperationExpression.slash(left, right);
      } else {
        singleExpression_ = BinaryOperationExpression(operator, left, right);
        allowSlash = false;

        if (operator case BinaryOperator.plus || BinaryOperator.minus) {
          if (scanner.string.substring(
                      right.span.start.offset - 1, right.span.start.offset) ==
                  operator.operator &&
              scanner.string.codeUnitAt(left.span.end.offset).isWhitespace) {
            logger.warnForDeprecation(
                Deprecation.strictUnary,
                "This operation is parsed as:\n"
                "\n"
                "    $left ${operator.operator} $right\n"
                "\n"
                "but you may have intended it to mean:\n"
                "\n"
                "    $left (${operator.operator}$right)\n"
                "\n"
                "Add a space after ${operator.operator} to clarify that it's "
                "meant to be a binary operation, or wrap\n"
                "it in parentheses to make it a unary operation. This will be "
                "an error in future\n"
                "versions of Sass.\n"
                "\n"
                "More info and automated migrator: "
                "https://sass-lang.com/d/strict-unary",
                span: singleExpression_!.span);
          }
        }
      }
    }

    void resolveOperations() {
      var operators = operators_;
      if (operators == null) return;
      while (operators.isNotEmpty) {
        resolveOneOperation();
      }
    }

    void addSingleExpression(Expression expression) {
      if (singleExpression_ != null) {
        // If we discover we're parsing a list whose first element is a division
        // operation, and we're in parentheses, reparse outside of a paren
        // context. This ensures that `(1/2 1)` doesn't perform division on its
        // first element.
        if (_inParentheses) {
          _inParentheses = false;
          if (allowSlash) {
            resetState();
            return;
          }
        }

        var spaceExpressions = spaceExpressions_ ??= [];
        resolveOperations();

        // [singleExpression_] was non-null before, and [resolveOperations]
        // can't make it null, it can only change it.
        spaceExpressions.add(singleExpression_!);
        allowSlash = true;
      }

      singleExpression_ = expression;
    }

    void addOperator(BinaryOperator operator) {
      if (plainCss &&
          operator != BinaryOperator.dividedBy &&
          operator != BinaryOperator.singleEquals) {
        scanner.error("Operators aren't allowed in plain CSS.",
            position: scanner.position - operator.operator.length,
            length: operator.operator.length);
      }

      allowSlash = allowSlash && operator == BinaryOperator.dividedBy;

      var operators = operators_ ??= [];
      var operands = operands_ ??= [];
      while (operators.isNotEmpty &&
          operators.last.precedence >= operator.precedence) {
        resolveOneOperation();
      }
      operators.add(operator);

      var singleExpression = singleExpression_;
      if (singleExpression == null) {
        scanner.error("Expected expression.",
            position: scanner.position - operator.operator.length,
            length: operator.operator.length);
      }
      operands.add(singleExpression);

      whitespace();
      singleExpression_ = _singleExpression();
    }

    void resolveSpaceExpressions() {
      resolveOperations();

      var spaceExpressions = spaceExpressions_;
      if (spaceExpressions == null) return;

      var singleExpression = singleExpression_;
      if (singleExpression == null) scanner.error("Expected expression.");

      spaceExpressions.add(singleExpression);
      singleExpression_ = ListExpression(spaceExpressions, ListSeparator.space,
          spaceExpressions.first.span.expand(singleExpression.span));
      spaceExpressions_ = null;
    }

    loop:
    while (true) {
      whitespace();
      if (until != null && until()) break;

      switch (scanner.peekChar()) {
        case null:
          break loop;

        case $lparen:
          // Parenthesized numbers can't be slash-separated.
          addSingleExpression(_parentheses());

        case $lbracket:
          addSingleExpression(_expression(bracketList: true));

        case $dollar:
          addSingleExpression(_variable());

        case $ampersand:
          addSingleExpression(_selector());

        case $single_quote || $double_quote:
          addSingleExpression(interpolatedString());

        case $hash:
          addSingleExpression(_hashExpression());

        case $equal:
          scanner.readChar();
          if (singleEquals && scanner.peekChar() != $equal) {
            addOperator(BinaryOperator.singleEquals);
          } else {
            scanner.expectChar($equal);
            addOperator(BinaryOperator.equals);
          }

        case $exclamation:
          switch (scanner.peekChar(1)) {
            case $equal:
              scanner.readChar();
              scanner.readChar();
              addOperator(BinaryOperator.notEquals);
            case null || $i || $I || int(isWhitespace: true):
              addSingleExpression(_importantExpression());
            case _:
              break loop;
          }

        case $langle:
          scanner.readChar();
          addOperator(scanner.scanChar($equal)
              ? BinaryOperator.lessThanOrEquals
              : BinaryOperator.lessThan);

        case $rangle:
          scanner.readChar();
          addOperator(scanner.scanChar($equal)
              ? BinaryOperator.greaterThanOrEquals
              : BinaryOperator.greaterThan);

        case $asterisk:
          scanner.readChar();
          addOperator(BinaryOperator.times);

        case $plus when singleExpression_ == null:
          addSingleExpression(_unaryOperation());

        case $plus:
          scanner.readChar();
          addOperator(BinaryOperator.plus);

        case $minus:
          if (scanner.peekChar(1) case int(isDigit: true) || $dot
              // Make sure `1-2` parses as `1 - 2`, not `1 (-2)`.
              when singleExpression_ == null ||
                  scanner.peekChar(-1).isWhitespace) {
            addSingleExpression(_number());
          } else if (_lookingAtInterpolatedIdentifier()) {
            addSingleExpression(identifierLike());
          } else if (singleExpression_ == null) {
            addSingleExpression(_unaryOperation());
          } else {
            scanner.readChar();
            addOperator(BinaryOperator.minus);
          }

        case $slash when singleExpression_ == null:
          addSingleExpression(_unaryOperation());

        case $slash:
          scanner.readChar();
          addOperator(BinaryOperator.dividedBy);

        case $percent:
          scanner.readChar();
          addOperator(BinaryOperator.modulo);

        // dart-lang/sdk#52740
        // ignore: non_constant_relational_pattern_expression
        case >= $0 && <= $9:
          addSingleExpression(_number());

        case $dot when scanner.peekChar(1) == $dot:
          break loop;

        case $dot:
          addSingleExpression(_number());

        case $a when !plainCss && scanIdentifier("and"):
          addOperator(BinaryOperator.and);

        case $o when !plainCss && scanIdentifier("or"):
          addOperator(BinaryOperator.or);

        // dart-lang/sdk#52740
        // ignore: non_constant_relational_pattern_expression
        case $u || $U when scanner.peekChar(1) == $plus:
          addSingleExpression(_unicodeRange());

        // ignore: non_constant_relational_pattern_expression
        case (>= $a && <= $z) ||
              // ignore: non_constant_relational_pattern_expression
              (>= $A && <= $Z) ||
              $_ ||
              $backslash ||
              >= 0x80:
          addSingleExpression(identifierLike());

        case $comma:
          // If we discover we're parsing a list whose first element is a
          // division operation, and we're in parentheses, reparse outside of a
          // paren context. This ensures that `(1/2, 1)` doesn't perform division
          // on its first element.
          if (_inParentheses) {
            _inParentheses = false;
            if (allowSlash) {
              resetState();
              break;
            }
          }

          var commaExpressions = commaExpressions_ ??= [];

          if (singleExpression_ == null) scanner.error("Expected expression.");
          resolveSpaceExpressions();

          // [resolveSpaceExpressions can modify [singleExpression_], but it
          // can't set it to null`.
          commaExpressions.add(singleExpression_!);

          scanner.readChar();
          allowSlash = true;
          singleExpression_ = null;

        case _:
          break loop;
      }
    }

    if (bracketList) scanner.expectChar($rbracket);

    // TODO(dart-lang/sdk#52756): Use patterns to null-check these values.
    var commaExpressions = commaExpressions_;
    var spaceExpressions = spaceExpressions_;
    if (commaExpressions != null) {
      resolveSpaceExpressions();
      _inParentheses = wasInParentheses;
      var singleExpression = singleExpression_;
      if (singleExpression != null) commaExpressions.add(singleExpression);
      return ListExpression(commaExpressions, ListSeparator.comma,
          scanner.spanFrom(beforeBracket ?? start),
          brackets: bracketList);
    } else if (bracketList && spaceExpressions != null) {
      resolveOperations();
      return ListExpression(spaceExpressions..add(singleExpression_!),
          ListSeparator.space, scanner.spanFrom(beforeBracket!),
          brackets: true);
    } else {
      resolveSpaceExpressions();
      if (bracketList) {
        singleExpression_ = ListExpression([singleExpression_!],
            ListSeparator.undecided, scanner.spanFrom(beforeBracket!),
            brackets: true);
      }
      return singleExpression_!;
    }
  }

  /// Consumes an expression until it reaches a top-level comma.
  ///
  /// If [singleEquals] is true, this will allow the Microsoft-style `=`
  /// operator at the top level.
  Expression expressionUntilComma({bool singleEquals = false}) => _expression(
      singleEquals: singleEquals, until: () => scanner.peekChar() == $comma);

  /// Whether [expression] is allowed as an operand of a `/` expression that
  /// produces a potentially slash-separated number.
  bool _isSlashOperand(Expression expression) =>
      expression is NumberExpression ||
      (expression is CalculationExpression &&
          !{'min', 'max', 'round', 'abs'}.contains(expression.name)) ||
      (expression is BinaryOperationExpression && expression.allowsSlash);

  /// Consumes an expression that doesn't contain any top-level whitespace.
  Expression _singleExpression() => switch (scanner.peekChar()) {
        // Note: when adding a new case, make sure it's reflected in
        // [_lookingAtExpression] and [_expression].
        null => scanner.error("Expected expression."),
        $lparen => _parentheses(),
        $slash => _unaryOperation(),
        $dot => _number(),
        $lbracket => _expression(bracketList: true),
        $dollar => _variable(),
        $ampersand => _selector(),
        $single_quote || $double_quote => interpolatedString(),
        $hash => _hashExpression(),
        $plus => _plusExpression(),
        $minus => _minusExpression(),
        $exclamation => _importantExpression(),
        // dart-lang/sdk#52740
        // ignore: non_constant_relational_pattern_expression
        $u || $U when scanner.peekChar(1) == $plus => _unicodeRange(),
        // ignore: non_constant_relational_pattern_expression
        >= $0 && <= $9 => _number(),
        // ignore: non_constant_relational_pattern_expression
        (>= $a && <= $z) ||
        // ignore: non_constant_relational_pattern_expression
        (>= $A && <= $Z) ||
        $_ ||
        $backslash ||
        >= 0x80 =>
          identifierLike(),
        _ => scanner.error("Expected expression.")
      };

  /// Consumes a parenthesized expression.
  Expression _parentheses() {
    if (plainCss) {
      scanner.error("Parentheses aren't allowed in plain CSS.", length: 1);
    }

    var wasInParentheses = _inParentheses;
    _inParentheses = true;
    try {
      var start = scanner.state;
      scanner.expectChar($lparen);
      whitespace();
      if (!_lookingAtExpression()) {
        scanner.expectChar($rparen);
        return ListExpression(
            [], ListSeparator.undecided, scanner.spanFrom(start));
      }

      var first = expressionUntilComma();
      if (scanner.scanChar($colon)) {
        whitespace();
        return _map(first, start);
      }

      if (!scanner.scanChar($comma)) {
        scanner.expectChar($rparen);
        return ParenthesizedExpression(first, scanner.spanFrom(start));
      }
      whitespace();

      var expressions = [first];
      while (true) {
        if (!_lookingAtExpression()) break;
        expressions.add(expressionUntilComma());
        if (!scanner.scanChar($comma)) break;
        whitespace();
      }

      scanner.expectChar($rparen);
      return ListExpression(
          expressions, ListSeparator.comma, scanner.spanFrom(start));
    } finally {
      _inParentheses = wasInParentheses;
    }
  }

  /// Consumes a map expression.
  ///
  /// This expects to be called after the first colon in the map, with [first]
  /// as the expression before the colon and [start] the point before the
  /// opening parenthesis.
  MapExpression _map(Expression first, LineScannerState start) {
    var pairs = [(first, expressionUntilComma())];

    while (scanner.scanChar($comma)) {
      whitespace();
      if (!_lookingAtExpression()) break;

      var key = expressionUntilComma();
      scanner.expectChar($colon);
      whitespace();
      var value = expressionUntilComma();
      pairs.add((key, value));
    }

    scanner.expectChar($rparen);
    return MapExpression(pairs, scanner.spanFrom(start));
  }

  /// Consumes an expression that starts with a `#`.
  Expression _hashExpression() {
    assert(scanner.peekChar() == $hash);
    if (scanner.peekChar(1) == $lbrace) return identifierLike();

    var start = scanner.state;
    scanner.expectChar($hash);

    if (scanner.peekChar()?.isDigit ?? false) {
      return ColorExpression(_hexColorContents(start), scanner.spanFrom(start));
    }

    var afterHash = scanner.state;
    var identifier = interpolatedIdentifier();
    if (_isHexColor(identifier)) {
      scanner.state = afterHash;
      return ColorExpression(_hexColorContents(start), scanner.spanFrom(start));
    }

    var buffer = InterpolationBuffer();
    buffer.writeCharCode($hash);
    buffer.addInterpolation(identifier);
    return StringExpression(buffer.interpolation(scanner.spanFrom(start)));
  }

  /// Consumes the contents of a hex color, after the `#`.
  SassColor _hexColorContents(LineScannerState start) {
    var digit1 = _hexDigit();
    var digit2 = _hexDigit();
    var digit3 = _hexDigit();

    int red;
    int green;
    int blue;
    double? alpha;
    if (!scanner.peekChar().isHex) {
      // #abc
      red = (digit1 << 4) + digit1;
      green = (digit2 << 4) + digit2;
      blue = (digit3 << 4) + digit3;
    } else {
      var digit4 = _hexDigit();
      if (!scanner.peekChar().isHex) {
        // #abcd
        red = (digit1 << 4) + digit1;
        green = (digit2 << 4) + digit2;
        blue = (digit3 << 4) + digit3;
        alpha = ((digit4 << 4) + digit4) / 0xff;
      } else {
        red = (digit1 << 4) + digit2;
        green = (digit3 << 4) + digit4;
        blue = (_hexDigit() << 4) + _hexDigit();

        if (scanner.peekChar().isHex) {
          alpha = ((_hexDigit() << 4) + _hexDigit()) / 0xff;
        }
      }
    }

    return SassColor.rgbInternal(
        red,
        green,
        blue,
        alpha ?? 1,
        // Don't emit four- or eight-digit hex colors as hex, since that's not
        // yet well-supported in browsers.
        alpha == null ? SpanColorFormat(scanner.spanFrom(start)) : null);
  }

  /// Returns whether [interpolation] is a plain string that can be parsed as a
  /// hex color.
  bool _isHexColor(Interpolation interpolation) {
    var plain = interpolation.asPlain;
    if (plain case String(length: 3 || 4 || 6 || 8)) {
      return plain.codeUnits.every((char) => char.isHex);
    } else {
      return false;
    }
  }

  // Consumes a single hexadecimal digit.
  int _hexDigit() => (scanner.peekChar()?.isHex ?? false)
      ? asHex(scanner.readChar())
      : scanner.error("Expected hex digit.");

  /// Consumes an expression that starts with a `+`.
  Expression _plusExpression() {
    assert(scanner.peekChar() == $plus);
    var next = scanner.peekChar(1);
    return next.isDigit || next == $dot ? _number() : _unaryOperation();
  }

  /// Consumes an expression that starts with a `-`.
  Expression _minusExpression() {
    assert(scanner.peekChar() == $minus);
    if (scanner.peekChar(1) case int(isDigit: true) || $dot) return _number();
    if (_lookingAtInterpolatedIdentifier()) return identifierLike();
    return _unaryOperation();
  }

  /// Consumes an `!important` expression.
  Expression _importantExpression() {
    assert(scanner.peekChar() == $exclamation);

    var start = scanner.state;
    scanner.readChar();
    whitespace();
    expectIdentifier("important");
    return StringExpression.plain("!important", scanner.spanFrom(start));
  }

  /// Consumes a unary operation expression.
  UnaryOperationExpression _unaryOperation() {
    var start = scanner.state;
    var operator = _unaryOperatorFor(scanner.readChar());
    if (operator == null) {
      scanner.error("Expected unary operator.", position: scanner.position - 1);
    } else if (plainCss && operator != UnaryOperator.divide) {
      scanner.error("Operators aren't allowed in plain CSS.",
          position: scanner.position - 1, length: 1);
    }

    whitespace();
    var operand = _singleExpression();
    return UnaryOperationExpression(operator, operand, scanner.spanFrom(start));
  }

  /// Returns the unary operator corresponding to [character], or `null` if
  /// the character is not a unary operator.
  UnaryOperator? _unaryOperatorFor(int character) => switch (character) {
        $plus => UnaryOperator.plus,
        $minus => UnaryOperator.minus,
        $slash => UnaryOperator.divide,
        _ => null
      };

  /// Consumes a number expression.
  NumberExpression _number() {
    var start = scanner.state;
    var first = scanner.peekChar();
    if (first == $plus || first == $minus) scanner.readChar();

    if (scanner.peekChar() != $dot) _consumeNaturalNumber();

    // Don't complain about a dot after a number unless the number starts with a
    // dot. We don't allow a plain ".", but we need to allow "1." so that
    // "1..." will work as a rest argument.
    _tryDecimal(
        allowTrailingDot: scanner.position != start.position &&
            first != $plus &&
            first != $minus);
    _tryExponent();

    // Use Dart's built-in double parsing so that we don't accumulate
    // floating-point errors for numbers with lots of digits.
    var number = double.parse(scanner.substring(start.position));

    String? unit;
    if (scanner.scanChar($percent)) {
      unit = "%";
    } else if (lookingAtIdentifier() &&
        // Disallow units beginning with `--`.
        (scanner.peekChar() != $dash || scanner.peekChar(1) != $dash)) {
      unit = identifier(unit: true);
    }

    return NumberExpression(number, scanner.spanFrom(start), unit: unit);
  }

  /// Consumes a natural number (that is, a non-negative integer).
  ///
  /// Doesn't support scientific notation.
  void _consumeNaturalNumber() {
    if (!scanner.readChar().isDigit) {
      scanner.error("Expected digit.", position: scanner.position - 1);
    }

    while (scanner.peekChar().isDigit) {
      scanner.readChar();
    }
  }

  /// Consumes the decimal component of a number if it exists.
  ///
  /// If [allowTrailingDot] is `false`, this will throw an error if there's a
  /// dot without any numbers following it. Otherwise, it will ignore the dot
  /// without consuming it.
  void _tryDecimal({bool allowTrailingDot = false}) {
    if (scanner.peekChar() != $dot) return;

    if (!scanner.peekChar(1).isDigit) {
      if (allowTrailingDot) return;
      scanner.error("Expected digit.", position: scanner.position + 1);
    }

    scanner.readChar();
    while (scanner.peekChar().isDigit) {
      scanner.readChar();
    }
  }

  /// Consumes the exponent component of a number if it exists.
  void _tryExponent() {
    var first = scanner.peekChar();
    if (first != $e && first != $E) return;

    var next = scanner.peekChar(1);
    if (!next.isDigit && next != $minus && next != $plus) return;

    scanner.readChar();
    if (next case $plus || $minus) scanner.readChar();
    if (!scanner.peekChar().isDigit) scanner.error("Expected digit.");

    while (scanner.peekChar().isDigit) {
      scanner.readChar();
    }
  }

  /// Consumes a unicode range expression.
  StringExpression _unicodeRange() {
    var start = scanner.state;
    expectIdentChar($u);
    scanner.expectChar($plus);

    var firstRangeLength = 0;
    while (scanCharIf((char) => char != null && char.isHex)) {
      firstRangeLength++;
    }

    var hasQuestionMark = false;
    while (scanner.scanChar($question)) {
      hasQuestionMark = true;
      firstRangeLength++;
    }

    if (firstRangeLength == 0) {
      scanner.error('Expected hex digit or "?".');
    } else if (firstRangeLength > 6) {
      error("Expected at most 6 digits.", scanner.spanFrom(start));
    } else if (hasQuestionMark) {
      return StringExpression.plain(
          scanner.substring(start.position), scanner.spanFrom(start));
    }

    if (scanner.scanChar($minus)) {
      var secondRangeStart = scanner.state;
      var secondRangeLength = 0;
      while (scanCharIf((char) => char != null && char.isHex)) {
        secondRangeLength++;
      }

      if (secondRangeLength == 0) {
        scanner.error("Expected hex digit.");
      } else if (secondRangeLength > 6) {
        error("Expected at most 6 digits.", scanner.spanFrom(secondRangeStart));
      }
    }

    if (_lookingAtInterpolatedIdentifierBody()) {
      scanner.error("Expected end of identifier.");
    }

    return StringExpression.plain(
        scanner.substring(start.position), scanner.spanFrom(start));
  }

  /// Consumes a variable expression.
  VariableExpression _variable() {
    var start = scanner.state;
    var name = variableName();

    if (plainCss) {
      error("Sass variables aren't allowed in plain CSS.",
          scanner.spanFrom(start));
    }

    return VariableExpression(name, scanner.spanFrom(start));
  }

  /// Consumes a selector expression.
  SelectorExpression _selector() {
    if (plainCss) {
      scanner.error("The parent selector isn't allowed in plain CSS.",
          length: 1);
    }

    var start = scanner.state;
    scanner.expectChar($ampersand);

    if (scanner.scanChar($ampersand)) {
      warn(
          'In Sass, "&&" means two copies of the parent selector. You '
          'probably want to use "and" instead.',
          scanner.spanFrom(start));
      scanner.position--;
    }

    return SelectorExpression(scanner.spanFrom(start));
  }

  /// Consumes a quoted string expression.
  StringExpression interpolatedString() {
    // NOTE: this logic is largely duplicated in Parser.string. Most changes
    // here should be mirrored there.

    var start = scanner.state;
    var quote = scanner.readChar();

    if (quote != $single_quote && quote != $double_quote) {
      scanner.error("Expected string.", position: start.position);
    }

    var buffer = InterpolationBuffer();
    loop:
    while (true) {
      switch (scanner.peekChar()) {
        case var next when next == quote:
          scanner.readChar();
          break loop;
        case null || int(isNewline: true):
          scanner.error("Expected ${String.fromCharCode(quote)}.");
        case $backslash:
          var second = scanner.peekChar(1);
          if (second.isNewline) {
            scanner.readChar();
            scanner.readChar();
            if (second == $cr) scanner.scanChar($lf);
          } else {
            buffer.writeCharCode(escapeCharacter());
          }
        case $hash when scanner.peekChar(1) == $lbrace:
          buffer.add(singleInterpolation());
        case _:
          buffer.writeCharCode(scanner.readChar());
      }
    }

    return StringExpression(buffer.interpolation(scanner.spanFrom(start)),
        quotes: true);
  }

  /// Consumes an expression that starts like an identifier.
  @protected
  Expression identifierLike() {
    var start = scanner.state;
    var identifier = interpolatedIdentifier();
    var plain = identifier.asPlain;
    late String? lower;
    if (plain != null) {
      if (plain == "if" && scanner.peekChar() == $lparen) {
        var invocation = _argumentInvocation();
        return IfExpression(
            invocation, identifier.span.expand(invocation.span));
      } else if (plain == "not") {
        whitespace();
        var expression = _singleExpression();
        return UnaryOperationExpression(UnaryOperator.not, expression,
            identifier.span.expand(expression.span));
      }

      lower = plain.toLowerCase();
      if (scanner.peekChar() != $lparen) {
        switch (plain) {
          case "false":
            return BooleanExpression(false, identifier.span);
          case "null":
            return NullExpression(identifier.span);
          case "true":
            return BooleanExpression(true, identifier.span);
        }

        if (colorsByName[lower] case var color?) {
          color = SassColor.rgbInternal(color.red, color.green, color.blue,
              color.alpha, SpanColorFormat(identifier.span));
          return ColorExpression(color, identifier.span);
        }
      }

      if (trySpecialFunction(lower, start) case var specialFunction?) {
        return specialFunction;
      }
    }

    switch (scanner.peekChar()) {
      case $dot when scanner.peekChar(1) == $dot:
        return StringExpression(identifier);

      case $dot:
        scanner.readChar();
        // TODO(dart-lang/sdk#52757): Make this a separate case.
        if (plain != null) return namespacedExpression(plain, start);
        error("Interpolation isn't allowed in namespaces.", identifier.span);

      case $lparen when plain != null:
        return FunctionExpression(
            plain,
            _argumentInvocation(allowEmptySecondArg: lower == 'var'),
            scanner.spanFrom(start));

      case $lparen:
        return InterpolatedFunctionExpression(
            identifier, _argumentInvocation(), scanner.spanFrom(start));

      case _:
        return StringExpression(identifier);
    }
  }

  /// Consumes an expression after a namespace.
  ///
  /// This assumes the scanner is positioned immediately after the `.`. The
  /// [start] should refer to the state at the beginning of the namespace.
  @protected
  Expression namespacedExpression(String namespace, LineScannerState start) {
    if (scanner.peekChar() == $dollar) {
      var name = variableName();
      _assertPublic(name, () => scanner.spanFrom(start));
      return VariableExpression(name, scanner.spanFrom(start),
          namespace: namespace);
    }

    return FunctionExpression(
        _publicIdentifier(), _argumentInvocation(), scanner.spanFrom(start),
        namespace: namespace);
  }

  /// If [name] is the name of a function with special syntax, consumes it.
  ///
  /// Otherwise, returns `null`. [start] is the location before the beginning of
  /// [name].
  @protected
  Expression? trySpecialFunction(String name, LineScannerState start) {
    if (scanner.peekChar() == $lparen) {
      if (_tryCalculation(name, start) case var calculation?) {
        return calculation;
      }
    }

    var normalized = unvendor(name);

    InterpolationBuffer buffer;
    switch (normalized) {
      case "calc" || "element" || "expression" when scanner.scanChar($lparen):
        buffer = InterpolationBuffer()
          ..write(name)
          ..writeCharCode($lparen);

      case "progid" when scanner.scanChar($colon):
        buffer = InterpolationBuffer()
          ..write(name)
          ..writeCharCode($colon);
        var next = scanner.peekChar();
        while (next != null && (next.isAlphabetic || next == $dot)) {
          buffer.writeCharCode(scanner.readChar());
          next = scanner.peekChar();
        }
        scanner.expectChar($lparen);
        buffer.writeCharCode($lparen);

      case "url":
        return _tryUrlContents(start)
            .andThen((contents) => StringExpression(contents));

      case _:
        return null;
    }

    buffer.addInterpolation(_interpolatedDeclarationValue(allowEmpty: true));
    scanner.expectChar($rparen);
    buffer.writeCharCode($rparen);

    return StringExpression(buffer.interpolation(scanner.spanFrom(start)));
  }

  /// If [name] is the name of a calculation expression, parses the
  /// corresponding calculation and returns it.
  ///
  /// Assumes the scanner is positioned immediately before the opening
  /// parenthesis of the argument list.
  CalculationExpression? _tryCalculation(String name, LineScannerState start) {
    assert(scanner.peekChar() == $lparen);
    switch (name) {
      case "calc":
      case "sqrt":
      case "sin":
      case "cos":
      case "tan":
      case "asin":
      case "acos":
      case "atan":
      case "exp":
      case "sign":
        var arguments = _calculationArguments(1);
        return CalculationExpression(name, arguments, scanner.spanFrom(start));

<<<<<<< HEAD
      case "abs":
        return _tryArgumentsCalculation(name, start, 1);

      case "hypot":
        var arguments = _calculationArguments();
        return CalculationExpression(name, arguments, scanner.spanFrom(start));

      case "min":
      case "max":
=======
      case "min" || "max":
>>>>>>> 4c3bd0e8
        // min() and max() are parsed as calculations if possible, and otherwise
        // are parsed as normal Sass functions.
        return _tryArgumentsCalculation(name, start, null);

      case "pow":
      case "log":
      case "atan2":
      case "mod":
      case "rem":
        var arguments = _calculationArguments(2);
        return CalculationExpression(name, arguments, scanner.spanFrom(start));

      case "clamp":
        var arguments = _calculationArguments(3);
        return CalculationExpression(name, arguments, scanner.spanFrom(start));

<<<<<<< HEAD
      case "round":
        return _tryArgumentsCalculation(name, start, 3);

      default:
=======
      case _:
>>>>>>> 4c3bd0e8
        return null;
    }
  }

  // Returns a CalculationExpression if the function can be parsed as a calculation,
  // otherwise, returns null and the function is parsed as a normal Sass function.
  CalculationExpression? _tryArgumentsCalculation(
      String name, LineScannerState start, int? maxArgs) {
    var beforeArguments = scanner.state;
    try {
      var arguments = _calculationArguments(maxArgs);
      return CalculationExpression(name, arguments, scanner.spanFrom(start));
    } on FormatException catch (_) {
      scanner.state = beforeArguments;
      return null;
    }
  }

  /// Consumes and returns arguments for a calculation expression, including the
  /// opening and closing parentheses.
  ///
  /// If [maxArgs] is passed, at most that many arguments are consumed.
  /// Otherwise, any number greater than zero are consumed.
  List<Expression> _calculationArguments([int? maxArgs]) {
    scanner.expectChar($lparen);
    if (_tryCalculationInterpolation() case var interpolation?) {
      scanner.expectChar($rparen);
      return [interpolation];
    }

    whitespace();
    var arguments = [_calculationSum()];
    while ((maxArgs == null || arguments.length < maxArgs) &&
        scanner.scanChar($comma)) {
      whitespace();
      arguments.add(_calculationSum());
    }

    scanner.expectChar($rparen,
        name: arguments.length == maxArgs
            ? '"+", "-", "*", "/", or ")"'
            : '"+", "-", "*", "/", ",", or ")"');

    return arguments;
  }

  /// Parses a calculation operation or value expression.
  Expression _calculationSum() {
    var sum = _calculationProduct();

    while (true) {
      var next = scanner.peekChar();
      if (next != $plus && next != $minus) return sum;

      if (!scanner.peekChar(-1).isWhitespace ||
          !scanner.peekChar(1).isWhitespace) {
        scanner.error(
            '"+" and "-" must be surrounded by whitespace in calculations.');
      }

      scanner.readChar();
      whitespace();
      sum = BinaryOperationExpression(
          next == $plus ? BinaryOperator.plus : BinaryOperator.minus,
          sum,
          _calculationProduct());
    }
  }

  /// Parses a calculation product or value expression.
  Expression _calculationProduct() {
    var product = _calculationValue();

    while (true) {
      whitespace();
      var next = scanner.peekChar();
      if (next != $asterisk && next != $slash) return product;

      scanner.readChar();
      whitespace();
      product = BinaryOperationExpression(
          next == $asterisk ? BinaryOperator.times : BinaryOperator.dividedBy,
          product,
          _calculationValue());
    }
  }

  /// Parses a single calculation value.
  Expression _calculationValue() {
    switch (scanner.peekChar()) {
      case $plus || $dot || int(isDigit: true):
        return _number();
      case $dollar:
        return _variable();
      case $lparen:
        var start = scanner.state;
        scanner.readChar();

        Expression? value = _tryCalculationInterpolation();
        if (value == null) {
          whitespace();
          value = _calculationSum();
        }

        whitespace();
        scanner.expectChar($rparen);
        return ParenthesizedExpression(value, scanner.spanFrom(start));
      case _ when lookingAtIdentifier():
        var start = scanner.state;
        var ident = identifier();
        if (scanner.scanChar($dot)) return namespacedExpression(ident, start);
        if (scanner.peekChar() != $lparen) {
          return StringExpression(
              Interpolation([ident], scanner.spanFrom(start)),
              quotes: false);
        }

        var lowerCase = ident.toLowerCase();
        if (_tryCalculation(lowerCase, start) case var calculation?) {
          return calculation;
        } else if (lowerCase == "if") {
          return IfExpression(_argumentInvocation(), scanner.spanFrom(start));
        } else {
          return FunctionExpression(
              ident, _argumentInvocation(), scanner.spanFrom(start));
        }

      // This has to go after [lookingAtIdentifier] because a hyphen can start
      // an identifier as well as a number.
      case $minus:
        return _number();

      case _:
        scanner.error("Expected number, variable, function, or calculation.");
    }
  }

  /// If the following text up to the next unbalanced `")"`, `"]"`, or `"}"`
  /// contains interpolation, parses that interpolation as an unquoted
  /// [StringExpression] and returns it.
  StringExpression? _tryCalculationInterpolation() =>
      _containsCalculationInterpolation()
          ? StringExpression(_interpolatedDeclarationValue())
          : null;

  /// Returns whether the following text up to the next unbalanced `")"`, `"]"`,
  /// or `"}"` contains interpolation.
  bool _containsCalculationInterpolation() {
    var parens = 0;
    var brackets = <int>[];

    var start = scanner.state;
    while (!scanner.isDone) {
      var next = scanner.peekChar();
      switch (next) {
        case $backslash:
          scanner.readChar();
          scanner.readChar();

        case $slash:
          if (!scanComment()) scanner.readChar();

        case $single_quote || $double_quote:
          interpolatedString();

        case $hash:
          if (parens == 0 && scanner.peekChar(1) == $lbrace) {
            scanner.state = start;
            return true;
          }
          scanner.readChar();

        case $lparen:
          parens++;
          continue left;

        left:
        case $lbrace:
        case $lbracket:
          // dart-lang/sdk#45357
          brackets.add(opposite(next!));
          scanner.readChar();

        case $rparen:
          parens--;
          continue right;

        right:
        case $rbrace:
        case $rbracket:
          if (brackets.isEmpty || brackets.removeLast() != next) {
            scanner.state = start;
            return false;
          }
          scanner.readChar();

        case _:
          scanner.readChar();
      }
    }

    scanner.state = start;
    return false;
  }

  /// Like [_urlContents], but returns `null` if the URL fails to parse.
  ///
  /// [start] is the position before the beginning of the name. [name] is the
  /// function's name; it defaults to `"url"`.
  Interpolation? _tryUrlContents(LineScannerState start, {String? name}) {
    // NOTE: this logic is largely duplicated in Parser.tryUrl. Most changes
    // here should be mirrored there.

    var beginningOfContents = scanner.state;
    if (!scanner.scanChar($lparen)) return null;
    whitespaceWithoutComments();

    // Match Ruby Sass's behavior: parse a raw URL() if possible, and if not
    // backtrack and re-parse as a function expression.
    var buffer = InterpolationBuffer()
      ..write(name ?? 'url')
      ..writeCharCode($lparen);
    loop:
    while (true) {
      switch (scanner.peekChar()) {
        case null:
          break loop;
        case $backslash:
          buffer.write(escape());
        case $hash when scanner.peekChar(1) == $lbrace:
          buffer.add(singleInterpolation());
        case $exclamation ||
              $percent ||
              $ampersand ||
              $hash ||
              // dart-lang/sdk#52740
              // ignore: non_constant_relational_pattern_expression
              (>= $asterisk && <= $tilde) ||
              >= 0x80:
          buffer.writeCharCode(scanner.readChar());
        case int(isWhitespace: true):
          whitespaceWithoutComments();
          if (scanner.peekChar() != $rparen) break loop;
        case $rparen:
          buffer.writeCharCode(scanner.readChar());
          return buffer.interpolation(scanner.spanFrom(start));
        case _:
          break loop;
      }
    }

    scanner.state = beginningOfContents;
    return null;
  }

  /// Consumes a [url] token that's allowed to contain SassScript.
  @protected
  Expression dynamicUrl() {
    var start = scanner.state;
    expectIdentifier("url");
    if (_tryUrlContents(start) case var contents?) {
      return StringExpression(contents);
    }

    return InterpolatedFunctionExpression(
        Interpolation(["url"], scanner.spanFrom(start)),
        _argumentInvocation(),
        scanner.spanFrom(start));
  }

  /// Consumes tokens up to "{", "}", ";", or "!".
  ///
  /// This respects string and comment boundaries and supports interpolation.
  /// Once this interpolation is evaluated, it's expected to be re-parsed.
  ///
  /// If [omitComments] is true, comments will still be consumed, but they will
  /// not be included in the returned interpolation.
  ///
  /// Differences from [_interpolatedDeclarationValue] include:
  ///
  /// * This does not balance brackets.
  ///
  /// * This does not interpret backslashes, since the text is expected to be
  ///   re-parsed.
  ///
  /// * This supports Sass-style single-line comments.
  ///
  /// * This does not compress adjacent whitespace characters.
  @protected
  Interpolation almostAnyValue({bool omitComments = false}) {
    var start = scanner.state;
    var buffer = InterpolationBuffer();

    loop:
    while (true) {
      switch (scanner.peekChar()) {
        case $backslash:
          // Write a literal backslash because this text will be re-parsed.
          buffer.writeCharCode(scanner.readChar());
          buffer.writeCharCode(scanner.readChar());

        case $double_quote || $single_quote:
          buffer.addInterpolation(interpolatedString().asInterpolation());

        case $slash:
          var commentStart = scanner.position;
          if (scanComment()) {
            if (!omitComments) buffer.write(scanner.substring(commentStart));
          } else {
            buffer.writeCharCode(scanner.readChar());
          }

        case $hash when scanner.peekChar(1) == $lbrace:
          // Add a full interpolated identifier to handle cases like
          // "#{...}--1", since "--1" isn't a valid identifier on its own.
          buffer.addInterpolation(interpolatedIdentifier());

        case $cr || $lf || $ff:
          if (indented) break loop;
          buffer.writeCharCode(scanner.readChar());

        case $exclamation || $semicolon || $lbrace || $rbrace:
          break loop;

        case $u || $U:
          var beforeUrl = scanner.state;
          if (!scanIdentifier("url")) {
            buffer.writeCharCode(scanner.readChar());
            continue loop;
          }

          if (_tryUrlContents(beforeUrl) case var contents?) {
            buffer.addInterpolation(contents);
          } else {
            scanner.state = beforeUrl;
            buffer.writeCharCode(scanner.readChar());
          }

        case null:
          break loop;

        case _ when lookingAtIdentifier():
          buffer.write(identifier());

        case _:
          buffer.writeCharCode(scanner.readChar());
      }
    }

    return buffer.interpolation(scanner.spanFrom(start));
  }

  /// Consumes tokens until it reaches a top-level `";"`, `")"`, `"]"`,
  /// or `"}"` and returns their contents as a string.
  ///
  /// If [allowEmpty] is `false` (the default), this requires at least one token.
  ///
  /// If [allowSemicolon] is `true`, this doesn't stop at semicolons and instead
  /// includes them in the interpolated output.
  ///
  /// If [allowColon] is `false`, this stops at top-level colons.
  ///
  /// Unlike [declarationValue], this allows interpolation.
  Interpolation _interpolatedDeclarationValue(
      {bool allowEmpty = false,
      bool allowSemicolon = false,
      bool allowColon = true}) {
    // NOTE: this logic is largely duplicated in Parser.declarationValue. Most
    // changes here should be mirrored there.

    var start = scanner.state;
    var buffer = InterpolationBuffer();

    var brackets = <int>[];
    var wroteNewline = false;
    loop:
    while (true) {
      switch (scanner.peekChar()) {
        case $backslash:
          buffer.write(escape(identifierStart: true));
          wroteNewline = false;

        case $double_quote || $single_quote:
          buffer.addInterpolation(interpolatedString().asInterpolation());
          wroteNewline = false;

        case $slash when scanner.peekChar(1) == $asterisk:
          buffer.write(rawText(loudComment));
          wroteNewline = false;

        // Add a full interpolated identifier to handle cases like "#{...}--1",
        // since "--1" isn't a valid identifier on its own.
        case $hash when scanner.peekChar(1) == $lbrace:
          buffer.addInterpolation(interpolatedIdentifier());
          wroteNewline = false;

        case $space || $tab
            when !wroteNewline && scanner.peekChar(1).isWhitespace:
          // Collapse whitespace into a single character unless it's following a
          // newline, in which case we assume it's indentation.
          scanner.readChar();

        case $space || $tab:
          buffer.writeCharCode(scanner.readChar());

        case $lf || $cr || $ff when indented:
          break loop;

        case $lf || $cr || $ff:
          // Collapse multiple newlines into one.
          if (!scanner.peekChar(-1).isNewline) buffer.writeln();
          scanner.readChar();
          wroteNewline = true;

        case $lparen || $lbrace || $lbracket:
          var bracket = scanner.readChar();
          buffer.writeCharCode(bracket);
          brackets.add(opposite(bracket));
          wroteNewline = false;

        case $rparen || $rbrace || $rbracket:
          if (brackets.isEmpty) break loop;
          var bracket = brackets.removeLast();
          scanner.expectChar(bracket);
          buffer.writeCharCode(bracket);
          wroteNewline = false;

        case $semicolon:
          if (!allowSemicolon && brackets.isEmpty) break loop;
          buffer.writeCharCode(scanner.readChar());
          wroteNewline = false;

        case $colon:
          if (!allowColon && brackets.isEmpty) break loop;
          buffer.writeCharCode(scanner.readChar());
          wroteNewline = false;

        case $u || $U:
          var beforeUrl = scanner.state;
          if (!scanIdentifier("url")) {
            buffer.writeCharCode(scanner.readChar());
            wroteNewline = false;
            continue loop;
          }

          if (_tryUrlContents(beforeUrl) case var contents?) {
            buffer.addInterpolation(contents);
          } else {
            scanner.state = beforeUrl;
            buffer.writeCharCode(scanner.readChar());
          }
          wroteNewline = false;

        case null:
          break loop;

        case _ when lookingAtIdentifier():
          buffer.write(identifier());
          wroteNewline = false;

        case _:
          buffer.writeCharCode(scanner.readChar());
          wroteNewline = false;
      }
    }

    if (brackets.isNotEmpty) scanner.expectChar(brackets.last);
    if (!allowEmpty && buffer.isEmpty) scanner.error("Expected token.");
    return buffer.interpolation(scanner.spanFrom(start));
  }

  /// Consumes an identifier that may contain interpolation.
  @protected
  Interpolation interpolatedIdentifier() {
    var start = scanner.state;
    var buffer = InterpolationBuffer();

    if (scanner.scanChar($dash)) {
      buffer.writeCharCode($dash);

      if (scanner.scanChar($dash)) {
        buffer.writeCharCode($dash);
        _interpolatedIdentifierBody(buffer);
        return buffer.interpolation(scanner.spanFrom(start));
      }
    }

    switch (scanner.peekChar()) {
      case null:
        scanner.error("Expected identifier.");
      case int(isNameStart: true):
        buffer.writeCharCode(scanner.readChar());
      case $backslash:
        buffer.write(escape(identifierStart: true));
      case $hash when scanner.peekChar(1) == $lbrace:
        buffer.add(singleInterpolation());
      case _:
        scanner.error("Expected identifier.");
    }

    _interpolatedIdentifierBody(buffer);
    return buffer.interpolation(scanner.spanFrom(start));
  }

  /// Consumes a chunk of a possibly-interpolated CSS identifier after the name
  /// start, and adds the contents to the [buffer] buffer.
  void _interpolatedIdentifierBody(InterpolationBuffer buffer) {
    loop:
    while (true) {
      switch (scanner.peekChar()) {
        case null:
          break loop;
        case $underscore || $dash || int(isAlphanumeric: true) || >= 0x80:
          buffer.writeCharCode(scanner.readChar());
        case $backslash:
          buffer.write(escape());
        case $hash when scanner.peekChar(1) == $lbrace:
          buffer.add(singleInterpolation());
        case _:
          break loop;
      }
    }
  }

  /// Consumes interpolation.
  @protected
  Expression singleInterpolation() {
    var start = scanner.state;
    scanner.expect('#{');
    whitespace();
    var contents = _expression();
    scanner.expectChar($rbrace);

    if (plainCss) {
      error(
          "Interpolation isn't allowed in plain CSS.", scanner.spanFrom(start));
    }

    return contents;
  }

  // ## Media Queries

  /// Consumes a list of media queries.
  Interpolation _mediaQueryList() {
    var start = scanner.state;
    var buffer = InterpolationBuffer();
    while (true) {
      whitespace();
      _mediaQuery(buffer);
      whitespace();
      if (!scanner.scanChar($comma)) break;
      buffer.writeCharCode($comma);
      buffer.writeCharCode($space);
    }
    return buffer.interpolation(scanner.spanFrom(start));
  }

  /// Consumes a single media query.
  void _mediaQuery(InterpolationBuffer buffer) {
    // This is somewhat duplicated in MediaQueryParser._mediaQuery.
    if (scanner.peekChar() == $lparen) {
      _mediaInParens(buffer);
      whitespace();
      if (scanIdentifier("and")) {
        buffer.write(" and ");
        expectWhitespace();
        _mediaLogicSequence(buffer, "and");
      } else if (scanIdentifier("or")) {
        buffer.write(" or ");
        expectWhitespace();
        _mediaLogicSequence(buffer, "or");
      }

      return;
    }

    var identifier1 = interpolatedIdentifier();
    if (equalsIgnoreCase(identifier1.asPlain, "not")) {
      // For example, "@media not (...) {"
      expectWhitespace();

      if (!_lookingAtInterpolatedIdentifier()) {
        buffer.write("not ");
        _mediaOrInterp(buffer);
        return;
      }
    }

    whitespace();
    buffer.addInterpolation(identifier1);
    if (!_lookingAtInterpolatedIdentifier()) {
      // For example, "@media screen {".
      return;
    }

    buffer.writeCharCode($space);
    var identifier2 = interpolatedIdentifier();

    if (equalsIgnoreCase(identifier2.asPlain, "and")) {
      expectWhitespace();
      // For example, "@media screen and ..."
      buffer.write(" and ");
    } else {
      whitespace();
      buffer.addInterpolation(identifier2);
      if (scanIdentifier("and")) {
        // For example, "@media only screen and ..."
        expectWhitespace();
        buffer.write(" and ");
      } else {
        // For example, "@media only screen {"
        return;
      }
    }

    // We've consumed either `IDENTIFIER "and"` or
    // `IDENTIFIER IDENTIFIER "and"`.

    if (scanIdentifier("not")) {
      // For example, "@media screen and not (...) {"
      expectWhitespace();
      buffer.write("not ");
      _mediaOrInterp(buffer);
      return;
    }

    _mediaLogicSequence(buffer, "and");
    return;
  }

  /// Consumes one or more `MediaOrInterp` expressions separated by [operator]
  /// and writes them to [buffer].
  void _mediaLogicSequence(InterpolationBuffer buffer, String operator) {
    while (true) {
      _mediaOrInterp(buffer);
      whitespace();

      if (!scanIdentifier(operator)) return;
      expectWhitespace();

      buffer.writeCharCode($space);
      buffer.write(operator);
      buffer.writeCharCode($space);
    }
  }

  /// Consumes a `MediaOrInterp` expression and writes it to [buffer].
  void _mediaOrInterp(InterpolationBuffer buffer) {
    if (scanner.peekChar() == $hash) {
      var interpolation = singleInterpolation();
      buffer
          .addInterpolation(Interpolation([interpolation], interpolation.span));
    } else {
      _mediaInParens(buffer);
    }
  }

  /// Consumes a `MediaInParens` expression and writes it to [buffer].
  void _mediaInParens(InterpolationBuffer buffer) {
    scanner.expectChar($lparen, name: "media condition in parentheses");
    buffer.writeCharCode($lparen);
    whitespace();

    if (scanner.peekChar() == $lparen) {
      _mediaInParens(buffer);
      whitespace();
      if (scanIdentifier("and")) {
        buffer.write(" and ");
        expectWhitespace();
        _mediaLogicSequence(buffer, "and");
      } else if (scanIdentifier("or")) {
        buffer.write(" or ");
        expectWhitespace();
        _mediaLogicSequence(buffer, "or");
      }
    } else if (scanIdentifier("not")) {
      buffer.write("not ");
      expectWhitespace();
      _mediaOrInterp(buffer);
    } else {
      buffer.add(_expressionUntilComparison());
      if (scanner.scanChar($colon)) {
        whitespace();
        buffer.writeCharCode($colon);
        buffer.writeCharCode($space);
        buffer.add(_expression());
      } else {
        var next = scanner.peekChar();
        if (next case $langle || $rangle || $equal) {
          buffer.writeCharCode($space);
          buffer.writeCharCode(scanner.readChar());
          if (next case $langle || $rangle when scanner.scanChar($equal)) {
            buffer.writeCharCode($equal);
          }
          buffer.writeCharCode($space);

          whitespace();
          buffer.add(_expressionUntilComparison());

          // dart-lang/sdk#45356
          if (next case $langle || $rangle when scanner.scanChar(next!)) {
            buffer.writeCharCode($space);
            buffer.writeCharCode(next);
            if (scanner.scanChar($equal)) buffer.writeCharCode($equal);
            buffer.writeCharCode($space);

            whitespace();
            buffer.add(_expressionUntilComparison());
          }
        }
      }
    }

    scanner.expectChar($rparen);
    whitespace();
    buffer.writeCharCode($rparen);
  }

  /// Consumes an expression until it reaches a top-level `<`, `>`, or a `=`
  /// that's not `==`.
  Expression _expressionUntilComparison() => _expression(
      until: () => switch (scanner.peekChar()) {
            $equal => scanner.peekChar(1) != $equal,
            $langle || $rangle => true,
            _ => false
          });

  // ## Supports Conditions

  /// Consumes a `@supports` condition.
  SupportsCondition _supportsCondition() {
    var start = scanner.state;
    if (scanIdentifier("not")) {
      whitespace();
      return SupportsNegation(
          _supportsConditionInParens(), scanner.spanFrom(start));
    }

    var condition = _supportsConditionInParens();
    whitespace();
    String? operator;
    while (lookingAtIdentifier()) {
      if (operator != null) {
        expectIdentifier(operator);
      } else if (scanIdentifier("or")) {
        operator = "or";
      } else {
        expectIdentifier("and");
        operator = "and";
      }

      whitespace();
      var right = _supportsConditionInParens();
      condition = SupportsOperation(
          condition, right, operator, scanner.spanFrom(start));
      whitespace();
    }
    return condition;
  }

  /// Consumes a parenthesized supports condition, or an interpolation.
  SupportsCondition _supportsConditionInParens() {
    var start = scanner.state;

    if (_lookingAtInterpolatedIdentifier()) {
      var identifier = interpolatedIdentifier();
      if (identifier.asPlain?.toLowerCase() == "not") {
        error('"not" is not a valid identifier here.', identifier.span);
      }

      if (scanner.scanChar($lparen)) {
        var arguments = _interpolatedDeclarationValue(
            allowEmpty: true, allowSemicolon: true);
        scanner.expectChar($rparen);
        return SupportsFunction(identifier, arguments, scanner.spanFrom(start));
      } else if (identifier.contents case [Expression expression]) {
        return SupportsInterpolation(expression, scanner.spanFrom(start));
      } else {
        error("Expected @supports condition.", identifier.span);
      }
    }

    scanner.expectChar($lparen);
    whitespace();
    if (scanIdentifier("not")) {
      whitespace();
      var condition = _supportsConditionInParens();
      scanner.expectChar($rparen);
      return SupportsNegation(condition, scanner.spanFrom(start));
    } else if (scanner.peekChar() == $lparen) {
      var condition = _supportsCondition();
      scanner.expectChar($rparen);
      return condition;
    }

    // Unfortunately, we may have to backtrack here. The grammar is:
    //
    //       Expression ":" Expression
    //     | InterpolatedIdentifier InterpolatedAnyValue?
    //
    // These aren't ambiguous because this `InterpolatedAnyValue` is forbidden
    // from containing a top-level colon, but we still have to parse the full
    // expression to figure out if there's a colon after it.
    //
    // We could avoid the overhead of a full expression parse by looking ahead
    // for a colon (outside of balanced brackets), but in practice we expect the
    // vast majority of real uses to be `Expression ":" Expression`, so it makes
    // sense to parse that case faster in exchange for less code complexity and
    // a slower backtracking case.
    Expression name;
    var nameStart = scanner.state;
    var wasInParentheses = _inParentheses;
    try {
      name = _expression();
      scanner.expectChar($colon);
    } on FormatException catch (_) {
      scanner.state = nameStart;
      _inParentheses = wasInParentheses;

      var identifier = interpolatedIdentifier();
      if (_trySupportsOperation(identifier, nameStart) case var operation?) {
        scanner.expectChar($rparen);
        return operation;
      }

      // If parsing an expression fails, try to parse an
      // `InterpolatedAnyValue` instead. But if that value runs into a
      // top-level colon, then this is probably intended to be a declaration
      // after all, so we rethrow the declaration-parsing error.
      var contents = (InterpolationBuffer()
            ..addInterpolation(identifier)
            ..addInterpolation(_interpolatedDeclarationValue(
                allowEmpty: true, allowSemicolon: true, allowColon: false)))
          .interpolation(scanner.spanFrom(nameStart));
      if (scanner.peekChar() == $colon) rethrow;

      scanner.expectChar($rparen);
      return SupportsAnything(contents, scanner.spanFrom(start));
    }

    var declaration = _supportsDeclarationValue(name, start);
    scanner.expectChar($rparen);
    return declaration;
  }

  /// Parses and returns the right-hand side of a declaration in a supports
  /// query.
  SupportsDeclaration _supportsDeclarationValue(
      Expression name, LineScannerState start) {
    Expression value;
    if (name case StringExpression(hasQuotes: false, :var text)
        when text.initialPlain.startsWith("--")) {
      value = StringExpression(_interpolatedDeclarationValue());
    } else {
      whitespace();
      value = _expression();
    }
    return SupportsDeclaration(name, value, scanner.spanFrom(start));
  }

  /// If [interpolation] is followed by `"and"` or `"or"`, parse it as a supports operation.
  ///
  /// Otherwise, return `null` without moving the scanner position.
  SupportsOperation? _trySupportsOperation(
      Interpolation interpolation, LineScannerState start) {
    if (interpolation.contents.length != 1) return null;
    var expression = interpolation.contents.first;
    if (expression is! Expression) return null;

    var beforeWhitespace = scanner.state;
    whitespace();

    SupportsOperation? operation;
    String? operator;
    while (lookingAtIdentifier()) {
      if (operator != null) {
        expectIdentifier(operator);
      } else if (scanIdentifier("and")) {
        operator = "and";
      } else if (scanIdentifier("or")) {
        operator = "or";
      } else {
        scanner.state = beforeWhitespace;
        return null;
      }

      whitespace();
      var right = _supportsConditionInParens();
      operation = SupportsOperation(
          operation ?? SupportsInterpolation(expression, interpolation.span),
          right,
          operator,
          scanner.spanFrom(start));
      whitespace();
    }

    return operation;
  }

  // ## Characters

  /// Returns whether the scanner is immediately before an identifier that may
  /// contain interpolation.
  ///
  /// This is based on [the CSS algorithm][], but it assumes all backslashes
  /// start escapes and it considers interpolation to be valid in an identifier.
  ///
  /// [the CSS algorithm]: https://drafts.csswg.org/css-syntax-3/#would-start-an-identifier
  bool _lookingAtInterpolatedIdentifier() =>
      // See also [ScssParser._lookingAtIdentifier].

      switch (scanner.peekChar()) {
        null => false,
        int(isNameStart: true) || $backslash => true,
        $hash => scanner.peekChar(1) == $lbrace,
        $dash => switch (scanner.peekChar(1)) {
            null => false,
            $hash => scanner.peekChar(2) == $lbrace,
            int(isNameStart: true) || $backslash || $dash => true,
            _ => false
          },
        _ => false
      };

  /// Returns whether the scanner is immediately before a character that could
  /// start a `*prop: val`, `:prop: val`, `#prop: val`, or `.prop: val` hack.
  bool _lookingAtPotentialPropertyHack() => switch (scanner.peekChar()) {
        $colon || $asterisk || $dot => true,
        $hash => scanner.peekChar(1) != $lbrace,
        _ => false
      };

  /// Returns whether the scanner is immediately before a sequence of characters
  /// that could be part of an CSS identifier body.
  ///
  /// The identifier body may include interpolation.
  bool _lookingAtInterpolatedIdentifierBody() => switch (scanner.peekChar()) {
        null => false,
        int(isName: true) || $backslash => true,
        $hash => scanner.peekChar(1) == $lbrace,
        _ => false
      };

  /// Returns whether the scanner is immediately before a SassScript expression.
  bool _lookingAtExpression() => switch (scanner.peekChar()) {
        null => false,
        $dot => scanner.peekChar(1) != $dot,
        $exclamation => switch (scanner.peekChar(1)) {
            null || $i || $I || int(isWhitespace: true) => true,
            _ => false
          },
        $lparen ||
        $slash ||
        $lbracket ||
        $single_quote ||
        $double_quote ||
        $hash ||
        $plus ||
        $minus ||
        $backslash ||
        $dollar ||
        $ampersand ||
        int(isNameStart: true) ||
        int(isDigit: true) =>
          true,
        _ => false
      };

  // ## Utilities

  /// Consumes a block of [child] statements and passes them, as well as the
  /// span from [start] to the end of the child block, to [create].
  T _withChildren<T>(Statement child(), LineScannerState start,
      T create(List<Statement> children, FileSpan span)) {
    var result = create(children(child), scanner.spanFrom(start));
    whitespaceWithoutComments();
    return result;
  }

  /// Consumes a string that contains a valid URL.
  Uri _urlString() {
    var start = scanner.state;
    var url = string();
    try {
      return Uri.parse(url);
    } on FormatException catch (innerError, stackTrace) {
      error("Invalid URL: ${innerError.message}", scanner.spanFrom(start),
          stackTrace);
    }
  }

  /// Like [identifier], but rejects identifiers that begin with `_` or `-`.
  String _publicIdentifier() {
    var start = scanner.state;
    var result = identifier(normalize: true);
    _assertPublic(result, () => scanner.spanFrom(start));
    return result;
  }

  /// Throws an error if [identifier] isn't public.
  ///
  /// Calls [span] to provide the span for an error if one occurs.
  void _assertPublic(String identifier, FileSpan span()) {
    if (!isPrivate(identifier)) return;
    error("Private members can't be accessed from outside their modules.",
        span());
  }

  // ## Abstract Methods

  /// Whether this is parsing the indented syntax.
  @protected
  bool get indented;

  /// Whether this is a plain CSS stylesheet.
  @protected
  bool get plainCss => false;

  /// The indentation level at the current scanner position.
  ///
  /// This value isn't used directly by [StylesheetParser]; it's just passed to
  /// [scanElse].
  @protected
  int get currentIndentation;

  /// Parses and returns a selector used in a style rule.
  @protected
  Interpolation styleRuleSelector();

  /// Asserts that the scanner is positioned before a statement separator, or at
  /// the end of a list of statements.
  ///
  /// If the [name] of the parent rule is passed, it's used for error reporting.
  ///
  /// This consumes whitespace, but nothing else, including comments.
  @protected
  void expectStatementSeparator([String? name]);

  /// Whether the scanner is positioned at the end of a statement.
  @protected
  bool atEndOfStatement();

  /// Whether the scanner is positioned before a block of children that can be
  /// parsed with [children].
  @protected
  bool lookingAtChildren();

  /// Tries to scan an `@else` rule after an `@if` block, and returns whether
  /// that succeeded.
  ///
  /// This should just scan the rule name, not anything afterwards.
  /// [ifIndentation] is the result of [currentIndentation] from before the
  /// corresponding `@if` was parsed.
  @protected
  bool scanElse(int ifIndentation);

  /// Consumes a block of child statements.
  ///
  /// Unlike most production consumers, this does *not* consume trailing
  /// whitespace. This is necessary to ensure that the source span for the
  /// parent rule doesn't cover whitespace after the rule.
  @protected
  List<Statement> children(Statement child());

  /// Consumes top-level statements.
  ///
  /// The [statement] callback may return `null`, indicating that a statement
  /// was consumed that shouldn't be added to the AST.
  @protected
  List<Statement> statements(Statement? statement());
}<|MERGE_RESOLUTION|>--- conflicted
+++ resolved
@@ -2665,7 +2665,6 @@
         var arguments = _calculationArguments(1);
         return CalculationExpression(name, arguments, scanner.spanFrom(start));
 
-<<<<<<< HEAD
       case "abs":
         return _tryArgumentsCalculation(name, start, 1);
 
@@ -2673,11 +2672,7 @@
         var arguments = _calculationArguments();
         return CalculationExpression(name, arguments, scanner.spanFrom(start));
 
-      case "min":
-      case "max":
-=======
       case "min" || "max":
->>>>>>> 4c3bd0e8
         // min() and max() are parsed as calculations if possible, and otherwise
         // are parsed as normal Sass functions.
         return _tryArgumentsCalculation(name, start, null);
@@ -2694,14 +2689,10 @@
         var arguments = _calculationArguments(3);
         return CalculationExpression(name, arguments, scanner.spanFrom(start));
 
-<<<<<<< HEAD
       case "round":
         return _tryArgumentsCalculation(name, start, 3);
 
-      default:
-=======
       case _:
->>>>>>> 4c3bd0e8
         return null;
     }
   }
