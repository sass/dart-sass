--- conflicted
+++ resolved
@@ -3603,30 +3603,8 @@
     buffer.writeCharCode($lparen);
     whitespace();
 
-<<<<<<< HEAD
-    var needsParenDeprecation = scanner.peekChar() == $lparen;
-    var needsNotDeprecation = matchesIdentifier("not");
-
-    var expression = _expressionUntilComparison();
-    if (needsParenDeprecation || needsNotDeprecation) {
-      logger.warnForDeprecation(
-          Deprecation.mediaLogic,
-          'Starting a @media query with "${needsParenDeprecation ? '(' : 'not'}" '
-          "is deprecated because it conflicts with official CSS syntax.\n"
-          "\n"
-          "To preserve existing behavior: #{$expression}\n"
-          'To migrate to new behavior: #{"$expression"}\n'
-          "\n"
-          "For details, see https://sass-lang.com/d/media-logic",
-          span: expression.span);
-    }
-
-    buffer.add(expression);
-    if (scanner.scanChar($colon)) {
-=======
     if (scanner.peekChar() == $lparen) {
       _mediaInParens(buffer);
->>>>>>> 790eb8a9
       whitespace();
       if (scanIdentifier("and")) {
         buffer.write(" and ");
