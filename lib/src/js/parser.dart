// Copyright 2024 Google Inc. Use of this source code is governed by an
// MIT-style license that can be found in the LICENSE file or at
// https://opensource.org/licenses/MIT.

// ignore_for_file: non_constant_identifier_names
// See dart-lang/sdk#47374

import 'package:js/js.dart';
import 'package:path/path.dart' as p;
import 'package:source_span/source_span.dart';

import '../ast/sass.dart';
<<<<<<< HEAD
import '../exception.dart';
import '../logger.dart';
import '../logger/js_to_dart.dart';
import '../parse/parser.dart';
=======
>>>>>>> 84e281ea
import '../syntax.dart';
import '../util/nullable.dart';
import '../util/span.dart';
import '../util/string.dart';
import '../visitor/interface/expression.dart';
import '../visitor/interface/statement.dart';
import 'reflection.dart';
import 'visitor/expression.dart';
import 'visitor/statement.dart';

@JS()
@anonymous
class ParserExports {
  external factory ParserExports(
      {required Function parse,
      required Function parseIdentifier,
      required Function toCssIdentifier,
      required Function createExpressionVisitor,
      required Function createStatementVisitor});

  external set parse(Function function);
  external set parseIdentifier(Function function);
  external set toCssIdentifier(Function function);
  external set createStatementVisitor(Function function);
  external set createExpressionVisitor(Function function);
}

/// An empty interpolation, used to initialize empty AST entries to modify their
/// prototypes.
final _interpolation = Interpolation(const [], const [], bogusSpan);

/// An expression used to initialize empty AST entries to modify their
/// prototypes.
final _expression = NullExpression(bogusSpan);

/// Loads and returns all the exports needed for the `sass-parser` package.
ParserExports loadParserExports() {
  _updateAstPrototypes();
  return ParserExports(
      parse: allowInterop(_parse),
      parseIdentifier: allowInterop(_parseIdentifier),
      toCssIdentifier: allowInterop(_toCssIdentifier),
      createExpressionVisitor: allowInterop(
          (JSExpressionVisitorObject inner) => JSExpressionVisitor(inner)),
      createStatementVisitor: allowInterop(
          (JSStatementVisitorObject inner) => JSStatementVisitor(inner)));
}

/// Modifies the prototypes of the Sass AST classes to provide access to JS.
///
/// This API is not intended to be used directly by end users and is subject to
/// breaking changes without notice. Instead, it's wrapped by the `sass-parser`
/// package which exposes a PostCSS-style API.
void _updateAstPrototypes() {
  // We don't need explicit getters for field names, because dart2js preserves
  // them as-is, so we actually need to expose very little to JS manually.
  var file = SourceFile.fromString('');
  getJSClass(file).defineMethod('getText',
      (SourceFile self, int start, [int? end]) => self.getText(start, end));
  getJSClass(file)
      .defineGetter('codeUnits', (SourceFile self) => self.codeUnits);
  getJSClass(_interpolation)
      .defineGetter('asPlain', (Interpolation self) => self.asPlain);
  getJSClass(ExtendRule(_interpolation, bogusSpan)).superclass.defineMethod(
      'accept',
      (Statement self, StatementVisitor<Object?> visitor) =>
          self.accept(visitor));
  var string = StringExpression(_interpolation);
  getJSClass(string).superclass.defineMethod(
      'accept',
      (Expression self, ExpressionVisitor<Object?> visitor) =>
          self.accept(visitor));

  _addSupportsConditionToInterpolation();

  for (var node in [
    string,
    BinaryOperationExpression(BinaryOperator.plus, string, string),
    SupportsExpression(SupportsAnything(_interpolation, bogusSpan)),
    LoudComment(_interpolation)
  ]) {
    getJSClass(node).defineGetter('span', (SassNode self) => self.span);
  }
}

/// Updates the prototypes of [SupportsCondition] AST types to support
/// converting them to an [Interpolation] for the JS API.
///
/// Works around sass/sass#3935.
void _addSupportsConditionToInterpolation() {
  var anything = SupportsAnything(_interpolation, bogusSpan);
  for (var node in [
    anything,
    SupportsDeclaration(_expression, _expression, bogusSpan),
    SupportsFunction(_interpolation, _interpolation, bogusSpan),
    SupportsInterpolation(_expression, bogusSpan),
    SupportsNegation(anything, bogusSpan),
    SupportsOperation(anything, anything, "and", bogusSpan)
  ]) {
    getJSClass(node).defineMethod(
        'toInterpolation', (SupportsCondition self) => self.toInterpolation());
  }
}

/// A JavaScript-friendly method to parse a stylesheet.
<<<<<<< HEAD
Stylesheet _parse(String css, String syntax, String? path, JSLogger? logger) =>
    Stylesheet.parse(
        css,
        switch (syntax) {
          'scss' => Syntax.scss,
          'sass' => Syntax.sass,
          'css' => Syntax.css,
          _ => throw UnsupportedError('Unknown syntax "$syntax"')
        },
        url: path.andThen(p.toUri),
        logger: JSToDartLogger(logger, Logger.stderr()));

/// A JavaScript-friendly method to parse an identifier to its semantic value.
///
/// Returns null if [identifier] isn't a valid identifier.
String? _parseIdentifier(String identifier, [JSLogger? logger]) {
  try {
    return Parser.parseIdentifier(identifier,
        logger: JSToDartLogger(logger, Logger.stderr()));
  } on SassFormatException {
    return null;
  }
}

/// A JavaScript-friendly method to convert text to a valid CSS identifier with
/// the same contents.
String _toCssIdentifier(String text) => text.toCssIdentifier();
=======
Stylesheet _parse(String css, String syntax, String? path) => Stylesheet.parse(
    css,
    switch (syntax) {
      'scss' => Syntax.scss,
      'sass' => Syntax.sass,
      'css' => Syntax.css,
      _ => throw UnsupportedError('Unknown syntax "$syntax"')
    },
    url: path.andThen(p.toUri));
>>>>>>> 84e281ea
<|MERGE_RESOLUTION|>--- conflicted
+++ resolved
@@ -10,13 +10,8 @@
 import 'package:source_span/source_span.dart';
 
 import '../ast/sass.dart';
-<<<<<<< HEAD
 import '../exception.dart';
-import '../logger.dart';
-import '../logger/js_to_dart.dart';
 import '../parse/parser.dart';
-=======
->>>>>>> 84e281ea
 import '../syntax.dart';
 import '../util/nullable.dart';
 import '../util/span.dart';
@@ -122,35 +117,6 @@
 }
 
 /// A JavaScript-friendly method to parse a stylesheet.
-<<<<<<< HEAD
-Stylesheet _parse(String css, String syntax, String? path, JSLogger? logger) =>
-    Stylesheet.parse(
-        css,
-        switch (syntax) {
-          'scss' => Syntax.scss,
-          'sass' => Syntax.sass,
-          'css' => Syntax.css,
-          _ => throw UnsupportedError('Unknown syntax "$syntax"')
-        },
-        url: path.andThen(p.toUri),
-        logger: JSToDartLogger(logger, Logger.stderr()));
-
-/// A JavaScript-friendly method to parse an identifier to its semantic value.
-///
-/// Returns null if [identifier] isn't a valid identifier.
-String? _parseIdentifier(String identifier, [JSLogger? logger]) {
-  try {
-    return Parser.parseIdentifier(identifier,
-        logger: JSToDartLogger(logger, Logger.stderr()));
-  } on SassFormatException {
-    return null;
-  }
-}
-
-/// A JavaScript-friendly method to convert text to a valid CSS identifier with
-/// the same contents.
-String _toCssIdentifier(String text) => text.toCssIdentifier();
-=======
 Stylesheet _parse(String css, String syntax, String? path) => Stylesheet.parse(
     css,
     switch (syntax) {
@@ -160,4 +126,18 @@
       _ => throw UnsupportedError('Unknown syntax "$syntax"')
     },
     url: path.andThen(p.toUri));
->>>>>>> 84e281ea
+
+/// A JavaScript-friendly method to parse an identifier to its semantic value.
+///
+/// Returns null if [identifier] isn't a valid identifier.
+String? _parseIdentifier(String identifier) {
+  try {
+    return Parser.parseIdentifier(identifier);
+  } on SassFormatException {
+    return null;
+  }
+}
+
+/// A JavaScript-friendly method to convert text to a valid CSS identifier with
+/// the same contents.
+String _toCssIdentifier(String text) => text.toCssIdentifier();