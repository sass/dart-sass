--- conflicted
+++ resolved
@@ -33,19 +33,6 @@
     // in the JS API.
     if (deprecation != dart.Deprecation.calcInterp)
       deprecation.id: Deprecation(
-<<<<<<< HEAD
-          id: deprecation.id,
-          status: (() => switch (deprecation) {
-                dart.Deprecation(isFuture: true) => 'future',
-                dart.Deprecation(deprecatedIn: null, obsoleteIn: null) =>
-                  'user',
-                dart.Deprecation(obsoleteIn: null) => 'active',
-                _ => 'obsolete'
-              })(),
-          description: deprecation.description,
-          deprecatedIn: deprecation.deprecatedIn,
-          obsoleteIn: deprecation.obsoleteIn),
-=======
         id: deprecation.id,
         status: (() => switch (deprecation) {
               dart.Deprecation(isFuture: true) => 'future',
@@ -57,7 +44,6 @@
         deprecatedIn: deprecation.deprecatedIn,
         obsoleteIn: deprecation.obsoleteIn,
       ),
->>>>>>> 87e2e1c3
 };
 
 /// Parses a list of [deprecations] from JS into an list of Dart [Deprecation]
