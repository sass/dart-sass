// Copyright 2023 Google LLC. Use of this source code is governed by an
// MIT-style license that can be found in the LICENSE file or at
// https://opensource.org/licenses/MIT.

import 'package:js/js.dart';
import 'package:pub_semver/pub_semver.dart';

import '../deprecation.dart' as dart show Deprecation;
import '../logger/js_to_dart.dart';
import 'reflection.dart';

@JS()
@anonymous
class Deprecation {
  external String get id;
  external String get status;
  external String? get description;
  external Version? get deprecatedIn;
  external Version? get obsoleteIn;

  external factory Deprecation({
    required String id,
    required String status,
    String? description,
    Version? deprecatedIn,
    Version? obsoleteIn,
  });
}

final Map<String, Deprecation?> deprecations = {
  for (var deprecation in dart.Deprecation.values)
    // `calc-interp` was never actually used, so we don't want to expose it
    // in the JS API.
    if (deprecation != dart.Deprecation.calcInterp)
      deprecation.id: Deprecation(
<<<<<<< HEAD
          id: deprecation.id,
          status: (() => switch (deprecation) {
                dart.Deprecation(isFuture: true) => 'future',
                dart.Deprecation(deprecatedIn: null, obsoleteIn: null) =>
                  'user',
                dart.Deprecation(obsoleteIn: null) => 'active',
                _ => 'obsolete'
              })(),
          description: deprecation.description,
          deprecatedIn: deprecation.deprecatedIn,
          obsoleteIn: deprecation.obsoleteIn),
=======
        id: deprecation.id,
        status: (() => switch (deprecation) {
              dart.Deprecation(isFuture: true) => 'future',
              dart.Deprecation(deprecatedIn: null, obsoleteIn: null) => 'user',
              dart.Deprecation(obsoleteIn: null) => 'active',
              _ => 'obsolete',
            })(),
        description: deprecation.description,
        deprecatedIn: deprecation.deprecatedIn,
        obsoleteIn: deprecation.deprecatedIn,
      ),
>>>>>>> 37b66a1e
};

/// Parses a list of [deprecations] from JS into an list of Dart [Deprecation]
/// objects.
///
/// [deprecations] can contain deprecation IDs, JS Deprecation objects, and
/// (if [supportVersions] is true) [Version]s.
Iterable<dart.Deprecation>? parseDeprecations(
  JSToDartLogger logger,
  List<Object?>? deprecations, {
  bool supportVersions = false,
}) {
  if (deprecations == null) return null;
  return () sync* {
    for (var item in deprecations) {
      switch (item) {
        case String id:
          var deprecation = dart.Deprecation.fromId(id);
          if (deprecation == null) {
            logger.warn('Invalid deprecation "$id".');
          } else {
            yield deprecation;
          }
        case Deprecation(:var id):
          var deprecation = dart.Deprecation.fromId(id);
          if (deprecation == null) {
            logger.warn('Invalid deprecation "$id".');
          } else {
            yield deprecation;
          }
        case Version version when supportVersions:
          yield* dart.Deprecation.forVersion(version);
      }
    }
  }();
}

/// The JavaScript `Version` class.
final JSClass versionClass = () {
  var jsClass = createJSClass('sass.Version', (
    Object self,
    int major,
    int minor,
    int patch,
  ) {
    return Version(major, minor, patch);
  });

  jsClass.defineStaticMethod('parse', (String version) {
    var v = Version.parse(version);
    if (v.isPreRelease || v.build.isNotEmpty) {
      throw FormatException(
        'Build identifiers and prerelease versions not supported.',
      );
    }
    return v;
  });

  getJSClass(Version(0, 0, 0)).injectSuperclass(jsClass);
  return jsClass;
}();<|MERGE_RESOLUTION|>--- conflicted
+++ resolved
@@ -33,7 +33,6 @@
     // in the JS API.
     if (deprecation != dart.Deprecation.calcInterp)
       deprecation.id: Deprecation(
-<<<<<<< HEAD
           id: deprecation.id,
           status: (() => switch (deprecation) {
                 dart.Deprecation(isFuture: true) => 'future',
@@ -45,19 +44,6 @@
           description: deprecation.description,
           deprecatedIn: deprecation.deprecatedIn,
           obsoleteIn: deprecation.obsoleteIn),
-=======
-        id: deprecation.id,
-        status: (() => switch (deprecation) {
-              dart.Deprecation(isFuture: true) => 'future',
-              dart.Deprecation(deprecatedIn: null, obsoleteIn: null) => 'user',
-              dart.Deprecation(obsoleteIn: null) => 'active',
-              _ => 'obsolete',
-            })(),
-        description: deprecation.description,
-        deprecatedIn: deprecation.deprecatedIn,
-        obsoleteIn: deprecation.deprecatedIn,
-      ),
->>>>>>> 37b66a1e
 };
 
 /// Parses a list of [deprecations] from JS into an list of Dart [Deprecation]
