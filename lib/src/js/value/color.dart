// Copyright 2021 Google Inc. Use of this source code is governed by an
// MIT-style license that can be found in the LICENSE file or at
// https://opensource.org/licenses/MIT.

import 'package:js/js.dart';

import '../../value.dart';
import '../reflection.dart';
import '../utils.dart';

/// The JavaScript `SassColor` class.
final JSClass colorClass = () {
  var jsClass = createJSClass('sass.SassColor', (Object self, _Channels color) {
    if (color.red != null) {
<<<<<<< HEAD
      return SassColor.rgb(color.red!, color.green!, color.blue!, color.alpha);
=======
      return SassColor.rgb(fuzzyRound(color.red!), fuzzyRound(color.green!),
          fuzzyRound(color.blue!), _handleNullAlpha(color.alpha));
>>>>>>> 8f0eca33
    } else if (color.saturation != null) {
      return SassColor.hsl(color.hue!, color.saturation!, color.lightness!,
          _handleNullAlpha(color.alpha));
    } else {
      return SassColor.hwb(color.hue!, color.whiteness!, color.blackness!,
          _handleNullAlpha(color.alpha));
    }
  });

  jsClass.defineMethod('change', (SassColor self, _Channels options) {
    if (options.whiteness != null || options.blackness != null) {
      return self.changeHwb(
          hue: options.hue ?? self.hue,
          whiteness: options.whiteness ?? self.whiteness,
          blackness: options.blackness ?? self.blackness,
          alpha: options.alpha ?? self.alpha);
    } else if (options.hue != null ||
        options.saturation != null ||
        options.lightness != null) {
      return self.changeHsl(
          hue: options.hue ?? self.hue,
          saturation: options.saturation ?? self.saturation,
          lightness: options.lightness ?? self.lightness,
          alpha: options.alpha ?? self.alpha);
    } else if (options.red != null ||
        options.green != null ||
        options.blue != null) {
      return self.changeChannels({
        if (options.red case var red?) "red": red,
        if (options.green case var green?) "green": green,
        if (options.blue case var blue?) "blue": blue,
        if (options.alpha case var alpha?) "alpha": alpha
      });
    } else {
      return self.changeAlpha(options.alpha ?? self.alpha);
    }
  });

  jsClass.defineGetters({
    'red': (SassColor self) => self.red,
    'green': (SassColor self) => self.green,
    'blue': (SassColor self) => self.blue,
    'hue': (SassColor self) => self.hue,
    'saturation': (SassColor self) => self.saturation,
    'lightness': (SassColor self) => self.lightness,
    'whiteness': (SassColor self) => self.whiteness,
    'blackness': (SassColor self) => self.blackness,
    'alpha': (SassColor self) => self.alpha,
  });

  getJSClass(SassColor.rgb(0, 0, 0)).injectSuperclass(jsClass);
  return jsClass;
}();

/// Converts an undefined [alpha] to 1.
///
/// This ensures that an explicitly null alpha will produce a deprecation
/// warning when passed to the Dart API.
num? _handleNullAlpha(num? alpha) => isUndefined(alpha) ? 1 : alpha;

@JS()
@anonymous
class _Channels {
  external double? get red;
  external double? get green;
  external double? get blue;
  external double? get hue;
  external double? get saturation;
  external double? get lightness;
  external double? get whiteness;
  external double? get blackness;
  external double? get alpha;
}<|MERGE_RESOLUTION|>--- conflicted
+++ resolved
@@ -12,12 +12,7 @@
 final JSClass colorClass = () {
   var jsClass = createJSClass('sass.SassColor', (Object self, _Channels color) {
     if (color.red != null) {
-<<<<<<< HEAD
       return SassColor.rgb(color.red!, color.green!, color.blue!, color.alpha);
-=======
-      return SassColor.rgb(fuzzyRound(color.red!), fuzzyRound(color.green!),
-          fuzzyRound(color.blue!), _handleNullAlpha(color.alpha));
->>>>>>> 8f0eca33
     } else if (color.saturation != null) {
       return SassColor.hsl(color.hue!, color.saturation!, color.lightness!,
           _handleNullAlpha(color.alpha));
