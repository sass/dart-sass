--- conflicted
+++ resolved
@@ -21,12 +21,8 @@
 import 'logger/tracking.dart';
 import 'import_cache.dart';
 import 'io.dart';
-<<<<<<< HEAD
-import 'util/path.dart';
 import 'value.dart' as internal;
-=======
 import 'stylesheet_graph.dart';
->>>>>>> fba35fe0
 import 'visitor/async_evaluate.dart';
 import 'visitor/evaluate.dart';
 import 'visitor/serialize.dart';
@@ -58,18 +54,13 @@
       return;
     }
 
-<<<<<<< HEAD
     if (options.interactive) {
       _repl(options);
       return;
     }
 
-    var importCache = new ImportCache([],
-        loadPaths: options.loadPaths, logger: options.logger);
-=======
     var graph = new StylesheetGraph(new ImportCache([],
         loadPaths: options.loadPaths, logger: options.logger));
->>>>>>> fba35fe0
     for (var source in options.sourcesToDestinations.keys) {
       var destination = options.sourcesToDestinations[source];
       try {
