--- conflicted
+++ resolved
@@ -4,13 +4,9 @@
 
 import '../../exception.dart';
 import '../../importer.dart';
-<<<<<<< HEAD
-import '../compilation_dispatcher.dart';
-=======
 import '../../importer/utils.dart';
 import '../../util/span.dart';
-import '../dispatcher.dart';
->>>>>>> 4255930f
+import '../compilation_dispatcher.dart';
 import '../embedded_sass.pb.dart' hide SourceSpan;
 import '../utils.dart';
 import 'base.dart';
@@ -20,25 +16,11 @@
   /// The host-provided ID of the importer to invoke.
   final int _importerId;
 
-<<<<<<< HEAD
-  HostImporter(CompilationDispatcher dispatcher, this._importerId)
-      : super(dispatcher);
-
-  Uri? canonicalize(Uri url) {
-    // ignore: deprecated_member_use
-    return waitFor(() async {
-      var response = await dispatcher
-          .sendCanonicalizeRequest(OutboundMessage_CanonicalizeRequest()
-            ..importerId = _importerId
-            ..url = url.toString()
-            ..fromImport = fromImport);
-=======
   /// The set of URL schemes that this importer promises never to return from
   /// [canonicalize].
   final Set<String> _nonCanonicalSchemes;
->>>>>>> 4255930f
 
-  HostImporter(Dispatcher dispatcher, this._importerId,
+  HostImporter(CompilationDispatcher dispatcher, this._importerId,
       Iterable<String> nonCanonicalSchemes)
       : _nonCanonicalSchemes = Set.unmodifiable(nonCanonicalSchemes),
         super(dispatcher) {
