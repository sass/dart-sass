--- conflicted
+++ resolved
@@ -3,6 +3,7 @@
 // https://opensource.org/licenses/MIT.
 
 import '../util/map.dart';
+import '../util/nullable.dart';
 import '../value.dart';
 import 'dispatcher.dart';
 import 'embedded_sass.pb.dart' as proto;
@@ -311,19 +312,15 @@
           SassCalculation.calc(_deprotofyCalculationValue(arg)),
         Value_Calculation(name: "calc") => throw paramsError(
             "Value.Calculation.arguments must have exactly one argument for "
-<<<<<<< HEAD
             "calc()."),
-        Value_Calculation(
-          name: "clamp",
-          arguments: [var arg1, var arg2, var arg3]
-        ) =>
+        Value_Calculation(name: "clamp", arguments: [var arg1, ...var rest]) =>
           SassCalculation.clamp(
               _deprotofyCalculationValue(arg1),
-              _deprotofyCalculationValue(arg2),
-              _deprotofyCalculationValue(arg3)),
+              rest.elementAtOrNull(0).andThen(_deprotofyCalculationValue),
+              rest.elementAtOrNull(1).andThen(_deprotofyCalculationValue)),
         Value_Calculation(name: "clamp") => throw paramsError(
-            "Value.Calculation.arguments must have exactly 3 arguments for "
-            "clamp()."),
+            "Value.Calculation.arguments must have exactly 1 to 3 arguments "
+            "for clamp()."),
         Value_Calculation(name: "min" || "max", arguments: []) =>
           throw paramsError(
               "Value.Calculation.arguments must have at least 1 argument for "
@@ -336,52 +333,6 @@
             'Value.Calculation.name "${calculation.name}" is not a recognized '
             'calculation type.')
       };
-=======
-            "calc().");
-      }
-
-      return SassCalculation.calc(
-          _deprotofyCalculationValue(calculation.arguments[0]));
-    } else if (calculation.name == "clamp") {
-      if (calculation.arguments.isEmpty || calculation.arguments.length > 3) {
-        throw paramsError(
-            "Value.Calculation.arguments must have 1 to 3 arguments for "
-            "clamp().");
-      }
-
-      return SassCalculation.clamp(
-          _deprotofyCalculationValue(calculation.arguments[0]),
-          calculation.arguments.length > 1
-              ? _deprotofyCalculationValue(calculation.arguments[1])
-              : null,
-          calculation.arguments.length > 2
-              ? _deprotofyCalculationValue(calculation.arguments[2])
-              : null);
-    } else if (calculation.name == "min") {
-      if (calculation.arguments.isEmpty) {
-        throw paramsError(
-            "Value.Calculation.arguments must have at least 1 argument for "
-            "min().");
-      }
-
-      return SassCalculation.min(
-          calculation.arguments.map(_deprotofyCalculationValue));
-    } else if (calculation.name == "max") {
-      if (calculation.arguments.isEmpty) {
-        throw paramsError(
-            "Value.Calculation.arguments must have at least 1 argument for "
-            "max().");
-      }
-
-      return SassCalculation.max(
-          calculation.arguments.map(_deprotofyCalculationValue));
-    } else {
-      throw paramsError(
-          'Value.Calculation.name "${calculation.name}" is not a recognized '
-          'calculation type.');
-    }
-  }
->>>>>>> 3367abe1
 
   /// Converts [value] to its Sass representation.
   Object _deprotofyCalculationValue(Value_Calculation_CalculationValue value) =>
