// Copyright 2019 Google Inc. Use of this source code is governed by an
// MIT-style license that can be found in the LICENSE file or at
// https://opensource.org/licenses/MIT.

import '../callable.dart';
import '../exception.dart';
<<<<<<< HEAD
import 'compilation_dispatcher.dart';
=======
import '../value/function.dart';
import '../value/mixin.dart';
import 'dispatcher.dart';
>>>>>>> 8e6a26cc
import 'embedded_sass.pb.dart';
import 'opaque_registry.dart';
import 'protofier.dart';
import 'utils.dart';

/// Returns a Sass callable that invokes a function defined on the host with the
/// given [signature].
///
/// If [id] is passed, the function will be called by ID (which is necessary for
/// anonymous functions defined on the host). Otherwise, it will be called using
/// the name defined in the [signature].
///
/// Throws a [SassException] if [signature] is invalid.
<<<<<<< HEAD
Callable hostCallable(CompilationDispatcher dispatcher,
    FunctionRegistry functions, String signature,
=======
Callable hostCallable(
    Dispatcher dispatcher,
    OpaqueRegistry<SassFunction> functions,
    OpaqueRegistry<SassMixin> mixins,
    String signature,
>>>>>>> 8e6a26cc
    {int? id}) {
  late Callable callable;
  callable = Callable.fromSignature(signature, (arguments) {
    var protofier = Protofier(dispatcher, functions, mixins);
    var request = OutboundMessage_FunctionCallRequest()
      ..arguments.addAll(
          [for (var argument in arguments) protofier.protofy(argument)]);

    if (id != null) {
      request.functionId = id;
    } else {
      request.name = callable.name;
    }

    var response = dispatcher.sendFunctionCallRequest(request);
    try {
      switch (response.whichResult()) {
        case InboundMessage_FunctionCallResponse_Result.success:
          return protofier.deprotofyResponse(response);

        case InboundMessage_FunctionCallResponse_Result.error:
          throw response.error;

        case InboundMessage_FunctionCallResponse_Result.notSet:
          throw mandatoryError('FunctionCallResponse.result');
      }
    } on ProtocolError catch (error, stackTrace) {
      dispatcher.sendError(handleError(error, stackTrace));
      throw error.message;
    }
  });
  return callable;
}<|MERGE_RESOLUTION|>--- conflicted
+++ resolved
@@ -4,13 +4,9 @@
 
 import '../callable.dart';
 import '../exception.dart';
-<<<<<<< HEAD
-import 'compilation_dispatcher.dart';
-=======
 import '../value/function.dart';
 import '../value/mixin.dart';
-import 'dispatcher.dart';
->>>>>>> 8e6a26cc
+import 'compilation_dispatcher.dart';
 import 'embedded_sass.pb.dart';
 import 'opaque_registry.dart';
 import 'protofier.dart';
@@ -24,16 +20,11 @@
 /// the name defined in the [signature].
 ///
 /// Throws a [SassException] if [signature] is invalid.
-<<<<<<< HEAD
-Callable hostCallable(CompilationDispatcher dispatcher,
-    FunctionRegistry functions, String signature,
-=======
 Callable hostCallable(
-    Dispatcher dispatcher,
+    CompilationDispatcher dispatcher,
     OpaqueRegistry<SassFunction> functions,
     OpaqueRegistry<SassMixin> mixins,
     String signature,
->>>>>>> 8e6a26cc
     {int? id}) {
   late Callable callable;
   callable = Callable.fromSignature(signature, (arguments) {
