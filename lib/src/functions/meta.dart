--- conflicted
+++ resolved
@@ -29,12 +29,9 @@
 ///
 /// Additional functions are defined in the evaluator.
 final _shared = UnmodifiableListView([
-<<<<<<< HEAD
-=======
   // This is only a partial list of meta functions. The rest are defined in the
   // evaluator, because they need access to context that's only available at
   // runtime.
->>>>>>> 1e27aeba
   _function("feature-exists", r"$feature", (arguments) {
     warnForDeprecation(
         "The feature-exists() function is deprecated.\n\n"
@@ -43,10 +40,6 @@
     var feature = arguments[0].assertString("feature");
     return SassBoolean(_features.contains(feature.text));
   }),
-<<<<<<< HEAD
-  _function("inspect", r"$value",
-      (arguments) => SassString(arguments.first.toString(), quotes: false)),
-=======
 
   _function(
       "inspect",
@@ -54,7 +47,6 @@
       (arguments) => SassString(serializeValue(arguments.first, inspect: true),
           quotes: false)),
 
->>>>>>> 1e27aeba
   _function(
       "type-of",
       r"$value",
