--- conflicted
+++ resolved
@@ -904,31 +904,15 @@
     return _functionString(name, arguments);
   }
 
-<<<<<<< HEAD
   return _colorFromChannels(
       ColorSpace.rgb,
       arguments[0].assertNumber("red"),
       arguments[1].assertNumber("green"),
       arguments[2].assertNumber("blue"),
-      alpha == null
-          ? 1.0
-          : _percentageOrUnitless(alpha.assertNumber("alpha"), 1, "alpha")
-              .clamp(0, 1),
+      alpha.andThen((alpha) =>
+           _percentageOrUnitless(alpha.assertNumber("alpha"), 1, "alpha")
+              .clamp(0, 1)) ?? 1,
       fromRgbFunction: true);
-=======
-  var red = arguments[0].assertNumber("red");
-  var green = arguments[1].assertNumber("green");
-  var blue = arguments[2].assertNumber("blue");
-
-  return SassColor.rgbInternal(
-      fuzzyRound(_percentageOrUnitless(red, 255, "red")),
-      fuzzyRound(_percentageOrUnitless(green, 255, "green")),
-      fuzzyRound(_percentageOrUnitless(blue, 255, "blue")),
-      alpha.andThen((alpha) =>
-              _percentageOrUnitless(alpha.assertNumber("alpha"), 1, "alpha")) ??
-          1,
-      ColorFormat.rgbFunction);
->>>>>>> 8f0eca33
 }
 
 /// The implementation of the two-argument `rgb()` and `rgba()` functions.
@@ -969,33 +953,14 @@
     return _functionString(name, arguments);
   }
 
-<<<<<<< HEAD
   return _colorFromChannels(
       ColorSpace.hsl,
       arguments[0].assertNumber("hue"),
       arguments[1].assertNumber("saturation"),
       arguments[2].assertNumber("lightness"),
-      alpha == null
-          ? 1.0
-          : _percentageOrUnitless(alpha.assertNumber("alpha"), 1, "alpha")
-              .clamp(0, 1));
-=======
-  var hue = _angleValue(arguments[0], "hue");
-  var saturation = arguments[1].assertNumber("saturation");
-  var lightness = arguments[2].assertNumber("lightness");
-
-  _checkPercent(saturation, "saturation");
-  _checkPercent(lightness, "lightness");
-
-  return SassColor.hslInternal(
-      hue,
-      saturation.value.clamp(0, 100),
-      lightness.value.clamp(0, 100),
       alpha.andThen((alpha) =>
-              _percentageOrUnitless(alpha.assertNumber("alpha"), 1, "alpha")) ??
-          1,
-      ColorFormat.hslFunction);
->>>>>>> 8f0eca33
+          _percentageOrUnitless(alpha.assertNumber("alpha"), 1, "alpha")
+              .clamp(0, 1)) ?? 1);
 }
 
 /// Asserts that [angle] is a number and returns its value in degrees.
@@ -1028,101 +993,6 @@
       Deprecation.functionUnits);
 }
 
-<<<<<<< HEAD
-=======
-/// Create an HWB color from the given [arguments].
-Value _hwb(List<Value> arguments) {
-  var alpha = arguments.length > 3 ? arguments[3] : null;
-  var hue = _angleValue(arguments[0], "hue");
-  var whiteness = arguments[1].assertNumber("whiteness");
-  var blackness = arguments[2].assertNumber("blackness");
-
-  whiteness.assertUnit("%", "whiteness");
-  blackness.assertUnit("%", "blackness");
-
-  return SassColor.hwb(
-      hue,
-      whiteness.valueInRange(0, 100, "whiteness"),
-      blackness.valueInRange(0, 100, "blackness"),
-      alpha.andThen((alpha) =>
-              _percentageOrUnitless(alpha.assertNumber("alpha"), 1, "alpha")) ??
-          1);
-}
-
-Object /* SassString | List<Value> */ _parseChannels(
-    String name, List<String> argumentNames, Value channels) {
-  if (channels.isVar) return _functionString(name, [channels]);
-
-  var originalChannels = channels;
-  Value? alphaFromSlashList;
-  if (channels.separator == ListSeparator.slash) {
-    var list = channels.asList;
-    if (list.length != 2) {
-      throw SassScriptException(
-          "Only 2 slash-separated elements allowed, but ${list.length} "
-          "${pluralize('was', list.length, plural: 'were')} passed.");
-    }
-
-    channels = list[0];
-
-    alphaFromSlashList = list[1];
-    if (!alphaFromSlashList.isSpecialNumber) {
-      alphaFromSlashList.assertNumber("alpha");
-    }
-    if (list[0].isVar) return _functionString(name, [originalChannels]);
-  }
-
-  var isCommaSeparated = channels.separator == ListSeparator.comma;
-  var isBracketed = channels.hasBrackets;
-  if (isCommaSeparated || isBracketed) {
-    var buffer = StringBuffer(r"$channels must be");
-    if (isBracketed) buffer.write(" an unbracketed");
-    if (isCommaSeparated) {
-      buffer.write(isBracketed ? "," : " a");
-      buffer.write(" space-separated");
-    }
-    buffer.write(" list.");
-    throw SassScriptException(buffer.toString());
-  }
-
-  var list = channels.asList;
-  if (list.length > 3) {
-    throw SassScriptException("Only 3 elements allowed, but ${list.length} "
-        "were passed.");
-  } else if (list.length < 3) {
-    if (list.any((value) => value.isVar) ||
-        (list.isNotEmpty && _isVarSlash(list.last))) {
-      return _functionString(name, [originalChannels]);
-    } else {
-      var argument = argumentNames[list.length];
-      throw SassScriptException("Missing element $argument.");
-    }
-  }
-
-  if (alphaFromSlashList != null) return [...list, alphaFromSlashList];
-
-  return switch (list[2]) {
-    SassNumber(asSlash: (var channel3, var alpha)) => [
-        list[0],
-        list[1],
-        channel3,
-        alpha
-      ],
-    SassString(hasQuotes: false, :var text) when text.contains("/") =>
-      _functionString(name, [channels]),
-    _ => list
-  };
-}
-
-/// Returns whether [value] is an unquoted string that start with `var(` and
-/// contains `/`.
-bool _isVarSlash(Value value) =>
-    value is SassString &&
-    value.hasQuotes &&
-    startsWithIgnoreCase(value.text, "var(") &&
-    value.text.contains("/");
-
->>>>>>> 8f0eca33
 /// Asserts that [number] is a percentage or has no units, and normalizes the
 /// value.
 ///
