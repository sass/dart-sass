// Copyright 2019 Google Inc. Use of this source code is governed by an
// MIT-style license that can be found in the LICENSE file or at
// https://opensource.org/licenses/MIT.

import 'dart:collection';
import 'dart:math' as math;

import 'package:collection/collection.dart';

import '../callable.dart';
import '../deprecation.dart';
import '../evaluation_context.dart';
import '../exception.dart';
import '../module/built_in.dart';
import '../parse/scss.dart';
import '../util/map.dart';
import '../util/nullable.dart';
import '../util/number.dart';
import '../utils.dart';
import '../value.dart';

/// A regular expression matching the beginning of a proprietary Microsoft
/// filter declaration.
final _microsoftFilterStart = RegExp(r'^[a-zA-Z]+\s*=');

/// If a special number string is detected in these color spaces, even if they
/// were using the one-argument function syntax, we convert it to the three- or
/// four- argument comma-separated syntax for broader browser compatibility.
const _specialCommaSpaces = {ColorSpace.rgb, ColorSpace.hsl};

/// The global definitions of Sass color functions.
final global = UnmodifiableListView([
  // ### RGB
<<<<<<< HEAD
  _channelFunction("red", (color) => color.red, global: true),
  _channelFunction("green", (color) => color.green, global: true),
  _channelFunction("blue", (color) => color.blue, global: true),
  _mix,
=======
  _red.withDeprecationWarning('color'), _green.withDeprecationWarning('color'),
  _blue.withDeprecationWarning('color'), _mix.withDeprecationWarning('color'),
>>>>>>> 05e16910

  BuiltInCallable.overloadedFunction("rgb", {
    r"$red, $green, $blue, $alpha": (arguments) => _rgb("rgb", arguments),
    r"$red, $green, $blue": (arguments) => _rgb("rgb", arguments),
    r"$color, $alpha": (arguments) => _rgbTwoArg("rgb", arguments),
    r"$channels": (arguments) => _parseChannels("rgb", arguments[0],
        space: ColorSpace.rgb, name: 'channels')
  }),

  BuiltInCallable.overloadedFunction("rgba", {
    r"$red, $green, $blue, $alpha": (arguments) => _rgb("rgba", arguments),
    r"$red, $green, $blue": (arguments) => _rgb("rgba", arguments),
    r"$color, $alpha": (arguments) => _rgbTwoArg("rgba", arguments),
    r"$channels": (arguments) => _parseChannels('rgba', arguments[0],
        space: ColorSpace.rgb, name: 'channels')
  }),

<<<<<<< HEAD
  _function("invert", r"$color, $weight: 100%, $space: null",
      (arguments) => _invert(arguments, global: true)),

  // ### HSL
  _channelFunction("hue", (color) => color.hue, unit: 'deg', global: true),
  _channelFunction("saturation", (color) => color.saturation,
      unit: '%', global: true),
  _channelFunction("lightness", (color) => color.lightness,
      unit: '%', global: true),
=======
  _function("invert", r"$color, $weight: 100%", (arguments) {
    var weight = arguments[1].assertNumber("weight");
    if (arguments[0] is SassNumber || arguments[0].isSpecialNumber) {
      if (weight.value != 100 || !weight.hasUnit("%")) {
        throw "Only one argument may be passed to the plain-CSS invert() "
            "function.";
      }

      // Use the native CSS `invert` filter function.
      return _functionString("invert", arguments.take(1));
    }

    var color = arguments[0].assertColor("color");
    var inverse = color.changeRgb(
        red: 255 - color.red, green: 255 - color.green, blue: 255 - color.blue);

    return _mixColors(inverse, color, weight);
  }).withDeprecationWarning('color'),

  // ### HSL
  _hue.withDeprecationWarning('color'),
  _saturation.withDeprecationWarning('color'),
  _lightness.withDeprecationWarning('color'),
  _complement.withDeprecationWarning('color'),
>>>>>>> 05e16910

  BuiltInCallable.overloadedFunction("hsl", {
    r"$hue, $saturation, $lightness, $alpha": (arguments) =>
        _hsl("hsl", arguments),
    r"$hue, $saturation, $lightness": (arguments) => _hsl("hsl", arguments),
    r"$hue, $saturation": (arguments) {
      // hsl(123, var(--foo)) is valid CSS because --foo might be `10%, 20%` and
      // functions are parsed after variable substitution.
      if (arguments[0].isVar || arguments[1].isVar) {
        return _functionString('hsl', arguments);
      } else {
        throw SassScriptException(r"Missing argument $lightness.");
      }
    },
    r"$channels": (arguments) => _parseChannels('hsl', arguments[0],
        space: ColorSpace.hsl, name: 'channels')
  }),

  BuiltInCallable.overloadedFunction("hsla", {
    r"$hue, $saturation, $lightness, $alpha": (arguments) =>
        _hsl("hsla", arguments),
    r"$hue, $saturation, $lightness": (arguments) => _hsl("hsla", arguments),
    r"$hue, $saturation": (arguments) {
      if (arguments[0].isVar || arguments[1].isVar) {
        return _functionString('hsla', arguments);
      } else {
        throw SassScriptException(r"Missing argument $lightness.");
      }
    },
    r"$channels": (arguments) => _parseChannels('hsla', arguments[0],
        space: ColorSpace.hsl, name: 'channels')
  }),

<<<<<<< HEAD
  _function(
      "grayscale",
      r"$color",
      (arguments) => arguments[0] is SassNumber || arguments[0].isSpecialNumber
          // Use the native CSS `grayscale` filter function.
          ? _functionString('grayscale', arguments)
          : _grayscale(arguments[0])),
=======
  _function("grayscale", r"$color", (arguments) {
    if (arguments[0] is SassNumber || arguments[0].isSpecialNumber) {
      // Use the native CSS `grayscale` filter function.
      return _functionString('grayscale', arguments);
    }
    warnForGlobalBuiltIn('color', 'grayscale');
    var color = arguments[0].assertColor("color");
    return color.changeHsl(saturation: 0);
  }),
>>>>>>> 05e16910

  _function("adjust-hue", r"$color, $degrees", (arguments) {
    var color = arguments[0].assertColor("color");
    var degrees = _angleValue(arguments[1], "degrees");

    if (!color.isLegacy) {
      throw SassScriptException(
          "adjust-hue() is only supported for legacy colors. Please use "
          "color.adjust() instead with an explicit \$space argument.");
    }

    var suggestedValue = SassNumber(degrees, 'deg');
    warnForDeprecation(
        "adjust-hue() is deprecated. Suggestion:\n"
        "\n"
        "color.adjust(\$color, \$hue: $suggestedValue)\n"
        "\n"
        "More info: https://sass-lang.com/d/color-functions",
        Deprecation.colorFunctions);

    return color.changeHsl(hue: color.hue + degrees);
  }).withDeprecationWarning('color', 'adjust'),

  _function("lighten", r"$color, $amount", (arguments) {
    var color = arguments[0].assertColor("color");
    var amount = arguments[1].assertNumber("amount");
<<<<<<< HEAD
    if (!color.isLegacy) {
      throw SassScriptException(
          "lighten() is only supported for legacy colors. Please use "
          "color.adjust() instead with an explicit \$space argument.");
    }

    var result = color.changeHsl(
        lightness: clampLikeCss(
            color.lightness + amount.valueInRange(0, 100, "amount"), 0, 100));

    warnForDeprecation(
        "lighten() is deprecated. "
        "${_suggestScaleAndAdjust(color, amount.value, 'lightness')}\n"
        "\n"
        "More info: https://sass-lang.com/d/color-functions",
        Deprecation.colorFunctions);
    return result;
  }),
=======
    return color.changeHsl(
        lightness: (color.lightness + amount.valueInRange(0, 100, "amount"))
            .clamp(0, 100));
  }).withDeprecationWarning('color', 'adjust'),
>>>>>>> 05e16910

  _function("darken", r"$color, $amount", (arguments) {
    var color = arguments[0].assertColor("color");
    var amount = arguments[1].assertNumber("amount");
<<<<<<< HEAD
    if (!color.isLegacy) {
      throw SassScriptException(
          "darken() is only supported for legacy colors. Please use "
          "color.adjust() instead with an explicit \$space argument.");
    }

    var result = color.changeHsl(
        lightness: clampLikeCss(
            color.lightness - amount.valueInRange(0, 100, "amount"), 0, 100));

    warnForDeprecation(
        "darken() is deprecated. "
        "${_suggestScaleAndAdjust(color, -amount.value, 'lightness')}\n"
        "\n"
        "More info: https://sass-lang.com/d/color-functions",
        Deprecation.colorFunctions);
    return result;
  }),
=======
    return color.changeHsl(
        lightness: (color.lightness - amount.valueInRange(0, 100, "amount"))
            .clamp(0, 100));
  }).withDeprecationWarning('color', 'adjust'),
>>>>>>> 05e16910

  BuiltInCallable.overloadedFunction("saturate", {
    r"$amount": (arguments) {
      if (arguments[0] is SassNumber || arguments[0].isSpecialNumber) {
        // Use the native CSS `saturate` filter function.
        return _functionString("saturate", arguments);
      }
      var number = arguments[0].assertNumber("amount");
      return SassString("saturate(${number.toCssString()})", quotes: false);
    },
    r"$color, $amount": (arguments) {
      warnForGlobalBuiltIn('color', 'adjust');
      var color = arguments[0].assertColor("color");
      var amount = arguments[1].assertNumber("amount");
      if (!color.isLegacy) {
        throw SassScriptException(
            "saturate() is only supported for legacy colors. Please use "
            "color.adjust() instead with an explicit \$space argument.");
      }

      var result = color.changeHsl(
          saturation: clampLikeCss(
              color.saturation + amount.valueInRange(0, 100, "amount"),
              0,
              100));

      warnForDeprecation(
          "saturate() is deprecated. "
          "${_suggestScaleAndAdjust(color, amount.value, 'saturation')}\n"
          "\n"
          "More info: https://sass-lang.com/d/color-functions",
          Deprecation.colorFunctions);
      return result;
    }
  }),

  _function("desaturate", r"$color, $amount", (arguments) {
    var color = arguments[0].assertColor("color");
    var amount = arguments[1].assertNumber("amount");
<<<<<<< HEAD
    if (!color.isLegacy) {
      throw SassScriptException(
          "desaturate() is only supported for legacy colors. Please use "
          "color.adjust() instead with an explicit \$space argument.");
    }

    var result = color.changeHsl(
        saturation: clampLikeCss(
            color.saturation - amount.valueInRange(0, 100, "amount"), 0, 100));

    warnForDeprecation(
        "desaturate() is deprecated. "
        "${_suggestScaleAndAdjust(color, -amount.value, 'saturation')}\n"
        "\n"
        "More info: https://sass-lang.com/d/color-functions",
        Deprecation.colorFunctions);
    return result;
  }),

  // ### Opacity
  _function("opacify", r"$color, $amount",
      (arguments) => _opacify("opacify", arguments)),
  _function("fade-in", r"$color, $amount",
      (arguments) => _opacify("fade-in", arguments)),
  _function("transparentize", r"$color, $amount",
      (arguments) => _transparentize("transparentize", arguments)),
  _function("fade-out", r"$color, $amount",
      (arguments) => _transparentize("fade-out", arguments)),

  BuiltInCallable.overloadedFunction("alpha", {
    r"$color": (arguments) => switch (arguments[0]) {
          // Support the proprietary Microsoft alpha() function.
          SassString(hasQuotes: false, :var text)
              when text.contains(_microsoftFilterStart) =>
            _functionString("alpha", arguments),
          SassColor(isLegacy: false) => throw SassScriptException(
              "alpha() is only supported for legacy colors. Please use "
              "color.channel() instead."),
          var argument => SassNumber(argument.assertColor("color").alpha)
        },
=======
    return color.changeHsl(
        saturation: (color.saturation - amount.valueInRange(0, 100, "amount"))
            .clamp(0, 100));
  }).withDeprecationWarning('color', 'adjust'),

  // ### Opacity
  _function("opacify", r"$color, $amount", _opacify)
      .withDeprecationWarning('color', 'adjust'),
  _function("fade-in", r"$color, $amount", _opacify)
      .withDeprecationWarning('color', 'adjust'),
  _function("transparentize", r"$color, $amount", _transparentize)
      .withDeprecationWarning('color', 'adjust'),
  _function("fade-out", r"$color, $amount", _transparentize)
      .withDeprecationWarning('color', 'adjust'),

  BuiltInCallable.overloadedFunction("alpha", {
    r"$color": (arguments) {
      var argument = arguments[0];
      if (argument is SassString &&
          !argument.hasQuotes &&
          argument.text.contains(_microsoftFilterStart)) {
        // Support the proprietary Microsoft alpha() function.
        return _functionString("alpha", arguments);
      }

      warnForGlobalBuiltIn('color', 'alpha');
      var color = argument.assertColor("color");
      return SassNumber(color.alpha);
    },
>>>>>>> 05e16910
    r"$args...": (arguments) {
      var argList = arguments[0].asList;
      if (argList.isNotEmpty &&
          argList.every((argument) =>
              argument is SassString &&
              !argument.hasQuotes &&
              argument.text.contains(_microsoftFilterStart))) {
        // Support the proprietary Microsoft alpha() function.
        return _functionString("alpha", arguments);
      }

      assert(argList.length != 1);
      if (argList.isEmpty) {
        throw SassScriptException("Missing argument \$color.");
      } else {
        throw SassScriptException(
            "Only 1 argument allowed, but ${argList.length} were passed.");
      }
    }
  }),

  _function("opacity", r"$color", (arguments) {
    if (arguments[0] is SassNumber || arguments[0].isSpecialNumber) {
      // Use the native CSS `opacity` filter function.
      return _functionString("opacity", arguments);
    }

    warnForGlobalBuiltIn('color', 'opacity');
    var color = arguments[0].assertColor("color");
    return SassNumber(color.alpha);
  }),

  // ### Color Spaces

  _function(
      "color",
      r"$description",
      (arguments) =>
          _parseChannels("color", arguments[0], name: 'description')),

  _function(
      "hwb",
      r"$channels",
      (arguments) => _parseChannels("hwb", arguments[0],
          space: ColorSpace.hwb, name: 'channels')),

  _function(
      "lab",
      r"$channels",
      (arguments) => _parseChannels("lab", arguments[0],
          space: ColorSpace.lab, name: 'channels')),

  _function(
      "lch",
      r"$channels",
      (arguments) => _parseChannels("lch", arguments[0],
          space: ColorSpace.lch, name: 'channels')),

  _function(
      "oklab",
      r"$channels",
      (arguments) => _parseChannels("oklab", arguments[0],
          space: ColorSpace.oklab, name: 'channels')),

  _function(
      "oklch",
      r"$channels",
      (arguments) => _parseChannels("oklch", arguments[0],
          space: ColorSpace.oklch, name: 'channels')),

  _complement,

  // ### Miscellaneous
  _ieHexStr,
  _adjust.withDeprecationWarning('color').withName("adjust-color"),
  _scale.withDeprecationWarning('color').withName("scale-color"),
  _change.withDeprecationWarning('color').withName("change-color")
]);

/// The Sass color module.
final module = BuiltInModule("color", functions: <Callable>[
  // ### RGB
  _channelFunction("red", (color) => color.red),
  _channelFunction("green", (color) => color.green),
  _channelFunction("blue", (color) => color.blue),
  _mix,

  _function("invert", r"$color, $weight: 100%, $space: null", (arguments) {
    var result = _invert(arguments);
    if (result is SassString) {
      warnForDeprecation(
          "Passing a number (${arguments[0]}) to color.invert() is "
          "deprecated.\n"
          "\n"
          "Recommendation: $result",
          Deprecation.colorModuleCompat);
    }
    return result;
  }),

  // ### HSL
  _channelFunction("hue", (color) => color.hue, unit: 'deg'),
  _channelFunction("saturation", (color) => color.saturation, unit: '%'),
  _channelFunction("lightness", (color) => color.lightness, unit: '%'),
  _removedColorFunction("adjust-hue", "hue"),
  _removedColorFunction("lighten", "lightness"),
  _removedColorFunction("darken", "lightness", negative: true),
  _removedColorFunction("saturate", "saturation"),
  _removedColorFunction("desaturate", "saturation", negative: true),

  _function("grayscale", r"$color", (arguments) {
    if (arguments[0] is SassNumber) {
      var result = _functionString("grayscale", arguments.take(1));
      warnForDeprecation(
          "Passing a number (${arguments[0]}) to color.grayscale() is "
          "deprecated.\n"
          "\n"
          "Recommendation: $result",
          Deprecation.colorModuleCompat);
      return result;
    }

    return _grayscale(arguments[0]);
  }),

  // ### HWB
  BuiltInCallable.overloadedFunction("hwb", {
    r"$hue, $whiteness, $blackness, $alpha: 1": (arguments) => _parseChannels(
        'hwb',
        SassList([
          SassList(
              [arguments[0], arguments[1], arguments[2]], ListSeparator.space),
          arguments[3]
        ], ListSeparator.slash),
        space: ColorSpace.hwb),
    r"$channels": (arguments) => _parseChannels('hwb', arguments[0],
        space: ColorSpace.hwb, name: 'channels')
  }),

  _channelFunction("whiteness", (color) => color.whiteness, unit: '%'),
  _channelFunction("blackness", (color) => color.blackness, unit: '%'),

  // ### Opacity
  _removedColorFunction("opacify", "alpha"),
  _removedColorFunction("fade-in", "alpha"),
  _removedColorFunction("transparentize", "alpha", negative: true),
  _removedColorFunction("fade-out", "alpha", negative: true),

  BuiltInCallable.overloadedFunction("alpha", {
    r"$color": (arguments) {
      switch (arguments[0]) {
        // Support the proprietary Microsoft alpha() function.
        case SassString(hasQuotes: false, :var text)
            when text.contains(_microsoftFilterStart):
          var result = _functionString("alpha", arguments);
          warnForDeprecation(
              "Using color.alpha() for a Microsoft filter is deprecated.\n"
              "\n"
              "Recommendation: $result",
              Deprecation.colorModuleCompat);
          return result;

        case SassColor(isLegacy: false):
          throw SassScriptException(
              "color.alpha() is only supported for legacy colors. Please use "
              "color.channel() instead.");

        case var argument:
          return SassNumber(argument.assertColor("color").alpha);
      }
    },
    r"$args...": (arguments) {
      if (arguments[0].asList.every((argument) =>
          argument is SassString &&
          !argument.hasQuotes &&
          argument.text.contains(_microsoftFilterStart))) {
        // Support the proprietary Microsoft alpha() function.
        var result = _functionString("alpha", arguments);
        warnForDeprecation(
            "Using color.alpha() for a Microsoft filter is deprecated.\n"
            "\n"
            "Recommendation: $result",
            Deprecation.colorModuleCompat);
        return result;
      }

      assert(arguments.length != 1);
      throw SassScriptException(
          "Only 1 argument allowed, but ${arguments.length} were passed.");
    }
  }),

  _function("opacity", r"$color", (arguments) {
    if (arguments[0] is SassNumber) {
      var result = _functionString("opacity", arguments);
      warnForDeprecation(
          "Passing a number (${arguments[0]} to color.opacity() is "
          "deprecated.\n"
          "\n"
          "Recommendation: $result",
          Deprecation.colorModuleCompat);
      return result;
    }

    var color = arguments[0].assertColor("color");
    return SassNumber(color.alpha);
  }),

  // ### Color Spaces
  _function(
      "space",
      r"$color",
      (arguments) => SassString(arguments.first.assertColor("color").space.name,
          quotes: false)),

  // `color.to-space()` never returns missing channels for legacy color spaces
  // because they're less compatible and users are probably using a legacy space
  // because they want a highly compatible color.
  _function(
      "to-space",
      r"$color, $space",
      (arguments) =>
          _colorInSpace(arguments[0], arguments[1], legacyMissing: false)),

  _function("is-legacy", r"$color",
      (arguments) => SassBoolean(arguments[0].assertColor("color").isLegacy)),

  _function(
      "is-missing",
      r"$color, $channel",
      (arguments) => SassBoolean(arguments[0]
          .assertColor("color")
          .isChannelMissing(_channelName(arguments[1]),
              colorName: "color", channelName: "channel"))),

  _function(
      "is-in-gamut",
      r"$color, $space: null",
      (arguments) =>
          SassBoolean(_colorInSpace(arguments[0], arguments[1]).isInGamut)),

  _function("to-gamut", r"$color, $space: null, $method: null", (arguments) {
    var color = arguments[0].assertColor("color");
    var space = _spaceOrDefault(color, arguments[1], "space");
    if (arguments[2] == sassNull) {
      throw SassScriptException(
          "color.to-gamut() requires a \$method argument for forwards-"
              "compatibility with changes in the CSS spec. Suggestion:\n"
              "\n"
              "\$method: local-minde",
          "method");
    }

    // Assign this before checking [space.isBounded] so that invalid method
    // names consistently produce errors.
    var method = GamutMapMethod.fromName(
        (arguments[2].assertString("method")..assertUnquoted("method")).text);
    if (!space.isBounded) return color;

    return color
        .toSpace(space)
        .toGamut(method)
        .toSpace(color.space, legacyMissing: false);
  }),

  _function("channel", r"$color, $channel, $space: null", (arguments) {
    var color = _colorInSpace(arguments[0], arguments[2]);
    var channelName = _channelName(arguments[1]);
    if (channelName == "alpha") return SassNumber(color.alpha);

    var channelIndex = color.space.channels
        .indexWhere((channel) => channel.name == channelName);
    if (channelIndex == -1) {
      throw SassScriptException(
          "Color $color has no channel named $channelName.", "channel");
    }

    var channelInfo = color.space.channels[channelIndex];
    var channelValue = color.channels[channelIndex];
    var unit = channelInfo.associatedUnit;
    if (unit == '%') {
      channelValue = channelValue * 100 / (channelInfo as LinearChannel).max;
    }

    return SassNumber(channelValue, unit);
  }),

  _function("same", r"$color1, $color2", (arguments) {
    var color1 = arguments[0].assertColor('color1');
    var color2 = arguments[1].assertColor('color2');

    /// Converts [color] to the xyz-d65 space without any mising channels.
    SassColor toXyzNoMissing(SassColor color) => switch (color) {
          SassColor(space: ColorSpace.xyzD65, hasMissingChannel: false) =>
            color,
          SassColor(
            space: ColorSpace.xyzD65,
            :var channel0,
            :var channel1,
            :var channel2,
            :var alpha
          ) =>
            SassColor.xyzD65(channel0, channel1, channel2, alpha),
          SassColor(
            :var space,
            :var channel0,
            :var channel1,
            :var channel2,
            :var alpha
          ) =>
            // Use [ColorSpace.convert] manually so that we can convert missing
            // channels to 0 without having to create new intermediate color
            // objects.
            space.convert(
                ColorSpace.xyzD65, channel0, channel1, channel2, alpha)
        };

    return SassBoolean(color1.space == color2.space
        ? fuzzyEquals(color1.channel0, color2.channel0) &&
            fuzzyEquals(color1.channel1, color2.channel1) &&
            fuzzyEquals(color1.channel2, color2.channel2) &&
            fuzzyEquals(color1.alpha, color2.alpha)
        : toXyzNoMissing(color1) == toXyzNoMissing(color2));
  }),

  _function(
      "is-powerless",
      r"$color, $channel, $space: null",
      (arguments) => SassBoolean(_colorInSpace(arguments[0], arguments[2])
          .isChannelPowerless(_channelName(arguments[1]),
              colorName: "color", channelName: "channel"))),

  _complement,

  // Miscellaneous
  _adjust, _scale, _change, _ieHexStr
]);

// ### RGB

final _mix = _function("mix", r"$color1, $color2, $weight: 50%, $method: null",
    (arguments) {
  var color1 = arguments[0].assertColor("color1");
  var color2 = arguments[1].assertColor("color2");
  var weight = arguments[2].assertNumber("weight");

  if (arguments[3] != sassNull) {
    return color1.interpolate(
        color2, InterpolationMethod.fromValue(arguments[3], "method"),
        weight: weight.valueInRangeWithUnit(0, 100, "weight", "%") / 100,
        legacyMissing: false);
  }

  _checkPercent(weight, "weight");
  if (!color1.isLegacy) {
    throw SassScriptException(
        "To use color.mix() with non-legacy color $color1, you must provide a "
            "\$method.",
        "color1");
  } else if (!color2.isLegacy) {
    throw SassScriptException(
        "To use color.mix() with non-legacy color $color2, you must provide a "
            "\$method.",
        "color2");
  }

  return _mixLegacy(color1, color2, weight);
});

// ### Color Spaces

final _complement =
    _function("complement", r"$color, $space: null", (arguments) {
  var color = arguments[0].assertColor("color");
  var space = color.isLegacy && arguments[1] == sassNull
      ? ColorSpace.hsl
      : ColorSpace.fromName(
          (arguments[1].assertString("space")..assertUnquoted("space")).text,
          "space");

  if (!space.isPolar) {
    throw SassScriptException(
        "Color space $space doesn't have a hue channel.", 'space');
  }

  var colorInSpace =
      color.toSpace(space, legacyMissing: arguments[1] != sassNull);
  return (space.isLegacy
          ? SassColor.forSpaceInternal(
              space,
              _adjustChannel(colorInSpace, space.channels[0],
                  colorInSpace.channel0OrNull, SassNumber(180)),
              colorInSpace.channel1OrNull,
              colorInSpace.channel2OrNull,
              colorInSpace.alphaOrNull)
          : SassColor.forSpaceInternal(
              space,
              colorInSpace.channel0OrNull,
              colorInSpace.channel1OrNull,
              _adjustChannel(colorInSpace, space.channels[2],
                  colorInSpace.channel2OrNull, SassNumber(180)),
              colorInSpace.alphaOrNull))
      .toSpace(color.space, legacyMissing: false);
});

/// The implementation of the `invert()` function.
///
/// If [global] is true, that indicates that this is being called from the
/// global `invert()` function.
Value _invert(List<Value> arguments, {bool global = false}) {
  var weightNumber = arguments[1].assertNumber("weight");
  if (arguments[0] is SassNumber || (global && arguments[0].isSpecialNumber)) {
    if (weightNumber.value != 100 || !weightNumber.hasUnit("%")) {
      throw "Only one argument may be passed to the plain-CSS invert() "
          "function.";
    }

    // Use the native CSS `invert` filter function.
    return _functionString("invert", arguments.take(1));
  }

  var color = arguments[0].assertColor("color");
  if (arguments[2] == sassNull) {
    if (!color.isLegacy) {
      throw SassScriptException(
          "To use color.invert() with non-legacy color $color, you must provide "
              "a \$space.",
          "color");
    }

    _checkPercent(weightNumber, "weight");
    var rgb = color.toSpace(ColorSpace.rgb);
    var [channel0, channel1, channel2] = ColorSpace.rgb.channels;
    return _mixLegacy(
            SassColor.rgb(
                _invertChannel(rgb, channel0, rgb.channel0OrNull),
                _invertChannel(rgb, channel1, rgb.channel1OrNull),
                _invertChannel(rgb, channel2, rgb.channel2OrNull),
                color.alphaOrNull),
            color,
            weightNumber)
        .toSpace(color.space);
  }

  var space = ColorSpace.fromName(
      (arguments[2].assertString('space')..assertUnquoted('space')).text,
      'space');
  var weight = weightNumber.valueInRangeWithUnit(0, 100, 'weight', '%') / 100;
  if (fuzzyEquals(weight, 0)) return color;

  var inSpace = color.toSpace(space);
  var inverted = switch (space) {
    ColorSpace.hwb => SassColor.hwb(
        _invertChannel(inSpace, space.channels[0], inSpace.channel0OrNull),
        inSpace.channel2OrNull,
        inSpace.channel1OrNull,
        inSpace.alpha),
    ColorSpace.hsl ||
    ColorSpace.lch ||
    ColorSpace.oklch =>
      SassColor.forSpaceInternal(
          space,
          _invertChannel(inSpace, space.channels[0], inSpace.channel0OrNull),
          inSpace.channel1OrNull,
          _invertChannel(inSpace, space.channels[2], inSpace.channel2OrNull),
          inSpace.alpha),
    ColorSpace(channels: [var channel0, var channel1, var channel2]) =>
      SassColor.forSpaceInternal(
          space,
          _invertChannel(inSpace, channel0, inSpace.channel0OrNull),
          _invertChannel(inSpace, channel1, inSpace.channel1OrNull),
          _invertChannel(inSpace, channel2, inSpace.channel2OrNull),
          inSpace.alpha),
    _ => throw UnsupportedError("Unknown color space $space.")
  };

  return fuzzyEquals(weight, 1)
      ? inverted.toSpace(color.space, legacyMissing: false)
      : color.interpolate(inverted, InterpolationMethod(space),
          weight: 1 - weight, legacyMissing: false);
}

/// Returns the inverse of the given [value] in a linear color channel.
double _invertChannel(SassColor color, ColorChannel channel, double? value) {
  if (value == null) _missingChannelError(color, channel.name);
  return switch (channel) {
    LinearChannel(min: < 0) => -value,
    LinearChannel(min: 0, :var max) => max - value,
    ColorChannel(isPolarAngle: true) => (value + 180) % 360,
    _ => throw UnsupportedError("Unknown channel $channel.")
  };
}

/// The implementation of the `grayscale()` function, without any logic for the
/// plain-CSS `grayscale()` syntax.
Value _grayscale(Value colorArg) {
  var color = colorArg.assertColor("color");

  if (color.isLegacy) {
    var hsl = color.toSpace(ColorSpace.hsl);
    return SassColor.hsl(hsl.channel0OrNull, 0, hsl.channel2OrNull, hsl.alpha)
        .toSpace(color.space, legacyMissing: false);
  } else {
    var oklch = color.toSpace(ColorSpace.oklch);
    return SassColor.oklch(
            oklch.channel0OrNull, 0, oklch.channel2OrNull, oklch.alpha)
        .toSpace(color.space);
  }
}

// Miscellaneous

final _adjust = _function("adjust", r"$color, $kwargs...",
    (arguments) => _updateComponents(arguments, adjust: true));

final _scale = _function("scale", r"$color, $kwargs...",
    (arguments) => _updateComponents(arguments, scale: true));

final _change = _function("change", r"$color, $kwargs...",
    (arguments) => _updateComponents(arguments, change: true));

final _ieHexStr = _function("ie-hex-str", r"$color", (arguments) {
  var color = arguments[0]
      .assertColor("color")
      .toSpace(ColorSpace.rgb)
      .toGamut(GamutMapMethod.localMinde);
  String hexString(double component) =>
      fuzzyRound(component).toRadixString(16).padLeft(2, '0').toUpperCase();
  return SassString(
      "#${hexString(color.alpha * 255)}${hexString(color.channel0)}"
      "${hexString(color.channel1)}${hexString(color.channel2)}",
      quotes: false);
});

/// Implementation for `color.change`, `color.adjust`, and `color.scale`.
///
/// Exactly one of [change], [adjust], and [scale] must be true to determine
/// which function should be executed.
SassColor _updateComponents(List<Value> arguments,
    {bool change = false, bool adjust = false, bool scale = false}) {
  assert([change, adjust, scale].where((x) => x).length == 1);

  var argumentList = arguments[1] as SassArgumentList;
  if (argumentList.asList.isNotEmpty) {
    throw SassScriptException(
        "Only one positional argument is allowed. All other arguments must "
        "be passed by name.");
  }

  var keywords = Map.of(argumentList.keywords);
  var originalColor = arguments[0].assertColor("color");
  var spaceKeyword = keywords.remove("space")?.assertString("space")
    ?..assertUnquoted("space");

  var alphaArg = keywords.remove('alpha');

  // For backwards-compatibility, we allow legacy colors to modify channels in
  // any legacy color space and we their powerless channels as 0.
  var color = spaceKeyword == null &&
          originalColor.isLegacy &&
          keywords.isNotEmpty
      ? _sniffLegacyColorSpace(keywords).andThen(
              (space) => originalColor.toSpace(space, legacyMissing: false)) ??
          originalColor
      : _colorInSpace(originalColor, spaceKeyword ?? sassNull);

  var oldChannels = color.channels;
  var channelArgs = List<Value?>.filled(oldChannels.length, null);
  var channelInfo = color.space.channels;
  for (var (name, value) in keywords.pairs) {
    var channelIndex = channelInfo.indexWhere((info) => name == info.name);
    if (channelIndex == -1) {
      throw SassScriptException(
          "Color space ${color.space} doesn't have a channel with this name.",
          name);
    }

    channelArgs[channelIndex] = value;
  }

  SassColor result;
  if (change) {
    result = _changeColor(color, channelArgs, alphaArg);
  } else {
    var channelNumbers = [
      for (var i = 0; i < channelInfo.length; i++)
        channelArgs[i]?.assertNumber(channelInfo[i].name)
    ];
    var alphaNumber = alphaArg?.assertNumber("alpha");
    result = scale
        ? _scaleColor(color, channelNumbers, alphaNumber)
        : _adjustColor(color, channelNumbers, alphaNumber);
  }

  return result.toSpace(originalColor.space, legacyMissing: false);
}

/// Returns a copy of [color] with its channel values replaced by those in
/// [channelArgs] and [alphaArg], if specified.
SassColor _changeColor(
        SassColor color, List<Value?> channelArgs, Value? alphaArg) =>
    _colorFromChannels(
        color.space,
        _channelForChange(channelArgs[0], color, 0),
        _channelForChange(channelArgs[1], color, 1),
        _channelForChange(channelArgs[2], color, 2),
        switch (alphaArg) {
          null => color.alpha,
          _ when _isNone(alphaArg) => null,
          SassNumber(hasUnits: false) => alphaArg.valueInRange(0, 1, "alpha"),
          SassNumber() when alphaArg.hasUnit('%') =>
            alphaArg.valueInRangeWithUnit(0, 100, "alpha", "%") / 100,
          SassNumber() => () {
              warnForDeprecation(
                  "\$alpha: Passing a unit other than % ($alphaArg) is "
                  "deprecated.\n"
                  "\n"
                  "To preserve current behavior: "
                  "${alphaArg.unitSuggestion('alpha')}\n"
                  "\n"
                  "See https://sass-lang.com/d/function-units",
                  Deprecation.functionUnits);
              return alphaArg.valueInRange(0, 1, "alpha");
            }(),
          _ => throw SassScriptException(
              '$alphaArg is not a number or unquoted "none".', 'alpha')
        },
        clamp: false);

/// Returns the value for a single channel in `color.change()`.
///
/// The [channelArg] is the argument passed in by the user, if one exists. If no
/// argument is passed, the channel at [index] in [color] is used instead.
SassNumber? _channelForChange(Value? channelArg, SassColor color, int channel) {
  if (channelArg == null) {
    return switch (color.channelsOrNull[channel]) {
      var value? => SassNumber(
          value,
          (color.space == ColorSpace.hsl || color.space == ColorSpace.hwb) &&
                  channel > 0
              ? '%'
              : null),
      _ => null
    };
  }
  if (_isNone(channelArg)) return null;
  if (channelArg is SassNumber) return channelArg;
  throw SassScriptException('$channelArg is not a number or unquoted "none".',
      color.space.channels[channel].name);
}

/// Returns a copy of [color] with its channel values scaled by the values in
/// [channelArgs] and [alphaArg], if specified.
SassColor _scaleColor(
        SassColor color, List<SassNumber?> channelArgs, SassNumber? alphaArg) =>
    SassColor.forSpaceInternal(
        color.space,
        _scaleChannel(color, color.space.channels[0], color.channel0OrNull,
            channelArgs[0]),
        _scaleChannel(color, color.space.channels[1], color.channel1OrNull,
            channelArgs[1]),
        _scaleChannel(color, color.space.channels[2], color.channel2OrNull,
            channelArgs[2]),
        _scaleChannel(color, ColorChannel.alpha, color.alphaOrNull, alphaArg));

/// Returns [oldValue] scaled by [factorArg] according to the definition in
/// [channel].
double? _scaleChannel(SassColor color, ColorChannel channel, double? oldValue,
    SassNumber? factorArg) {
  if (factorArg == null) return oldValue;
  if (channel is! LinearChannel) {
    throw SassScriptException("Channel isn't scalable.", channel.name);
  }

  if (oldValue == null) _missingChannelError(color, channel.name);

  var factor = (factorArg..assertUnit('%', channel.name))
          .valueInRangeWithUnit(-100, 100, channel.name, '%') /
      100;
  return switch (factor) {
    0 => oldValue,
    > 0 => oldValue >= channel.max
        ? oldValue
        : oldValue + (channel.max - oldValue) * factor,
    _ => oldValue <= channel.min
        ? oldValue
        : oldValue + (oldValue - channel.min) * factor
  };
}

/// Returns a copy of [color] with its channel values adjusted by the values in
/// [channelArgs] and [alphaArg], if specified.
SassColor _adjustColor(
        SassColor color, List<SassNumber?> channelArgs, SassNumber? alphaArg) =>
    SassColor.forSpaceInternal(
        color.space,
        _adjustChannel(color, color.space.channels[0], color.channel0OrNull,
            channelArgs[0]),
        _adjustChannel(color, color.space.channels[1], color.channel1OrNull,
            channelArgs[1]),
        _adjustChannel(color, color.space.channels[2], color.channel2OrNull,
            channelArgs[2]),
        // The color space doesn't matter for alpha, as long as it's not
        // strictly bounded.
        _adjustChannel(color, ColorChannel.alpha, color.alphaOrNull, alphaArg)
            .andThen((alpha) => clampLikeCss(alpha, 0, 1)));

/// Returns [oldValue] adjusted by [adjustmentArg] according to the definition
/// in [color]'s space's [channel].
double? _adjustChannel(SassColor color, ColorChannel channel, double? oldValue,
    SassNumber? adjustmentArg) {
  if (adjustmentArg == null) return oldValue;

  if (oldValue == null) _missingChannelError(color, channel.name);

  switch ((color.space, channel)) {
    case (ColorSpace.hsl || ColorSpace.hwb, ColorChannel(isPolarAngle: true)):
      // `_channelFromValue` expects all hue values to be compatible with `deg`,
      // but we're still in the deprecation period where we allow non-`deg`
      // values for HSL and HWB so we have to handle that ahead-of-time.
      adjustmentArg = SassNumber(_angleValue(adjustmentArg, 'hue'));

    case (ColorSpace.hsl, LinearChannel(name: 'saturation' || 'lightness')):
      // `_channelFromValue` expects lightness/saturation to be `%`, but we're
      // still in the deprecation period where we allow non-`%` values so we
      // have to handle that ahead-of-time.
      _checkPercent(adjustmentArg, channel.name);
      adjustmentArg = SassNumber(adjustmentArg.value, '%');

    case (_, ColorChannel.alpha) when adjustmentArg.hasUnits:
      // `_channelFromValue` expects alpha to be unitless or `%`, but we're
      // still in the deprecation period where we allow other values (and
      // interpret `%` as unitless) so we have to handle that ahead-of-time.
      warnForDeprecation(
          "\$alpha: Passing a number with unit ${adjustmentArg.unitString} is "
          "deprecated.\n"
          "\n"
          "To preserve current behavior: "
          "${adjustmentArg.unitSuggestion('alpha')}\n"
          "\n"
          "More info: https://sass-lang.com/d/function-units",
          Deprecation.functionUnits);
      adjustmentArg = SassNumber(adjustmentArg.value);
  }

  var result =
      oldValue + _channelFromValue(channel, adjustmentArg, clamp: false)!;
  return switch (channel) {
    LinearChannel(lowerClamped: true, :var min) when result < min =>
      oldValue < min ? math.max(oldValue, result) : min,
    LinearChannel(upperClamped: true, :var max) when result > max =>
      oldValue > max ? math.min(oldValue, result) : max,
    _ => result
  };
}

/// Given a map of arguments passed to [_updateComponents] for a legacy color,
/// determines whether it's updating the color as RGB, HSL, or HWB.
///
/// Returns `null` if [keywords] contains no keywords for any of the legacy
/// color spaces.
ColorSpace? _sniffLegacyColorSpace(Map<String, Value> keywords) {
  for (var key in keywords.keys) {
    switch (key) {
      case "red" || "green" || "blue":
        return ColorSpace.rgb;

      case "saturation" || "lightness":
        return ColorSpace.hsl;

      case "whiteness" || "blackness":
        return ColorSpace.hwb;
    }
  }

  return keywords.containsKey("hue") ? ColorSpace.hsl : null;
}

/// Returns a string representation of [name] called with [arguments], as though
/// it were a plain CSS function.
SassString _functionString(String name, Iterable<Value> arguments) =>
    SassString(
        "$name(" +
            arguments.map((argument) => argument.toCssString()).join(', ') +
            ")",
        quotes: false);

/// Returns a [_function] that throws an error indicating that
/// `color.adjust()` should be used instead.
///
/// This prints a suggested `color.adjust()` call that passes the adjustment
/// value to [argument], with a leading minus sign if [negative] is `true`.
BuiltInCallable _removedColorFunction(String name, String argument,
        {bool negative = false}) =>
    _function(name, r"$color, $amount", (arguments) {
      throw SassScriptException(
          "The function $name() isn't in the sass:color module.\n"
          "\n"
          "Recommendation: color.adjust(${arguments[0]}, \$$argument: "
          "${negative ? '-' : ''}${arguments[1]})\n"
          "\n"
          "More info: https://sass-lang.com/documentation/functions/color#$name");
    });

/// The implementation of the three- and four-argument `rgb()` and `rgba()`
/// functions.
Value _rgb(String name, List<Value> arguments) {
  var alpha = arguments.length > 3 ? arguments[3] : null;
  if (arguments[0].isSpecialNumber ||
      arguments[1].isSpecialNumber ||
      arguments[2].isSpecialNumber ||
      (alpha?.isSpecialNumber ?? false)) {
    return _functionString(name, arguments);
  }

  return _colorFromChannels(
      ColorSpace.rgb,
      arguments[0].assertNumber("red"),
      arguments[1].assertNumber("green"),
      arguments[2].assertNumber("blue"),
      alpha.andThen((alpha) => clampLikeCss(
              _percentageOrUnitless(alpha.assertNumber("alpha"), 1, "alpha"),
              0,
              1)) ??
          1,
      fromRgbFunction: true);
}

/// The implementation of the two-argument `rgb()` and `rgba()` functions.
Value _rgbTwoArg(String name, List<Value> arguments) {
  // rgba(var(--foo), 0.5) is valid CSS because --foo might be `123, 456, 789`
  // and functions are parsed after variable substitution.
  var first = arguments[0];
  var second = arguments[1];
  if (first.isVar || (first is! SassColor && second.isVar)) {
    return _functionString(name, arguments);
  }

  var color = first.assertColor("color");
  if (!color.isLegacy) {
    throw SassScriptException(
        'Expected $color to be in the legacy RGB, HSL, or HWB color space.\n'
        '\n'
        'Recommendation: color.change($color, \$alpha: $second)',
        name);
  }

  color.assertLegacy("color");
  color = color.toSpace(ColorSpace.rgb);
  if (second.isSpecialNumber) {
    return _functionString(name, [
      SassNumber(color.channel('red')),
      SassNumber(color.channel('green')),
      SassNumber(color.channel('blue')),
      arguments[1]
    ]);
  }

  var alpha = arguments[1].assertNumber("alpha");
  return color.changeAlpha(
      clampLikeCss(_percentageOrUnitless(alpha, 1, "alpha"), 0, 1));
}

/// The implementation of the three- and four-argument `hsl()` and `hsla()`
/// functions.
Value _hsl(String name, List<Value> arguments) {
  var alpha = arguments.length > 3 ? arguments[3] : null;
  if (arguments[0].isSpecialNumber ||
      arguments[1].isSpecialNumber ||
      arguments[2].isSpecialNumber ||
      (alpha?.isSpecialNumber ?? false)) {
    return _functionString(name, arguments);
  }

  return _colorFromChannels(
      ColorSpace.hsl,
      arguments[0].assertNumber("hue"),
      arguments[1].assertNumber("saturation"),
      arguments[2].assertNumber("lightness"),
      alpha.andThen((alpha) => clampLikeCss(
              _percentageOrUnitless(alpha.assertNumber("alpha"), 1, "alpha"),
              0,
              1)) ??
          1);
}

/// Asserts that [angle] is a number and returns its value in degrees.
///
/// Prints a deprecation warning if [angle] has a non-angle unit.
double _angleValue(Value angleValue, String name) {
  var angle = angleValue.assertNumber(name);
  if (angle.compatibleWithUnit('deg')) return angle.coerceValueToUnit('deg');

  warnForDeprecation(
      "\$$name: Passing a unit other than deg ($angle) is deprecated.\n"
      "\n"
      "To preserve current behavior: ${angle.unitSuggestion(name)}\n"
      "\n"
      "See https://sass-lang.com/d/function-units",
      Deprecation.functionUnits);
  return angle.value;
}

/// Prints a deprecation warning if [number] doesn't have unit `%`.
void _checkPercent(SassNumber number, String name) {
  if (number.hasUnit('%')) return;

  warnForDeprecation(
      "\$$name: Passing a number without unit % ($number) is deprecated.\n"
      "\n"
      "To preserve current behavior: ${number.unitSuggestion(name, '%')}\n"
      "\n"
      "More info: https://sass-lang.com/d/function-units",
      Deprecation.functionUnits);
}

/// Asserts that [number] is a percentage or has no units, and normalizes the
/// value.
///
/// If [number] has no units, it's returned as-id. If it's a percentage, it's
/// scaled so that `0%` is `0` and `100%` is [max]. Otherwise, this throws a
/// [SassScriptException].
///
/// [name] is used to identify the argument in the error message.
double _percentageOrUnitless(SassNumber number, double max, [String? name]) {
  double value;
  if (!number.hasUnits) {
    value = number.value;
  } else if (number.hasUnit("%")) {
    value = max * number.value / 100;
  } else {
    throw SassScriptException(
        'Expected $number to have unit "%" or no units.', name);
  }

  return value;
}

/// Returns [color1] and [color2], mixed together and weighted by [weight] using
/// Sass's legacy color-mixing algorithm.
SassColor _mixLegacy(SassColor color1, SassColor color2, SassNumber weight) {
  assert(color1.isLegacy, "[BUG] $color1 should be a legacy color.");
  assert(color2.isLegacy, "[BUG] $color2 should be a legacy color.");

  var rgb1 = color1.toSpace(ColorSpace.rgb);
  var rgb2 = color2.toSpace(ColorSpace.rgb);

  // This algorithm factors in both the user-provided weight (w) and the
  // difference between the alpha values of the two colors (a) to decide how
  // to perform the weighted average of the two RGB values.
  //
  // It works by first normalizing both parameters to be within [-1, 1], where
  // 1 indicates "only use color1", -1 indicates "only use color2", and all
  // values in between indicated a proportionately weighted average.
  //
  // Once we have the normalized variables w and a, we apply the formula
  // (w + a)/(1 + w*a) to get the combined weight (in [-1, 1]) of color1. This
  // formula has two especially nice properties:
  //
  //   * When either w or a are -1 or 1, the combined weight is also that
  //     number (cases where w * a == -1 are undefined, and handled as a
  //     special case).
  //
  //   * When a is 0, the combined weight is w, and vice versa.
  //
  // Finally, the weight of color1 is renormalized to be within [0, 1] and the
  // weight of color2 is given by 1 minus the weight of color1.
  var weightScale = weight.valueInRange(0, 100, "weight") / 100;
  var normalizedWeight = weightScale * 2 - 1;
  var alphaDistance = color1.alpha - color2.alpha;

  var combinedWeight1 = normalizedWeight * alphaDistance == -1
      ? normalizedWeight
      : (normalizedWeight + alphaDistance) /
          (1 + normalizedWeight * alphaDistance);
  var weight1 = (combinedWeight1 + 1) / 2;
  var weight2 = 1 - weight1;

  return SassColor.rgb(
      rgb1.channel0 * weight1 + rgb2.channel0 * weight2,
      rgb1.channel1 * weight1 + rgb2.channel1 * weight2,
      rgb1.channel2 * weight1 + rgb2.channel2 * weight2,
      rgb1.alpha * weightScale + rgb2.alpha * (1 - weightScale));
}

/// The definition of the `opacify()` and `fade-in()` functions.
SassColor _opacify(String name, List<Value> arguments) {
  var color = arguments[0].assertColor("color");
  var amount = arguments[1].assertNumber("amount");
  if (!color.isLegacy) {
    throw SassScriptException(
        "$name() is only supported for legacy colors. Please use "
        "color.adjust() instead with an explicit \$space argument.");
  }

  var result = color.changeAlpha(clampLikeCss(
      (color.alpha + amount.valueInRangeWithUnit(0, 1, "amount", "")), 0, 1));

  warnForDeprecation(
      "$name() is deprecated. "
      "${_suggestScaleAndAdjust(color, amount.value, 'alpha')}\n"
      "\n"
      "More info: https://sass-lang.com/d/color-functions",
      Deprecation.colorFunctions);
  return result;
}

/// The definition of the `transparentize()` and `fade-out()` functions.
SassColor _transparentize(String name, List<Value> arguments) {
  var color = arguments[0].assertColor("color");
  var amount = arguments[1].assertNumber("amount");
  if (!color.isLegacy) {
    throw SassScriptException(
        "$name() is only supported for legacy colors. Please use "
        "color.adjust() instead with an explicit \$space argument.");
  }

  var result = color.changeAlpha(clampLikeCss(
      (color.alpha - amount.valueInRangeWithUnit(0, 1, "amount", "")), 0, 1));

  warnForDeprecation(
      "$name() is deprecated. "
      "${_suggestScaleAndAdjust(color, -amount.value, 'alpha')}\n"
      "\n"
      "More info: https://sass-lang.com/d/color-functions",
      Deprecation.colorFunctions);
  return result;
}

/// Returns the [colorUntyped] as a [SassColor] in the color space specified by
/// [spaceUntyped].
///
/// If [legacyMissing] is false, this will convert missing channels in legacy
/// color spaces to zero if a conversion occurs.
///
/// Throws a [SassScriptException] if either argument isn't the expected type or
/// if [spaceUntyped] isn't the name of a color space. If [spaceUntyped] is
/// `sassNull`, it defaults to the color's existing space.
SassColor _colorInSpace(Value colorUntyped, Value spaceUntyped,
    {bool legacyMissing = true}) {
  var color = colorUntyped.assertColor("color");
  if (spaceUntyped == sassNull) return color;

  return color.toSpace(
      ColorSpace.fromName(
          (spaceUntyped.assertString("space")..assertUnquoted("space")).text,
          "space"),
      legacyMissing: legacyMissing);
}

/// Returns the color space named by [space], or throws a [SassScriptException]
/// if [space] isn't the name of a color space.
///
/// If [space] is `sassNull`, this returns [color]'s space instead.
///
/// If [space] came from a function argument, [name] is the argument name
/// (without the `$`). It's used for error reporting.
ColorSpace _spaceOrDefault(SassColor color, Value space, [String? name]) =>
    space == sassNull
        ? color.space
        : ColorSpace.fromName(
            (space.assertString(name)..assertUnquoted(name)).text, name);

/// Parses the color components specified by [input] into a [SassColor], or
/// returns an unquoted [SassString] representing the plain CSS function call if
/// they contain a construct that can only be resolved at browse time.
///
/// If [space] is passed, it's used as the color space to parse. Otherwise, this
/// expects the color space to be specified in [input] as for the `color()`
/// function.
///
/// Throws a [SassScriptException] if [input] is invalid. If [input] came from a
/// function argument, [name] is the argument name (without the `$`). It's used
/// for error reporting.
Value _parseChannels(String functionName, Value input,
    {ColorSpace? space, String? name}) {
  if (input.isVar) return _functionString(functionName, [input]);

  var parsedSlash = _parseSlashChannels(input, name: name);
  if (parsedSlash == null) return _functionString(functionName, [input]);
  var (components, alphaValue) = parsedSlash;

  List<Value> channels;
  SassString? spaceName;
  switch (components.assertCommonListStyle(name, allowSlash: false)) {
    case []:
      throw SassScriptException('Color component list may not be empty.', name);

    case [SassString(:var text, hasQuotes: false), ...]
        when text.toLowerCase() == "from":
      return _functionString(functionName, [input]);

    case _ when components.isVar:
      channels = [components];

    case [var first, ...var rest] && var componentList:
      if (space == null) {
        spaceName = first.assertString(name)..assertUnquoted(name);
        space =
            spaceName.isVar ? null : ColorSpace.fromName(spaceName.text, name);
        channels = rest;

        if (space
            case ColorSpace.rgb ||
                ColorSpace.hsl ||
                ColorSpace.hwb ||
                ColorSpace.lab ||
                ColorSpace.lch ||
                ColorSpace.oklab ||
                ColorSpace.oklch) {
          throw SassScriptException(
              "The color() function doesn't support the color space $space. Use "
              "the $space() function instead.",
              name);
        }
      } else {
        channels = componentList;
      }

      for (var i = 0; i < channels.length; i++) {
        var channel = channels[i];
        if (!channel.isSpecialNumber &&
            channel is! SassNumber &&
            !_isNone(channel)) {
          var channelName = space?.channels
                  .elementAtOrNull(i)
                  ?.name
                  .andThen((name) => '$name channel') ??
              'channel ${i + 1}';
          throw SassScriptException(
              'Expected $channelName to be a number, was $channel.', name);
        }
      }

    // dart-lang/sdk#51926
    case _:
      throw "unreachable";
  }

  if (alphaValue?.isSpecialNumber ?? false) {
    return channels.length == 3 && _specialCommaSpaces.contains(space)
        ? _functionString(functionName, [...channels, alphaValue!])
        : _functionString(functionName, [input]);
  }

  var alpha = switch (alphaValue) {
    null => 1.0,
    SassString(hasQuotes: false, text: 'none') => null,
    _ => clampLikeCss(
            _percentageOrUnitless(alphaValue.assertNumber(name), 1, 'alpha'),
            0,
            1)
        .toDouble()
  };

  // `space` will be null if either `components` or `spaceName` is a `var()`.
  // Again, we check this here rather than returning early in those cases so
  // that we can verify `alphaValue` even for colors we can't fully parse.
  if (space == null) return _functionString(functionName, [input]);
  if (channels.any((channel) => channel.isSpecialNumber)) {
    return channels.length == 3 && _specialCommaSpaces.contains(space)
        ? _functionString(
            functionName, [...channels, if (alphaValue != null) alphaValue])
        : _functionString(functionName, [input]);
  }

  if (channels.length != 3) {
    throw SassScriptException(
        'The $space color space has 3 channels but $input has '
        '${channels.length}.',
        name);
  }

  return _colorFromChannels(
      space,
      // If a channel isn't a number, it must be `none`.
      castOrNull<SassNumber>(channels[0]),
      castOrNull<SassNumber>(channels[1]),
      castOrNull<SassNumber>(channels[2]),
      alpha,
      fromRgbFunction: space == ColorSpace.rgb);
}

/// Parses [input]'s slash-separated third number and alpha value, if one
/// exists.
///
/// Returns a single value that contains the space-separated list of components,
/// and an alpha value if one was specified. If this channel set couldn't be
/// parsed and should be returned as-is, returns null.
///
/// Throws a [SassScriptException] if [input] is invalid. If [input] came from a
/// function argument, [name] is the argument name (without the `$`). It's used
/// for error reporting.
(Value components, Value? alpha)? _parseSlashChannels(Value input,
        {String? name}) =>
    switch (input.assertCommonListStyle(name, allowSlash: true)) {
      [var components, var alphaValue]
          when input.separator == ListSeparator.slash =>
        (components, alphaValue),
      var inputList when input.separator == ListSeparator.slash =>
        throw SassScriptException(
            "Only 2 slash-separated elements allowed, but ${inputList.length} "
            "${pluralize('was', inputList.length, plural: 'were')} passed.",
            name),
      [...var initial, SassString(hasQuotes: false, :var text)] => switch (
            text.split('/')) {
          [_] => (input, null),
          [var channel3, var alpha] => (
              SassList([...initial, _parseNumberOrString(channel3)],
                  ListSeparator.space),
              _parseNumberOrString(alpha)
            ),
          _ => null
        },
      [...var initial, SassNumber(asSlash: (var before, var after))] => (
          SassList([...initial, before], ListSeparator.space),
          after
        ),
      _ => (input, null)
    };

/// Parses [text] as either a Sass number or an unquoted Sass string.
Value _parseNumberOrString(String text) {
  try {
    return ScssParser(text).parseNumber();
  } on SassFormatException {
    return SassString(text, quotes: false);
  }
}

/// Creates a [SassColor] for the given [space] from the given channel values,
/// or throws a [SassScriptException] if the channel values are invalid.
///
/// If [clamp] is true, this will clamp any clamped channels.
SassColor _colorFromChannels(ColorSpace space, SassNumber? channel0,
    SassNumber? channel1, SassNumber? channel2, double? alpha,
    {bool clamp = true, bool fromRgbFunction = false}) {
  switch (space) {
    case ColorSpace.hsl:
      if (channel1 != null) _checkPercent(channel1, 'saturation');
      if (channel2 != null) _checkPercent(channel2, 'lightness');
      return SassColor.hsl(
          channel0.andThen((channel0) => _angleValue(channel0, 'hue')),
          _channelFromValue(space.channels[1], _forcePercent(channel1),
              clamp: clamp),
          _channelFromValue(space.channels[2], _forcePercent(channel2),
              clamp: clamp),
          alpha);

    case ColorSpace.hwb:
      channel1?.assertUnit('%', 'whiteness');
      channel2?.assertUnit('%', 'blackness');
      var whiteness = channel1?.value.toDouble();
      var blackness = channel2?.value.toDouble();

      if (whiteness != null &&
          blackness != null &&
          whiteness + blackness > 100) {
        var oldWhiteness = whiteness;
        whiteness = whiteness / (whiteness + blackness) * 100;
        blackness = blackness / (oldWhiteness + blackness) * 100;
      }

      return SassColor.hwb(
          channel0.andThen((channel0) => _angleValue(channel0, 'hue')),
          whiteness,
          blackness,
          alpha);

    case ColorSpace.rgb:
      return SassColor.rgbInternal(
          _channelFromValue(space.channels[0], channel0, clamp: clamp),
          _channelFromValue(space.channels[1], channel1, clamp: clamp),
          _channelFromValue(space.channels[2], channel2, clamp: clamp),
          alpha,
          fromRgbFunction ? ColorFormat.rgbFunction : null);

    default:
      return SassColor.forSpaceInternal(
          space,
          _channelFromValue(space.channels[0], channel0, clamp: clamp),
          _channelFromValue(space.channels[1], channel1, clamp: clamp),
          _channelFromValue(space.channels[2], channel2, clamp: clamp),
          alpha);
  }
}

/// Returns [number] with unit `'%'` regardless of its original unit.
SassNumber? _forcePercent(SassNumber? number) => switch (number) {
      null => null,
      SassNumber(numeratorUnits: ['%'], denominatorUnits: []) => number,
      _ => SassNumber(number.value, '%')
    };

/// Converts a channel value from a [SassNumber] into a [double] according to
/// [channel].
///
/// If [clamp] is true, this clamps [value] according to [channel]'s clamping
/// rules.
double? _channelFromValue(ColorChannel channel, SassNumber? value,
        {bool clamp = true}) =>
    value.andThen((value) => switch (channel) {
          LinearChannel(requiresPercent: true) when !value.hasUnit('%') =>
            throw SassScriptException(
                'Expected $value to have unit "%".', channel.name),
          LinearChannel(lowerClamped: false, upperClamped: false) =>
            _percentageOrUnitless(value, channel.max, channel.name),
          LinearChannel() when !clamp =>
            _percentageOrUnitless(value, channel.max, channel.name),
          LinearChannel(:var lowerClamped, :var upperClamped) => clampLikeCss(
              _percentageOrUnitless(value, channel.max, channel.name),
              lowerClamped ? channel.min : double.negativeInfinity,
              upperClamped ? channel.max : double.infinity),
          _ => value.coerceValueToUnit('deg', channel.name) % 360
        });

/// Returns whether [value] is an unquoted string case-insensitively equal to
/// "none".
bool _isNone(Value value) =>
    value is SassString &&
    !value.hasQuotes &&
    value.text.toLowerCase() == 'none';

/// Returns the implementation of a deprecated function that returns the value
/// of the channel named [name], implemented with [getter].
///
/// If [unit] is passed, the channel is returned with that unit. The [global]
/// parameter indicates whether this was called using the legacy global syntax.
BuiltInCallable _channelFunction(
    String name, num Function(SassColor color) getter,
    {String? unit, bool global = false}) {
  return _function(name, r"$color", (arguments) {
    var result = SassNumber(getter(arguments.first.assertColor("color")), unit);

    warnForDeprecation(
        "${global ? '' : 'color.'}$name() is deprecated. Suggestion:\n"
        "\n"
        'color.channel(\$color, $name)\n'
        "\n"
        "More info: https://sass-lang.com/d/color-functions",
        Deprecation.colorFunctions);

    return result;
  });
}

/// Returns suggested translations for deprecated color modification functions
/// in terms of both `color.scale()` and `color.adjust()`.
///
/// [original] is the color that was passed in, [adjustment] is the requested
/// change, and [channelName] is the name of the modified channel.
String _suggestScaleAndAdjust(
    SassColor original, double adjustment, String channelName) {
  assert(original.isLegacy);
  var channel = channelName == 'alpha'
      ? ColorChannel.alpha
      : ColorSpace.hsl.channels
              .firstWhere((channel) => channel.name == channelName)
          as LinearChannel;

  var oldValue = channel == ColorChannel.alpha
      ? original.alpha
      : original.toSpace(ColorSpace.hsl).channel(channelName);
  var newValue = oldValue + adjustment;

  var suggestion = "Suggestion";
  if (adjustment != 0) {
    late double factor;
    if (newValue > channel.max) {
      factor = 1;
    } else if (newValue < channel.min) {
      factor = -1;
    } else if (adjustment > 0) {
      factor = adjustment / (channel.max - oldValue);
    } else {
      factor = (newValue - oldValue) / (oldValue - channel.min);
    }
    var factorNumber = SassNumber(factor * 100, '%');
    suggestion += "s:\n"
        "\n"
        "color.scale(\$color, \$$channelName: $factorNumber)\n";
  } else {
    suggestion += ":\n\n";
  }

  var difference =
      SassNumber(adjustment, channel == ColorChannel.alpha ? null : '%');
  return suggestion + "color.adjust(\$color, \$$channelName: $difference)";
}

/// Throws an error indicating that a missing channel named [name] can't be
/// modified.
Never _missingChannelError(SassColor color, String channel) =>
    throw SassScriptException(
        "Because the CSS working group is still deciding on the best behavior, "
        "Sass doesn't currently support modifying missing channels (color: "
        "$color).",
        channel);

/// Asserts that `value` is an unquoted string and throws an error if it's not.
///
/// Assumes that `value` comes from a parameter named `$channel`.
String _channelName(Value value) =>
    (value.assertString("channel")..assertQuoted("channel")).text;

/// Like [BuiltInCallable.function], but always sets the URL to
/// `sass:color`.
BuiltInCallable _function(
        String name, String arguments, Value callback(List<Value> arguments)) =>
    BuiltInCallable.function(name, arguments, callback, url: "sass:color");<|MERGE_RESOLUTION|>--- conflicted
+++ resolved
@@ -2,7 +2,6 @@
 // MIT-style license that can be found in the LICENSE file or at
 // https://opensource.org/licenses/MIT.
 
-import 'dart:collection';
 import 'dart:math' as math;
 
 import 'package:collection/collection.dart';
@@ -31,15 +30,13 @@
 /// The global definitions of Sass color functions.
 final global = UnmodifiableListView([
   // ### RGB
-<<<<<<< HEAD
-  _channelFunction("red", (color) => color.red, global: true),
-  _channelFunction("green", (color) => color.green, global: true),
-  _channelFunction("blue", (color) => color.blue, global: true),
-  _mix,
-=======
-  _red.withDeprecationWarning('color'), _green.withDeprecationWarning('color'),
-  _blue.withDeprecationWarning('color'), _mix.withDeprecationWarning('color'),
->>>>>>> 05e16910
+  _channelFunction("red", (color) => color.red, global: true)
+      .withDeprecationWarning("color"),
+  _channelFunction("green", (color) => color.green, global: true)
+      .withDeprecationWarning("color"),
+  _channelFunction("blue", (color) => color.blue, global: true)
+      .withDeprecationWarning("color"),
+  _mix.withDeprecationWarning("color"),
 
   BuiltInCallable.overloadedFunction("rgb", {
     r"$red, $green, $blue, $alpha": (arguments) => _rgb("rgb", arguments),
@@ -57,42 +54,19 @@
         space: ColorSpace.rgb, name: 'channels')
   }),
 
-<<<<<<< HEAD
   _function("invert", r"$color, $weight: 100%, $space: null",
-      (arguments) => _invert(arguments, global: true)),
+          (arguments) => _invert(arguments, global: true))
+      .withDeprecationWarning("color"),
 
   // ### HSL
-  _channelFunction("hue", (color) => color.hue, unit: 'deg', global: true),
+  _channelFunction("hue", (color) => color.hue, unit: 'deg', global: true)
+      .withDeprecationWarning("color"),
   _channelFunction("saturation", (color) => color.saturation,
-      unit: '%', global: true),
+          unit: '%', global: true)
+      .withDeprecationWarning("color"),
   _channelFunction("lightness", (color) => color.lightness,
-      unit: '%', global: true),
-=======
-  _function("invert", r"$color, $weight: 100%", (arguments) {
-    var weight = arguments[1].assertNumber("weight");
-    if (arguments[0] is SassNumber || arguments[0].isSpecialNumber) {
-      if (weight.value != 100 || !weight.hasUnit("%")) {
-        throw "Only one argument may be passed to the plain-CSS invert() "
-            "function.";
-      }
-
-      // Use the native CSS `invert` filter function.
-      return _functionString("invert", arguments.take(1));
-    }
-
-    var color = arguments[0].assertColor("color");
-    var inverse = color.changeRgb(
-        red: 255 - color.red, green: 255 - color.green, blue: 255 - color.blue);
-
-    return _mixColors(inverse, color, weight);
-  }).withDeprecationWarning('color'),
-
-  // ### HSL
-  _hue.withDeprecationWarning('color'),
-  _saturation.withDeprecationWarning('color'),
-  _lightness.withDeprecationWarning('color'),
-  _complement.withDeprecationWarning('color'),
->>>>>>> 05e16910
+          unit: '%', global: true)
+      .withDeprecationWarning("color"),
 
   BuiltInCallable.overloadedFunction("hsl", {
     r"$hue, $saturation, $lightness, $alpha": (arguments) =>
@@ -126,25 +100,16 @@
         space: ColorSpace.hsl, name: 'channels')
   }),
 
-<<<<<<< HEAD
-  _function(
-      "grayscale",
-      r"$color",
-      (arguments) => arguments[0] is SassNumber || arguments[0].isSpecialNumber
-          // Use the native CSS `grayscale` filter function.
-          ? _functionString('grayscale', arguments)
-          : _grayscale(arguments[0])),
-=======
   _function("grayscale", r"$color", (arguments) {
     if (arguments[0] is SassNumber || arguments[0].isSpecialNumber) {
       // Use the native CSS `grayscale` filter function.
       return _functionString('grayscale', arguments);
-    }
-    warnForGlobalBuiltIn('color', 'grayscale');
-    var color = arguments[0].assertColor("color");
-    return color.changeHsl(saturation: 0);
+    } else {
+      warnForGlobalBuiltIn('color', 'grayscale');
+
+      return _grayscale(arguments[0]);
+    }
   }),
->>>>>>> 05e16910
 
   _function("adjust-hue", r"$color, $degrees", (arguments) {
     var color = arguments[0].assertColor("color");
@@ -171,7 +136,6 @@
   _function("lighten", r"$color, $amount", (arguments) {
     var color = arguments[0].assertColor("color");
     var amount = arguments[1].assertNumber("amount");
-<<<<<<< HEAD
     if (!color.isLegacy) {
       throw SassScriptException(
           "lighten() is only supported for legacy colors. Please use "
@@ -189,18 +153,11 @@
         "More info: https://sass-lang.com/d/color-functions",
         Deprecation.colorFunctions);
     return result;
-  }),
-=======
-    return color.changeHsl(
-        lightness: (color.lightness + amount.valueInRange(0, 100, "amount"))
-            .clamp(0, 100));
   }).withDeprecationWarning('color', 'adjust'),
->>>>>>> 05e16910
 
   _function("darken", r"$color, $amount", (arguments) {
     var color = arguments[0].assertColor("color");
     var amount = arguments[1].assertNumber("amount");
-<<<<<<< HEAD
     if (!color.isLegacy) {
       throw SassScriptException(
           "darken() is only supported for legacy colors. Please use "
@@ -218,13 +175,7 @@
         "More info: https://sass-lang.com/d/color-functions",
         Deprecation.colorFunctions);
     return result;
-  }),
-=======
-    return color.changeHsl(
-        lightness: (color.lightness - amount.valueInRange(0, 100, "amount"))
-            .clamp(0, 100));
   }).withDeprecationWarning('color', 'adjust'),
->>>>>>> 05e16910
 
   BuiltInCallable.overloadedFunction("saturate", {
     r"$amount": (arguments) {
@@ -264,7 +215,6 @@
   _function("desaturate", r"$color, $amount", (arguments) {
     var color = arguments[0].assertColor("color");
     var amount = arguments[1].assertNumber("amount");
-<<<<<<< HEAD
     if (!color.isLegacy) {
       throw SassScriptException(
           "desaturate() is only supported for legacy colors. Please use "
@@ -282,60 +232,38 @@
         "More info: https://sass-lang.com/d/color-functions",
         Deprecation.colorFunctions);
     return result;
-  }),
+  }).withDeprecationWarning('color', 'adjust'),
 
   // ### Opacity
   _function("opacify", r"$color, $amount",
-      (arguments) => _opacify("opacify", arguments)),
+          (arguments) => _opacify("opacify", arguments))
+      .withDeprecationWarning('color', 'adjust'),
   _function("fade-in", r"$color, $amount",
-      (arguments) => _opacify("fade-in", arguments)),
+          (arguments) => _opacify("fade-in", arguments))
+      .withDeprecationWarning('color', 'adjust'),
   _function("transparentize", r"$color, $amount",
-      (arguments) => _transparentize("transparentize", arguments)),
+          (arguments) => _transparentize("transparentize", arguments))
+      .withDeprecationWarning('color', 'adjust'),
   _function("fade-out", r"$color, $amount",
-      (arguments) => _transparentize("fade-out", arguments)),
-
-  BuiltInCallable.overloadedFunction("alpha", {
-    r"$color": (arguments) => switch (arguments[0]) {
-          // Support the proprietary Microsoft alpha() function.
-          SassString(hasQuotes: false, :var text)
-              when text.contains(_microsoftFilterStart) =>
-            _functionString("alpha", arguments),
-          SassColor(isLegacy: false) => throw SassScriptException(
-              "alpha() is only supported for legacy colors. Please use "
-              "color.channel() instead."),
-          var argument => SassNumber(argument.assertColor("color").alpha)
-        },
-=======
-    return color.changeHsl(
-        saturation: (color.saturation - amount.valueInRange(0, 100, "amount"))
-            .clamp(0, 100));
-  }).withDeprecationWarning('color', 'adjust'),
-
-  // ### Opacity
-  _function("opacify", r"$color, $amount", _opacify)
-      .withDeprecationWarning('color', 'adjust'),
-  _function("fade-in", r"$color, $amount", _opacify)
-      .withDeprecationWarning('color', 'adjust'),
-  _function("transparentize", r"$color, $amount", _transparentize)
-      .withDeprecationWarning('color', 'adjust'),
-  _function("fade-out", r"$color, $amount", _transparentize)
+          (arguments) => _transparentize("fade-out", arguments))
       .withDeprecationWarning('color', 'adjust'),
 
   BuiltInCallable.overloadedFunction("alpha", {
     r"$color": (arguments) {
-      var argument = arguments[0];
-      if (argument is SassString &&
-          !argument.hasQuotes &&
-          argument.text.contains(_microsoftFilterStart)) {
+      switch (arguments[0]) {
         // Support the proprietary Microsoft alpha() function.
-        return _functionString("alpha", arguments);
+        case SassString(hasQuotes: false, :var text)
+            when text.contains(_microsoftFilterStart):
+          return _functionString("alpha", arguments);
+        case SassColor(isLegacy: false):
+          throw SassScriptException(
+              "alpha() is only supported for legacy colors. Please use "
+              "color.channel() instead.");
+        case var argument:
+          warnForGlobalBuiltIn('color', 'alpha');
+          return SassNumber(argument.assertColor("color").alpha);
       }
-
-      warnForGlobalBuiltIn('color', 'alpha');
-      var color = argument.assertColor("color");
-      return SassNumber(color.alpha);
     },
->>>>>>> 05e16910
     r"$args...": (arguments) {
       var argList = arguments[0].asList;
       if (argList.isNotEmpty &&
@@ -406,7 +334,7 @@
       (arguments) => _parseChannels("oklch", arguments[0],
           space: ColorSpace.oklch, name: 'channels')),
 
-  _complement,
+  _complement.withDeprecationWarning("color"),
 
   // ### Miscellaneous
   _ieHexStr,
