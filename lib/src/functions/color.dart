// Copyright 2019 Google Inc. Use of this source code is governed by an
// MIT-style license that can be found in the LICENSE file or at
// https://opensource.org/licenses/MIT.

import 'dart:collection';

import 'package:collection/collection.dart';

import '../callable.dart';
import '../deprecation.dart';
import '../evaluation_context.dart';
import '../exception.dart';
import '../module/built_in.dart';
import '../util/nullable.dart';
import '../util/number.dart';
import '../utils.dart';
import '../value.dart';

/// A regular expression matching the beginning of a proprietary Microsoft
/// filter declaration.
final _microsoftFilterStart = RegExp(r'^[a-zA-Z]+\s*=');

/// The global definitions of Sass color functions.
final global = UnmodifiableListView([
  // ### RGB
  _red, _green, _blue, _mix,

  BuiltInCallable.overloadedFunction("rgb", {
    r"$red, $green, $blue, $alpha": (arguments) => _rgb("rgb", arguments),
    r"$red, $green, $blue": (arguments) => _rgb("rgb", arguments),
    r"$color, $alpha": (arguments) => _rgbTwoArg("rgb", arguments),
    r"$channels": (arguments) {
      var parsed = _parseChannels(
          "rgb", [r"$red", r"$green", r"$blue"], arguments.first);
      return parsed is SassString ? parsed : _rgb("rgb", parsed as List<Value>);
    }
  }),

  BuiltInCallable.overloadedFunction("rgba", {
    r"$red, $green, $blue, $alpha": (arguments) => _rgb("rgba", arguments),
    r"$red, $green, $blue": (arguments) => _rgb("rgba", arguments),
    r"$color, $alpha": (arguments) => _rgbTwoArg("rgba", arguments),
    r"$channels": (arguments) {
      var parsed = _parseChannels(
          "rgba", [r"$red", r"$green", r"$blue"], arguments.first);
      return parsed is SassString
          ? parsed
          : _rgb("rgba", parsed as List<Value>);
    }
  }),

  _function("invert", r"$color, $weight: 100%", (arguments) {
    var weight = arguments[1].assertNumber("weight");
    if (arguments[0] is SassNumber) {
      if (weight.value != 100 || !weight.hasUnit("%")) {
        throw "Only one argument may be passed to the plain-CSS invert() "
            "function.";
      }

      return _functionString("invert", arguments.take(1));
    }

    var color = arguments[0].assertColor("color");
    var inverse = color.changeRgb(
        red: 255 - color.red, green: 255 - color.green, blue: 255 - color.blue);

    return _mixColors(inverse, color, weight);
  }),

  // ### HSL
  _hue, _saturation, _lightness, _complement,

  BuiltInCallable.overloadedFunction("hsl", {
    r"$hue, $saturation, $lightness, $alpha": (arguments) =>
        _hsl("hsl", arguments),
    r"$hue, $saturation, $lightness": (arguments) => _hsl("hsl", arguments),
    r"$hue, $saturation": (arguments) {
      // hsl(123, var(--foo)) is valid CSS because --foo might be `10%, 20%` and
      // functions are parsed after variable substitution.
      if (arguments[0].isVar || arguments[1].isVar) {
        return _functionString('hsl', arguments);
      } else {
        throw SassScriptException(r"Missing argument $lightness.");
      }
    },
    r"$channels": (arguments) {
      var parsed = _parseChannels(
          "hsl", [r"$hue", r"$saturation", r"$lightness"], arguments.first);
      return parsed is SassString ? parsed : _hsl("hsl", parsed as List<Value>);
    }
  }),

  BuiltInCallable.overloadedFunction("hsla", {
    r"$hue, $saturation, $lightness, $alpha": (arguments) =>
        _hsl("hsla", arguments),
    r"$hue, $saturation, $lightness": (arguments) => _hsl("hsla", arguments),
    r"$hue, $saturation": (arguments) {
      if (arguments[0].isVar || arguments[1].isVar) {
        return _functionString('hsla', arguments);
      } else {
        throw SassScriptException(r"Missing argument $lightness.");
      }
    },
    r"$channels": (arguments) {
      var parsed = _parseChannels(
          "hsla", [r"$hue", r"$saturation", r"$lightness"], arguments.first);
      return parsed is SassString
          ? parsed
          : _hsl("hsla", parsed as List<Value>);
    }
  }),

  _function("grayscale", r"$color", (arguments) {
    if (arguments[0] is SassNumber) {
      return _functionString('grayscale', arguments);
    }

    var color = arguments[0].assertColor("color");
    return color.changeHsl(saturation: 0);
  }),

  _function("adjust-hue", r"$color, $degrees", (arguments) {
    var color = arguments[0].assertColor("color");
    var degrees = _angleValue(arguments[1], "degrees");
    return color.changeHsl(hue: color.hue + degrees);
  }),

  _function("lighten", r"$color, $amount", (arguments) {
    var color = arguments[0].assertColor("color");
    var amount = arguments[1].assertNumber("amount");
    return color.changeHsl(
        lightness: (color.lightness + amount.valueInRange(0, 100, "amount"))
            .clamp(0, 100));
  }),

  _function("darken", r"$color, $amount", (arguments) {
    var color = arguments[0].assertColor("color");
    var amount = arguments[1].assertNumber("amount");
    return color.changeHsl(
        lightness: (color.lightness - amount.valueInRange(0, 100, "amount"))
            .clamp(0, 100));
  }),

  BuiltInCallable.overloadedFunction("saturate", {
    r"$amount": (arguments) {
      var number = arguments[0].assertNumber("amount");
      return SassString("saturate(${number.toCssString()})", quotes: false);
    },
    r"$color, $amount": (arguments) {
      var color = arguments[0].assertColor("color");
      var amount = arguments[1].assertNumber("amount");
      return color.changeHsl(
          saturation: (color.saturation + amount.valueInRange(0, 100, "amount"))
              .clamp(0, 100));
    }
  }),

  _function("desaturate", r"$color, $amount", (arguments) {
    var color = arguments[0].assertColor("color");
    var amount = arguments[1].assertNumber("amount");
    return color.changeHsl(
        saturation: (color.saturation - amount.valueInRange(0, 100, "amount"))
            .clamp(0, 100));
  }),

  // ### Opacity
  _function("opacify", r"$color, $amount", _opacify),
  _function("fade-in", r"$color, $amount", _opacify),
  _function("transparentize", r"$color, $amount", _transparentize),
  _function("fade-out", r"$color, $amount", _transparentize),

  BuiltInCallable.overloadedFunction("alpha", {
    r"$color": (arguments) {
      var argument = arguments[0];
      if (argument is SassString &&
          !argument.hasQuotes &&
          argument.text.contains(_microsoftFilterStart)) {
        // Support the proprietary Microsoft alpha() function.
        return _functionString("alpha", arguments);
      }

      var color = argument.assertColor("color");
      return SassNumber(color.alpha);
    },
    r"$args...": (arguments) {
      var argList = arguments[0].asList;
      if (argList.isNotEmpty &&
          argList.every((argument) =>
              argument is SassString &&
              !argument.hasQuotes &&
              argument.text.contains(_microsoftFilterStart))) {
        // Support the proprietary Microsoft alpha() function.
        return _functionString("alpha", arguments);
      }

      assert(argList.length != 1);
      if (argList.isEmpty) {
        throw SassScriptException("Missing argument \$color.");
      } else {
        throw SassScriptException(
            "Only 1 argument allowed, but ${argList.length} were passed.");
      }
    }
  }),

  _function("opacity", r"$color", (arguments) {
    if (arguments[0] is SassNumber) {
      return _functionString("opacity", arguments);
    }

    var color = arguments[0].assertColor("color");
    return SassNumber(color.alpha);
  }),

  // ### Miscellaneous
  _ieHexStr,
  _adjust.withName("adjust-color"),
  _scale.withName("scale-color"),
  _change.withName("change-color")
]);

/// The Sass color module.
final module = BuiltInModule("color", functions: <Callable>[
  // ### RGB
  _red, _green, _blue, _mix,

  _function("invert", r"$color, $weight: 100%", (arguments) {
    var weight = arguments[1].assertNumber("weight");
    if (arguments[0] is SassNumber) {
      if (weight.value != 100 || !weight.hasUnit("%")) {
        throw "Only one argument may be passed to the plain-CSS invert() "
            "function.";
      }

      var result = _functionString("invert", arguments.take(1));
      warn(
          "Passing a number (${arguments[0]}) to color.invert() is "
          "deprecated.\n"
          "\n"
          "Recommendation: $result",
          deprecationType: Deprecation.colorNumber);
      return result;
    }

    var color = arguments[0].assertColor("color");
    var inverse = color.changeRgb(
        red: 255 - color.red, green: 255 - color.green, blue: 255 - color.blue);

    return _mixColors(inverse, color, weight);
  }),

  // ### HSL
  _hue, _saturation, _lightness, _complement,
  _removedColorFunction("adjust-hue", "hue"),
  _removedColorFunction("lighten", "lightness"),
  _removedColorFunction("darken", "lightness", negative: true),
  _removedColorFunction("saturate", "saturation"),
  _removedColorFunction("desaturate", "saturation", negative: true),

  _function("grayscale", r"$color", (arguments) {
    if (arguments[0] is SassNumber) {
      var result = _functionString("grayscale", arguments.take(1));
      warn(
          "Passing a number (${arguments[0]}) to color.grayscale() is "
          "deprecated.\n"
          "\n"
          "Recommendation: $result",
          deprecationType: Deprecation.colorNumber);
      return result;
    }

    var color = arguments[0].assertColor("color");
    return color.changeHsl(saturation: 0);
  }),

  // ### HWB
  BuiltInCallable.overloadedFunction("hwb", {
    r"$hue, $whiteness, $blackness, $alpha: 1": (arguments) => _hwb(arguments),
    r"$channels": (arguments) {
      var parsed = _parseChannels(
          "hwb", [r"$hue", r"$whiteness", r"$blackness"], arguments.first);

      // `hwb()` doesn't (currently) support special number or variable strings.
      if (parsed is SassString) {
        throw SassScriptException('Expected numeric channels, got "$parsed".');
      } else {
        return _hwb(parsed as List<Value>);
      }
    }
  }),

  _function(
      "whiteness",
      r"$color",
      (arguments) =>
          SassNumber(arguments.first.assertColor("color").whiteness, "%")),

  _function(
      "blackness",
      r"$color",
      (arguments) =>
          SassNumber(arguments.first.assertColor("color").blackness, "%")),

  // ### Opacity
  _removedColorFunction("opacify", "alpha"),
  _removedColorFunction("fade-in", "alpha"),
  _removedColorFunction("transparentize", "alpha", negative: true),
  _removedColorFunction("fade-out", "alpha", negative: true),

  BuiltInCallable.overloadedFunction("alpha", {
    r"$color": (arguments) {
      var argument = arguments[0];
      if (argument is SassString &&
          !argument.hasQuotes &&
          argument.text.contains(_microsoftFilterStart)) {
        var result = _functionString("alpha", arguments);
        warn(
            "Using color.alpha() for a Microsoft filter is deprecated.\n"
            "\n"
            "Recommendation: $result",
            deprecationType: Deprecation.microsoftAlpha);
        return result;
      }

      var color = argument.assertColor("color");
      return SassNumber(color.alpha);
    },
    r"$args...": (arguments) {
      if (arguments[0].asList.every((argument) =>
          argument is SassString &&
          !argument.hasQuotes &&
          argument.text.contains(_microsoftFilterStart))) {
        // Support the proprietary Microsoft alpha() function.
        var result = _functionString("alpha", arguments);
        warn(
            "Using color.alpha() for a Microsoft filter is deprecated.\n"
            "\n"
            "Recommendation: $result",
            deprecationType: Deprecation.microsoftAlpha);
        return result;
      }

      assert(arguments.length != 1);
      throw SassScriptException(
          "Only 1 argument allowed, but ${arguments.length} were passed.");
    }
  }),

  _function("opacity", r"$color", (arguments) {
    if (arguments[0] is SassNumber) {
      var result = _functionString("opacity", arguments);
      warn(
          "Passing a number (${arguments[0]} to color.opacity() is "
          "deprecated.\n"
          "\n"
          "Recommendation: $result",
          deprecationType: Deprecation.colorNumber);
      return result;
    }

    var color = arguments[0].assertColor("color");
    return SassNumber(color.alpha);
  }),

  // Miscellaneous
  _adjust, _scale, _change, _ieHexStr
]);

// ### RGB

final _red = _function("red", r"$color", (arguments) {
  return SassNumber(arguments.first.assertColor("color").red);
});

final _green = _function("green", r"$color", (arguments) {
  return SassNumber(arguments.first.assertColor("color").green);
});

final _blue = _function("blue", r"$color", (arguments) {
  return SassNumber(arguments.first.assertColor("color").blue);
});

final _mix = _function("mix", r"$color1, $color2, $weight: 50%", (arguments) {
  var color1 = arguments[0].assertColor("color1");
  var color2 = arguments[1].assertColor("color2");
  var weight = arguments[2].assertNumber("weight");
  return _mixColors(color1, color2, weight);
});

// ### HSL

final _hue = _function("hue", r"$color",
    (arguments) => SassNumber(arguments.first.assertColor("color").hue, "deg"));

final _saturation = _function(
    "saturation",
    r"$color",
    (arguments) =>
        SassNumber(arguments.first.assertColor("color").saturation, "%"));

final _lightness = _function(
    "lightness",
    r"$color",
    (arguments) =>
        SassNumber(arguments.first.assertColor("color").lightness, "%"));

final _complement = _function("complement", r"$color", (arguments) {
  var color = arguments[0].assertColor("color");
  return color.changeHsl(hue: color.hue + 180);
});

// Miscellaneous

final _adjust = _function("adjust", r"$color, $kwargs...",
    (arguments) => _updateComponents(arguments, adjust: true));

final _scale = _function("scale", r"$color, $kwargs...",
    (arguments) => _updateComponents(arguments, scale: true));

final _change = _function("change", r"$color, $kwargs...",
    (arguments) => _updateComponents(arguments, change: true));

final _ieHexStr = _function("ie-hex-str", r"$color", (arguments) {
  var color = arguments[0].assertColor("color");
  String hexString(int component) =>
      component.toRadixString(16).padLeft(2, '0').toUpperCase();
  return SassString(
      "#${hexString(fuzzyRound(color.alpha * 255))}${hexString(color.red)}"
      "${hexString(color.green)}${hexString(color.blue)}",
      quotes: false);
});

/// Implementation for `color.change`, `color.adjust`, and `color.scale`.
///
/// Exactly one of [change], [adjust], and [scale] must be true to determine
/// which function should be executed.
SassColor _updateComponents(List<Value> arguments,
    {bool change = false, bool adjust = false, bool scale = false}) {
  assert([change, adjust, scale].where((x) => x).length == 1);

  var color = arguments[0].assertColor("color");
  var argumentList = arguments[1] as SassArgumentList;
  if (argumentList.asList.isNotEmpty) {
    throw SassScriptException(
        "Only one positional argument is allowed. All other arguments must "
        "be passed by name.");
  }

  var keywords = Map.of(argumentList.keywords);

  /// Gets and validates the parameter with [name] from keywords.
  ///
  /// [max] should be 255 for RGB channels, 1 for the alpha channel, and 100
  /// for saturation, lightness, whiteness, and blackness.
  double? getParam(String name, num max,
      {bool checkPercent = false,
      bool assertPercent = false,
      bool checkUnitless = false}) {
    var number = keywords.remove(name)?.assertNumber(name);
    if (number == null) return null;
    if (!scale && checkUnitless) {
      if (number.hasUnits) {
        warn(
            "\$$name: Passing a number with unit ${number.unitString} is "
            "deprecated.\n"
            "\n"
            "To preserve current behavior: ${number.unitSuggestion(name)}\n"
            "\n"
            "More info: https://sass-lang.com/d/function-units",
            deprecationType: Deprecation.functionUnits);
      }
    }
    if (!scale && checkPercent) _checkPercent(number, name);
    if (scale || assertPercent) number.assertUnit("%", name);
    if (scale) max = 100;
    return scale || assertPercent
        ? number.valueInRange(change ? 0 : -max, max, name)
        : number.valueInRangeWithUnit(
            change ? 0 : -max, max, name, checkPercent ? '%' : '');
  }

  var alpha = getParam("alpha", 1, checkUnitless: true);
  var red = getParam("red", 255);
  var green = getParam("green", 255);
  var blue = getParam("blue", 255);

  var hue = scale
      ? null
      : keywords.remove("hue").andThen((hue) => _angleValue(hue, "hue"));

  var saturation = getParam("saturation", 100, checkPercent: true);
  var lightness = getParam("lightness", 100, checkPercent: true);
  var whiteness = getParam("whiteness", 100, assertPercent: true);
  var blackness = getParam("blackness", 100, assertPercent: true);

  if (keywords.isNotEmpty) {
    throw SassScriptException(
        "No ${pluralize('argument', keywords.length)} named "
        "${toSentence(keywords.keys.map((name) => '\$$name'), 'or')}.");
  }

  var hasRgb = red != null || green != null || blue != null;
  var hasSL = saturation != null || lightness != null;
  var hasWB = whiteness != null || blackness != null;

  if (hasRgb && (hasSL || hasWB || hue != null)) {
    throw SassScriptException("RGB parameters may not be passed along with "
        "${hasWB ? 'HWB' : 'HSL'} parameters.");
  }

  if (hasSL && hasWB) {
    throw SassScriptException(
        "HSL parameters may not be passed along with HWB parameters.");
  }

  /// Updates [current] based on [param], clamped within [max].
  double updateValue(double current, double? param, num max) {
    if (param == null) return current;
    if (change) return param;
    if (adjust) return (current + param).clamp(0, max).toDouble();
    return current + (param > 0 ? max - current : current) * (param / 100);
  }

  int updateRgb(int current, double? param) =>
      fuzzyRound(updateValue(current.toDouble(), param, 255));

  if (hasRgb) {
    return color.changeRgb(
        red: updateRgb(color.red, red),
        green: updateRgb(color.green, green),
        blue: updateRgb(color.blue, blue),
        alpha: updateValue(color.alpha, alpha, 1));
  } else if (hasWB) {
    return color.changeHwb(
        hue: change ? hue : color.hue + (hue ?? 0),
        whiteness: updateValue(color.whiteness, whiteness, 100),
        blackness: updateValue(color.blackness, blackness, 100),
        alpha: updateValue(color.alpha, alpha, 1));
  } else if (hue != null || hasSL) {
    return color.changeHsl(
        hue: change ? hue : color.hue + (hue ?? 0),
        saturation: updateValue(color.saturation, saturation, 100),
        lightness: updateValue(color.lightness, lightness, 100),
        alpha: updateValue(color.alpha, alpha, 1));
  } else if (alpha != null) {
    return color.changeAlpha(updateValue(color.alpha, alpha, 1));
  } else {
    return color;
  }
}

/// Returns a string representation of [name] called with [arguments], as though
/// it were a plain CSS function.
SassString _functionString(String name, Iterable<Value> arguments) =>
    SassString(
        "$name(" +
            arguments.map((argument) => argument.toCssString()).join(', ') +
            ")",
        quotes: false);

/// Returns a [_function] that throws an error indicating that
/// `color.adjust()` should be used instead.
///
/// This prints a suggested `color.adjust()` call that passes the adjustment
/// value to [argument], with a leading minus sign if [negative] is `true`.
BuiltInCallable _removedColorFunction(String name, String argument,
        {bool negative = false}) =>
    _function(name, r"$color, $amount", (arguments) {
      throw SassScriptException(
          "The function $name() isn't in the sass:color module.\n"
          "\n"
          "Recommendation: color.adjust(${arguments[0]}, \$$argument: "
          "${negative ? '-' : ''}${arguments[1]})\n"
          "\n"
          "More info: https://sass-lang.com/documentation/functions/color#$name");
    });

Value _rgb(String name, List<Value> arguments) {
  var alpha = arguments.length > 3 ? arguments[3] : null;
  if (arguments[0].isSpecialNumber ||
      arguments[1].isSpecialNumber ||
      arguments[2].isSpecialNumber ||
      (alpha?.isSpecialNumber ?? false)) {
    return _functionString(name, arguments);
  }

  var red = arguments[0].assertNumber("red");
  var green = arguments[1].assertNumber("green");
  var blue = arguments[2].assertNumber("blue");

  return SassColor.rgbInternal(
      fuzzyRound(_percentageOrUnitless(red, 255, "red")),
      fuzzyRound(_percentageOrUnitless(green, 255, "green")),
      fuzzyRound(_percentageOrUnitless(blue, 255, "blue")),
      alpha.andThen((alpha) =>
          _percentageOrUnitless(alpha.assertNumber("alpha"), 1, "alpha")),
      ColorFormat.rgbFunction);
}

Value _rgbTwoArg(String name, List<Value> arguments) {
  // rgba(var(--foo), 0.5) is valid CSS because --foo might be `123, 456, 789`
  // and functions are parsed after variable substitution.
  if (arguments[0].isVar) {
    return _functionString(name, arguments);
  } else if (arguments[1].isVar) {
    var first = arguments[0];
    if (first is SassColor) {
      return SassString(
          "$name(${first.red}, ${first.green}, ${first.blue}, "
          "${arguments[1].toCssString()})",
          quotes: false);
    } else {
      return _functionString(name, arguments);
    }
  } else if (arguments[1].isSpecialNumber) {
    var color = arguments[0].assertColor("color");
    return SassString(
        "$name(${color.red}, ${color.green}, ${color.blue}, "
        "${arguments[1].toCssString()})",
        quotes: false);
  }

  var color = arguments[0].assertColor("color");
  var alpha = arguments[1].assertNumber("alpha");
  return color.changeAlpha(_percentageOrUnitless(alpha, 1, "alpha"));
}

Value _hsl(String name, List<Value> arguments) {
  var alpha = arguments.length > 3 ? arguments[3] : null;
  if (arguments[0].isSpecialNumber ||
      arguments[1].isSpecialNumber ||
      arguments[2].isSpecialNumber ||
      (alpha?.isSpecialNumber ?? false)) {
    return _functionString(name, arguments);
  }

  var hue = _angleValue(arguments[0], "hue");
  var saturation = arguments[1].assertNumber("saturation");
  var lightness = arguments[2].assertNumber("lightness");

  _checkPercent(saturation, "saturation");
  _checkPercent(lightness, "lightness");

  return SassColor.hslInternal(
      hue,
      saturation.value.clamp(0, 100),
      lightness.value.clamp(0, 100),
      alpha.andThen((alpha) =>
          _percentageOrUnitless(alpha.assertNumber("alpha"), 1, "alpha")),
      ColorFormat.hslFunction);
}

/// Asserts that [angle] is a number and returns its value in degrees.
///
/// Prints a deprecation warning if [angle] has a non-angle unit.
double _angleValue(Value angleValue, String name) {
  var angle = angleValue.assertNumber(name);
  if (angle.compatibleWithUnit('deg')) return angle.coerceValueToUnit('deg');

<<<<<<< HEAD
  message.write("See https://sass-lang.com/d/function-units");
  warn(message.toString(), deprecationType: Deprecation.functionUnits);
=======
  warn(
      "\$$name: Passing a unit other than deg ($angle) is deprecated.\n"
      "\n"
      "To preserve current behavior: ${angle.unitSuggestion(name)}\n"
      "\n"
      "See https://sass-lang.com/d/function-units",
      deprecation: true);
  return angle.value;
>>>>>>> 790eb8a9
}

/// Prints a deprecation warning if [number] doesn't have unit `%`.
void _checkPercent(SassNumber number, String name) {
  if (number.hasUnit('%')) return;

  warn(
      "\$$name: Passing a number without unit % ($number) is deprecated.\n"
      "\n"
      "To preserve current behavior: ${number.unitSuggestion(name, '%')}\n"
      "\n"
      "More info: https://sass-lang.com/d/function-units",
      deprecationType: Deprecation.functionUnits);
}

/// Create an HWB color from the given [arguments].
Value _hwb(List<Value> arguments) {
  var alpha = arguments.length > 3 ? arguments[3] : null;
  var hue = _angleValue(arguments[0], "hue");
  var whiteness = arguments[1].assertNumber("whiteness");
  var blackness = arguments[2].assertNumber("blackness");

  whiteness.assertUnit("%", "whiteness");
  blackness.assertUnit("%", "blackness");

  return SassColor.hwb(
      hue,
      whiteness.valueInRange(0, 100, "whiteness"),
      blackness.valueInRange(0, 100, "blackness"),
      alpha.andThen((alpha) =>
          _percentageOrUnitless(alpha.assertNumber("alpha"), 1, "alpha")));
}

Object /* SassString | List<Value> */ _parseChannels(
    String name, List<String> argumentNames, Value channels) {
  if (channels.isVar) return _functionString(name, [channels]);

  var originalChannels = channels;
  Value? alphaFromSlashList;
  if (channels.separator == ListSeparator.slash) {
    var list = channels.asList;
    if (list.length != 2) {
      throw SassScriptException(
          "Only 2 slash-separated elements allowed, but ${list.length} "
          "${pluralize('was', list.length, plural: 'were')} passed.");
    }

    channels = list[0];

    alphaFromSlashList = list[1];
    if (!alphaFromSlashList.isSpecialNumber) {
      alphaFromSlashList.assertNumber("alpha");
    }
    if (list[0].isVar) return _functionString(name, [originalChannels]);
  }

  var isCommaSeparated = channels.separator == ListSeparator.comma;
  var isBracketed = channels.hasBrackets;
  if (isCommaSeparated || isBracketed) {
    var buffer = StringBuffer(r"$channels must be");
    if (isBracketed) buffer.write(" an unbracketed");
    if (isCommaSeparated) {
      buffer.write(isBracketed ? "," : " a");
      buffer.write(" space-separated");
    }
    buffer.write(" list.");
    throw SassScriptException(buffer.toString());
  }

  var list = channels.asList;
  if (list.length > 3) {
    throw SassScriptException("Only 3 elements allowed, but ${list.length} "
        "were passed.");
  } else if (list.length < 3) {
    if (list.any((value) => value.isVar) ||
        (list.isNotEmpty && _isVarSlash(list.last))) {
      return _functionString(name, [originalChannels]);
    } else {
      var argument = argumentNames[list.length];
      throw SassScriptException("Missing element $argument.");
    }
  }

  if (alphaFromSlashList != null) return [...list, alphaFromSlashList];

  var maybeSlashSeparated = list[2];
  if (maybeSlashSeparated is SassNumber) {
    var slash = maybeSlashSeparated.asSlash;
    if (slash == null) return list;
    return [list[0], list[1], slash.item1, slash.item2];
  } else if (maybeSlashSeparated is SassString &&
      !maybeSlashSeparated.hasQuotes &&
      maybeSlashSeparated.text.contains("/")) {
    return _functionString(name, [channels]);
  } else {
    return list;
  }
}

/// Returns whether [value] is an unquoted string that start with `var(` and
/// contains `/`.
bool _isVarSlash(Value value) =>
    value is SassString &&
    value.hasQuotes &&
    startsWithIgnoreCase(value.text, "var(") &&
    value.text.contains("/");

/// Asserts that [number] is a percentage or has no units, and normalizes the
/// value.
///
/// If [number] has no units, its value is clamped to be greater than `0` or
/// less than [max] and returned. If [number] is a percentage, it's scaled to be
/// within `0` and [max]. Otherwise, this throws a [SassScriptException].
///
/// [name] is used to identify the argument in the error message.
double _percentageOrUnitless(SassNumber number, num max, String name) {
  double value;
  if (!number.hasUnits) {
    value = number.value;
  } else if (number.hasUnit("%")) {
    value = max * number.value / 100;
  } else {
    throw SassScriptException(
        '\$$name: Expected $number to have no units or "%".');
  }

  return value.clamp(0, max).toDouble();
}

/// Returns [color1] and [color2], mixed together and weighted by [weight].
SassColor _mixColors(SassColor color1, SassColor color2, SassNumber weight) {
  _checkPercent(weight, 'weight');

  // This algorithm factors in both the user-provided weight (w) and the
  // difference between the alpha values of the two colors (a) to decide how
  // to perform the weighted average of the two RGB values.
  //
  // It works by first normalizing both parameters to be within [-1, 1], where
  // 1 indicates "only use color1", -1 indicates "only use color2", and all
  // values in between indicated a proportionately weighted average.
  //
  // Once we have the normalized variables w and a, we apply the formula
  // (w + a)/(1 + w*a) to get the combined weight (in [-1, 1]) of color1. This
  // formula has two especially nice properties:
  //
  //   * When either w or a are -1 or 1, the combined weight is also that
  //     number (cases where w * a == -1 are undefined, and handled as a
  //     special case).
  //
  //   * When a is 0, the combined weight is w, and vice versa.
  //
  // Finally, the weight of color1 is renormalized to be within [0, 1] and the
  // weight of color2 is given by 1 minus the weight of color1.
  var weightScale = weight.valueInRange(0, 100, "weight") / 100;
  var normalizedWeight = weightScale * 2 - 1;
  var alphaDistance = color1.alpha - color2.alpha;

  var combinedWeight1 = normalizedWeight * alphaDistance == -1
      ? normalizedWeight
      : (normalizedWeight + alphaDistance) /
          (1 + normalizedWeight * alphaDistance);
  var weight1 = (combinedWeight1 + 1) / 2;
  var weight2 = 1 - weight1;

  return SassColor.rgb(
      fuzzyRound(color1.red * weight1 + color2.red * weight2),
      fuzzyRound(color1.green * weight1 + color2.green * weight2),
      fuzzyRound(color1.blue * weight1 + color2.blue * weight2),
      color1.alpha * weightScale + color2.alpha * (1 - weightScale));
}

/// The definition of the `opacify()` and `fade-in()` functions.
SassColor _opacify(List<Value> arguments) {
  var color = arguments[0].assertColor("color");
  var amount = arguments[1].assertNumber("amount");

  return color.changeAlpha(
      (color.alpha + amount.valueInRangeWithUnit(0, 1, "amount", ""))
          .clamp(0, 1));
}

/// The definition of the `transparentize()` and `fade-out()` functions.
SassColor _transparentize(List<Value> arguments) {
  var color = arguments[0].assertColor("color");
  var amount = arguments[1].assertNumber("amount");

  return color.changeAlpha(
      (color.alpha - amount.valueInRangeWithUnit(0, 1, "amount", ""))
          .clamp(0, 1));
}

/// Like [BuiltInCallable.function], but always sets the URL to
/// `sass:color`.
BuiltInCallable _function(
        String name, String arguments, Value callback(List<Value> arguments)) =>
    BuiltInCallable.function(name, arguments, callback, url: "sass:color");<|MERGE_RESOLUTION|>--- conflicted
+++ resolved
@@ -657,19 +657,14 @@
   var angle = angleValue.assertNumber(name);
   if (angle.compatibleWithUnit('deg')) return angle.coerceValueToUnit('deg');
 
-<<<<<<< HEAD
-  message.write("See https://sass-lang.com/d/function-units");
-  warn(message.toString(), deprecationType: Deprecation.functionUnits);
-=======
   warn(
       "\$$name: Passing a unit other than deg ($angle) is deprecated.\n"
       "\n"
       "To preserve current behavior: ${angle.unitSuggestion(name)}\n"
       "\n"
       "See https://sass-lang.com/d/function-units",
-      deprecation: true);
+      deprecationType: Deprecation.functionUnits);
   return angle.value;
->>>>>>> 790eb8a9
 }
 
 /// Prints a deprecation warning if [number] doesn't have unit `%`.
