// Copyright 2019 Google Inc. Use of this source code is governed by an
// MIT-style license that can be found in the LICENSE file or at
// https://opensource.org/licenses/MIT.

import 'dart:collection';

import 'package:collection/collection.dart';

import '../callable.dart';
import '../exception.dart';
import '../module/built_in.dart';
import '../util/number.dart';
import '../util/nullable.dart';
import '../utils.dart';
import '../value.dart';
import '../warn.dart';

/// A regular expression matching the beginning of a proprietary Microsoft
/// filter declaration.
final _microsoftFilterStart = RegExp(r'^[a-zA-Z]+\s*=');

/// The global definitions of Sass color functions.
final global = UnmodifiableListView([
  // ### RGB
  _red, _green, _blue, _mix,

  BuiltInCallable.overloadedFunction("rgb", {
    r"$red, $green, $blue, $alpha": (arguments) => _rgb("rgb", arguments),
    r"$red, $green, $blue": (arguments) => _rgb("rgb", arguments),
    r"$color, $alpha": (arguments) => _rgbTwoArg("rgb", arguments),
    r"$channels": (arguments) {
      var parsed = _parseChannels(
          "rgb", [r"$red", r"$green", r"$blue"], arguments.first);
      return parsed is SassString ? parsed : _rgb("rgb", parsed as List<Value>);
    }
  }),

  BuiltInCallable.overloadedFunction("rgba", {
    r"$red, $green, $blue, $alpha": (arguments) => _rgb("rgba", arguments),
    r"$red, $green, $blue": (arguments) => _rgb("rgba", arguments),
    r"$color, $alpha": (arguments) => _rgbTwoArg("rgba", arguments),
    r"$channels": (arguments) {
      var parsed = _parseChannels(
          "rgba", [r"$red", r"$green", r"$blue"], arguments.first);
      return parsed is SassString
          ? parsed
          : _rgb("rgba", parsed as List<Value>);
    }
  }),

  _function("invert", r"$color, $weight: 100%", (arguments) {
    var weight = arguments[1].assertNumber("weight");
    if (arguments[0] is SassNumber) {
      if (weight.value != 100 || !weight.hasUnit("%")) {
        throw "Only one argument may be passed to the plain-CSS invert() "
            "function.";
      }

      return _functionString("invert", arguments.take(1));
    }

    var color = arguments[0].assertColor("color");
    var inverse = color.changeRgb(
        red: 255 - color.red, green: 255 - color.green, blue: 255 - color.blue);

    return _mixColors(inverse, color, weight);
  }),

  // ### HSL
  _hue, _saturation, _lightness, _complement,

  BuiltInCallable.overloadedFunction("hsl", {
    r"$hue, $saturation, $lightness, $alpha": (arguments) =>
        _hsl("hsl", arguments),
    r"$hue, $saturation, $lightness": (arguments) => _hsl("hsl", arguments),
    r"$hue, $saturation": (arguments) {
      // hsl(123, var(--foo)) is valid CSS because --foo might be `10%, 20%` and
      // functions are parsed after variable substitution.
      if (arguments[0].isVar || arguments[1].isVar) {
        return _functionString('hsl', arguments);
      } else {
        throw SassScriptException(r"Missing argument $lightness.");
      }
    },
    r"$channels": (arguments) {
      var parsed = _parseChannels(
          "hsl", [r"$hue", r"$saturation", r"$lightness"], arguments.first);
      return parsed is SassString ? parsed : _hsl("hsl", parsed as List<Value>);
    }
  }),

  BuiltInCallable.overloadedFunction("hsla", {
    r"$hue, $saturation, $lightness, $alpha": (arguments) =>
        _hsl("hsla", arguments),
    r"$hue, $saturation, $lightness": (arguments) => _hsl("hsla", arguments),
    r"$hue, $saturation": (arguments) {
      if (arguments[0].isVar || arguments[1].isVar) {
        return _functionString('hsla', arguments);
      } else {
        throw SassScriptException(r"Missing argument $lightness.");
      }
    },
    r"$channels": (arguments) {
      var parsed = _parseChannels(
          "hsla", [r"$hue", r"$saturation", r"$lightness"], arguments.first);
      return parsed is SassString
          ? parsed
          : _hsl("hsla", parsed as List<Value>);
    }
  }),

  _function("grayscale", r"$color", (arguments) {
    if (arguments[0] is SassNumber) {
      return _functionString('grayscale', arguments);
    }

    var color = arguments[0].assertColor("color");
    return color.changeHsl(saturation: 0);
  }),

  _function("adjust-hue", r"$color, $degrees", (arguments) {
    var color = arguments[0].assertColor("color");
    var degrees = arguments[1].assertNumber("degrees");
    _checkAngle(degrees);
    return color.changeHsl(hue: color.hue + degrees.value);
  }),

  _function("lighten", r"$color, $amount", (arguments) {
    var color = arguments[0].assertColor("color");
    var amount = arguments[1].assertNumber("amount");
    return color.changeHsl(
        lightness: (color.lightness + amount.valueInRange(0, 100, "amount"))
            .clamp(0, 100));
  }),

  _function("darken", r"$color, $amount", (arguments) {
    var color = arguments[0].assertColor("color");
    var amount = arguments[1].assertNumber("amount");
    return color.changeHsl(
        lightness: (color.lightness - amount.valueInRange(0, 100, "amount"))
            .clamp(0, 100));
  }),

  BuiltInCallable.overloadedFunction("saturate", {
    r"$amount": (arguments) {
      var number = arguments[0].assertNumber("amount");
      return SassString("saturate(${number.toCssString()})", quotes: false);
    },
    r"$color, $amount": (arguments) {
      var color = arguments[0].assertColor("color");
      var amount = arguments[1].assertNumber("amount");
      return color.changeHsl(
          saturation: (color.saturation + amount.valueInRange(0, 100, "amount"))
              .clamp(0, 100));
    }
  }),

  _function("desaturate", r"$color, $amount", (arguments) {
    var color = arguments[0].assertColor("color");
    var amount = arguments[1].assertNumber("amount");
    return color.changeHsl(
        saturation: (color.saturation - amount.valueInRange(0, 100, "amount"))
            .clamp(0, 100));
  }),

  // ### Opacity
  _function("opacify", r"$color, $amount", _opacify),
  _function("fade-in", r"$color, $amount", _opacify),
  _function("transparentize", r"$color, $amount", _transparentize),
  _function("fade-out", r"$color, $amount", _transparentize),

  BuiltInCallable.overloadedFunction("alpha", {
    r"$color": (arguments) {
      var argument = arguments[0];
      if (argument is SassString &&
          !argument.hasQuotes &&
          argument.text.contains(_microsoftFilterStart)) {
        // Support the proprietary Microsoft alpha() function.
        return _functionString("alpha", arguments);
      }

      var color = argument.assertColor("color");
      return SassNumber(color.alpha);
    },
    r"$args...": (arguments) {
      var argList = arguments[0].asList;
      if (argList.isNotEmpty &&
          argList.every((argument) =>
              argument is SassString &&
              !argument.hasQuotes &&
              argument.text.contains(_microsoftFilterStart))) {
        // Support the proprietary Microsoft alpha() function.
        return _functionString("alpha", arguments);
      }

      assert(argList.length != 1);
      if (argList.isEmpty) {
        throw SassScriptException("Missing argument \$color.");
      } else {
        throw SassScriptException(
            "Only 1 argument allowed, but ${argList.length} were passed.");
      }
    }
  }),

  _function("opacity", r"$color", (arguments) {
    if (arguments[0] is SassNumber) {
      return _functionString("opacity", arguments);
    }

    var color = arguments[0].assertColor("color");
    return SassNumber(color.alpha);
  }),

  // ### Miscellaneous
  _ieHexStr,
  _adjust.withName("adjust-color"),
  _scale.withName("scale-color"),
  _change.withName("change-color")
]);

/// The Sass color module.
final module = BuiltInModule("color", functions: [
  // ### RGB
  _red, _green, _blue, _mix,

  _function("invert", r"$color, $weight: 100%", (arguments) {
    var weight = arguments[1].assertNumber("weight");
    if (arguments[0] is SassNumber) {
      if (weight.value != 100 || !weight.hasUnit("%")) {
        throw "Only one argument may be passed to the plain-CSS invert() "
            "function.";
      }

      var result = _functionString("invert", arguments.take(1));
      warn(
          "Passing a number (${arguments[0]}) to color.invert() is "
          "deprecated.\n"
          "\n"
          "Recommendation: $result",
          deprecation: true);
      return result;
    }

    var color = arguments[0].assertColor("color");
    var inverse = color.changeRgb(
        red: 255 - color.red, green: 255 - color.green, blue: 255 - color.blue);

    return _mixColors(inverse, color, weight);
  }),

  // ### HSL
  _hue, _saturation, _lightness, _complement,
  _removedColorFunction("adjust-hue", "hue"),
  _removedColorFunction("lighten", "lightness"),
  _removedColorFunction("darken", "lightness", negative: true),
  _removedColorFunction("saturate", "saturation"),
  _removedColorFunction("desaturate", "saturation", negative: true),

  _function("grayscale", r"$color", (arguments) {
    if (arguments[0] is SassNumber) {
      var result = _functionString("grayscale", arguments.take(1));
      warn(
          "Passing a number (${arguments[0]}) to color.grayscale() is "
          "deprecated.\n"
          "\n"
          "Recommendation: $result",
          deprecation: true);
      return result;
    }

    var color = arguments[0].assertColor("color");
    return color.changeHsl(saturation: 0);
  }),

  // ### HWB
  BuiltInCallable.overloadedFunction("hwb", {
    r"$hue, $whiteness, $blackness, $alpha: 1": (arguments) => _hwb(arguments),
    r"$channels": (arguments) {
      var parsed = _parseChannels(
          "hwb", [r"$hue", r"$whiteness", r"$blackness"], arguments.first);

      // `hwb()` doesn't (currently) support special number or variable strings.
      if (parsed is SassString) {
        throw SassScriptException('Expected numeric channels, got "$parsed".');
      } else {
        return _hwb(parsed as List<Value>);
      }
    }
  }),

  _function(
      "whiteness",
      r"$color",
      (arguments) =>
          SassNumber(arguments.first.assertColor("color").whiteness, "%")),

  _function(
      "blackness",
      r"$color",
      (arguments) =>
          SassNumber(arguments.first.assertColor("color").blackness, "%")),

  // ### Opacity
  _removedColorFunction("opacify", "alpha"),
  _removedColorFunction("fade-in", "alpha"),
  _removedColorFunction("transparentize", "alpha", negative: true),
  _removedColorFunction("fade-out", "alpha", negative: true),

  BuiltInCallable.overloadedFunction("alpha", {
    r"$color": (arguments) {
      var argument = arguments[0];
      if (argument is SassString &&
          !argument.hasQuotes &&
          argument.text.contains(_microsoftFilterStart)) {
        var result = _functionString("alpha", arguments);
        warn(
            "Using color.alpha() for a Microsoft filter is deprecated.\n"
            "\n"
            "Recommendation: $result",
            deprecation: true);
        return result;
      }

      var color = argument.assertColor("color");
      return SassNumber(color.alpha);
    },
    r"$args...": (arguments) {
      if (arguments[0].asList.every((argument) =>
          argument is SassString &&
          !argument.hasQuotes &&
          argument.text.contains(_microsoftFilterStart))) {
        // Support the proprietary Microsoft alpha() function.
        var result = _functionString("alpha", arguments);
        warn(
            "Using color.alpha() for a Microsoft filter is deprecated.\n"
            "\n"
            "Recommendation: $result",
            deprecation: true);
        return result;
      }

      assert(arguments.length != 1);
      throw SassScriptException(
          "Only 1 argument allowed, but ${arguments.length} were passed.");
    }
  }),

  _function("opacity", r"$color", (arguments) {
    if (arguments[0] is SassNumber) {
      var result = _functionString("opacity", arguments);
      warn(
          "Passing a number (${arguments[0]} to color.opacity() is "
          "deprecated.\n"
          "\n"
          "Recommendation: $result",
          deprecation: true);
      return result;
    }

    var color = arguments[0].assertColor("color");
    return SassNumber(color.alpha);
  }),

  // Miscellaneous
  _adjust, _scale, _change, _ieHexStr
]);

// ### RGB

final _red = _function("red", r"$color", (arguments) {
  return SassNumber(arguments.first.assertColor("color").red);
});

final _green = _function("green", r"$color", (arguments) {
  return SassNumber(arguments.first.assertColor("color").green);
});

final _blue = _function("blue", r"$color", (arguments) {
  return SassNumber(arguments.first.assertColor("color").blue);
});

final _mix = _function("mix", r"$color1, $color2, $weight: 50%", (arguments) {
  var color1 = arguments[0].assertColor("color1");
  var color2 = arguments[1].assertColor("color2");
  var weight = arguments[2].assertNumber("weight");
  return _mixColors(color1, color2, weight);
});

// ### HSL

final _hue = _function("hue", r"$color",
    (arguments) => SassNumber(arguments.first.assertColor("color").hue, "deg"));

final _saturation = _function(
    "saturation",
    r"$color",
    (arguments) =>
        SassNumber(arguments.first.assertColor("color").saturation, "%"));

final _lightness = _function(
    "lightness",
    r"$color",
    (arguments) =>
        SassNumber(arguments.first.assertColor("color").lightness, "%"));

final _complement = _function("complement", r"$color", (arguments) {
  var color = arguments[0].assertColor("color");
  return color.changeHsl(hue: color.hue + 180);
});

// Miscellaneous

final _adjust = _function("adjust", r"$color, $kwargs...",
    (arguments) => _updateComponents(arguments, adjust: true));

final _scale = _function("scale", r"$color, $kwargs...",
    (arguments) => _updateComponents(arguments, scale: true));

final _change = _function("change", r"$color, $kwargs...",
    (arguments) => _updateComponents(arguments, change: true));

final _ieHexStr = _function("ie-hex-str", r"$color", (arguments) {
  var color = arguments[0].assertColor("color");
  String hexString(int component) =>
      component.toRadixString(16).padLeft(2, '0').toUpperCase();
  return SassString(
      "#${hexString(fuzzyRound(color.alpha * 255))}${hexString(color.red)}"
      "${hexString(color.green)}${hexString(color.blue)}",
      quotes: false);
});

/// Implementation for `color.change`, `color.adjust`, and `color.scale`.
///
/// Exactly one of [change], [adjust], and [scale] must be true to determine
/// which function should be executed.
SassColor _updateComponents(List<Value> arguments,
    {bool change = false, bool adjust = false, bool scale = false}) {
  assert([change, adjust, scale].where((x) => x).length == 1);

  var color = arguments[0].assertColor("color");
  var argumentList = arguments[1] as SassArgumentList;
  if (argumentList.asList.isNotEmpty) {
    throw SassScriptException(
        "Only one positional argument is allowed. All other arguments must "
        "be passed by name.");
  }

  var keywords = Map.of(argumentList.keywords);

  /// Gets and validates the parameter with [name] from keywords.
  ///
  /// [max] should be 255 for RGB channels, 1 for the alpha channel, and 100
  /// for saturation, lightness, whiteness, and blackness.
  num? getParam(String name, num max,
      {bool checkPercent = false, bool assertPercent = false}) {
    var number = keywords.remove(name)?.assertNumber(name);
    if (number == null) return null;
    if (!scale && checkPercent) _checkPercent(number, name);
    if (scale || assertPercent) number.assertUnit("%", name);
    if (scale) max = 100;
    return number.valueInRange(change ? 0 : -max, max, name);
  }

  var alpha = getParam("alpha", 1);
  var red = getParam("red", 255);
  var green = getParam("green", 255);
  var blue = getParam("blue", 255);

  var hueNumber = scale ? null : keywords.remove("hue")?.assertNumber("hue");
  if (hueNumber != null) _checkAngle(hueNumber, "hue");
  var hue = hueNumber?.value;

  var saturation = getParam("saturation", 100, checkPercent: true);
  var lightness = getParam("lightness", 100, checkPercent: true);
  var whiteness = getParam("whiteness", 100, assertPercent: true);
  var blackness = getParam("blackness", 100, assertPercent: true);

  if (keywords.isNotEmpty) {
    throw SassScriptException(
        "No ${pluralize('argument', keywords.length)} named "
        "${toSentence(keywords.keys.map((name) => '\$$name'), 'or')}.");
  }

  var hasRgb = red != null || green != null || blue != null;
  var hasSL = saturation != null || lightness != null;
  var hasWB = whiteness != null || blackness != null;

  if (hasRgb && (hasSL || hasWB || hue != null)) {
    throw SassScriptException("RGB parameters may not be passed along with "
        "${hasWB ? 'HWB' : 'HSL'} parameters.");
  }

  if (hasSL && hasWB) {
    throw SassScriptException(
        "HSL parameters may not be passed along with HWB parameters.");
  }

  /// Updates [current] based on [param], clamped within [max].
  num updateValue(num current, num? param, num max) {
    if (param == null) return current;
    if (change) return param;
    if (adjust) return (current + param).clamp(0, max);
    return current + (param > 0 ? max - current : current) * (param / 100);
  }

  int updateRgb(int current, num? param) =>
      fuzzyRound(updateValue(current, param, 255));

  if (hasRgb) {
    return color.changeRgb(
        red: updateRgb(color.red, red),
        green: updateRgb(color.green, green),
        blue: updateRgb(color.blue, blue),
        alpha: updateValue(color.alpha, alpha, 1));
  } else if (hasWB) {
    return color.changeHwb(
        hue: change ? hue : color.hue + (hue ?? 0),
        whiteness: updateValue(color.whiteness, whiteness, 100),
        blackness: updateValue(color.blackness, blackness, 100),
        alpha: updateValue(color.alpha, alpha, 1));
  } else if (hue != null || hasSL) {
    return color.changeHsl(
        hue: change ? hue : color.hue + (hue ?? 0),
        saturation: updateValue(color.saturation, saturation, 100),
        lightness: updateValue(color.lightness, lightness, 100),
        alpha: updateValue(color.alpha, alpha, 1));
  } else if (alpha != null) {
    return color.changeAlpha(updateValue(color.alpha, alpha, 1));
  } else {
    return color;
  }
}

/// Returns a string representation of [name] called with [arguments], as though
/// it were a plain CSS function.
SassString _functionString(String name, Iterable<Value> arguments) =>
    SassString(
        "$name(" +
            arguments.map((argument) => argument.toCssString()).join(', ') +
            ")",
        quotes: false);

/// Returns a [_function] that throws an error indicating that
/// `color.adjust()` should be used instead.
///
/// This prints a suggested `color.adjust()` call that passes the adjustment
/// value to [argument], with a leading minus sign if [negative] is `true`.
BuiltInCallable _removedColorFunction(String name, String argument,
        {bool negative = false}) =>
    _function(name, r"$color, $amount", (arguments) {
      throw SassScriptException(
          "The function $name() isn't in the sass:color module.\n"
          "\n"
          "Recommendation: color.adjust(${arguments[0]}, \$$argument: "
          "${negative ? '-' : ''}${arguments[1]})\n"
          "\n"
          "More info: https://sass-lang.com/documentation/functions/color#$name");
    });

Value _rgb(String name, List<Value> arguments) {
  var alpha = arguments.length > 3 ? arguments[3] : null;
  if (arguments[0].isSpecialNumber ||
      arguments[1].isSpecialNumber ||
      arguments[2].isSpecialNumber ||
      (alpha?.isSpecialNumber ?? false)) {
    return _functionString(name, arguments);
  }

  var red = arguments[0].assertNumber("red");
  var green = arguments[1].assertNumber("green");
  var blue = arguments[2].assertNumber("blue");

  return SassColor.rgb(
      fuzzyRound(_percentageOrUnitless(red, 255, "red")),
      fuzzyRound(_percentageOrUnitless(green, 255, "green")),
      fuzzyRound(_percentageOrUnitless(blue, 255, "blue")),
      alpha.andThen((alpha) =>
          _percentageOrUnitless(alpha.assertNumber("alpha"), 1, "alpha")));
}

Value _rgbTwoArg(String name, List<Value> arguments) {
  // rgba(var(--foo), 0.5) is valid CSS because --foo might be `123, 456, 789`
  // and functions are parsed after variable substitution.
  if (arguments[0].isVar) {
    return _functionString(name, arguments);
  } else if (arguments[1].isVar) {
    var first = arguments[0];
    if (first is SassColor) {
      return SassString(
          "$name(${first.red}, ${first.green}, ${first.blue}, "
          "${arguments[1].toCssString()})",
          quotes: false);
    } else {
      return _functionString(name, arguments);
    }
  } else if (arguments[1].isSpecialNumber) {
    var color = arguments[0].assertColor("color");
    return SassString(
        "$name(${color.red}, ${color.green}, ${color.blue}, "
        "${arguments[1].toCssString()})",
        quotes: false);
  }

  var color = arguments[0].assertColor("color");
  var alpha = arguments[1].assertNumber("alpha");
  return color.changeAlpha(_percentageOrUnitless(alpha, 1, "alpha"));
}

Value _hsl(String name, List<Value> arguments) {
  var alpha = arguments.length > 3 ? arguments[3] : null;
  if (arguments[0].isSpecialNumber ||
      arguments[1].isSpecialNumber ||
      arguments[2].isSpecialNumber ||
      (alpha?.isSpecialNumber ?? false)) {
    return _functionString(name, arguments);
  }

  var hue = arguments[0].assertNumber("hue");
  var saturation = arguments[1].assertNumber("saturation");
  var lightness = arguments[2].assertNumber("lightness");

  _checkAngle(hue, "hue");
  _checkPercent(saturation, "saturation");
  _checkPercent(lightness, "lightness");

  return SassColor.hsl(
      hue.value,
      saturation.value.clamp(0, 100),
      lightness.value.clamp(0, 100),
      alpha.andThen((alpha) =>
          _percentageOrUnitless(alpha.assertNumber("alpha"), 1, "alpha")));
}

/// Prints a deprecation warning if [hue] has a unit other than `deg`.
void _checkAngle(SassNumber angle, [String? name]) {
  if (!angle.hasUnits || angle.hasUnit('deg')) return;

  var message = StringBuffer()
    ..writeln("\$$name: Passing a unit other than deg ($angle) is deprecated.")
    ..writeln();

  if (angle.compatibleWithUnit('deg')) {
    message
      ..writeln(
          "You're passing $angle, which is currently (incorrectly) converted "
          "to ${SassNumber(angle.value, 'deg')}.")
      ..writeln("Soon, it will instead be correctly converted to "
          "${angle.coerce(['deg'], [])}.")
      ..writeln();

    var actualUnit = angle.numeratorUnits.first;
    message
      ..writeln("To preserve current behavior: \$$name * 1deg/1$actualUnit")
      ..writeln("To migrate to new behavior: 0deg + \$$name")
      ..writeln();
  } else {
    message
      ..writeln("To preserve current behavior: \$$name${_removeUnits(angle)}")
      ..writeln();
  }

  message.write("See https://sass-lang.com/d/color-units");
  warn(message.toString(), deprecation: true);
}

/// Prints a deprecation warning if [number] doesn't have unit `%`.
void _checkPercent(SassNumber number, String name) {
  if (number.hasUnit('%')) return;

  warn(
      "\$$name: Passing a number without unit % ($number) is deprecated.\n"
      "\n"
      "To preserve current behavior: \$$name${_removeUnits(number)} * 1%",
      deprecation: true);
}

/// Returns the right-hand side of an expression that would remove all units
/// from `$number` but leaves the value the same.
///
/// Used for constructing deprecation messages.
String _removeUnits(SassNumber number) =>
    number.denominatorUnits.map((unit) => " * 1$unit").join() +
    number.numeratorUnits.map((unit) => " / 1$unit").join();

/// Create an HWB color from the given [arguments].
Value _hwb(List<Value> arguments) {
  var alpha = arguments.length > 3 ? arguments[3] : null;
  var hue = arguments[0].assertNumber("hue");
  var whiteness = arguments[1].assertNumber("whiteness");
  var blackness = arguments[2].assertNumber("blackness");

  whiteness.assertUnit("%", "whiteness");
  blackness.assertUnit("%", "blackness");

  return SassColor.hwb(
      hue.value,
      whiteness.valueInRange(0, 100, "whiteness"),
<<<<<<< HEAD
      blackness.valueInRange(0, 100, "blackness"),
      alpha == null
          ? null
          : _percentageOrUnitless(alpha.assertNumber("alpha"), 1, "alpha"));
=======
      blackness.valueInRange(0, 100, "whiteness"),
      alpha.andThen((alpha) =>
          _percentageOrUnitless(alpha.assertNumber("alpha"), 1, "alpha")));
>>>>>>> f6819060
}

Object /* SassString | List<Value> */ _parseChannels(
    String name, List<String> argumentNames, Value channels) {
  if (channels.isVar) return _functionString(name, [channels]);

  var isCommaSeparated = channels.separator == ListSeparator.comma;
  var isBracketed = channels.hasBrackets;
  if (isCommaSeparated || isBracketed) {
    var buffer = StringBuffer(r"$channels must be");
    if (isBracketed) buffer.write(" an unbracketed");
    if (isCommaSeparated) {
      buffer.write(isBracketed ? "," : " a");
      buffer.write(" space-separated");
    }
    buffer.write(" list.");
    throw SassScriptException(buffer.toString());
  }

  var list = channels.asList;
  if (list.length > 3) {
    throw SassScriptException(
        "Only 3 elements allowed, but ${list.length} were passed.");
  } else if (list.length < 3) {
    if (list.any((value) => value.isVar) ||
        (list.isNotEmpty && _isVarSlash(list.last))) {
      return _functionString(name, [channels]);
    } else {
      var argument = argumentNames[list.length];
      throw SassScriptException("Missing element $argument.");
    }
  }

  var maybeSlashSeparated = list[2];
  if (maybeSlashSeparated is SassNumber) {
    var slash = maybeSlashSeparated.asSlash;
    if (slash == null) return list;
    return [list[0], list[1], slash.item1, slash.item2];
  } else if (maybeSlashSeparated is SassString &&
      !maybeSlashSeparated.hasQuotes &&
      maybeSlashSeparated.text.contains("/")) {
    return _functionString(name, [channels]);
  } else {
    return list;
  }
}

/// Returns whether [value] is an unquoted string that start with `var(` and
/// contains `/`.
bool _isVarSlash(Value value) =>
    value is SassString &&
    value.hasQuotes &&
    startsWithIgnoreCase(value.text, "var(") &&
    value.text.contains("/");

/// Asserts that [number] is a percentage or has no units, and normalizes the
/// value.
///
/// If [number] has no units, its value is clamped to be greater than `0` or
/// less than [max] and returned. If [number] is a percentage, it's scaled to be
/// within `0` and [max]. Otherwise, this throws a [SassScriptException].
///
/// [name] is used to identify the argument in the error message.
num _percentageOrUnitless(SassNumber number, num max, String name) {
  num value;
  if (!number.hasUnits) {
    value = number.value;
  } else if (number.hasUnit("%")) {
    value = max * number.value / 100;
  } else {
    throw SassScriptException(
        '\$$name: Expected $number to have no units or "%".');
  }

  return value.clamp(0, max);
}

/// Returns [color1] and [color2], mixed together and weighted by [weight].
SassColor _mixColors(SassColor color1, SassColor color2, SassNumber weight) {
  // This algorithm factors in both the user-provided weight (w) and the
  // difference between the alpha values of the two colors (a) to decide how
  // to perform the weighted average of the two RGB values.
  //
  // It works by first normalizing both parameters to be within [-1, 1], where
  // 1 indicates "only use color1", -1 indicates "only use color2", and all
  // values in between indicated a proportionately weighted average.
  //
  // Once we have the normalized variables w and a, we apply the formula
  // (w + a)/(1 + w*a) to get the combined weight (in [-1, 1]) of color1. This
  // formula has two especially nice properties:
  //
  //   * When either w or a are -1 or 1, the combined weight is also that
  //     number (cases where w * a == -1 are undefined, and handled as a
  //     special case).
  //
  //   * When a is 0, the combined weight is w, and vice versa.
  //
  // Finally, the weight of color1 is renormalized to be within [0, 1] and the
  // weight of color2 is given by 1 minus the weight of color1.
  var weightScale = weight.valueInRange(0, 100, "weight") / 100;
  var normalizedWeight = weightScale * 2 - 1;
  var alphaDistance = color1.alpha - color2.alpha;

  var combinedWeight1 = normalizedWeight * alphaDistance == -1
      ? normalizedWeight
      : (normalizedWeight + alphaDistance) /
          (1 + normalizedWeight * alphaDistance);
  var weight1 = (combinedWeight1 + 1) / 2;
  var weight2 = 1 - weight1;

  return SassColor.rgb(
      fuzzyRound(color1.red * weight1 + color2.red * weight2),
      fuzzyRound(color1.green * weight1 + color2.green * weight2),
      fuzzyRound(color1.blue * weight1 + color2.blue * weight2),
      color1.alpha * weightScale + color2.alpha * (1 - weightScale));
}

/// The definition of the `opacify()` and `fade-in()` functions.
SassColor _opacify(List<Value> arguments) {
  var color = arguments[0].assertColor("color");
  var amount = arguments[1].assertNumber("amount");

  return color.changeAlpha(
      (color.alpha + amount.valueInRange(0, 1, "amount")).clamp(0, 1));
}

/// The definition of the `transparentize()` and `fade-out()` functions.
SassColor _transparentize(List<Value> arguments) {
  var color = arguments[0].assertColor("color");
  var amount = arguments[1].assertNumber("amount");

  return color.changeAlpha(
      (color.alpha - amount.valueInRange(0, 1, "amount")).clamp(0, 1));
}

/// Like [new BuiltInCallable.function], but always sets the URL to
/// `sass:color`.
BuiltInCallable _function(
        String name, String arguments, Value callback(List<Value> arguments)) =>
    BuiltInCallable.function(name, arguments, callback, url: "sass:color");<|MERGE_RESOLUTION|>--- conflicted
+++ resolved
@@ -696,16 +696,9 @@
   return SassColor.hwb(
       hue.value,
       whiteness.valueInRange(0, 100, "whiteness"),
-<<<<<<< HEAD
       blackness.valueInRange(0, 100, "blackness"),
-      alpha == null
-          ? null
-          : _percentageOrUnitless(alpha.assertNumber("alpha"), 1, "alpha"));
-=======
-      blackness.valueInRange(0, 100, "whiteness"),
       alpha.andThen((alpha) =>
           _percentageOrUnitless(alpha.assertNumber("alpha"), 1, "alpha")));
->>>>>>> f6819060
 }
 
 Object /* SassString | List<Value> */ _parseChannels(
