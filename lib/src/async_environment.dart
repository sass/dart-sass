--- conflicted
+++ resolved
@@ -717,14 +717,10 @@
       var valueInModule = callback(module);
       if (valueInModule != null && value != null) {
         throw SassScriptException(
-<<<<<<< HEAD
-            'Multiple global modules have a $type named "$name":\n' +
+            'This $type is available from multiple global modules:\n' +
                 bulletedList(_globalModules
                     .where((module) => callback(module) != null)
                     .map((module) => p.prettyUri(module.url))));
-=======
-            'This $type is available from multiple global modules.');
->>>>>>> 51b44619
       }
 
       value = valueInModule;
