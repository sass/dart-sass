// Copyright 2016 Google Inc. Use of this source code is governed by an
// MIT-style license that can be found in the LICENSE file or at
// https://opensource.org/licenses/MIT.

import 'dart:math';

import 'package:meta/meta.dart';
import 'package:tuple/tuple.dart';

import '../exception.dart';
import '../util/number.dart';
import '../utils.dart';
import '../value.dart';
import '../visitor/interface/value.dart';
import 'external/value.dart' as ext;
import 'number/complex.dart';
import 'number/single_unit.dart';
import 'number/unitless.dart';

/// A nested map containing unit conversion rates.
///
/// `1unit1 * _conversions[unit2][unit1] = 1unit2`.
const _conversions = {
  // Length
  "in": {
    "in": 1,
    "cm": 1 / 2.54,
    "pc": 1 / 6,
    "mm": 1 / 25.4,
    "q": 1 / 101.6,
    "pt": 1 / 72,
    "px": 1 / 96,
  },
  "cm": {
    "in": 2.54,
    "cm": 1,
    "pc": 2.54 / 6,
    "mm": 1 / 10,
    "q": 1 / 40,
    "pt": 2.54 / 72,
    "px": 2.54 / 96,
  },
  "pc": {
    "in": 6,
    "cm": 6 / 2.54,
    "pc": 1,
    "mm": 6 / 25.4,
    "q": 6 / 101.6,
    "pt": 1 / 12,
    "px": 1 / 16,
  },
  "mm": {
    "in": 25.4,
    "cm": 10,
    "pc": 25.4 / 6,
    "mm": 1,
    "q": 1 / 4,
    "pt": 25.4 / 72,
    "px": 25.4 / 96,
  },
  "q": {
    "in": 101.6,
    "cm": 40,
    "pc": 101.6 / 6,
    "mm": 4,
    "q": 1,
    "pt": 101.6 / 72,
    "px": 101.6 / 96,
  },
  "pt": {
    "in": 72,
    "cm": 72 / 2.54,
    "pc": 12,
    "mm": 72 / 25.4,
    "q": 72 / 101.6,
    "pt": 1,
    "px": 3 / 4,
  },
  "px": {
    "in": 96,
    "cm": 96 / 2.54,
    "pc": 16,
    "mm": 96 / 25.4,
    "q": 96 / 101.6,
    "pt": 4 / 3,
    "px": 1,
  },

  // Rotation
  "deg": {
    "deg": 1,
    "grad": 9 / 10,
    "rad": 180 / pi,
    "turn": 360,
  },
  "grad": {
    "deg": 10 / 9,
    "grad": 1,
    "rad": 200 / pi,
    "turn": 400,
  },
  "rad": {
    "deg": pi / 180,
    "grad": pi / 200,
    "rad": 1,
    "turn": 2 * pi,
  },
  "turn": {
    "deg": 1 / 360,
    "grad": 1 / 400,
    "rad": 1 / (2 * pi),
    "turn": 1,
  },

  // Time
  "s": {
    "s": 1,
    "ms": 1 / 1000,
  },
  "ms": {
    "s": 1000,
    "ms": 1,
  },

  // Frequency
  "Hz": {"Hz": 1, "kHz": 1000},
  "kHz": {"Hz": 1 / 1000, "kHz": 1},

  // Pixel density
  "dpi": {
    "dpi": 1,
    "dpcm": 2.54,
    "dppx": 96,
  },
  "dpcm": {
    "dpi": 1 / 2.54,
    "dpcm": 1,
    "dppx": 96 / 2.54,
  },
  "dppx": {
    "dpi": 1 / 96,
    "dpcm": 2.54 / 96,
    "dppx": 1,
  },
};

/// A map from human-readable names of unit types to the units that fall into
/// those types.
const _unitsByType = {
  "length": ["in", "cm", "pc", "mm", "q", "pt", "px"],
  "angle": ["deg", "grad", "rad", "turn"],
  "time": ["s", "ms"],
  "frequency": ["Hz", "kHz"],
  "pixel density": ["dpi", "dpcm", "dppx"]
};

/// A map from units to the human-readable names of those unit types.
final _typesByUnit = {
  for (var entry in _unitsByType.entries)
    for (var unit in entry.value) unit: entry.key
};

abstract class SassNumber extends Value implements ext.SassNumber {
  static const precision = ext.SassNumber.precision;

  final num value;

  /// The representation of this number as two slash-separated numbers, if it
  /// has one.
  final Tuple2<SassNumber, SassNumber>? asSlash;

  bool get isInt => fuzzyIsInt(value);

  int? get asInt => fuzzyAsInt(value);

  /// Returns a human readable string representation of this number's units.
  String get unitString =>
      hasUnits ? _unitString(numeratorUnits, denominatorUnits) : '';

  factory SassNumber(num value, [String? unit]) => unit == null
      ? UnitlessSassNumber(value)
      : SingleUnitSassNumber(value, unit);

  factory SassNumber.withUnits(num value,
      {List<String>? numeratorUnits, List<String>? denominatorUnits}) {
    if (denominatorUnits == null || denominatorUnits.isEmpty) {
      if (numeratorUnits == null || numeratorUnits.isEmpty) {
        return UnitlessSassNumber(value);
      } else if (numeratorUnits.length == 1) {
        return SingleUnitSassNumber(value, numeratorUnits[0]);
      } else {
        return ComplexSassNumber(
            value, List.unmodifiable(numeratorUnits), const []);
      }
    } else {
      return ComplexSassNumber(
          value,
          numeratorUnits == null || numeratorUnits.isEmpty
              ? const []
              : List.unmodifiable(numeratorUnits),
          List.unmodifiable(denominatorUnits));
    }
  }

  @protected
  SassNumber.protected(this.value, this.asSlash);

  T accept<T>(ValueVisitor<T> visitor) => visitor.visitNumber(this);

  /// Returns a number with the same units as [this] but with [value] as its
  /// value.
  @protected
  SassNumber withValue(num value);

  /// Returns a copy of [this] without [asSlash] set.
  SassNumber withoutSlash() => asSlash == null ? this : withValue(value);

  /// Returns a copy of [this] with [this.asSlash] set to a tuple containing
  /// [numerator] and [denominator].
  SassNumber withSlash(SassNumber numerator, SassNumber denominator);

  SassNumber assertNumber([String? name]) => this;

  int assertInt([String? name]) {
    var integer = fuzzyAsInt(value);
    if (integer != null) return integer;
    throw _exception("$this is not an int.", name);
  }

  num valueInRange(num min, num max, [String? name]) {
    var result = fuzzyCheckRange(value, min, max);
    if (result != null) return result;
    throw _exception(
        "Expected $this to be within $min$unitString and $max$unitString.",
        name);
  }

  void assertUnit(String unit, [String? name]) {
    if (hasUnit(unit)) return;
    throw _exception('Expected $this to have unit "$unit".', name);
  }

  void assertNoUnits([String? name]) {
    if (!hasUnits) return;
    throw _exception('Expected $this to have no units.', name);
  }

  SassNumber coerceToMatch(ext.SassNumber other,
          [String? name, String? otherName]) =>
      SassNumber.withUnits(coerceValueToMatch(other, name, otherName),
          numeratorUnits: other.numeratorUnits,
          denominatorUnits: other.denominatorUnits);

  num coerceValueToMatch(ext.SassNumber other,
          [String? name, String? otherName]) =>
      _coerceOrConvertValue(other.numeratorUnits, other.denominatorUnits,
          coerceUnitless: true, name: name, other: other, otherName: otherName);

  SassNumber convertToMatch(ext.SassNumber other,
          [String? name, String? otherName]) =>
      SassNumber.withUnits(convertValueToMatch(other, name, otherName),
          numeratorUnits: other.numeratorUnits,
          denominatorUnits: other.denominatorUnits);

  num convertValueToMatch(ext.SassNumber other,
          [String? name, String? otherName]) =>
      _coerceOrConvertValue(other.numeratorUnits, other.denominatorUnits,
          coerceUnitless: false,
          name: name,
          other: other,
          otherName: otherName);

  SassNumber coerce(List<String> newNumerators, List<String> newDenominators,
          [String? name]) =>
      SassNumber.withUnits(coerceValue(newNumerators, newDenominators, name),
          numeratorUnits: newNumerators, denominatorUnits: newDenominators);

  num coerceValue(List<String> newNumerators, List<String> newDenominators,
          [String? name]) =>
      _coerceOrConvertValue(newNumerators, newDenominators,
          coerceUnitless: true, name: name);

  num coerceValueToUnit(String unit, [String? name]) =>
      coerceValue([unit], [], name);

  @deprecated
  num valueInUnits(List<String> newNumerators, List<String> newDenominators,
          [String? name]) =>
      coerceValue(newNumerators, newDenominators, name);

  /// Converts [value] to [newNumerators] and [newDenominators].
  ///
  /// If [coerceUnitless] is `true`, this considers unitless numbers convertible
  /// to and from any unit. Otherwise, it will throw a [SassScriptException] for
  /// such a conversion.
  ///
  /// If [other] is passed, it should be the number from which [newNumerators]
  /// and [newDenominators] are derived. The [name] and [otherName] are the Sass
  /// function parameter names of [this] and [other], respectively, used for
  /// error reporting.
  num _coerceOrConvertValue(
      List<String> newNumerators, List<String> newDenominators,
      {required bool coerceUnitless,
      String? name,
      ext.SassNumber? other,
      String? otherName}) {
    assert(
        other == null ||
            (listEquals(other.numeratorUnits, newNumerators) &&
                listEquals(other.denominatorUnits, newDenominators)),
        "Expected $other to have units "
        "${_unitString(newNumerators, newDenominators)}.");

    if (listEquals(numeratorUnits, newNumerators) &&
        listEquals(denominatorUnits, newDenominators)) {
      return this.value;
    }

    var otherHasUnits = newNumerators.isNotEmpty || newDenominators.isNotEmpty;
    if (coerceUnitless && (!hasUnits || !otherHasUnits)) return this.value;

    SassScriptException _compatibilityException() {
      if (other != null) {
        var message = StringBuffer("$this and");
        if (otherName != null) message.write(" \$$otherName:");
        message.write(" $other have incompatible units");
        if (!hasUnits || !otherHasUnits) {
          message.write(" (one has units and the other doesn't)");
        }
        return _exception("$message.", name);
      } else if (!otherHasUnits) {
        return _exception("Expected $this to have no units.", name);
      } else {
        if (newNumerators.length == 1 && newDenominators.isEmpty) {
          var type = _typesByUnit[newNumerators.first];
          if (type != null) {
            // If we're converting to a unit of a named type, use that type name
            // and make it clear exactly which units are convertible.
            return _exception(
                "Expected $this to have ${a(type)} unit "
                "(${_unitsByType[type]!.join(', ')}).",
                name);
          }
        }

        var unit =
            pluralize('unit', newNumerators.length + newDenominators.length);
        return _exception(
            "Expected $this to have $unit "
            "${_unitString(newNumerators, newDenominators)}.",
            name);
      }
    }

    var value = this.value;
    var oldNumerators = numeratorUnits.toList();
    for (var newNumerator in newNumerators) {
      removeFirstWhere<String>(oldNumerators, (oldNumerator) {
        var factor = conversionFactor(newNumerator, oldNumerator);
        if (factor == null) return false;
        value *= factor;
        return true;
      }, orElse: () => throw _compatibilityException());
    }

    var oldDenominators = denominatorUnits.toList();
    for (var newDenominator in newDenominators) {
      removeFirstWhere<String>(oldDenominators, (oldDenominator) {
        var factor = conversionFactor(newDenominator, oldDenominator);
        if (factor == null) return false;
        value /= factor;
        return true;
      }, orElse: () => throw _compatibilityException());
    }

    if (oldNumerators.isNotEmpty || oldDenominators.isNotEmpty) {
      throw _compatibilityException();
    }

    return value;
  }

  /// Returns whether this number can be compared to [other].
  ///
  /// Two numbers can be compared if they have compatible units, or if either
  /// number has no units.
  bool isComparableTo(SassNumber other) {
    if (!hasUnits || !other.hasUnits) return true;
    try {
      greaterThan(other);
      return true;
    } on SassScriptException {
      return false;
    }
  }

  SassBoolean greaterThan(Value other) {
    if (other is SassNumber) {
      return SassBoolean(_coerceUnits(other, fuzzyGreaterThan));
    }
    throw SassScriptException('Undefined operation "$this > $other".');
  }

  SassBoolean greaterThanOrEquals(Value other) {
    if (other is SassNumber) {
      return SassBoolean(_coerceUnits(other, fuzzyGreaterThanOrEquals));
    }
    throw SassScriptException('Undefined operation "$this >= $other".');
  }

  SassBoolean lessThan(Value other) {
    if (other is SassNumber) {
      return SassBoolean(_coerceUnits(other, fuzzyLessThan));
    }
    throw SassScriptException('Undefined operation "$this < $other".');
  }

  SassBoolean lessThanOrEquals(Value other) {
    if (other is SassNumber) {
      return SassBoolean(_coerceUnits(other, fuzzyLessThanOrEquals));
    }
    throw SassScriptException('Undefined operation "$this <= $other".');
  }

  Value modulo(Value other) {
    if (other is SassNumber) {
      return withValue(_coerceUnits(other, moduloLikeSass));
    }
    throw SassScriptException('Undefined operation "$this % $other".');
  }

  /// Return [num1] modulo [num2], using Sass's modulo semantics, which it
  /// inherited from Ruby and which differ from Dart's.
  num moduloLikeSass(num num1, num num2) {
    if (num2 > 0) return num1 % num2;
    if (num2 == 0) return double.nan;

    // Dart has different mod-negative semantics than Ruby, and thus than
    // Sass.
    var result = num1 % num2;
    return result == 0 ? 0 : result + num2;
  }

  Value plus(Value other) {
    if (other is SassNumber) {
      return withValue(_coerceUnits(other, (num1, num2) => num1 + num2));
    }
    if (other is! SassColor) return super.plus(other);
    throw SassScriptException('Undefined operation "$this + $other".');
  }

  Value minus(Value other) {
    if (other is SassNumber) {
      return withValue(_coerceUnits(other, (num1, num2) => num1 - num2));
    }
    if (other is! SassColor) return super.minus(other);
    throw SassScriptException('Undefined operation "$this - $other".');
  }

  Value times(Value other) {
    if (other is SassNumber) {
      if (!other.hasUnits) return withValue(value * other.value);
      return multiplyUnits(
          value * other.value, other.numeratorUnits, other.denominatorUnits);
    }
    throw SassScriptException('Undefined operation "$this * $other".');
  }

  Value dividedBy(Value other) {
    if (other is SassNumber) {
      if (!other.hasUnits) return withValue(value / other.value);
      return multiplyUnits(
          value / other.value, other.denominatorUnits, other.numeratorUnits);
    }
    return super.dividedBy(other);
  }

  Value unaryPlus() => this;

  /// Converts [other]'s value to be compatible with this number's, and calls
  /// [operation] with the resulting numbers.
  ///
  /// Throws a [SassScriptException] if the two numbers' units are incompatible.
  @protected
  T _coerceUnits<T>(SassNumber other, T operation(num num1, num num2)) {
    try {
      return operation(value, other.coerceValueToMatch(this));
    } on SassScriptException {
      // If the conversion fails, re-run it in the other direction. This will
      // generate an error message that prints [this] before [other], which is
      // more readable.
      coerceValueToMatch(other);
      rethrow; // This should be unreachable.
    }
  }

  /// Returns a new number that's equivalent to `value
  /// this.numeratorUnits/this.denominatorUnits * 1
  /// otherNumerators/otherDenominators`.
  @protected
  SassNumber multiplyUnits(
      num value, List<String> otherNumerators, List<String> otherDenominators) {
    // Short-circuit without allocating any new unit lists if possible.
    if (numeratorUnits.isEmpty) {
      if (otherDenominators.isEmpty &&
          !_areAnyConvertible(denominatorUnits, otherNumerators)) {
        return SassNumber.withUnits(value,
            numeratorUnits: otherNumerators,
            denominatorUnits: denominatorUnits);
      } else if (denominatorUnits.isEmpty) {
        return SassNumber.withUnits(value,
            numeratorUnits: otherNumerators,
            denominatorUnits: otherDenominators);
      }
    } else if (otherNumerators.isEmpty) {
      if (otherDenominators.isEmpty) {
        return SassNumber.withUnits(value,
            numeratorUnits: numeratorUnits,
            denominatorUnits: otherDenominators);
      } else if (denominatorUnits.isEmpty &&
          !_areAnyConvertible(numeratorUnits, otherDenominators)) {
        return SassNumber.withUnits(value,
            numeratorUnits: numeratorUnits,
            denominatorUnits: otherDenominators);
      }
    }

    var newNumerators = <String>[];
    var mutableOtherDenominators = otherDenominators.toList();
    for (var numerator in numeratorUnits) {
      removeFirstWhere<String>(mutableOtherDenominators, (denominator) {
        var factor = conversionFactor(numerator, denominator);
        if (factor == null) return false;
        value /= factor;
        return true;
      }, orElse: () => newNumerators.add(numerator));
    }

    var mutableDenominatorUnits = denominatorUnits.toList();
    for (var numerator in otherNumerators) {
      removeFirstWhere<String>(mutableDenominatorUnits, (denominator) {
        var factor = conversionFactor(numerator, denominator);
        if (factor == null) return false;
        value /= factor;
        return true;
      }, orElse: () => newNumerators.add(numerator));
    }

    return SassNumber.withUnits(value,
        numeratorUnits: newNumerators,
        denominatorUnits: mutableDenominatorUnits
          ..addAll(mutableOtherDenominators));
  }

  /// Returns whether there exists a unit in [units1] that can be converted to a
  /// unit in [units2].
  bool _areAnyConvertible(List<String> units1, List<String> units2) {
    return units1.any((unit1) {
<<<<<<< HEAD
      if (!_isConvertible(unit1)) return units2.contains(unit1);
=======
>>>>>>> f6819060
      var innerMap = _conversions[unit1];
      if (innerMap == null) return units2.contains(unit1);
      return units2.any(innerMap.containsKey);
    });
  }

<<<<<<< HEAD
  /// Returns whether [unit] can be converted to or from any other units.
  bool _isConvertible(String unit) => _conversions.containsKey(unit);

=======
>>>>>>> f6819060
  /// Returns the number of [unit1]s per [unit2].
  ///
  /// Equivalently, `1unit2 * conversionFactor(unit1, unit2) = 1unit1`.
  @protected
  num? conversionFactor(String unit1, String unit2) {
    if (unit1 == unit2) return 1;
    var innerMap = _conversions[unit1];
    if (innerMap == null) return null;
    return innerMap[unit2];
  }

  /// Returns a human-readable string representation of [numerators] and
  /// [denominators].
  String _unitString(List<String> numerators, List<String> denominators) {
    if (numerators.isEmpty) {
      if (denominators.isEmpty) return "no units";
      if (denominators.length == 1) return denominators.single + "^-1";
      return "(${denominators.join('*')})^-1";
    }

    if (denominators.isEmpty) return numerators.join("*");

    return "${numerators.join("*")}/${denominators.join("*")}";
  }

  bool operator ==(Object other) {
    if (other is SassNumber) {
      if (numeratorUnits.length != other.numeratorUnits.length ||
          denominatorUnits.length != other.denominatorUnits.length) {
        return false;
      }
      if (!hasUnits) return fuzzyEquals(value, other.value);

      if (!listEquals(_canonicalizeUnitList(numeratorUnits),
              _canonicalizeUnitList(other.numeratorUnits)) ||
          !listEquals(_canonicalizeUnitList(denominatorUnits),
              _canonicalizeUnitList(other.denominatorUnits))) {
        return false;
      }

      return fuzzyEquals(
          value *
              _canonicalMultiplier(numeratorUnits) /
              _canonicalMultiplier(denominatorUnits),
          other.value *
              _canonicalMultiplier(other.numeratorUnits) /
              _canonicalMultiplier(other.denominatorUnits));
    } else {
      return false;
    }
  }

  int get hashCode => fuzzyHashCode(value *
      _canonicalMultiplier(numeratorUnits) /
      _canonicalMultiplier(denominatorUnits));

  /// Converts a unit list (such as [numeratorUnits]) into an equivalent list in
  /// a canonical form, to make it easier to check whether two numbers have
  /// compatible units.
  List<String> _canonicalizeUnitList(List<String> units) {
    if (units.isEmpty) return units;
    if (units.length == 1) {
      var type = _typesByUnit[units.first];
      return type == null ? units : [_unitsByType[type]!.first];
    }

    return units.map((unit) {
      var type = _typesByUnit[unit];
      return type == null ? unit : _unitsByType[type]!.first;
    }).toList()
      ..sort();
  }

  /// Returns a multiplier that encapsulates unit equivalence in [units].
  ///
  /// That is, if `X units1 == Y units2`, `X * _canonicalMultiplier(units1) == Y
  /// * _canonicalMultiplier(units2)`.
  num _canonicalMultiplier(List<String> units) => units.fold(
      1, (multiplier, unit) => multiplier * canonicalMultiplierForUnit(unit));

  /// Returns a multiplier that encapsulates unit equivalence with [unit].
  ///
  /// That is, if `X unit1 == Y unit2`, `X * canonicalMultiplierForUnit(unit1)
  /// == Y * canonicalMultiplierForUnit(unit2)`.
  num canonicalMultiplierForUnit(String unit) {
    var innerMap = _conversions[unit];
    return innerMap == null ? 1 : 1 / innerMap.values.first;
  }

  /// Throws a [SassScriptException] with the given [message].
  SassScriptException _exception(String message, [String? name]) =>
      SassScriptException(name == null ? message : "\$$name: $message");
}<|MERGE_RESOLUTION|>--- conflicted
+++ resolved
@@ -556,22 +556,12 @@
   /// unit in [units2].
   bool _areAnyConvertible(List<String> units1, List<String> units2) {
     return units1.any((unit1) {
-<<<<<<< HEAD
-      if (!_isConvertible(unit1)) return units2.contains(unit1);
-=======
->>>>>>> f6819060
       var innerMap = _conversions[unit1];
       if (innerMap == null) return units2.contains(unit1);
       return units2.any(innerMap.containsKey);
     });
   }
 
-<<<<<<< HEAD
-  /// Returns whether [unit] can be converted to or from any other units.
-  bool _isConvertible(String unit) => _conversions.containsKey(unit);
-
-=======
->>>>>>> f6819060
   /// Returns the number of [unit1]s per [unit2].
   ///
   /// Equivalently, `1unit2 * conversionFactor(unit1, unit2) = 1unit1`.
