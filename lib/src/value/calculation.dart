// Copyright 2021 Google Inc. Use of this source code is governed by an
// MIT-style license that can be found in the LICENSE file or at
// https://opensource.org/licenses/MIT.

import 'package:meta/meta.dart';

import '../exception.dart';
import '../util/nullable.dart';
import '../util/number.dart';
import '../utils.dart';
import '../value.dart';
import '../visitor/interface/value.dart';
import '../visitor/serialize.dart';

/// A SassScript calculation.
///
/// Although calculations can in principle have any name or any number of
/// arguments, this class only exposes the specific calculations that are
/// supported by the Sass spec. This ensures that all calculations that the user
/// works with are always fully simplified.
///
/// {@category Value}
final class SassCalculation extends Value {
  /// The calculation's name, such as `"calc"`.
  final String name;

  /// The calculation's arguments.
  ///
  /// Each argument is either a [SassNumber], a [SassCalculation], an unquoted
  /// [SassString], a [CalculationOperation], or a [CalculationInterpolation].
  final List<Object> arguments;

  /// @nodoc
  @internal
  bool get isSpecialNumber => true;

  /// Creates a new calculation with the given [name] and [arguments]
  /// that will not be simplified.
  @internal
  static SassCalculation unsimplified(
          String name, Iterable<Object> arguments) =>
      SassCalculation._(name, List.unmodifiable(arguments));

  /// Creates a `calc()` calculation with the given [argument].
  ///
  /// The [argument] must be either a [SassNumber], a [SassCalculation], an
  /// unquoted [SassString], a [CalculationOperation], or a
  /// [CalculationInterpolation].
  ///
  /// This automatically simplifies the calculation, so it may return a
  /// [SassNumber] rather than a [SassCalculation]. It throws an exception if it
  /// can determine that the calculation will definitely produce invalid CSS.
  static Value calc(Object argument) => switch (_simplify(argument)) {
        SassNumber value => value,
        SassCalculation value => value,
        var simplified =>
          SassCalculation._("calc", List.unmodifiable([simplified]))
      };

  /// Creates a `min()` calculation with the given [arguments].
  ///
  /// Each argument must be either a [SassNumber], a [SassCalculation], an
  /// unquoted [SassString], a [CalculationOperation], or a
  /// [CalculationInterpolation]. It must be passed at least one argument.
  ///
  /// This automatically simplifies the calculation, so it may return a
  /// [SassNumber] rather than a [SassCalculation]. It throws an exception if it
  /// can determine that the calculation will definitely produce invalid CSS.
  static Value min(Iterable<Object> arguments) {
    var args = _simplifyArguments(arguments);
    if (args.isEmpty) {
      throw ArgumentError("min() must have at least one argument.");
    }

    SassNumber? minimum;
    for (var arg in args) {
      if (arg is! SassNumber ||
          (minimum != null && !minimum.isComparableTo(arg))) {
        minimum = null;
        break;
      } else if (minimum == null || minimum.greaterThan(arg).isTruthy) {
        minimum = arg;
      }
    }
    if (minimum != null) return minimum;

    _verifyCompatibleNumbers(args);
    return SassCalculation._("min", args);
  }

  /// Creates a `max()` calculation with the given [arguments].
  ///
  /// Each argument must be either a [SassNumber], a [SassCalculation], an
  /// unquoted [SassString], a [CalculationOperation], or a
  /// [CalculationInterpolation]. It must be passed at least one argument.
  ///
  /// This automatically simplifies the calculation, so it may return a
  /// [SassNumber] rather than a [SassCalculation]. It throws an exception if it
  /// can determine that the calculation will definitely produce invalid CSS.
  static Value max(Iterable<Object> arguments) {
    var args = _simplifyArguments(arguments);
    if (args.isEmpty) {
      throw ArgumentError("max() must have at least one argument.");
    }

    SassNumber? maximum;
    for (var arg in args) {
      if (arg is! SassNumber ||
          (maximum != null && !maximum.isComparableTo(arg))) {
        maximum = null;
        break;
      } else if (maximum == null || maximum.lessThan(arg).isTruthy) {
        maximum = arg;
      }
    }
    if (maximum != null) return maximum;

    _verifyCompatibleNumbers(args);
    return SassCalculation._("max", args);
  }

  /// Creates a `clamp()` calculation with the given [min], [value], and [max].
  ///
  /// Each argument must be either a [SassNumber], a [SassCalculation], an
  /// unquoted [SassString], a [CalculationOperation], or a
  /// [CalculationInterpolation].
  ///
  /// This automatically simplifies the calculation, so it may return a
  /// [SassNumber] rather than a [SassCalculation]. It throws an exception if it
  /// can determine that the calculation will definitely produce invalid CSS.
  ///
  /// This may be passed fewer than three arguments, but only if one of the
  /// arguments is an unquoted `var()` string.
  static Value clamp(Object min, [Object? value, Object? max]) {
    if (value == null && max != null) {
      throw ArgumentError("If value is null, max must also be null.");
    }

    min = _simplify(min);
    value = value.andThen(_simplify);
    max = max.andThen(_simplify);

    if (min is SassNumber &&
        value is SassNumber &&
        max is SassNumber &&
        min.hasCompatibleUnits(value) &&
        min.hasCompatibleUnits(max)) {
      if (value.lessThanOrEquals(min).isTruthy) return min;
      if (value.greaterThanOrEquals(max).isTruthy) return max;
      return value;
    }

    var args = List<Object>.unmodifiable(
        [min, if (value != null) value, if (max != null) max]);
    _verifyCompatibleNumbers(args);
    _verifyLength(args, 3);
    return SassCalculation._("clamp", args);
  }

  /// Creates and simplifies a [CalculationOperation] with the given [operator],
  /// [left], and [right].
  ///
  /// This automatically simplifies the operation, so it may return a
  /// [SassNumber] rather than a [CalculationOperation].
  ///
  /// Each of [left] and [right] must be either a [SassNumber], a
  /// [SassCalculation], an unquoted [SassString], a [CalculationOperation], or
  /// a [CalculationInterpolation].
  static Object operate(
          CalculationOperator operator, Object left, Object right) =>
      operateInternal(operator, left, right, inMinMax: false, simplify: true);

  /// Like [operate], but with the internal-only [inMinMax] parameter.
  ///
  /// If [inMinMax] is `true`, this allows unitless numbers to be added and
  /// subtracted with numbers with units, for backwards-compatibility with the
  /// old global `min()` and `max()` functions.
  ///
  /// If [simplify] is `false`, no simplification will be done.
  @internal
  static Object operateInternal(
      CalculationOperator operator, Object left, Object right,
      {required bool inMinMax, required bool simplify}) {
    if (!simplify) return CalculationOperation._(operator, left, right);
    left = _simplify(left);
    right = _simplify(right);

    if (operator case CalculationOperator.plus || CalculationOperator.minus) {
      if (left is SassNumber &&
          right is SassNumber &&
          (inMinMax
              ? left.isComparableTo(right)
              : left.hasCompatibleUnits(right))) {
        return operator == CalculationOperator.plus
            ? left.plus(right)
            : left.minus(right);
      }

      _verifyCompatibleNumbers([left, right]);

      if (right is SassNumber && fuzzyLessThan(right.value, 0)) {
        right = right.times(SassNumber(-1));
        operator = operator == CalculationOperator.plus
            ? CalculationOperator.minus
            : CalculationOperator.plus;
      }

      return CalculationOperation._(operator, left, right);
    } else if (left is SassNumber && right is SassNumber) {
      return operator == CalculationOperator.times
          ? left.times(right)
          : left.dividedBy(right);
    } else {
      return CalculationOperation._(operator, left, right);
    }
  }

  /// An internal constructor that doesn't perform any validation or
  /// simplification.
  SassCalculation._(this.name, this.arguments);

  /// Returns an unmodifiable list of [args], with each argument simplified.
  static List<Object> _simplifyArguments(Iterable<Object> args) =>
      List.unmodifiable(args.map(_simplify));

  /// Simplifies a calculation argument.
  static Object _simplify(Object arg) => switch (arg) {
        SassNumber() ||
        CalculationInterpolation() ||
        CalculationOperation() =>
          arg,
        SassString(hasQuotes: false) => arg,
        SassString() => throw SassScriptException(
            "Quoted string $arg can't be used in a calculation."),
        SassCalculation(name: 'calc', arguments: [var value]) => value,
        SassCalculation() => arg,
        Value() => throw SassScriptException(
            "Value $arg can't be used in a calculation."),
        _ => throw ArgumentError("Unexpected calculation argument $arg.")
      };

  /// Verifies that all the numbers in [args] aren't known to be incompatible
  /// with one another, and that they don't have units that are too complex for
  /// calculations.
  static void _verifyCompatibleNumbers(List<Object> args) {
    // Note: this logic is largely duplicated in
    // _EvaluateVisitor._verifyCompatibleNumbers and most changes here should
    // also be reflected there.
    for (var arg in args) {
      if (arg case SassNumber(hasComplexUnits: true)) {
        throw SassScriptException(
            "Number $arg isn't compatible with CSS calculations.");
      }
    }

    for (var i = 0; i < args.length - 1; i++) {
      var number1 = args[i];
      if (number1 is! SassNumber) continue;

      for (var j = i + 1; j < args.length; j++) {
        var number2 = args[j];
        if (number2 is! SassNumber) continue;
        if (number1.hasPossiblyCompatibleUnits(number2)) continue;
        throw SassScriptException("$number1 and $number2 are incompatible.");
      }
    }
  }

  /// Throws a [SassScriptException] if [args] isn't [expectedLength] *and*
  /// doesn't contain either a [SassString] or a [CalculationInterpolation].
  static void _verifyLength(List<Object> args, int expectedLength) {
    if (args.length == expectedLength) return;
    if (args
        .any((arg) => arg is SassString || arg is CalculationInterpolation)) {
      return;
    }
    throw SassScriptException(
        "$expectedLength arguments required, but only ${args.length} "
        "${pluralize('was', args.length, plural: 'were')} passed.");
  }

  /// @nodoc
  @internal
  T accept<T>(ValueVisitor<T> visitor) => visitor.visitCalculation(this);

  SassCalculation assertCalculation([String? name]) => this;

  /// @nodoc
  @internal
  Value plus(Value other) {
    if (other is SassString) return super.plus(other);
    throw SassScriptException('Undefined operation "$this + $other".');
  }

  /// @nodoc
  @internal
  Value minus(Value other) =>
      throw SassScriptException('Undefined operation "$this - $other".');

  /// @nodoc
  @internal
  Value unaryPlus() =>
      throw SassScriptException('Undefined operation "+$this".');

  /// @nodoc
  @internal
  Value unaryMinus() =>
      throw SassScriptException('Undefined operation "-$this".');

  bool operator ==(Object other) =>
      other is SassCalculation &&
      name == other.name &&
      listEquals(arguments, other.arguments);

  int get hashCode => name.hashCode ^ listHash(arguments);
}

/// A binary operation that can appear in a [SassCalculation].
///
/// {@category Value}
<<<<<<< HEAD
final class CalculationOperation {
=======
@sealed
class CalculationOperation {
  /// We use a getters to allow overriding the logic in the JS API
  /// implementation.

>>>>>>> 3367abe1
  /// The operator.
  CalculationOperator get operator => _operator;
  final CalculationOperator _operator;

  /// The left-hand operand.
  ///
  /// This is either a [SassNumber], a [SassCalculation], an unquoted
  /// [SassString], a [CalculationOperation], or a [CalculationInterpolation].
  Object get left => _left;
  final Object _left;

  /// The right-hand operand.
  ///
  /// This is either a [SassNumber], a [SassCalculation], an unquoted
  /// [SassString], a [CalculationOperation], or a [CalculationInterpolation].
  Object get right => _right;
  final Object _right;

  CalculationOperation._(this._operator, this._left, this._right);

  bool operator ==(Object other) =>
      other is CalculationOperation &&
      operator == other.operator &&
      left == other.left &&
      right == other.right;

  int get hashCode => operator.hashCode ^ left.hashCode ^ right.hashCode;

  String toString() {
    var parenthesized =
        serializeValue(SassCalculation._("", [this]), inspect: true);
    return parenthesized.substring(1, parenthesized.length - 1);
  }
}

/// An enumeration of possible operators for [CalculationOperation].
///
/// {@category Value}
enum CalculationOperator {
  /// The addition operator.
  plus('plus', '+', 1),

  /// The subtraction operator.
  minus('minus', '-', 1),

  /// The multiplication operator.
  times('times', '*', 2),

  /// The division operator.
  dividedBy('divided by', '/', 2);

  /// The English name of [this].
  final String name;

  /// The CSS syntax for [this].
  final String operator;

  /// The precedence of [this].
  ///
  /// An operator with higher precedence binds tighter.
  ///
  /// @nodoc
  @internal
  final int precedence;

  const CalculationOperator(this.name, this.operator, this.precedence);

  String toString() => name;
}

/// A string injected into a [SassCalculation] using interpolation.
///
/// This is tracked separately from string arguments because it requires
/// additional parentheses when used as an operand of a [CalculationOperation].
///
/// {@category Value}
@sealed
class CalculationInterpolation {
  /// We use a getters to allow overriding the logic in the JS API
  /// implementation.

  String get value => _value;
  final String _value;

  CalculationInterpolation(this._value);

  bool operator ==(Object other) =>
      other is CalculationInterpolation && value == other.value;

  int get hashCode => value.hashCode;

  String toString() => value;
}<|MERGE_RESOLUTION|>--- conflicted
+++ resolved
@@ -318,15 +318,10 @@
 /// A binary operation that can appear in a [SassCalculation].
 ///
 /// {@category Value}
-<<<<<<< HEAD
 final class CalculationOperation {
-=======
-@sealed
-class CalculationOperation {
   /// We use a getters to allow overriding the logic in the JS API
   /// implementation.
 
->>>>>>> 3367abe1
   /// The operator.
   CalculationOperator get operator => _operator;
   final CalculationOperator _operator;
