// Copyright 2019 Google Inc. Use of this source code is governed by an
// MIT-style license that can be found in the LICENSE file or at
// https://opensource.org/licenses/MIT.

import 'dart:collection';

import '../ast/css.dart';
import '../ast/node.dart';
import '../callable.dart';
import '../exception.dart';
import '../extend/extender.dart';
import '../module.dart';
import '../value.dart';

/// A module provided by Sass, available under the special `sass:` URL space.
class BuiltInModule<T extends AsyncCallable> implements Module<T> {
  final Uri url;
  final Map<String, T> functions;
  final Map<String, T> mixins;

  List<Module<T>> get upstream => const [];
  Map<String, Value> get variables => const {};
  Map<String, AstNode> get variableNodes => const {};
  Extender get extender => Extender.empty;
  CssStylesheet get css => CssStylesheet.empty(url: url);
  bool get transitivelyContainsCss => false;
  bool get transitivelyContainsExtensions => false;

  BuiltInModule(String name, {Iterable<T> functions, Iterable<T> mixins})
      : url = Uri(scheme: "sass", path: name),
<<<<<<< HEAD
        functions = _callableMap(functions),
        mixins = _callableMap(mixins);

  /// Returns a map from [callables]' names to their values.
  static Map<String, T> _callableMap<T extends AsyncCallable>(
          Iterable<T> callables) =>
      UnmodifiableMapView(callables == null
          ? {}
          : normalizedMap(
              {for (var callable in callables) callable.name: callable}));
=======
        functions = UnmodifiableMapView(
            {for (var function in functions) function.name: function});
>>>>>>> 51b44619

  void setVariable(String name, Value value, AstNode nodeWithSpan) {
    throw SassScriptException("Undefined variable.");
  }

  Module<T> cloneCss() => this;
}<|MERGE_RESOLUTION|>--- conflicted
+++ resolved
@@ -28,7 +28,6 @@
 
   BuiltInModule(String name, {Iterable<T> functions, Iterable<T> mixins})
       : url = Uri(scheme: "sass", path: name),
-<<<<<<< HEAD
         functions = _callableMap(functions),
         mixins = _callableMap(mixins);
 
@@ -37,12 +36,8 @@
           Iterable<T> callables) =>
       UnmodifiableMapView(callables == null
           ? {}
-          : normalizedMap(
+          : UnmodifiableMapView(
               {for (var callable in callables) callable.name: callable}));
-=======
-        functions = UnmodifiableMapView(
-            {for (var function in functions) function.name: function});
->>>>>>> 51b44619
 
   void setVariable(String name, Value value, AstNode nodeWithSpan) {
     throw SassScriptException("Undefined variable.");
