// Copyright 2016 Google Inc. Use of this source code is governed by an
// MIT-style license that can be found in the LICENSE file or at
// https://opensource.org/licenses/MIT.

import 'dart:async';
import 'dart:math' as math;

import 'package:charcode/charcode.dart';
import 'package:collection/collection.dart';
import 'package:path/path.dart' as p;
import 'package:source_span/source_span.dart';
import 'package:stack_trace/stack_trace.dart';
import 'package:tuple/tuple.dart';

import '../ast/css.dart';
import '../ast/css/modifiable.dart';
import '../ast/node.dart';
import '../ast/sass.dart';
import '../ast/selector.dart';
import '../async_environment.dart';
import '../async_import_cache.dart';
import '../callable.dart';
import '../color_names.dart';
import '../configuration.dart';
import '../configured_value.dart';
import '../deprecation.dart';
import '../evaluation_context.dart';
import '../exception.dart';
import '../extend/extension_store.dart';
import '../extend/extension.dart';
import '../functions.dart';
import '../functions/meta.dart' as meta;
import '../importer.dart';
import '../importer/legacy_node.dart';
import '../interpolation_map.dart';
import '../io.dart';
import '../logger.dart';
import '../module.dart';
import '../module/built_in.dart';
import '../parse/keyframe_selector.dart';
import '../syntax.dart';
import '../utils.dart';
import '../util/multi_span.dart';
import '../util/nullable.dart';
import '../util/span.dart';
import '../value.dart';
import 'expression_to_calc.dart';
import 'interface/css.dart';
import 'interface/expression.dart';
import 'interface/modifiable_css.dart';
import 'interface/statement.dart';

/// A function that takes a callback with no arguments.
typedef _ScopeCallback = Future<void> Function(
    Future<void> Function() callback);

/// Converts [stylesheet] to a plain CSS tree.
///
/// If [importCache] (or, on Node.js, [nodeImporter]) is passed, it's used to
/// resolve imports in the Sass files.
///
/// If [importer] is passed, it's used to resolve relative imports in
/// [stylesheet] relative to `stylesheet.span.sourceUrl`.
///
/// The [functions] are available as global functions when evaluating
/// [stylesheet].
///
/// The [variables] are available as global variables when evaluating
/// [stylesheet].
///
/// Warnings are emitted using [logger], or printed to standard error by
/// default.
///
/// If [sourceMap] is `true`, this will track the source locations of variable
/// declarations.
///
/// Throws a [SassRuntimeException] if evaluation fails.
Future<EvaluateResult> evaluateAsync(Stylesheet stylesheet,
        {AsyncImportCache? importCache,
        NodeImporter? nodeImporter,
        AsyncImporter? importer,
        Iterable<AsyncCallable>? functions,
        Logger? logger,
        bool quietDeps = false,
        bool sourceMap = false}) =>
    _EvaluateVisitor(
            importCache: importCache,
            nodeImporter: nodeImporter,
            functions: functions,
            logger: logger,
            quietDeps: quietDeps,
            sourceMap: sourceMap)
        .run(importer, stylesheet);

/// A class that can evaluate multiple independent statements and expressions
/// in the context of a single module.
class AsyncEvaluator {
  /// The visitor that evaluates each expression and statement.
  final _EvaluateVisitor _visitor;

  /// The importer to use to resolve `@use` rules in [_visitor].
  final AsyncImporter? _importer;

  /// Creates an evaluator.
  ///
  /// Arguments are the same as for [evaluateAsync].
  AsyncEvaluator(
      {AsyncImportCache? importCache,
      AsyncImporter? importer,
      Iterable<AsyncCallable>? functions,
      Logger? logger})
      : _visitor = _EvaluateVisitor(
            importCache: importCache, functions: functions, logger: logger),
        _importer = importer;

  Future<void> use(UseRule use) => _visitor.runStatement(_importer, use);

  Future<Value> evaluate(Expression expression) =>
      _visitor.runExpression(_importer, expression);

  Future<void> setVariable(VariableDeclaration declaration) =>
      _visitor.runStatement(_importer, declaration);
}

/// A visitor that executes Sass code to produce a CSS tree.
class _EvaluateVisitor
    implements
        StatementVisitor<Future<Value?>>,
        ExpressionVisitor<Future<Value>>,
        CssVisitor<Future<void>> {
  /// The import cache used to import other stylesheets.
  final AsyncImportCache? _importCache;

  /// The Node Sass-compatible importer to use when loading new Sass files when
  /// compiled to Node.js.
  final NodeImporter? _nodeImporter;

  /// Built-in functions that are globally-accessible, even under the new module
  /// system.
  final _builtInFunctions = <String, AsyncCallable>{};

  /// Built in modules, indexed by their URLs.
  final _builtInModules = <Uri, Module>{};

  /// All modules that have been loaded and evaluated so far.
  final _modules = <Uri, Module>{};

  /// The first [Configuration] used to load a module [Uri].
  final _moduleConfigurations = <Uri, Configuration>{};

  /// A map from canonical module URLs to the nodes whose spans indicate where
  /// those modules were originally loaded.
  ///
  /// This is not guaranteed to have a node for every module in [_modules]. For
  /// example, the entrypoint module was not loaded by a node.
  final _moduleNodes = <Uri, AstNode>{};

  /// The logger to use to print warnings.
  final Logger _logger;

  /// A set of message/location pairs for warnings that have been emitted via
  /// [_warn].
  ///
  /// We only want to emit one warning per location, to avoid blowing up users'
  /// consoles with redundant warnings.
  final _warningsEmitted = <Tuple2<String, SourceSpan>>{};

  /// Whether to avoid emitting warnings for files loaded from dependencies.
  final bool _quietDeps;

  /// Whether to track source map information.
  final bool _sourceMap;

  /// The current lexical environment.
  AsyncEnvironment _environment;

  /// The style rule that defines the current parent selector, if any.
  ///
  /// This doesn't take into consideration any intermediate `@at-root` rules. In
  /// the common case where those rules are relevant, use [_styleRule] instead.
  ModifiableCssStyleRule? _styleRuleIgnoringAtRoot;

  /// The current media queries, if any.
  List<CssMediaQuery>? _mediaQueries;

  /// The set of media queries that were merged together to create
  /// [_mediaQueries].
  ///
  /// This will be non-null if and only if [_mediaQueries] is non-null, but it
  /// will be empty if [_mediaQueries] isn't the result of a merge.
  Set<CssMediaQuery>? _mediaQuerySources;

  /// The current parent node in the output CSS tree.
  ModifiableCssParentNode get _parent => _assertInModule(__parent, "__parent");
  set _parent(ModifiableCssParentNode value) => __parent = value;

  ModifiableCssParentNode? __parent;

  /// The name of the current declaration parent.
  String? _declarationName;

  /// The human-readable name of the current stack frame.
  var _member = "root stylesheet";

  /// The innermost user-defined callable that's being invoked.
  UserDefinedCallable<AsyncEnvironment>? _currentCallable;

  /// The node for the innermost callable that's being invoked.
  ///
  /// This is used to produce warnings for function calls. It's stored as an
  /// [AstNode] rather than a [FileSpan] so we can avoid calling [AstNode.span]
  /// if the span isn't required, since some nodes need to do real work to
  /// manufacture a source span.
  AstNode? _callableNode;

  /// The span for the current import that's being resolved.
  ///
  /// This is used to produce warnings for importers.
  FileSpan? _importSpan;

  /// Whether we're currently executing a function.
  var _inFunction = false;

  /// Whether we're currently building the output of an unknown at rule.
  var _inUnknownAtRule = false;

  ModifiableCssStyleRule? get _styleRule =>
      _atRootExcludingStyleRule ? null : _styleRuleIgnoringAtRoot;

  /// Whether we're directly within an `@at-root` rule that excludes style
  /// rules.
  var _atRootExcludingStyleRule = false;

  /// Whether we're currently building the output of a `@keyframes` rule.
  var _inKeyframes = false;

  /// Whether we're currently evaluating a [SupportsDeclaration].
  ///
  /// When this is true, calculations will not be simplified.
  var _inSupportsDeclaration = false;

  /// The canonical URLs of all stylesheets loaded during compilation.
  final _loadedUrls = <Uri>{};

  /// A map from canonical URLs for modules (or imported files) that are
  /// currently being evaluated to AST nodes whose spans indicate the original
  /// loads for those modules.
  ///
  /// Map values may be `null`, which indicates an active module that doesn't
  /// have a source span associated with its original load (such as the
  /// entrypoint module).
  ///
  /// This is used to ensure that we don't get into an infinite load loop.
  final _activeModules = <Uri, AstNode?>{};

  /// The dynamic call stack representing function invocations, mixin
  /// invocations, and imports surrounding the current context.
  ///
  /// Each member is a tuple of the span where the stack trace starts and the
  /// name of the member being invoked.
  ///
  /// This stores [AstNode]s rather than [FileSpan]s so it can avoid calling
  /// [AstNode.span] if the span isn't required, since some nodes need to do
  /// real work to manufacture a source span.
  final _stack = <Tuple2<String, AstNode>>[];

  /// Whether we're running in Node Sass-compatibility mode.
  bool get _asNodeSass => _nodeImporter != null;

  // ## Module-Specific Fields

  /// The importer that's currently being used to resolve relative imports.
  ///
  /// If this is `null`, relative imports aren't supported in the current
  /// stylesheet.
  AsyncImporter? _importer;

  /// Whether we're in a dependency.
  ///
  /// A dependency is defined as a stylesheet imported by an importer other than
  /// the original. In Node importers, nothing is considered a dependency.
  var _inDependency = false;

  /// The stylesheet that's currently being evaluated.
  Stylesheet get _stylesheet => _assertInModule(__stylesheet, "_stylesheet");
  set _stylesheet(Stylesheet value) => __stylesheet = value;
  Stylesheet? __stylesheet;

  /// The root stylesheet node.
  ModifiableCssStylesheet get _root => _assertInModule(__root, "_root");
  set _root(ModifiableCssStylesheet value) => __root = value;
  ModifiableCssStylesheet? __root;

  /// The first index in [_root.children] after the initial block of CSS
  /// imports.
  int get _endOfImports => _assertInModule(__endOfImports, "_endOfImports");
  set _endOfImports(int value) => __endOfImports = value;
  int? __endOfImports;

  /// Plain-CSS imports that didn't appear in the initial block of CSS imports.
  ///
  /// These are added to the initial CSS import block by [visitStylesheet] after
  /// the stylesheet has been fully performed.
  ///
  /// This is `null` unless there are any out-of-order imports in the current
  /// stylesheet.
  List<ModifiableCssImport>? _outOfOrderImports;

  /// The extension store that tracks extensions and style rules for the current
  /// module.
  ExtensionStore get _extensionStore =>
      _assertInModule(__extensionStore, "_extensionStore");
  set _extensionStore(ExtensionStore value) => __extensionStore = value;
  ExtensionStore? __extensionStore;

  /// The configuration for the current module.
  ///
  /// If this is empty, that indicates that the current module is not configured.
  var _configuration = const Configuration.empty();

  /// Creates a new visitor.
  ///
  /// Most arguments are the same as those to [evaluateAsync].
  _EvaluateVisitor(
      {AsyncImportCache? importCache,
      NodeImporter? nodeImporter,
      Iterable<AsyncCallable>? functions,
      Logger? logger,
      bool quietDeps = false,
      bool sourceMap = false})
      : _importCache = nodeImporter == null
            ? importCache ?? AsyncImportCache.none(logger: logger)
            : null,
        _nodeImporter = nodeImporter,
        _logger = logger ?? const Logger.stderr(),
        _quietDeps = quietDeps,
        _sourceMap = sourceMap,
        // The default environment is overridden in [_execute] for full
        // stylesheets, but for [AsyncEvaluator] this environment is used.
        _environment = AsyncEnvironment() {
    var metaFunctions = [
      // These functions are defined in the context of the evaluator because
      // they need access to the [_environment] or other local state.
      BuiltInCallable.function(
          "global-variable-exists", r"$name, $module: null", (arguments) {
        var variable = arguments[0].assertString("name");
        var module = arguments[1].realNull?.assertString("module");
        return SassBoolean(_environment.globalVariableExists(
            variable.text.replaceAll("_", "-"),
            namespace: module?.text));
      }, url: "sass:meta"),

      BuiltInCallable.function("variable-exists", r"$name", (arguments) {
        var variable = arguments[0].assertString("name");
        return SassBoolean(
            _environment.variableExists(variable.text.replaceAll("_", "-")));
      }, url: "sass:meta"),

      BuiltInCallable.function("function-exists", r"$name, $module: null",
          (arguments) {
        var variable = arguments[0].assertString("name");
        var module = arguments[1].realNull?.assertString("module");
        return SassBoolean(_environment.functionExists(
                variable.text.replaceAll("_", "-"),
                namespace: module?.text) ||
            _builtInFunctions.containsKey(variable.text));
      }, url: "sass:meta"),

      BuiltInCallable.function("mixin-exists", r"$name, $module: null",
          (arguments) {
        var variable = arguments[0].assertString("name");
        var module = arguments[1].realNull?.assertString("module");
        return SassBoolean(_environment.mixinExists(
            variable.text.replaceAll("_", "-"),
            namespace: module?.text));
      }, url: "sass:meta"),

      BuiltInCallable.function("content-exists", "", (arguments) {
        if (!_environment.inMixin) {
          throw SassScriptException(
              "content-exists() may only be called within a mixin.");
        }
        return SassBoolean(_environment.content != null);
      }, url: "sass:meta"),

      BuiltInCallable.function("module-variables", r"$module", (arguments) {
        var namespace = arguments[0].assertString("module");
        var module = _environment.modules[namespace.text];
        if (module == null) {
          throw 'There is no module with namespace "${namespace.text}".';
        }

        return SassMap({
          for (var entry in module.variables.entries)
            SassString(entry.key): entry.value
        });
      }, url: "sass:meta"),

      BuiltInCallable.function("module-functions", r"$module", (arguments) {
        var namespace = arguments[0].assertString("module");
        var module = _environment.modules[namespace.text];
        if (module == null) {
          throw 'There is no module with namespace "${namespace.text}".';
        }

        return SassMap({
          for (var entry in module.functions.entries)
            SassString(entry.key): SassFunction(entry.value)
        });
      }, url: "sass:meta"),

      BuiltInCallable.function(
          "get-function", r"$name, $css: false, $module: null", (arguments) {
        var name = arguments[0].assertString("name");
        var css = arguments[1].isTruthy;
        var module = arguments[2].realNull?.assertString("module");

        if (css && module != null) {
          throw r"$css and $module may not both be passed at once.";
        }

        var callable = css
            ? PlainCssCallable(name.text)
            : _addExceptionSpan(
                _callableNode!,
                () => _getFunction(name.text.replaceAll("_", "-"),
                    namespace: module?.text));
        if (callable != null) return SassFunction(callable);

        throw "Function not found: $name";
      }, url: "sass:meta"),

      AsyncBuiltInCallable.function("call", r"$function, $args...",
          (arguments) async {
        var function = arguments[0];
        var args = arguments[1] as SassArgumentList;

        var callableNode = _callableNode!;
        var invocation = ArgumentInvocation([], {}, callableNode.span,
            rest: ValueExpression(args, callableNode.span),
            keywordRest: args.keywords.isEmpty
                ? null
                : ValueExpression(
                    SassMap({
                      for (var entry in args.keywords.entries)
                        SassString(entry.key, quotes: false): entry.value
                    }),
                    callableNode.span));

        if (function is SassString) {
          warn(
              "Passing a string to call() is deprecated and will be illegal in "
              "Dart Sass 2.0.0.\n"
              "\n"
              "Recommendation: call(get-function($function))",
              deprecationType: Deprecation.callString);

          var callableNode = _callableNode!;
          var expression =
              FunctionExpression(function.text, invocation, callableNode.span);
          return await expression.accept(this);
        }

        var callable = function.assertFunction("function").callable;
        // ignore: unnecessary_type_check
        if (callable is AsyncCallable) {
          return await _runFunctionCallable(
              invocation, callable, _callableNode!);
        } else {
          throw SassScriptException(
              "The function ${callable.name} is asynchronous.\n"
              "This is probably caused by a bug in a Sass plugin.");
        }
      }, url: "sass:meta")
    ];

    var metaMixins = [
      AsyncBuiltInCallable.mixin("load-css", r"$url, $with: null",
          (arguments) async {
        var url = Uri.parse(arguments[0].assertString("url").text);
        var withMap = arguments[1].realNull?.assertMap("with").contents;

        var callableNode = _callableNode!;
        var configuration = const Configuration.empty();
        if (withMap != null) {
          var values = <String, ConfiguredValue>{};
          var span = callableNode.span;
          withMap.forEach((variable, value) {
            var name =
                variable.assertString("with key").text.replaceAll("_", "-");
            if (values.containsKey(name)) {
              throw "The variable \$$name was configured twice.";
            }

            values[name] = ConfiguredValue.explicit(value, span, callableNode);
          });
          configuration = ExplicitConfiguration(values, callableNode);
        }

        await _loadModule(url, "load-css()", callableNode,
            (module) => _combineCss(module, clone: true).accept(this),
            baseUrl: callableNode.span.sourceUrl,
            configuration: configuration,
            namesInErrors: true);
        _assertConfigurationIsEmpty(configuration, nameInError: true);
      }, url: "sass:meta")
    ];

    var metaModule = BuiltInModule("meta",
        functions: [...meta.global, ...meta.local, ...metaFunctions],
        mixins: metaMixins);

    for (var module in [...coreModules, metaModule]) {
      _builtInModules[module.url] = module;
    }

    functions = [...?functions, ...globalFunctions, ...metaFunctions];
    for (var function in functions) {
      _builtInFunctions[function.name.replaceAll("_", "-")] = function;
    }
  }

  Future<EvaluateResult> run(AsyncImporter? importer, Stylesheet node) async {
    return withEvaluationContext(_EvaluationContext(this, node), () async {
      var url = node.span.sourceUrl;
      if (url != null) {
        _activeModules[url] = null;
        if (!(_asNodeSass && url.toString() == 'stdin')) _loadedUrls.add(url);
      }

      var module = await _addExceptionTrace(() => _execute(importer, node));

      return EvaluateResult(_combineCss(module), _loadedUrls);
    });
  }

  Future<Value> runExpression(AsyncImporter? importer, Expression expression) =>
      withEvaluationContext(
          _EvaluationContext(this, expression),
          () => _withFakeStylesheet(importer, expression,
              () => _addExceptionTrace(() => expression.accept(this))));

  Future<void> runStatement(AsyncImporter? importer, Statement statement) =>
      withEvaluationContext(
          _EvaluationContext(this, statement),
          () => _withFakeStylesheet(importer, statement,
              () => _addExceptionTrace(() => statement.accept(this))));

  /// Asserts that [value] is not `null` and returns it.
  ///
  /// This is used for fields that are set whenever the evaluator is evaluating
  /// a module, which is to say essentially all the time (unless running via
  /// [runExpression] or [runStatement]).
  T _assertInModule<T>(T? value, String name) {
    if (value != null) return value;
    throw StateError("Can't access $name outside of a module.");
  }

  /// Runs [callback] with [importer] as [_importer] and a fake [_stylesheet]
  /// with [nodeWithSpan]'s source span.
  Future<T> _withFakeStylesheet<T>(AsyncImporter? importer,
      AstNode nodeWithSpan, FutureOr<T> callback()) async {
    var oldImporter = _importer;
    _importer = importer;

    assert(__stylesheet == null);
    _stylesheet = Stylesheet(const [], nodeWithSpan.span);

    try {
      return await callback();
    } finally {
      _importer = oldImporter;
      __stylesheet = null;
    }
  }

  /// Loads the module at [url] and passes it to [callback].
  ///
  /// This first tries loading [url] relative to [baseUrl], which defaults to
  /// `_stylesheet.span.sourceUrl`.
  ///
  /// The [configuration] overrides values for `!default` variables defined in
  /// the module or modules it forwards and/or imports. If it's not passed, the
  /// current configuration is used instead. Throws a [SassRuntimeException] if
  /// a configured variable is not declared with `!default`.
  ///
  /// If [namesInErrors] is `true`, this includes the names of modules or
  /// configured variables in errors relating to them. This should only be
  /// `true` if the names won't be obvious from the source span.
  ///
  /// The [stackFrame] and [nodeWithSpan] are used for the name and location of
  /// the stack frame for the duration of the [callback].
  Future<void> _loadModule(Uri url, String stackFrame, AstNode nodeWithSpan,
      FutureOr<void> callback(Module module),
      {Uri? baseUrl,
      Configuration? configuration,
      bool namesInErrors = false}) async {
    var builtInModule = _builtInModules[url];
    if (builtInModule != null) {
      if (configuration is ExplicitConfiguration) {
        throw _exception(
            namesInErrors
                ? "Built-in module $url can't be configured."
                : "Built-in modules can't be configured.",
            configuration.nodeWithSpan.span);
      }

      await _addExceptionSpanAsync(nodeWithSpan, () => callback(builtInModule));
      return;
    }

    await _withStackFrame(stackFrame, nodeWithSpan, () async {
      var result = await _loadStylesheet(url.toString(), nodeWithSpan.span,
          baseUrl: baseUrl);
      var stylesheet = result.stylesheet;

      var canonicalUrl = stylesheet.span.sourceUrl;
      if (canonicalUrl != null && _activeModules.containsKey(canonicalUrl)) {
        var message = namesInErrors
            ? "Module loop: ${p.prettyUri(canonicalUrl)} is already being "
                "loaded."
            : "Module loop: this module is already being loaded.";

        throw _activeModules[canonicalUrl].andThen((previousLoad) =>
                _multiSpanException(message, "new load",
                    {previousLoad.span: "original load"})) ??
            _exception(message);
      }
      if (canonicalUrl != null) _activeModules[canonicalUrl] = nodeWithSpan;

      var oldInDependency = _inDependency;
      _inDependency = result.isDependency;
      Module module;
      try {
        module = await _execute(result.importer, stylesheet,
            configuration: configuration,
            nodeWithSpan: nodeWithSpan,
            namesInErrors: namesInErrors);
      } finally {
        _activeModules.remove(canonicalUrl);
        _inDependency = oldInDependency;
      }

      await _addExceptionSpanAsync(nodeWithSpan, () => callback(module),
          addStackFrame: false);
    });
  }

  /// Executes [stylesheet], loaded by [importer], to produce a module.
  ///
  /// If [configuration] is not passed, the current configuration is used
  /// instead.
  ///
  /// If [namesInErrors] is `true`, this includes the names of modules in errors
  /// relating to them. This should only be `true` if the names won't be obvious
  /// from the source span.
  Future<Module> _execute(AsyncImporter? importer, Stylesheet stylesheet,
      {Configuration? configuration,
      AstNode? nodeWithSpan,
      bool namesInErrors = false}) async {
    var url = stylesheet.span.sourceUrl;

    var alreadyLoaded = _modules[url];
    if (alreadyLoaded != null) {
      var currentConfiguration = configuration ?? _configuration;
      if (!_moduleConfigurations[url]!.sameOriginal(currentConfiguration) &&
          currentConfiguration is ExplicitConfiguration) {
        var message = namesInErrors
            ? "${p.prettyUri(url)} was already loaded, so it can't be "
                "configured using \"with\"."
            : "This module was already loaded, so it can't be configured using "
                "\"with\".";

        var existingSpan = _moduleNodes[url]?.span;
        var configurationSpan = configuration == null
            ? currentConfiguration.nodeWithSpan.span
            : null;
        var secondarySpans = {
          if (existingSpan != null) existingSpan: "original load",
          if (configurationSpan != null) configurationSpan: "configuration"
        };

        throw secondarySpans.isEmpty
            ? _exception(message)
            : _multiSpanException(message, "new load", secondarySpans);
      }

      return alreadyLoaded;
    }

    var environment = AsyncEnvironment();
    late CssStylesheet css;
    var extensionStore = ExtensionStore();
    await _withEnvironment(environment, () async {
      var oldImporter = _importer;
      var oldStylesheet = __stylesheet;
      var oldRoot = __root;
      var oldParent = __parent;
      var oldEndOfImports = __endOfImports;
      var oldOutOfOrderImports = _outOfOrderImports;
      var oldExtensionStore = __extensionStore;
      var oldStyleRule = _styleRule;
      var oldMediaQueries = _mediaQueries;
      var oldDeclarationName = _declarationName;
      var oldInUnknownAtRule = _inUnknownAtRule;
      var oldAtRootExcludingStyleRule = _atRootExcludingStyleRule;
      var oldInKeyframes = _inKeyframes;
      var oldConfiguration = _configuration;
      _importer = importer;
      _stylesheet = stylesheet;
      var root = __root = ModifiableCssStylesheet(stylesheet.span);
      _parent = root;
      _endOfImports = 0;
      _outOfOrderImports = null;
      _extensionStore = extensionStore;
      _styleRuleIgnoringAtRoot = null;
      _mediaQueries = null;
      _declarationName = null;
      _inUnknownAtRule = false;
      _atRootExcludingStyleRule = false;
      _inKeyframes = false;
      if (configuration != null) _configuration = configuration;

      await visitStylesheet(stylesheet);
      css = _outOfOrderImports == null
          ? root
          : CssStylesheet(_addOutOfOrderImports(), stylesheet.span);

      _importer = oldImporter;
      __stylesheet = oldStylesheet;
      __root = oldRoot;
      __parent = oldParent;
      __endOfImports = oldEndOfImports;
      _outOfOrderImports = oldOutOfOrderImports;
      __extensionStore = oldExtensionStore;
      _styleRuleIgnoringAtRoot = oldStyleRule;
      _mediaQueries = oldMediaQueries;
      _declarationName = oldDeclarationName;
      _inUnknownAtRule = oldInUnknownAtRule;
      _atRootExcludingStyleRule = oldAtRootExcludingStyleRule;
      _inKeyframes = oldInKeyframes;
      _configuration = oldConfiguration;
    });

    var module = environment.toModule(css, extensionStore);
    if (url != null) {
      _modules[url] = module;
      _moduleConfigurations[url] = _configuration;
      if (nodeWithSpan != null) _moduleNodes[url] = nodeWithSpan;
    }

    return module;
  }

  /// Returns a copy of [_root.children] with [_outOfOrderImports] inserted
  /// after [_endOfImports], if necessary.
  List<ModifiableCssNode> _addOutOfOrderImports() {
    var outOfOrderImports = _outOfOrderImports;
    if (outOfOrderImports == null) return _root.children;

    return [
      ..._root.children.take(_endOfImports),
      ...outOfOrderImports,
      ..._root.children.skip(_endOfImports)
    ];
  }

  /// Returns a new stylesheet containing [root]'s CSS as well as the CSS of all
  /// modules transitively used by [root].
  ///
  /// This also applies each module's extensions to its upstream modules.
  ///
  /// If [clone] is `true`, this will copy the modules before extending them so
  /// that they don't modify [root] or its dependencies.
  CssStylesheet _combineCss(Module root, {bool clone = false}) {
    if (!root.upstream.any((module) => module.transitivelyContainsCss)) {
      var selectors = root.extensionStore.simpleSelectors;
      var unsatisfiedExtension = firstOrNull(root.extensionStore
          .extensionsWhereTarget((target) => !selectors.contains(target)));
      if (unsatisfiedExtension != null) {
        _throwForUnsatisfiedExtension(unsatisfiedExtension);
      }

      return root.css;
    }

    var sortedModules = _topologicalModules(root);
    if (clone) {
      sortedModules = sortedModules.map((module) => module.cloneCss()).toList();
    }
    _extendModules(sortedModules);

    // The imports (and comments between them) that should be included at the
    // beginning of the final document.
    var imports = <CssNode>[];

    // The CSS statements in the final document.
    var css = <CssNode>[];

    for (var module in sortedModules.reversed) {
      var statements = module.css.children;
      var index = _indexAfterImports(statements);
      imports.addAll(statements.getRange(0, index));
      css.addAll(statements.getRange(index, statements.length));
    }

    return CssStylesheet(imports + css, root.css.span);
  }

  /// Extends the selectors in each module with the extensions defined in
  /// downstream modules.
  void _extendModules(List<Module> sortedModules) {
    // All the [ExtensionStore]s directly downstream of a given module (indexed
    // by its canonical URL). It's important that we create this in topological
    // order, so that by the time we're processing a module we've already filled
    // in all its downstream [ExtensionStore]s and we can use them to extend
    // that module.
    var downstreamExtensionStores = <Uri, List<ExtensionStore>>{};

    /// Extensions that haven't yet been satisfied by some upstream module. This
    /// adds extensions when they're defined but not satisfied, and removes them
    /// when they're satisfied by any module.
    var unsatisfiedExtensions = Set<Extension>.identity();

    for (var module in sortedModules) {
      // Create a snapshot of the simple selectors currently in the
      // [ExtensionStore] so that we don't consider an extension "satisfied"
      // below because of a simple selector added by another (sibling)
      // extension.
      var originalSelectors = module.extensionStore.simpleSelectors.toSet();

      // Add all as-yet-unsatisfied extensions before adding downstream
      // [ExtensionStore]s, because those are all in [unsatisfiedExtensions]
      // already.
      unsatisfiedExtensions.addAll(module.extensionStore.extensionsWhereTarget(
          (target) => !originalSelectors.contains(target)));

      downstreamExtensionStores[module.url]
          .andThen(module.extensionStore.addExtensions);
      if (module.extensionStore.isEmpty) continue;

      for (var upstream in module.upstream) {
        var url = upstream.url;
        if (url == null) continue;
        downstreamExtensionStores
            .putIfAbsent(url, () => [])
            .add(module.extensionStore);
      }

      // Remove all extensions that are now satisfied after adding downstream
      // [ExtensionStore]s so it counts any downstream extensions that have been
      // newly satisfied.
      unsatisfiedExtensions.removeAll(module.extensionStore
          .extensionsWhereTarget(originalSelectors.contains));
    }

    if (unsatisfiedExtensions.isNotEmpty) {
      _throwForUnsatisfiedExtension(unsatisfiedExtensions.first);
    }
  }

  /// Throws an exception indicating that [extension] is unsatisfied.
  Never _throwForUnsatisfiedExtension(Extension extension) {
    throw SassException(
        'The target selector was not found.\n'
        'Use "@extend ${extension.target} !optional" to avoid this error.',
        extension.span);
  }

  /// Returns all modules transitively used by [root] in topological order,
  /// ignoring modules that contain no CSS.
  List<Module> _topologicalModules(Module root) {
    // Construct a topological ordering using depth-first traversal, as in
    // https://en.wikipedia.org/wiki/Topological_sorting#Depth-first_search.
    var seen = <Module>{};
    var sorted = QueueList<Module>();

    void visitModule(Module module) {
      // Each module is added to the beginning of [sorted], which means the
      // returned list contains sibling modules in the opposite order of how
      // they appear in the document. Then when the list is reversed to generate
      // the CSS, they're put back in their original order.
      for (var upstream in module.upstream) {
        if (upstream.transitivelyContainsCss && seen.add(upstream)) {
          visitModule(upstream);
        }
      }

      sorted.addFirst(module);
    }

    visitModule(root);

    return sorted;
  }

  /// Returns the index of the first node in [statements] that comes after all
  /// static imports.
  int _indexAfterImports(List<CssNode> statements) {
    var lastImport = -1;
    for (var i = 0; i < statements.length; i++) {
      var statement = statements[i];
      if (statement is CssImport) {
        lastImport = i;
      } else if (statement is! CssComment) {
        break;
      }
    }
    return lastImport + 1;
  }

  // ## Statements

  Future<Value?> visitStylesheet(Stylesheet node) async {
    for (var child in node.children) {
      await child.accept(this);
    }
    return null;
  }

  Future<Value?> visitAtRootRule(AtRootRule node) async {
    var query = AtRootQuery.defaultQuery;
    var unparsedQuery = node.query;
    if (unparsedQuery != null) {
      var tuple =
          await _performInterpolationWithMap(unparsedQuery, warnForColor: true);
      var resolved = tuple.item1;
      var map = tuple.item2;
      query =
          AtRootQuery.parse(resolved, interpolationMap: map, logger: _logger);
    }

    var parent = _parent;
    var included = <ModifiableCssParentNode>[];
    while (parent is! CssStylesheet) {
      if (!query.excludes(parent)) included.add(parent);

      var grandparent = parent.parent;
      if (grandparent == null) {
        throw StateError(
            "CssNodes must have a CssStylesheet transitive parent node.");
      }

      parent = grandparent;
    }
    var root = _trimIncluded(included);

    // If we didn't exclude any rules, we don't need to use the copies we might
    // have created.
    if (root == _parent) {
      await _environment.scope(() async {
        for (var child in node.children) {
          await child.accept(this);
        }
      }, when: node.hasDeclarations);
      return null;
    }

    var innerCopy = root;
    if (included.isNotEmpty) {
      innerCopy = included.first.copyWithoutChildren();
      var outerCopy = innerCopy;
      for (var node in included.skip(1)) {
        var copy = node.copyWithoutChildren();
        copy.addChild(outerCopy);
        outerCopy = copy;
      }

      root.addChild(outerCopy);
    }

    await _scopeForAtRoot(node, innerCopy, query, included)(() async {
      for (var child in node.children) {
        await child.accept(this);
      }
    });

    return null;
  }

  /// Destructively trims a trailing sublist from [nodes] that matches the
  /// current list of parents.
  ///
  /// [nodes] should be a list of parents included by an `@at-root` rule, from
  /// innermost to outermost. If it contains a trailing sublist that's
  /// contiguous—meaning that each node is a direct parent of the node before
  /// it—and whose final node is a direct child of [_root], this removes that
  /// sublist and returns the innermost removed parent.
  ///
  /// Otherwise, this leaves [nodes] as-is and returns [_root].
  ModifiableCssParentNode _trimIncluded(List<ModifiableCssParentNode> nodes) {
    if (nodes.isEmpty) return _root;

    var parent = _parent;
    int? innermostContiguous;
    for (var i = 0; i < nodes.length; i++) {
      while (parent != nodes[i]) {
        innermostContiguous = null;

        var grandparent = parent.parent;
        if (grandparent == null) {
          throw ArgumentError(
              "Expected ${nodes[i]} to be an ancestor of $this.");
        }

        parent = grandparent;
      }
      innermostContiguous ??= i;

      var grandparent = parent.parent;
      if (grandparent == null) {
        throw ArgumentError("Expected ${nodes[i]} to be an ancestor of $this.");
      }
      parent = grandparent;
    }

    if (parent != _root) return _root;
    var root = nodes[innermostContiguous!];
    nodes.removeRange(innermostContiguous, nodes.length);
    return root;
  }

  /// Returns a [_ScopeCallback] for [query].
  ///
  /// This returns a callback that adjusts various instance variables for its
  /// duration, based on which rules are excluded by [query]. It always assigns
  /// [_parent] to [newParent].
  _ScopeCallback _scopeForAtRoot(
      AtRootRule node,
      ModifiableCssParentNode newParent,
      AtRootQuery query,
      List<ModifiableCssParentNode> included) {
    var scope = (Future<void> callback()) async {
      // We can't use [_withParent] here because it'll add the node to the tree
      // in the wrong place.
      var oldParent = _parent;
      _parent = newParent;
      await _environment.scope(callback, when: node.hasDeclarations);
      _parent = oldParent;
    };

    if (query.excludesStyleRules) {
      var innerScope = scope;
      scope = (callback) async {
        var oldAtRootExcludingStyleRule = _atRootExcludingStyleRule;
        _atRootExcludingStyleRule = true;
        await innerScope(callback);
        _atRootExcludingStyleRule = oldAtRootExcludingStyleRule;
      };
    }

    if (_mediaQueries != null && query.excludesName('media')) {
      var innerScope = scope;
      scope = (callback) =>
          _withMediaQueries(null, null, () => innerScope(callback));
    }

    if (_inKeyframes && query.excludesName('keyframes')) {
      var innerScope = scope;
      scope = (callback) async {
        var wasInKeyframes = _inKeyframes;
        _inKeyframes = false;
        await innerScope(callback);
        _inKeyframes = wasInKeyframes;
      };
    }

    if (_inUnknownAtRule && !included.any((parent) => parent is CssAtRule)) {
      var innerScope = scope;
      scope = (callback) async {
        var wasInUnknownAtRule = _inUnknownAtRule;
        _inUnknownAtRule = false;
        await innerScope(callback);
        _inUnknownAtRule = wasInUnknownAtRule;
      };
    }

    return scope;
  }

  Future<Value> visitContentBlock(ContentBlock node) => throw UnsupportedError(
      "Evaluation handles @include and its content block together.");

  Future<Value?> visitContentRule(ContentRule node) async {
    var content = _environment.content;
    if (content == null) return null;

    await _runUserDefinedCallable(node.arguments, content, node, () async {
      for (var statement in content.declaration.children) {
        await statement.accept(this);
      }
      return null;
    });

    return null;
  }

  Future<Value?> visitDebugRule(DebugRule node) async {
    var value = await node.expression.accept(this);
    _logger.debug(
        value is SassString ? value.text : value.toString(), node.span);
    return null;
  }

  Future<Value?> visitDeclaration(Declaration node) async {
    if (_styleRule == null && !_inUnknownAtRule && !_inKeyframes) {
      throw _exception(
          "Declarations may only be used within style rules.", node.span);
    }
    if (_declarationName != null && node.isCustomProperty) {
      throw _exception(
          'Declarations whose names begin with "--" may not be nested.',
          node.span);
    }

    var name = await _interpolationToValue(node.name, warnForColor: true);
    if (_declarationName != null) {
      name = CssValue("$_declarationName-${name.value}", name.span);
    }
    var cssValue = await node.value.andThen(
        (value) async => CssValue(await value.accept(this), value.span));

    // If the value is an empty list, preserve it, because converting it to CSS
    // will throw an error that we want the user to see.
    if (cssValue != null &&
        (!cssValue.value.isBlank || _isEmptyList(cssValue.value))) {
      _parent.addChild(ModifiableCssDeclaration(name, cssValue, node.span,
          parsedAsCustomProperty: node.isCustomProperty,
          valueSpanForMap:
              _sourceMap ? node.value.andThen(_expressionNode)?.span : null));
    } else if (name.value.startsWith('--') && cssValue != null) {
      throw _exception(
          "Custom property values may not be empty.", cssValue.span);
    }

    var children = node.children;
    if (children != null) {
      var oldDeclarationName = _declarationName;
      _declarationName = name.value;
      await _environment.scope(() async {
        for (var child in children) {
          await child.accept(this);
        }
      }, when: node.hasDeclarations);
      _declarationName = oldDeclarationName;
    }

    return null;
  }

  /// Returns whether [value] is an empty list.
  bool _isEmptyList(Value value) => value.asList.isEmpty;

  Future<Value?> visitEachRule(EachRule node) async {
    var list = await node.list.accept(this);
    var nodeWithSpan = _expressionNode(node.list);
    var setVariables = node.variables.length == 1
        ? (Value value) => _environment.setLocalVariable(node.variables.first,
            _withoutSlash(value, nodeWithSpan), nodeWithSpan)
        : (Value value) =>
            _setMultipleVariables(node.variables, value, nodeWithSpan);
    return _environment.scope(() {
      return _handleReturn<Value>(list.asList, (element) {
        setVariables(element);
        return _handleReturn<Statement>(
            node.children, (child) => child.accept(this));
      });
    }, semiGlobal: true);
  }

  /// Destructures [value] and assigns it to [variables], as in an `@each`
  /// statement.
  void _setMultipleVariables(
      List<String> variables, Value value, AstNode nodeWithSpan) {
    var list = value.asList;
    var minLength = math.min(variables.length, list.length);
    for (var i = 0; i < minLength; i++) {
      _environment.setLocalVariable(
          variables[i], _withoutSlash(list[i], nodeWithSpan), nodeWithSpan);
    }
    for (var i = minLength; i < variables.length; i++) {
      _environment.setLocalVariable(variables[i], sassNull, nodeWithSpan);
    }
  }

  Future<Value> visitErrorRule(ErrorRule node) async {
    throw _exception(
        (await node.expression.accept(this)).toString(), node.span);
  }

  Future<Value?> visitExtendRule(ExtendRule node) async {
    var styleRule = _styleRule;
    if (styleRule == null || _declarationName != null) {
      throw _exception(
          "@extend may only be used within style rules.", node.span);
    }

    for (var complex in styleRule.originalSelector.components) {
      if (!complex.isBogus) continue;
      _warn(
          'The selector "${complex.toString().trim()}" is invalid CSS and ' +
              (complex.isUseless ? "can't" : "shouldn't") +
              ' be an extender.\n'
                  'This will be an error in Dart Sass 2.0.0.\n'
                  '\n'
                  'More info: https://sass-lang.com/d/bogus-combinators',
          MultiSpan(complex.span.trimRight(), 'invalid selector',
              {node.span: '@extend rule'}),
          Deprecation.bogusCombinators);
    }

    var tuple =
        await _performInterpolationWithMap(node.selector, warnForColor: true);
    var targetText = tuple.item1;
    var targetMap = tuple.item2;

    var list = SelectorList.parse(trimAscii(targetText, excludeEscape: true),
        interpolationMap: targetMap, logger: _logger, allowParent: false);

    for (var complex in list.components) {
      var compound = complex.singleCompound;
      if (compound == null) {
        // If the selector was a compound selector but not a simple
        // selector, emit a more explicit error.
        throw SassFormatException(
            "complex selectors may not be extended.", complex.span);
      }

      var simple = compound.singleSimple;
      if (simple == null) {
        throw SassFormatException(
            "compound selectors may no longer be extended.\n"
            "Consider `@extend ${compound.components.join(', ')}` instead.\n"
            "See https://sass-lang.com/d/extend-compound for details.\n",
            compound.span);
      }

      _extensionStore.addExtension(
          styleRule.selector, simple, node, _mediaQueries);
    }

    return null;
  }

  Future<Value?> visitAtRule(AtRule node) async {
    // NOTE: this logic is largely duplicated in [visitCssAtRule]. Most changes
    // here should be mirrored there.

    if (_declarationName != null) {
      throw _exception(
          "At-rules may not be used within nested declarations.", node.span);
    }

    var name = await _interpolationToValue(node.name);

    var value = await node.value.andThen((value) =>
        _interpolationToValue(value, trim: true, warnForColor: true));

    var children = node.children;
    if (children == null) {
      _parent.addChild(
          ModifiableCssAtRule(name, node.span, childless: true, value: value));
      return null;
    }

    var wasInKeyframes = _inKeyframes;
    var wasInUnknownAtRule = _inUnknownAtRule;
    if (unvendor(name.value) == 'keyframes') {
      _inKeyframes = true;
    } else {
      _inUnknownAtRule = true;
    }

    await _withParent(ModifiableCssAtRule(name, node.span, value: value),
        () async {
      var styleRule = _styleRule;
      if (styleRule == null || _inKeyframes || name.value == 'font-face') {
        // Special-cased at-rules within style blocks are pulled out to the
        // root. Equivalent to prepending "@at-root" on them.
        for (var child in children) {
          await child.accept(this);
        }
      } else {
        // If we're in a style rule, copy it into the at-rule so that
        // declarations immediately inside it have somewhere to go.
        //
        // For example, "a {@foo {b: c}}" should produce "@foo {a {b: c}}".
        await _withParent(styleRule.copyWithoutChildren(), () async {
          for (var child in children) {
            await child.accept(this);
          }
        }, scopeWhen: false);
      }
    },
        through: (node) => node is CssStyleRule,
        scopeWhen: node.hasDeclarations);

    _inUnknownAtRule = wasInUnknownAtRule;
    _inKeyframes = wasInKeyframes;
    return null;
  }

  Future<Value?> visitForRule(ForRule node) async {
    var fromNumber = await _addExceptionSpanAsync(
        node.from, () async => (await node.from.accept(this)).assertNumber());
    var toNumber = await _addExceptionSpanAsync(
        node.to, () async => (await node.to.accept(this)).assertNumber());

    var from = _addExceptionSpan(node.from, () => fromNumber.assertInt());
    var to = _addExceptionSpan(
        node.to,
        () => toNumber
            .coerce(fromNumber.numeratorUnits, fromNumber.denominatorUnits)
            .assertInt());

    var direction = from > to ? -1 : 1;
    if (!node.isExclusive) to += direction;
    if (from == to) return null;

    return _environment.scope(() async {
      var nodeWithSpan = _expressionNode(node.from);
      for (var i = from; i != to; i += direction) {
        _environment.setLocalVariable(
            node.variable,
            SassNumber.withUnits(i,
                numeratorUnits: fromNumber.numeratorUnits,
                denominatorUnits: fromNumber.denominatorUnits),
            nodeWithSpan);
        var result = await _handleReturn<Statement>(
            node.children, (child) => child.accept(this));
        if (result != null) return result;
      }
      return null;
    }, semiGlobal: true);
  }

  Future<Value?> visitForwardRule(ForwardRule node) async {
    var oldConfiguration = _configuration;
    var adjustedConfiguration = oldConfiguration.throughForward(node);

    if (node.configuration.isNotEmpty) {
      var newConfiguration =
          await _addForwardConfiguration(adjustedConfiguration, node);

      await _loadModule(node.url, "@forward", node, (module) {
        _environment.forwardModule(module, node);
      }, configuration: newConfiguration);

      _removeUsedConfiguration(adjustedConfiguration, newConfiguration,
          except: {
            for (var variable in node.configuration)
              if (!variable.isGuarded) variable.name
          });

      // Remove all the variables that weren't configured by this particular
      // `@forward` before checking that the configuration is empty. Errors for
      // outer `with` clauses will be thrown once those clauses finish
      // executing.
      var configuredVariables = {
        for (var variable in node.configuration) variable.name
      };
      for (var name in newConfiguration.values.keys.toList()) {
        if (!configuredVariables.contains(name)) newConfiguration.remove(name);
      }

      _assertConfigurationIsEmpty(newConfiguration);
    } else {
      _configuration = adjustedConfiguration;
      await _loadModule(node.url, "@forward", node, (module) {
        _environment.forwardModule(module, node);
      });
      _configuration = oldConfiguration;
    }

    return null;
  }

  /// Updates [configuration] to include [node]'s configuration and returns the
  /// result.
  Future<Configuration> _addForwardConfiguration(
      Configuration configuration, ForwardRule node) async {
    var newValues = Map.of(configuration.values);
    for (var variable in node.configuration) {
      if (variable.isGuarded) {
        var oldValue = configuration.remove(variable.name);
        if (oldValue != null && oldValue.value != sassNull) {
          newValues[variable.name] = oldValue;
          continue;
        }
      }

      var variableNodeWithSpan = _expressionNode(variable.expression);
      newValues[variable.name] = ConfiguredValue.explicit(
          _withoutSlash(
              await variable.expression.accept(this), variableNodeWithSpan),
          variable.span,
          variableNodeWithSpan);
    }

    if (configuration is ExplicitConfiguration || configuration.isEmpty) {
      return ExplicitConfiguration(newValues, node);
    } else {
      return Configuration.implicit(newValues);
    }
  }

  /// Remove configured values from [upstream] that have been removed from
  /// [downstream], unless they match a name in [except].
  void _removeUsedConfiguration(
      Configuration upstream, Configuration downstream,
      {required Set<String> except}) {
    for (var name in upstream.values.keys.toList()) {
      if (except.contains(name)) continue;
      if (!downstream.values.containsKey(name)) upstream.remove(name);
    }
  }

  /// Throws an error if [configuration] contains any values.
  ///
  /// If [only] is passed, this will only throw an error for configured values
  /// with the given names.
  ///
  /// If [nameInError] is `true`, this includes the name of the configured
  /// variable in the error message. This should only be `true` if the name
  /// won't be obvious from the source span.
  void _assertConfigurationIsEmpty(Configuration configuration,
      {bool nameInError = false}) {
    // By definition, implicit configurations are allowed to only use a subset
    // of their values.
    if (configuration is! ExplicitConfiguration) return;
    if (configuration.isEmpty) return;

    var entry = configuration.values.entries.first;
    throw _exception(
        nameInError
            ? "\$${entry.key} was not declared with !default in the @used "
                "module."
            : "This variable was not declared with !default in the @used "
                "module.",
        entry.value.configurationSpan);
  }

  Future<Value?> visitFunctionRule(FunctionRule node) async {
    _environment.setFunction(UserDefinedCallable(node, _environment.closure(),
        inDependency: _inDependency));
    return null;
  }

  Future<Value?> visitIfRule(IfRule node) async {
    IfRuleClause? clause = node.lastClause;
    for (var clauseToCheck in node.clauses) {
      if ((await clauseToCheck.expression.accept(this)).isTruthy) {
        clause = clauseToCheck;
        break;
      }
    }
    if (clause == null) return null;

    return await _environment.scope(
        () => _handleReturn<Statement>(
            clause!.children, // dart-lang/sdk#45348
            (child) => child.accept(this)),
        semiGlobal: true,
        when: clause.hasDeclarations);
  }

  Future<Value?> visitImportRule(ImportRule node) async {
    for (var import in node.imports) {
      if (import is DynamicImport) {
        await _visitDynamicImport(import);
      } else {
        await _visitStaticImport(import as StaticImport);
      }
    }
    return null;
  }

  /// Adds the stylesheet imported by [import] to the current document.
  Future<void> _visitDynamicImport(DynamicImport import) {
    return _withStackFrame("@import", import, () async {
      var result =
          await _loadStylesheet(import.urlString, import.span, forImport: true);
      var stylesheet = result.stylesheet;

      var url = stylesheet.span.sourceUrl;
      if (url != null) {
        if (_activeModules.containsKey(url)) {
          throw _activeModules[url].andThen((previousLoad) =>
                  _multiSpanException("This file is already being loaded.",
                      "new load", {previousLoad.span: "original load"})) ??
              _exception("This file is already being loaded.");
        }
        _activeModules[url] = import;
      }

      // If the imported stylesheet doesn't use any modules, we can inject its
      // CSS directly into the current stylesheet. If it does use modules, we
      // need to put its CSS into an intermediate [ModifiableCssStylesheet] so
      // that we can hermetically resolve `@extend`s before injecting it.
      if (stylesheet.uses.isEmpty && stylesheet.forwards.isEmpty) {
        var oldImporter = _importer;
        var oldStylesheet = _stylesheet;
        var oldInDependency = _inDependency;
        _importer = result.importer;
        _stylesheet = stylesheet;
        _inDependency = result.isDependency;
        await visitStylesheet(stylesheet);
        _importer = oldImporter;
        _stylesheet = oldStylesheet;
        _inDependency = oldInDependency;
        _activeModules.remove(url);
        return;
      }

      // If only built-in modules are loaded, we still need a separate
      // environment to ensure their namespaces aren't exposed in the outer
      // environment, but we don't need to worry about `@extend`s, so we can
      // add styles directly to the existing stylesheet instead of creating a
      // new one.
      var loadsUserDefinedModules =
          stylesheet.uses.any((rule) => rule.url.scheme != 'sass') ||
              stylesheet.forwards.any((rule) => rule.url.scheme != 'sass');

      late List<ModifiableCssNode> children;
      var environment = _environment.forImport();
      await _withEnvironment(environment, () async {
        var oldImporter = _importer;
        var oldStylesheet = _stylesheet;
        var oldRoot = _root;
        var oldParent = _parent;
        var oldEndOfImports = _endOfImports;
        var oldOutOfOrderImports = _outOfOrderImports;
        var oldConfiguration = _configuration;
        var oldInDependency = _inDependency;
        _importer = result.importer;
        _stylesheet = stylesheet;
        if (loadsUserDefinedModules) {
          _root = ModifiableCssStylesheet(stylesheet.span);
          _parent = _root;
          _endOfImports = 0;
          _outOfOrderImports = null;
        }
        _inDependency = result.isDependency;

        // This configuration is only used if it passes through a `@forward`
        // rule, so we avoid creating unnecessary ones for performance reasons.
        if (stylesheet.forwards.isNotEmpty) {
          _configuration = environment.toImplicitConfiguration();
        }

        await visitStylesheet(stylesheet);
        children = loadsUserDefinedModules ? _addOutOfOrderImports() : [];

        _importer = oldImporter;
        _stylesheet = oldStylesheet;
        if (loadsUserDefinedModules) {
          _root = oldRoot;
          _parent = oldParent;
          _endOfImports = oldEndOfImports;
          _outOfOrderImports = oldOutOfOrderImports;
        }
        _configuration = oldConfiguration;
        _inDependency = oldInDependency;
      });

      // Create a dummy module with empty CSS and no extensions to make forwarded
      // members available in the current import context and to combine all the
      // CSS from modules used by [stylesheet].
      var module = environment.toDummyModule();
      _environment.importForwards(module);
      if (loadsUserDefinedModules) {
        if (module.transitivelyContainsCss) {
          // If any transitively used module contains extensions, we need to
          // clone all modules' CSS. Otherwise, it's possible that they'll be
          // used or imported from another location that shouldn't have the same
          // extensions applied.
          await _combineCss(module,
                  clone: module.transitivelyContainsExtensions)
              .accept(this);
        }

        var visitor = _ImportedCssVisitor(this);
        for (var child in children) {
          child.accept(visitor);
        }
      }

      _activeModules.remove(url);
    });
  }

  /// Loads the [Stylesheet] identified by [url], or throws a
  /// [SassRuntimeException] if loading fails.
  ///
  /// This first tries loading [url] relative to [baseUrl], which defaults to
  /// `_stylesheet.span.sourceUrl`.
  Future<_LoadedStylesheet> _loadStylesheet(String url, FileSpan span,
      {Uri? baseUrl, bool forImport = false}) async {
    try {
      assert(_importSpan == null);
      _importSpan = span;

      var importCache = _importCache;
      if (importCache != null) {
        baseUrl ??= _stylesheet.span.sourceUrl;
        var tuple = await importCache.canonicalize(Uri.parse(url),
            baseImporter: _importer, baseUrl: baseUrl, forImport: forImport);

        if (tuple != null) {
          var isDependency = _inDependency || tuple.item1 != _importer;
          var stylesheet = await importCache.importCanonical(
              tuple.item1, tuple.item2,
              originalUrl: tuple.item3, quiet: _quietDeps && isDependency);
          if (stylesheet != null) {
            _loadedUrls.add(tuple.item2);
            return _LoadedStylesheet(stylesheet,
                importer: tuple.item1, isDependency: isDependency);
          }
        }
      } else {
        var result = await _importLikeNode(
            url, baseUrl ?? _stylesheet.span.sourceUrl, forImport);
        if (result != null) {
          result.stylesheet.span.sourceUrl.andThen(_loadedUrls.add);
          return result;
        }
      }

      if (url.startsWith('package:') && isNode) {
        // Special-case this error message, since it's tripped people up in the
        // past.
        throw "\"package:\" URLs aren't supported on this platform.";
      } else {
        throw "Can't find stylesheet to import.";
      }
    } on SassException {
      rethrow;
    } on ArgumentError catch (error, stackTrace) {
      throwWithTrace(_exception(error.toString()), stackTrace);
    } catch (error, stackTrace) {
      String? message;
      try {
        message = (error as dynamic).message as String;
      } catch (_) {
        message = error.toString();
      }
      throwWithTrace(_exception(message), stackTrace);
    } finally {
      _importSpan = null;
    }
  }

  /// Imports a stylesheet using [_nodeImporter].
  ///
  /// Returns the [Stylesheet], or `null` if the import failed.
  Future<_LoadedStylesheet?> _importLikeNode(
      String originalUrl, Uri? previous, bool forImport) async {
    var result = _nodeImporter!.loadRelative(originalUrl, previous, forImport);

    bool isDependency;
    if (result != null) {
      isDependency = _inDependency;
    } else {
      result = await _nodeImporter!.loadAsync(originalUrl, previous, forImport);
      if (result == null) return null;
      isDependency = true;
    }

    var contents = result.item1;
    var url = result.item2;

    return _LoadedStylesheet(
        Stylesheet.parse(contents,
            url.startsWith('file') ? Syntax.forPath(url) : Syntax.scss,
            url: url,
            logger: _quietDeps && isDependency ? Logger.quiet : _logger),
        isDependency: isDependency);
  }

  /// Adds a CSS import for [import].
  Future<void> _visitStaticImport(StaticImport import) async {
    // NOTE: this logic is largely duplicated in [visitCssImport]. Most changes
    // here should be mirrored there.

    var node = ModifiableCssImport(
        await _interpolationToValue(import.url), import.span,
        modifiers: await import.modifiers
            .andThen<Future<CssValue<String>>?>(_interpolationToValue));

    if (_parent != _root) {
      _parent.addChild(node);
    } else if (_endOfImports == _root.children.length) {
      _root.addChild(node);
      _endOfImports++;
    } else {
      (_outOfOrderImports ??= []).add(node);
    }
  }

  Future<Value?> visitIncludeRule(IncludeRule node) async {
    var mixin = _addExceptionSpan(node,
        () => _environment.getMixin(node.name, namespace: node.namespace));
    if (mixin == null) {
      throw _exception("Undefined mixin.", node.span);
    }

    var nodeWithSpan = AstNode.fake(() => node.spanWithoutContent);
    if (mixin is AsyncBuiltInCallable) {
      if (node.content != null) {
        throw _exception("Mixin doesn't accept a content block.", node.span);
      }

      await _runBuiltInCallable(node.arguments, mixin, nodeWithSpan);
    } else if (mixin is UserDefinedCallable<AsyncEnvironment>) {
      if (node.content != null &&
          !(mixin.declaration as MixinRule).hasContent) {
        throw MultiSpanSassRuntimeException(
            "Mixin doesn't accept a content block.",
            node.spanWithoutContent,
            "invocation",
            {mixin.declaration.arguments.spanWithName: "declaration"},
            _stackTrace(node.spanWithoutContent));
      }

      var contentCallable = node.content.andThen((content) =>
          UserDefinedCallable(content, _environment.closure(),
              inDependency: _inDependency));
      await _runUserDefinedCallable(node.arguments, mixin, nodeWithSpan,
          () async {
        await _environment.withContent(contentCallable, () async {
          await _environment.asMixin(() async {
            for (var statement in mixin.declaration.children) {
              await _addErrorSpan(nodeWithSpan, () => statement.accept(this));
            }
          });
        });
      });
    } else {
      throw UnsupportedError("Unknown callable type $mixin.");
    }

    return null;
  }

  Future<Value?> visitMixinRule(MixinRule node) async {
    _environment.setMixin(UserDefinedCallable(node, _environment.closure(),
        inDependency: _inDependency));
    return null;
  }

  Future<Value?> visitLoudComment(LoudComment node) async {
    // NOTE: this logic is largely duplicated in [visitCssComment]. Most changes
    // here should be mirrored there.

    if (_inFunction) return null;

    // Comments are allowed to appear between CSS imports.
    if (_parent == _root && _endOfImports == _root.children.length) {
      _endOfImports++;
    }

    _parent.addChild(ModifiableCssComment(
        await _performInterpolation(node.text), node.span));
    return null;
  }

  Future<Value?> visitMediaRule(MediaRule node) async {
    // NOTE: this logic is largely duplicated in [visitCssMediaRule]. Most
    // changes here should be mirrored there.

    if (_declarationName != null) {
      throw _exception(
          "Media rules may not be used within nested declarations.", node.span);
    }

    var queries = await _visitMediaQueries(node.query);
    var mergedQueries = _mediaQueries
        .andThen((mediaQueries) => _mergeMediaQueries(mediaQueries, queries));
    if (mergedQueries != null && mergedQueries.isEmpty) return null;

    var mergedSources = mergedQueries == null
        ? const <CssMediaQuery>{}
        : {..._mediaQuerySources!, ..._mediaQueries!, ...queries};

    await _withParent(
        ModifiableCssMediaRule(mergedQueries ?? queries, node.span), () async {
      await _withMediaQueries(mergedQueries ?? queries, mergedSources,
          () async {
        var styleRule = _styleRule;
        if (styleRule == null) {
          for (var child in node.children) {
            await child.accept(this);
          }
        } else {
          // If we're in a style rule, copy it into the media query so that
          // declarations immediately inside @media have somewhere to go.
          //
          // For example, "a {@media screen {b: c}}" should produce
          // "@media screen {a {b: c}}".
          await _withParent(styleRule.copyWithoutChildren(), () async {
            for (var child in node.children) {
              await child.accept(this);
            }
          }, scopeWhen: false);
        }
      });
    },
        through: (node) =>
            node is CssStyleRule ||
            (mergedSources.isNotEmpty &&
                node is CssMediaRule &&
                node.queries.every(mergedSources.contains)),
        scopeWhen: node.hasDeclarations);

    return null;
  }

  /// Evaluates [interpolation] and parses the result as a list of media
  /// queries.
  Future<List<CssMediaQuery>> _visitMediaQueries(
      Interpolation interpolation) async {
    var tuple =
        await _performInterpolationWithMap(interpolation, warnForColor: true);
    var resolved = tuple.item1;
    var map = tuple.item2;
    return CssMediaQuery.parseList(resolved,
        logger: _logger, interpolationMap: map);
  }

  /// Returns a list of queries that selects for contexts that match both
  /// [queries1] and [queries2].
  ///
  /// Returns the empty list if there are no contexts that match both [queries1]
  /// and [queries2], or `null` if there are contexts that can't be represented
  /// by media queries.
  List<CssMediaQuery>? _mergeMediaQueries(
      Iterable<CssMediaQuery> queries1, Iterable<CssMediaQuery> queries2) {
    var queries = <CssMediaQuery>[];
    for (var query1 in queries1) {
      for (var query2 in queries2) {
        var result = query1.merge(query2);
        if (result == MediaQueryMergeResult.empty) continue;
        if (result == MediaQueryMergeResult.unrepresentable) return null;
        queries.add((result as MediaQuerySuccessfulMergeResult).query);
      }
    }
    return queries;
  }

  Future<Value> visitReturnRule(ReturnRule node) async =>
      _withoutSlash(await node.expression.accept(this), node.expression);

  Future<Value?> visitSilentComment(SilentComment node) async => null;

  Future<Value?> visitStyleRule(StyleRule node) async {
    // NOTE: this logic is largely duplicated in [visitCssStyleRule]. Most
    // changes here should be mirrored there.

    if (_declarationName != null) {
      throw _exception(
          "Style rules may not be used within nested declarations.", node.span);
    }

    var tuple =
        await _performInterpolationWithMap(node.selector, warnForColor: true);
    var selectorText = tuple.item1;
    var selectorMap = tuple.item2;

    if (_inKeyframes) {
      // NOTE: this logic is largely duplicated in [visitCssKeyframeBlock]. Most
      // changes here should be mirrored there.

      var parsedSelector = KeyframeSelectorParser(selectorText,
              logger: _logger, interpolationMap: selectorMap)
          .parse();
      var rule = ModifiableCssKeyframeBlock(
          CssValue(List.unmodifiable(parsedSelector), node.selector.span),
          node.span);
      await _withParent(rule, () async {
        for (var child in node.children) {
          await child.accept(this);
        }
      },
          through: (node) => node is CssStyleRule,
          scopeWhen: node.hasDeclarations);
      return null;
    }

    var parsedSelector = SelectorList.parse(selectorText,
            interpolationMap: selectorMap,
            allowParent: !_stylesheet.plainCss,
            allowPlaceholder: !_stylesheet.plainCss,
            logger: _logger)
        .resolveParentSelectors(_styleRuleIgnoringAtRoot?.originalSelector,
            implicitParent: !_atRootExcludingStyleRule);

    var selector = _extensionStore.addSelector(parsedSelector, _mediaQueries);
    var rule = ModifiableCssStyleRule(selector, node.span,
        originalSelector: parsedSelector);
    var oldAtRootExcludingStyleRule = _atRootExcludingStyleRule;
    _atRootExcludingStyleRule = false;
    await _withParent(rule, () async {
      await _withStyleRule(rule, () async {
        for (var child in node.children) {
          await child.accept(this);
        }
      });
    },
        through: (node) => node is CssStyleRule,
        scopeWhen: node.hasDeclarations);
    _atRootExcludingStyleRule = oldAtRootExcludingStyleRule;

    if (!rule.isInvisibleOtherThanBogusCombinators) {
      for (var complex in parsedSelector.components) {
        if (!complex.isBogus) continue;

        if (complex.isUseless) {
          _warn(
              'The selector "${complex.toString().trim()}" is invalid CSS. It '
              'will be omitted from the generated CSS.\n'
              'This will be an error in Dart Sass 2.0.0.\n'
              '\n'
              'More info: https://sass-lang.com/d/bogus-combinators',
<<<<<<< HEAD
              node.selector.span,
              Deprecation.bogusCombinators);
=======
              complex.span.trimRight(),
              deprecation: true);
>>>>>>> 9417b6e8
        } else if (complex.leadingCombinators.isNotEmpty) {
          _warn(
              'The selector "${complex.toString().trim()}" is invalid CSS.\n'
              'This will be an error in Dart Sass 2.0.0.\n'
              '\n'
              'More info: https://sass-lang.com/d/bogus-combinators',
<<<<<<< HEAD
              node.selector.span,
              Deprecation.bogusCombinators);
=======
              complex.span.trimRight(),
              deprecation: true);
>>>>>>> 9417b6e8
        } else {
          _warn(
              'The selector "${complex.toString().trim()}" is only valid for '
                      "nesting and shouldn't\n"
                      'have children other than style rules.' +
                  (complex.isBogusOtherThanLeadingCombinator
                      ? ' It will be omitted from the generated CSS.'
                      : '') +
                  '\n'
                      'This will be an error in Dart Sass 2.0.0.\n'
                      '\n'
                      'More info: https://sass-lang.com/d/bogus-combinators',
              MultiSpan(complex.span.trimRight(), 'invalid selector', {
                rule.children.first.span: "this is not a style rule" +
                    (rule.children.every((child) => child is CssComment)
                        ? '\n(try converting to a //-style comment)'
                        : '')
              }),
              Deprecation.bogusCombinators);
        }
      }
    }

    if (_styleRule == null && _parent.children.isNotEmpty) {
      var lastChild = _parent.children.last;
      lastChild.isGroupEnd = true;
    }

    return null;
  }

  Future<Value?> visitSupportsRule(SupportsRule node) async {
    // NOTE: this logic is largely duplicated in [visitCssSupportsRule]. Most
    // changes here should be mirrored there.

    if (_declarationName != null) {
      throw _exception(
          "Supports rules may not be used within nested declarations.",
          node.span);
    }

    var condition = CssValue(
        await _visitSupportsCondition(node.condition), node.condition.span);
    await _withParent(ModifiableCssSupportsRule(condition, node.span),
        () async {
      var styleRule = _styleRule;
      if (styleRule == null) {
        for (var child in node.children) {
          await child.accept(this);
        }
      } else {
        // If we're in a style rule, copy it into the supports rule so that
        // declarations immediately inside @supports have somewhere to go.
        //
        // For example, "a {@supports (a: b) {b: c}}" should produce "@supports
        // (a: b) {a {b: c}}".
        await _withParent(styleRule.copyWithoutChildren(), () async {
          for (var child in node.children) {
            await child.accept(this);
          }
        });
      }
    },
        through: (node) => node is CssStyleRule,
        scopeWhen: node.hasDeclarations);

    return null;
  }

  /// Evaluates [condition] and converts it to a plain CSS string.
  Future<String> _visitSupportsCondition(SupportsCondition condition) async {
    if (condition is SupportsOperation) {
      return "${await _parenthesize(condition.left, condition.operator)} "
          "${condition.operator} "
          "${await _parenthesize(condition.right, condition.operator)}";
    } else if (condition is SupportsNegation) {
      return "not ${await _parenthesize(condition.condition)}";
    } else if (condition is SupportsInterpolation) {
      return await _evaluateToCss(condition.expression, quote: false);
    } else if (condition is SupportsDeclaration) {
      var oldInSupportsDeclaration = _inSupportsDeclaration;
      _inSupportsDeclaration = true;
      var result = "(${await _evaluateToCss(condition.name)}:"
          "${condition.isCustomProperty ? '' : ' '}"
          "${await _evaluateToCss(condition.value)})";
      _inSupportsDeclaration = oldInSupportsDeclaration;
      return result;
    } else if (condition is SupportsFunction) {
      return "${await _performInterpolation(condition.name)}("
          "${await _performInterpolation(condition.arguments)})";
    } else if (condition is SupportsAnything) {
      return "(${await _performInterpolation(condition.contents)})";
    } else {
      throw ArgumentError(
          "Unknown supports condition type ${condition.runtimeType}.");
    }
  }

  /// Evaluates [condition] and converts it to a plain CSS string, with
  /// parentheses if necessary.
  ///
  /// If [operator] is passed, it's the operator for the surrounding
  /// [SupportsOperation], and is used to determine whether parentheses are
  /// necessary if [condition] is also a [SupportsOperation].
  Future<String> _parenthesize(SupportsCondition condition,
      [String? operator]) async {
    if ((condition is SupportsNegation) ||
        (condition is SupportsOperation &&
            (operator == null || operator != condition.operator))) {
      return "(${await _visitSupportsCondition(condition)})";
    } else {
      return await _visitSupportsCondition(condition);
    }
  }

  Future<Value?> visitVariableDeclaration(VariableDeclaration node) async {
    if (node.isGuarded) {
      if (node.namespace == null && _environment.atRoot) {
        var override = _configuration.remove(node.name);
        if (override != null && override.value != sassNull) {
          _addExceptionSpan(node, () {
            _environment.setVariable(
                node.name, override.value, override.assignmentNode,
                global: true);
          });
          return null;
        }
      }

      var value = _addExceptionSpan(node,
          () => _environment.getVariable(node.name, namespace: node.namespace));
      if (value != null && value != sassNull) return null;
    }

    if (node.isGlobal && !_environment.globalVariableExists(node.name)) {
      _warn(
          _environment.atRoot
              ? "As of Dart Sass 2.0.0, !global assignments won't be able to "
                  "declare new variables.\n"
                  "\n"
                  "Since this assignment is at the root of the stylesheet, the "
                  "!global flag is\n"
                  "unnecessary and can safely be removed."
              : "As of Dart Sass 2.0.0, !global assignments won't be able to "
                  "declare new variables.\n"
                  "\n"
                  "Recommendation: add `${node.originalName}: null` at the "
                  "stylesheet root.",
          node.span,
          Deprecation.newGlobal);
    }

    var value =
        _withoutSlash(await node.expression.accept(this), node.expression);
    _addExceptionSpan(node, () {
      _environment.setVariable(
          node.name, value, _expressionNode(node.expression),
          namespace: node.namespace, global: node.isGlobal);
    });
    return null;
  }

  Future<Value?> visitUseRule(UseRule node) async {
    var configuration = const Configuration.empty();
    if (node.configuration.isNotEmpty) {
      var values = <String, ConfiguredValue>{};
      for (var variable in node.configuration) {
        var variableNodeWithSpan = _expressionNode(variable.expression);
        values[variable.name] = ConfiguredValue.explicit(
            _withoutSlash(
                await variable.expression.accept(this), variableNodeWithSpan),
            variable.span,
            variableNodeWithSpan);
      }
      configuration = ExplicitConfiguration(values, node);
    }

    await _loadModule(node.url, "@use", node, (module) {
      _environment.addModule(module, node, namespace: node.namespace);
    }, configuration: configuration);
    _assertConfigurationIsEmpty(configuration);

    return null;
  }

  Future<Value?> visitWarnRule(WarnRule node) async {
    var value =
        await _addExceptionSpanAsync(node, () => node.expression.accept(this));
    _logger.warn(
        value is SassString ? value.text : _serialize(value, node.expression),
        trace: _stackTrace(node.span));
    return null;
  }

  Future<Value?> visitWhileRule(WhileRule node) {
    return _environment.scope(() async {
      while ((await node.condition.accept(this)).isTruthy) {
        var result = await _handleReturn<Statement>(
            node.children, (child) => child.accept(this));
        if (result != null) return result;
      }
      return null;
    }, semiGlobal: true, when: node.hasDeclarations);
  }

  // ## Expressions

  Future<Value> visitBinaryOperationExpression(BinaryOperationExpression node) {
    return _addExceptionSpanAsync(node, () async {
      var left = await node.left.accept(this);
      switch (node.operator) {
        case BinaryOperator.singleEquals:
          var right = await node.right.accept(this);
          return left.singleEquals(right);

        case BinaryOperator.or:
          return left.isTruthy ? left : await node.right.accept(this);

        case BinaryOperator.and:
          return left.isTruthy ? await node.right.accept(this) : left;

        case BinaryOperator.equals:
          var right = await node.right.accept(this);
          return SassBoolean(left == right);

        case BinaryOperator.notEquals:
          var right = await node.right.accept(this);
          return SassBoolean(left != right);

        case BinaryOperator.greaterThan:
          var right = await node.right.accept(this);
          return left.greaterThan(right);

        case BinaryOperator.greaterThanOrEquals:
          var right = await node.right.accept(this);
          return left.greaterThanOrEquals(right);

        case BinaryOperator.lessThan:
          var right = await node.right.accept(this);
          return left.lessThan(right);

        case BinaryOperator.lessThanOrEquals:
          var right = await node.right.accept(this);
          return left.lessThanOrEquals(right);

        case BinaryOperator.plus:
          var right = await node.right.accept(this);
          return left.plus(right);

        case BinaryOperator.minus:
          var right = await node.right.accept(this);
          return left.minus(right);

        case BinaryOperator.times:
          var right = await node.right.accept(this);
          return left.times(right);

        case BinaryOperator.dividedBy:
          var right = await node.right.accept(this);
          var result = left.dividedBy(right);
          if (node.allowsSlash && left is SassNumber && right is SassNumber) {
            return (result as SassNumber).withSlash(left, right);
          } else {
            if (left is SassNumber && right is SassNumber) {
              String recommendation(Expression expression) {
                if (expression is BinaryOperationExpression &&
                    expression.operator == BinaryOperator.dividedBy) {
                  return "math.div(${recommendation(expression.left)}, "
                      "${recommendation(expression.right)})";
                } else if (expression is ParenthesizedExpression) {
                  return expression.expression.toString();
                } else {
                  return expression.toString();
                }
              }

              _warn(
                  "Using / for division outside of calc() is deprecated "
                  "and will be removed in Dart Sass 2.0.0.\n"
                  "\n"
                  "Recommendation: ${recommendation(node)} or "
                  "${expressionToCalc(node)}\n"
                  "\n"
                  "More info and automated migrator: "
                  "https://sass-lang.com/d/slash-div",
                  node.span,
                  Deprecation.slashDiv);
            }

            return result;
          }

        case BinaryOperator.modulo:
          var right = await node.right.accept(this);
          return left.modulo(right);

        default:
          throw ArgumentError("Unknown binary operator ${node.operator}.");
      }
    });
  }

  Future<Value> visitValueExpression(ValueExpression node) async => node.value;

  Future<Value> visitVariableExpression(VariableExpression node) async {
    var result = _addExceptionSpan(node,
        () => _environment.getVariable(node.name, namespace: node.namespace));
    if (result != null) return result;
    throw _exception("Undefined variable.", node.span);
  }

  Future<Value> visitUnaryOperationExpression(
      UnaryOperationExpression node) async {
    var operand = await node.operand.accept(this);
    return _addExceptionSpan(node, () {
      switch (node.operator) {
        case UnaryOperator.plus:
          return operand.unaryPlus();
        case UnaryOperator.minus:
          return operand.unaryMinus();
        case UnaryOperator.divide:
          return operand.unaryDivide();
        case UnaryOperator.not:
          return operand.unaryNot();
        default:
          throw StateError("Unknown unary operator ${node.operator}.");
      }
    });
  }

  Future<SassBoolean> visitBooleanExpression(BooleanExpression node) async =>
      SassBoolean(node.value);

  Future<Value> visitIfExpression(IfExpression node) async {
    var pair = await _evaluateMacroArguments(node);
    var positional = pair.item1;
    var named = pair.item2;

    _verifyArguments(positional.length, named, IfExpression.declaration, node);

    // ignore: prefer_is_empty
    var condition = positional.length > 0 ? positional[0] : named["condition"]!;
    var ifTrue = positional.length > 1 ? positional[1] : named["if-true"]!;
    var ifFalse = positional.length > 2 ? positional[2] : named["if-false"]!;

    var result = (await condition.accept(this)).isTruthy ? ifTrue : ifFalse;
    return _withoutSlash(await result.accept(this), _expressionNode(result));
  }

  Future<Value> visitNullExpression(NullExpression node) async => sassNull;

  Future<SassNumber> visitNumberExpression(NumberExpression node) async =>
      SassNumber(node.value, node.unit);

  Future<Value> visitParenthesizedExpression(ParenthesizedExpression node) =>
      node.expression.accept(this);

  Future<Value> visitCalculationExpression(CalculationExpression node) async {
    var arguments = [
      for (var argument in node.arguments)
        await _visitCalculationValue(argument,
            inMinMax: node.name == 'min' || node.name == 'max')
    ];
    if (_inSupportsDeclaration) {
      return SassCalculation.unsimplified(node.name, arguments);
    }

    try {
      switch (node.name) {
        case "calc":
          assert(arguments.length == 1);
          return SassCalculation.calc(arguments[0]);
        case "min":
          return SassCalculation.min(arguments);
        case "max":
          return SassCalculation.max(arguments);
        case "clamp":
          return SassCalculation.clamp(
              arguments[0],
              arguments.length > 1 ? arguments[1] : null,
              arguments.length > 2 ? arguments[2] : null);
        default:
          throw UnsupportedError('Unknown calculation name "${node.name}".');
      }
    } on SassScriptException catch (error, stackTrace) {
      // The simplification logic in the [SassCalculation] static methods will
      // throw an error if the arguments aren't compatible, but we have access
      // to the original spans so we can throw a more informative error.
      _verifyCompatibleNumbers(arguments, node.arguments);
      throwWithTrace(_exception(error.message, node.span), stackTrace);
    }
  }

  /// Verifies that [args] all have compatible units that can be used for CSS
  /// calculations, and throws a [SassException] if not.
  ///
  /// The [nodesWithSpans] should correspond to the spans for [args].
  void _verifyCompatibleNumbers(
      List<Object> args, List<AstNode> nodesWithSpans) {
    // Note: this logic is largely duplicated in
    // SassCalculation._verifyCompatibleNumbers and most changes here should
    // also be reflected there.
    for (var i = 0; i < args.length; i++) {
      var arg = args[i];
      if (arg is! SassNumber) continue;
      if (arg.numeratorUnits.length > 1 || arg.denominatorUnits.isNotEmpty) {
        throw _exception("Number $arg isn't compatible with CSS calculations.",
            nodesWithSpans[i].span);
      }
    }

    for (var i = 0; i < args.length - 1; i++) {
      var number1 = args[i];
      if (number1 is! SassNumber) continue;

      for (var j = i + 1; j < args.length; j++) {
        var number2 = args[j];
        if (number2 is! SassNumber) continue;
        if (number1.hasPossiblyCompatibleUnits(number2)) continue;

        throw MultiSpanSassRuntimeException(
            "$number1 and $number2 are incompatible.",
            nodesWithSpans[i].span,
            number1.toString(),
            {nodesWithSpans[j].span: number2.toString()},
            _stackTrace(nodesWithSpans[i].span));
      }
    }
  }

  /// Evaluates [node] as a component of a calculation.
  ///
  /// If [inMinMax] is `true`, this allows unitless numbers to be added and
  /// subtracted with numbers with units, for backwards-compatibility with the
  /// old global `min()` and `max()` functions.
  Future<Object> _visitCalculationValue(Expression node,
      {required bool inMinMax}) async {
    if (node is ParenthesizedExpression) {
      var inner = node.expression;
      var result = await _visitCalculationValue(inner, inMinMax: inMinMax);
      return inner is FunctionExpression &&
              inner.name.toLowerCase() == 'var' &&
              result is SassString &&
              !result.hasQuotes
          ? SassString('(${result.text})', quotes: false)
          : result;
    } else if (node is StringExpression) {
      assert(!node.hasQuotes);
      return CalculationInterpolation(await _performInterpolation(node.text));
    } else if (node is BinaryOperationExpression) {
      return await _addExceptionSpanAsync(
          node,
          () async => SassCalculation.operateInternal(
              _binaryOperatorToCalculationOperator(node.operator),
              await _visitCalculationValue(node.left, inMinMax: inMinMax),
              await _visitCalculationValue(node.right, inMinMax: inMinMax),
              inMinMax: inMinMax,
              simplify: !_inSupportsDeclaration));
    } else {
      assert(node is NumberExpression ||
          node is CalculationExpression ||
          node is VariableExpression ||
          node is FunctionExpression ||
          node is IfExpression);
      var result = await node.accept(this);
      if (result is SassNumber || result is SassCalculation) return result;
      if (result is SassString && !result.hasQuotes) return result;
      throw _exception(
          "Value $result can't be used in a calculation.", node.span);
    }
  }

  /// Returns the [CalculationOperator] that corresponds to [operator].
  CalculationOperator _binaryOperatorToCalculationOperator(
      BinaryOperator operator) {
    switch (operator) {
      case BinaryOperator.plus:
        return CalculationOperator.plus;
      case BinaryOperator.minus:
        return CalculationOperator.minus;
      case BinaryOperator.times:
        return CalculationOperator.times;
      case BinaryOperator.dividedBy:
        return CalculationOperator.dividedBy;
      default:
        throw UnsupportedError("Invalid calculation operator $operator.");
    }
  }

  Future<SassColor> visitColorExpression(ColorExpression node) async =>
      node.value;

  Future<SassList> visitListExpression(ListExpression node) async => SassList(
      await mapAsync(
          node.contents, (Expression expression) => expression.accept(this)),
      node.separator,
      brackets: node.hasBrackets);

  Future<SassMap> visitMapExpression(MapExpression node) async {
    var map = <Value, Value>{};
    var keyNodes = <Value, AstNode>{};
    for (var pair in node.pairs) {
      var keyValue = await pair.item1.accept(this);
      var valueValue = await pair.item2.accept(this);

      var oldValue = map[keyValue];
      if (oldValue != null) {
        var oldValueSpan = keyNodes[keyValue]?.span;
        throw MultiSpanSassRuntimeException(
            'Duplicate key.',
            pair.item1.span,
            'second key',
            {if (oldValueSpan != null) oldValueSpan: 'first key'},
            _stackTrace(pair.item1.span));
      }
      map[keyValue] = valueValue;
      keyNodes[keyValue] = pair.item1;
    }
    return SassMap(map);
  }

  Future<Value> visitFunctionExpression(FunctionExpression node) async {
    var function = _addExceptionSpan(
        node, () => _getFunction(node.name, namespace: node.namespace));

    if (function == null) {
      if (node.namespace != null) {
        throw _exception("Undefined function.", node.span);
      }

      function = PlainCssCallable(node.originalName);
    }

    var oldInFunction = _inFunction;
    _inFunction = true;
    var result = await _addErrorSpan(
        node, () => _runFunctionCallable(node.arguments, function, node));
    _inFunction = oldInFunction;
    return result;
  }

  Future<Value> visitInterpolatedFunctionExpression(
      InterpolatedFunctionExpression node) async {
    var function = PlainCssCallable(await _performInterpolation(node.name));
    var oldInFunction = _inFunction;
    _inFunction = true;
    var result = await _addErrorSpan(
        node, () => _runFunctionCallable(node.arguments, function, node));
    _inFunction = oldInFunction;
    return result;
  }

  /// Like `_environment.getFunction`, but also returns built-in
  /// globally-available functions.
  AsyncCallable? _getFunction(String name, {String? namespace}) {
    var local = _environment.getFunction(name, namespace: namespace);
    if (local != null || namespace != null) return local;
    return _builtInFunctions[name];
  }

  /// Evaluates the arguments in [arguments] as applied to [callable], and
  /// invokes [run] in a scope with those arguments defined.
  Future<V> _runUserDefinedCallable<V extends Value?>(
      ArgumentInvocation arguments,
      UserDefinedCallable<AsyncEnvironment> callable,
      AstNode nodeWithSpan,
      Future<V> run()) async {
    // TODO(nweiz): Set [trackSpans] to `null` once we're no longer emitting
    // deprecation warnings for /-as-division.
    var evaluated = await _evaluateArguments(arguments);

    var name = callable.name;
    if (name != "@content") name += "()";

    var oldCallable = _currentCallable;
    _currentCallable = callable;
    var result = await _withStackFrame(name, nodeWithSpan, () {
      // Add an extra closure() call so that modifications to the environment
      // don't affect the underlying environment closure.
      return _withEnvironment(callable.environment.closure(), () {
        return _environment.scope(() async {
          _verifyArguments(evaluated.positional.length, evaluated.named,
              callable.declaration.arguments, nodeWithSpan);

          var declaredArguments = callable.declaration.arguments.arguments;
          var minLength =
              math.min(evaluated.positional.length, declaredArguments.length);
          for (var i = 0; i < minLength; i++) {
            _environment.setLocalVariable(declaredArguments[i].name,
                evaluated.positional[i], evaluated.positionalNodes[i]);
          }

          for (var i = evaluated.positional.length;
              i < declaredArguments.length;
              i++) {
            var argument = declaredArguments[i];
            var value = evaluated.named.remove(argument.name) ??
                _withoutSlash(
                    await argument.defaultValue!.accept<Future<Value>>(this),
                    _expressionNode(argument.defaultValue!));
            _environment.setLocalVariable(
                argument.name,
                value,
                evaluated.namedNodes[argument.name] ??
                    _expressionNode(argument.defaultValue!));
          }

          SassArgumentList? argumentList;
          var restArgument = callable.declaration.arguments.restArgument;
          if (restArgument != null) {
            var rest = evaluated.positional.length > declaredArguments.length
                ? evaluated.positional.sublist(declaredArguments.length)
                : const <Value>[];
            argumentList = SassArgumentList(
                rest,
                evaluated.named,
                evaluated.separator == ListSeparator.undecided
                    ? ListSeparator.comma
                    : evaluated.separator);
            _environment.setLocalVariable(
                restArgument, argumentList, nodeWithSpan);
          }

          var result = await run();

          if (argumentList == null) return result;
          if (evaluated.named.isEmpty) return result;
          if (argumentList.wereKeywordsAccessed) return result;

          var argumentWord = pluralize('argument', evaluated.named.keys.length);
          var argumentNames =
              toSentence(evaluated.named.keys.map((name) => "\$$name"), 'or');
          throw MultiSpanSassRuntimeException(
              "No $argumentWord named $argumentNames.",
              nodeWithSpan.span,
              "invocation",
              {callable.declaration.arguments.spanWithName: "declaration"},
              _stackTrace(nodeWithSpan.span));
        });
      });
    });
    _currentCallable = oldCallable;
    return result;
  }

  /// Evaluates [arguments] as applied to [callable].
  Future<Value> _runFunctionCallable(ArgumentInvocation arguments,
      AsyncCallable? callable, AstNode nodeWithSpan) async {
    if (callable is AsyncBuiltInCallable) {
      return _withoutSlash(
          await _runBuiltInCallable(arguments, callable, nodeWithSpan),
          nodeWithSpan);
    } else if (callable is UserDefinedCallable<AsyncEnvironment>) {
      return await _runUserDefinedCallable(arguments, callable, nodeWithSpan,
          () async {
        for (var statement in callable.declaration.children) {
          var returnValue = await statement.accept(this);
          if (returnValue is Value) return returnValue;
        }

        throw _exception(
            "Function finished without @return.", callable.declaration.span);
      });
    } else if (callable is PlainCssCallable) {
      if (arguments.named.isNotEmpty || arguments.keywordRest != null) {
        throw _exception("Plain CSS functions don't support keyword arguments.",
            nodeWithSpan.span);
      }

      var buffer = StringBuffer("${callable.name}(");
      try {
        var first = true;
        for (var argument in arguments.positional) {
          if (first) {
            first = false;
          } else {
            buffer.write(", ");
          }

          buffer.write(await _evaluateToCss(argument));
        }

        var restArg = arguments.rest;
        if (restArg != null) {
          var rest = await restArg.accept(this);
          if (!first) buffer.write(", ");
          buffer.write(_serialize(rest, restArg));
        }
      } on SassRuntimeException catch (error) {
        if (!error.message.endsWith("isn't a valid CSS value.")) rethrow;
        throw MultiSpanSassRuntimeException(
            error.message,
            error.span,
            "value",
            {nodeWithSpan.span: "unknown function treated as plain CSS"},
            error.trace);
      }
      buffer.writeCharCode($rparen);

      return SassString(buffer.toString(), quotes: false);
    } else {
      throw ArgumentError('Unknown callable type ${callable.runtimeType}.');
    }
  }

  /// Evaluates [invocation] as applied to [callable], and invokes [callable]'s
  /// body.
  Future<Value> _runBuiltInCallable(ArgumentInvocation arguments,
      AsyncBuiltInCallable callable, AstNode nodeWithSpan) async {
    var evaluated = await _evaluateArguments(arguments);

    var oldCallableNode = _callableNode;
    _callableNode = nodeWithSpan;

    var namedSet = MapKeySet(evaluated.named);
    var tuple = callable.callbackFor(evaluated.positional.length, namedSet);
    var overload = tuple.item1;
    var callback = tuple.item2;
    _addExceptionSpan(nodeWithSpan,
        () => overload.verify(evaluated.positional.length, namedSet));

    var declaredArguments = overload.arguments;
    for (var i = evaluated.positional.length;
        i < declaredArguments.length;
        i++) {
      var argument = declaredArguments[i];
      evaluated.positional.add(evaluated.named.remove(argument.name) ??
          _withoutSlash(await argument.defaultValue!.accept(this),
              argument.defaultValue!));
    }

    SassArgumentList? argumentList;
    if (overload.restArgument != null) {
      var rest = const <Value>[];
      if (evaluated.positional.length > declaredArguments.length) {
        rest = evaluated.positional.sublist(declaredArguments.length);
        evaluated.positional
            .removeRange(declaredArguments.length, evaluated.positional.length);
      }

      argumentList = SassArgumentList(
          rest,
          evaluated.named,
          evaluated.separator == ListSeparator.undecided
              ? ListSeparator.comma
              : evaluated.separator);
      evaluated.positional.add(argumentList);
    }

    Value result;
    try {
      result = await _addExceptionSpanAsync(
          nodeWithSpan, () => callback(evaluated.positional));
    } on SassException {
      rethrow;
    } catch (error, stackTrace) {
      String? message;
      try {
        message = (error as dynamic).message as String;
      } catch (_) {
        message = error.toString();
      }
      throwWithTrace(_exception(message, nodeWithSpan.span), stackTrace);
    }
    _callableNode = oldCallableNode;

    if (argumentList == null) return result;
    if (evaluated.named.isEmpty) return result;
    if (argumentList.wereKeywordsAccessed) return result;

    throw MultiSpanSassRuntimeException(
        "No ${pluralize('argument', evaluated.named.keys.length)} named "
            "${toSentence(evaluated.named.keys.map((name) => "\$$name"), 'or')}.",
        nodeWithSpan.span,
        "invocation",
        {overload.spanWithName: "declaration"},
        _stackTrace(nodeWithSpan.span));
  }

  /// Returns the evaluated values of the given [arguments].
  Future<_ArgumentResults> _evaluateArguments(
      ArgumentInvocation arguments) async {
    // TODO(nweiz): This used to avoid tracking source spans for arguments if
    // [_sourceMap]s was false or it was being called from
    // [_runBuiltInCallable]. We always have to track them now to produce better
    // warnings for /-as-division, but once those warnings are gone we should go
    // back to tracking conditionally.

    var positional = <Value>[];
    var positionalNodes = <AstNode>[];
    for (var expression in arguments.positional) {
      var nodeForSpan = _expressionNode(expression);
      positional.add(_withoutSlash(await expression.accept(this), nodeForSpan));
      positionalNodes.add(nodeForSpan);
    }

    var named = <String, Value>{};
    var namedNodes = <String, AstNode>{};
    for (var entry in arguments.named.entries) {
      var nodeForSpan = _expressionNode(entry.value);
      named[entry.key] =
          _withoutSlash(await entry.value.accept(this), nodeForSpan);
      namedNodes[entry.key] = nodeForSpan;
    }

    var restArgs = arguments.rest;
    if (restArgs == null) {
      return _ArgumentResults(positional, positionalNodes, named, namedNodes,
          ListSeparator.undecided);
    }

    var rest = await restArgs.accept(this);
    var restNodeForSpan = _expressionNode(restArgs);
    var separator = ListSeparator.undecided;
    if (rest is SassMap) {
      _addRestMap(named, rest, restArgs, (value) => value);
      namedNodes.addAll({
        for (var key in rest.contents.keys)
          (key as SassString).text: restNodeForSpan
      });
    } else if (rest is SassList) {
      positional.addAll(
          rest.asList.map((value) => _withoutSlash(value, restNodeForSpan)));
      positionalNodes.addAll(List.filled(rest.lengthAsList, restNodeForSpan));
      separator = rest.separator;

      if (rest is SassArgumentList) {
        rest.keywords.forEach((key, value) {
          named[key] = _withoutSlash(value, restNodeForSpan);
          namedNodes[key] = restNodeForSpan;
        });
      }
    } else {
      positional.add(_withoutSlash(rest, restNodeForSpan));
      positionalNodes.add(restNodeForSpan);
    }

    var keywordRestArgs = arguments.keywordRest;
    if (keywordRestArgs == null) {
      return _ArgumentResults(
          positional, positionalNodes, named, namedNodes, separator);
    }

    var keywordRest = await keywordRestArgs.accept(this);
    var keywordRestNodeForSpan = _expressionNode(keywordRestArgs);
    if (keywordRest is SassMap) {
      _addRestMap(named, keywordRest, keywordRestArgs, (value) => value);
      namedNodes.addAll({
        for (var key in keywordRest.contents.keys)
          (key as SassString).text: keywordRestNodeForSpan
      });
      return _ArgumentResults(
          positional, positionalNodes, named, namedNodes, separator);
    } else {
      throw _exception(
          "Variable keyword arguments must be a map (was $keywordRest).",
          keywordRestArgs.span);
    }
  }

  /// Evaluates the arguments in [arguments] only as much as necessary to
  /// separate out positional and named arguments.
  ///
  /// Returns the arguments as expressions so that they can be lazily evaluated
  /// for macros such as `if()`.
  Future<Tuple2<List<Expression>, Map<String, Expression>>>
      _evaluateMacroArguments(CallableInvocation invocation) async {
    var restArgs_ = invocation.arguments.rest;
    if (restArgs_ == null) {
      return Tuple2(
          invocation.arguments.positional, invocation.arguments.named);
    }
    var restArgs = restArgs_; // dart-lang/sdk#45348

    var positional = invocation.arguments.positional.toList();
    var named = Map.of(invocation.arguments.named);
    var rest = await restArgs.accept(this);
    var restNodeForSpan = _expressionNode(restArgs);
    if (rest is SassMap) {
      _addRestMap(named, rest, invocation,
          (value) => ValueExpression(value, restArgs.span));
    } else if (rest is SassList) {
      positional.addAll(rest.asList.map((value) => ValueExpression(
          _withoutSlash(value, restNodeForSpan), restArgs.span)));
      if (rest is SassArgumentList) {
        rest.keywords.forEach((key, value) {
          named[key] = ValueExpression(
              _withoutSlash(value, restNodeForSpan), restArgs.span);
        });
      }
    } else {
      positional.add(
          ValueExpression(_withoutSlash(rest, restNodeForSpan), restArgs.span));
    }

    var keywordRestArgs_ = invocation.arguments.keywordRest;
    if (keywordRestArgs_ == null) return Tuple2(positional, named);
    var keywordRestArgs = keywordRestArgs_; // dart-lang/sdk#45348

    var keywordRest = await keywordRestArgs.accept(this);
    var keywordRestNodeForSpan = _expressionNode(keywordRestArgs);
    if (keywordRest is SassMap) {
      _addRestMap(
          named,
          keywordRest,
          invocation,
          (value) => ValueExpression(
              _withoutSlash(value, keywordRestNodeForSpan),
              keywordRestArgs.span));
      return Tuple2(positional, named);
    } else {
      throw _exception(
          "Variable keyword arguments must be a map (was $keywordRest).",
          keywordRestArgs.span);
    }
  }

  /// Adds the values in [map] to [values].
  ///
  /// Throws a [SassRuntimeException] associated with [nodeWithSpan]'s source
  /// span if any [map] keys aren't strings.
  ///
  /// If [convert] is passed, that's used to convert the map values to the value
  /// type for [values]. Otherwise, the [Value]s are used as-is.
  ///
  /// This takes an [AstNode] rather than a [FileSpan] so it can avoid calling
  /// [AstNode.span] if the span isn't required, since some nodes need to do
  /// real work to manufacture a source span.
  void _addRestMap<T>(Map<String, T> values, SassMap map, AstNode nodeWithSpan,
      T convert(Value value)) {
    var expressionNode = _expressionNode(nodeWithSpan);
    map.contents.forEach((key, value) {
      if (key is SassString) {
        values[key.text] = convert(_withoutSlash(value, expressionNode));
      } else {
        throw _exception(
            "Variable keyword argument map must have string keys.\n"
            "$key is not a string in $map.",
            nodeWithSpan.span);
      }
    });
  }

  /// Throws a [SassRuntimeException] if [positional] and [named] aren't valid
  /// when applied to [arguments].
  void _verifyArguments(int positional, Map<String, dynamic> named,
          ArgumentDeclaration arguments, AstNode nodeWithSpan) =>
      _addExceptionSpan(
          nodeWithSpan, () => arguments.verify(positional, MapKeySet(named)));

  Future<Value> visitSelectorExpression(SelectorExpression node) async =>
      _styleRuleIgnoringAtRoot?.originalSelector.asSassList ?? sassNull;

  Future<SassString> visitStringExpression(StringExpression node) async {
    // Don't use [performInterpolation] here because we need to get the raw text
    // from strings, rather than the semantic value.
    var oldInSupportsDeclaration = _inSupportsDeclaration;
    _inSupportsDeclaration = false;
    var result = SassString(
        (await mapAsync(node.text.contents, (value) async {
          if (value is String) return value;
          var expression = value as Expression;
          var result = await expression.accept(this);
          return result is SassString
              ? result.text
              : _serialize(result, expression, quote: false);
        }))
            .join(),
        quotes: node.hasQuotes);
    _inSupportsDeclaration = oldInSupportsDeclaration;
    return result;
  }

  Future<SassString> visitSupportsExpression(
          SupportsExpression expression) async =>
      SassString(await _visitSupportsCondition(expression.condition),
          quotes: false);

  // ## Plain CSS

  // These methods are used when evaluating CSS syntax trees from `@import`ed
  // stylesheets that themselves contain `@use` rules, and CSS included via the
  // `load-css()` function. When we load a module using one of these constructs,
  // we first convert it to CSS (we can't evaluate it as Sass directly because
  // it may be used elsewhere and it must only be evaluated once). Then we
  // execute that CSS more or less as though it were Sass (we can't inject it
  // into the stylesheet as-is because the `@import` may be nested in other
  // rules). That's what these rules implement.

  Future<void> visitCssAtRule(CssAtRule node) async {
    // NOTE: this logic is largely duplicated in [visitAtRule]. Most changes
    // here should be mirrored there.

    if (_declarationName != null) {
      throw _exception(
          "At-rules may not be used within nested declarations.", node.span);
    }

    if (node.isChildless) {
      _parent.addChild(ModifiableCssAtRule(node.name, node.span,
          childless: true, value: node.value));
      return;
    }

    var wasInKeyframes = _inKeyframes;
    var wasInUnknownAtRule = _inUnknownAtRule;
    if (unvendor(node.name.value) == 'keyframes') {
      _inKeyframes = true;
    } else {
      _inUnknownAtRule = true;
    }

    await _withParent(
        ModifiableCssAtRule(node.name, node.span, value: node.value), () async {
      // We don't have to check for an unknown at-rule in a style rule here,
      // because the previous compilation has already bubbled the at-rule to the
      // root.
      for (var child in node.children) {
        await child.accept(this);
      }
    }, through: (node) => node is CssStyleRule, scopeWhen: false);

    _inUnknownAtRule = wasInUnknownAtRule;
    _inKeyframes = wasInKeyframes;
  }

  Future<void> visitCssComment(CssComment node) async {
    // NOTE: this logic is largely duplicated in [visitLoudComment]. Most
    // changes here should be mirrored there.

    // Comments are allowed to appear between CSS imports.
    if (_parent == _root && _endOfImports == _root.children.length) {
      _endOfImports++;
    }

    _parent.addChild(ModifiableCssComment(node.text, node.span));
  }

  Future<void> visitCssDeclaration(CssDeclaration node) async {
    _parent.addChild(ModifiableCssDeclaration(node.name, node.value, node.span,
        parsedAsCustomProperty: node.isCustomProperty,
        valueSpanForMap: node.valueSpanForMap));
  }

  Future<void> visitCssImport(CssImport node) async {
    // NOTE: this logic is largely duplicated in [_visitStaticImport]. Most
    // changes here should be mirrored there.

    var modifiableNode =
        ModifiableCssImport(node.url, node.span, modifiers: node.modifiers);
    if (_parent != _root) {
      _parent.addChild(modifiableNode);
    } else if (_endOfImports == _root.children.length) {
      _root.addChild(modifiableNode);
      _endOfImports++;
    } else {
      (_outOfOrderImports ??= []).add(modifiableNode);
    }
  }

  Future<void> visitCssKeyframeBlock(CssKeyframeBlock node) async {
    // NOTE: this logic is largely duplicated in [visitStyleRule]. Most changes
    // here should be mirrored there.

    var rule = ModifiableCssKeyframeBlock(node.selector, node.span);
    await _withParent(rule, () async {
      for (var child in node.children) {
        await child.accept(this);
      }
    }, through: (node) => node is CssStyleRule, scopeWhen: false);
  }

  Future<void> visitCssMediaRule(CssMediaRule node) async {
    // NOTE: this logic is largely duplicated in [visitMediaRule]. Most changes
    // here should be mirrored there.

    if (_declarationName != null) {
      throw _exception(
          "Media rules may not be used within nested declarations.", node.span);
    }

    var mergedQueries = _mediaQueries.andThen(
        (mediaQueries) => _mergeMediaQueries(mediaQueries, node.queries));
    if (mergedQueries != null && mergedQueries.isEmpty) return;

    var mergedSources = mergedQueries == null
        ? const <CssMediaQuery>{}
        : {..._mediaQuerySources!, ..._mediaQueries!, ...node.queries};

    await _withParent(
        ModifiableCssMediaRule(mergedQueries ?? node.queries, node.span),
        () async {
      await _withMediaQueries(mergedQueries ?? node.queries, mergedSources,
          () async {
        var styleRule = _styleRule;
        if (styleRule == null) {
          for (var child in node.children) {
            await child.accept(this);
          }
        } else {
          // If we're in a style rule, copy it into the media query so that
          // declarations immediately inside @media have somewhere to go.
          //
          // For example, "a {@media screen {b: c}}" should produce
          // "@media screen {a {b: c}}".
          await _withParent(styleRule.copyWithoutChildren(), () async {
            for (var child in node.children) {
              await child.accept(this);
            }
          }, scopeWhen: false);
        }
      });
    },
        through: (node) =>
            node is CssStyleRule ||
            (mergedSources.isNotEmpty &&
                node is CssMediaRule &&
                node.queries.every(mergedSources.contains)),
        scopeWhen: false);
  }

  Future<void> visitCssStyleRule(CssStyleRule node) async {
    // NOTE: this logic is largely duplicated in [visitStyleRule]. Most changes
    // here should be mirrored there.

    if (_declarationName != null) {
      throw _exception(
          "Style rules may not be used within nested declarations.", node.span);
    }

    var styleRule = _styleRule;
    var originalSelector = node.selector.resolveParentSelectors(
        styleRule?.originalSelector,
        implicitParent: !_atRootExcludingStyleRule);
    var selector = _extensionStore.addSelector(originalSelector, _mediaQueries);
    var rule = ModifiableCssStyleRule(selector, node.span,
        originalSelector: originalSelector);
    var oldAtRootExcludingStyleRule = _atRootExcludingStyleRule;
    _atRootExcludingStyleRule = false;
    await _withParent(rule, () async {
      await _withStyleRule(rule, () async {
        for (var child in node.children) {
          await child.accept(this);
        }
      });
    }, through: (node) => node is CssStyleRule, scopeWhen: false);
    _atRootExcludingStyleRule = oldAtRootExcludingStyleRule;

    if (styleRule == null && _parent.children.isNotEmpty) {
      var lastChild = _parent.children.last;
      lastChild.isGroupEnd = true;
    }
  }

  Future<void> visitCssStylesheet(CssStylesheet node) async {
    for (var statement in node.children) {
      await statement.accept(this);
    }
  }

  Future<void> visitCssSupportsRule(CssSupportsRule node) async {
    // NOTE: this logic is largely duplicated in [visitSupportsRule]. Most
    // changes here should be mirrored there.

    if (_declarationName != null) {
      throw _exception(
          "Supports rules may not be used within nested declarations.",
          node.span);
    }

    await _withParent(ModifiableCssSupportsRule(node.condition, node.span),
        () async {
      var styleRule = _styleRule;
      if (styleRule == null) {
        for (var child in node.children) {
          await child.accept(this);
        }
      } else {
        // If we're in a style rule, copy it into the supports rule so that
        // declarations immediately inside @supports have somewhere to go.
        //
        // For example, "a {@supports (a: b) {b: c}}" should produce "@supports
        // (a: b) {a {b: c}}".
        await _withParent(styleRule.copyWithoutChildren(), () async {
          for (var child in node.children) {
            await child.accept(this);
          }
        });
      }
    }, through: (node) => node is CssStyleRule, scopeWhen: false);
  }

  // ## Utilities

  /// Runs [callback] for each value in [list] until it returns a [Value].
  ///
  /// Returns the value returned by [callback], or `null` if it only ever
  /// returned `null`.
  Future<Value?> _handleReturn<T>(
      List<T> list, Future<Value?> callback(T value)) async {
    for (var value in list) {
      var result = await callback(value);
      if (result != null) return result;
    }
    return null;
  }

  /// Runs [callback] with [environment] as the current environment.
  Future<T> _withEnvironment<T>(
      AsyncEnvironment environment, Future<T> callback()) async {
    var oldEnvironment = _environment;
    _environment = environment;
    var result = await callback();
    _environment = oldEnvironment;
    return result;
  }

  /// Evaluates [interpolation] and wraps the result in a [CssValue].
  ///
  /// If [trim] is `true`, removes whitespace around the result. If
  /// [warnForColor] is `true`, this will emit a warning for any named color
  /// values passed into the interpolation.
  Future<CssValue<String>> _interpolationToValue(Interpolation interpolation,
      {bool trim = false, bool warnForColor = false}) async {
    var result =
        await _performInterpolation(interpolation, warnForColor: warnForColor);
    return CssValue(trim ? trimAscii(result, excludeEscape: true) : result,
        interpolation.span);
  }

  /// Evaluates [interpolation].
  ///
  /// If [warnForColor] is `true`, this will emit a warning for any named color
  /// values passed into the interpolation.
  Future<String> _performInterpolation(Interpolation interpolation,
      {bool warnForColor = false}) async {
    var tuple = await _performInterpolationHelper(interpolation,
        sourceMap: true, warnForColor: warnForColor);
    return tuple.item1;
  }

  /// Like [_performInterpolation], but also returns a [InterpolationMap] that
  /// can map spans from the resulting string back to the original
  /// [interpolation].
  Future<Tuple2<String, InterpolationMap>> _performInterpolationWithMap(
      Interpolation interpolation,
      {bool warnForColor = false}) async {
    var tuple = await _performInterpolationHelper(interpolation,
        sourceMap: true, warnForColor: warnForColor);
    return Tuple2(tuple.item1, tuple.item2!);
  }

  /// A helper that implements the core logic of both [_performInterpolation]
  /// and [_performInterpolationWithMap].
  Future<Tuple2<String, InterpolationMap?>> _performInterpolationHelper(
      Interpolation interpolation,
      {required bool sourceMap,
      bool warnForColor = false}) async {
    var targetLocations = sourceMap ? <SourceLocation>[] : null;
    var oldInSupportsDeclaration = _inSupportsDeclaration;
    _inSupportsDeclaration = false;
    var buffer = StringBuffer();
    var first = true;
    for (var value in interpolation.contents) {
      if (!first) targetLocations?.add(SourceLocation(buffer.length));
      first = false;

      if (value is String) {
        buffer.write(value);
        continue;
      }

      var expression = value as Expression;
      var result = await expression.accept(this);

      if (warnForColor &&
          result is SassColor &&
          namesByColor.containsKey(result)) {
        var alternative = BinaryOperationExpression(
            BinaryOperator.plus,
            StringExpression(Interpolation([""], interpolation.span),
                quotes: true),
            expression);
        _warn(
            "You probably don't mean to use the color value "
            "${namesByColor[result]} in interpolation here.\n"
            "It may end up represented as $result, which will likely produce "
            "invalid CSS.\n"
            "Always quote color names when using them as strings or map keys "
            '(for example, "${namesByColor[result]}").\n'
            "If you really want to use the color value here, use '$alternative'.",
            expression.span);
      }

      buffer.write(_serialize(result, expression, quote: false));
    }
    _inSupportsDeclaration = oldInSupportsDeclaration;

    return Tuple2(
        buffer.toString(),
        targetLocations == null
            ? null
            : InterpolationMap(interpolation, targetLocations));
  }

  /// Evaluates [expression] and calls `toCssString()` and wraps a
  /// [SassScriptException] to associate it with [span].
  Future<String> _evaluateToCss(Expression expression,
          {bool quote = true}) async =>
      _serialize(await expression.accept(this), expression, quote: quote);

  /// Calls `value.toCssString()` and wraps a [SassScriptException] to associate
  /// it with [nodeWithSpan]'s source span.
  ///
  /// This takes an [AstNode] rather than a [FileSpan] so it can avoid calling
  /// [AstNode.span] if the span isn't required, since some nodes need to do
  /// real work to manufacture a source span.
  String _serialize(Value value, AstNode nodeWithSpan, {bool quote = true}) =>
      _addExceptionSpan(nodeWithSpan, () => value.toCssString(quote: quote));

  /// Returns the [AstNode] whose span should be used for [expression].
  ///
  /// If [expression] is a variable reference, [AstNode]'s span will be the span
  /// where that variable was originally declared. Otherwise, this will just
  /// return [expression].
  ///
  /// This returns an [AstNode] rather than a [FileSpan] so we can avoid calling
  /// [AstNode.span] if the span isn't required, since some nodes need to do
  /// real work to manufacture a source span.
  AstNode _expressionNode(AstNode expression) {
    // TODO(nweiz): This used to return [expression] as-is if source map
    // generation was disabled. We always have to track the original location
    // now to produce better warnings for /-as-division, but once those warnings
    // are gone we should go back to short-circuiting.

    if (expression is VariableExpression) {
      return _addExceptionSpan(
              expression,
              () => _environment.getVariableNode(expression.name,
                  namespace: expression.namespace)) ??
          expression;
    } else {
      return expression;
    }
  }

  /// Adds [node] as a child of the current parent, then runs [callback] with
  /// [node] as the current parent.
  ///
  /// If [through] is passed, [node] is added as a child of the first parent for
  /// which [through] returns `false`. That parent is copied unless it's the
  /// lattermost child of its parent.
  ///
  /// Runs [callback] in a new environment scope unless [scopeWhen] is false.
  Future<T> _withParent<S extends ModifiableCssParentNode, T>(
      S node, Future<T> callback(),
      {bool through(CssNode node)?, bool scopeWhen = true}) async {
    _addChild(node, through: through);

    var oldParent = _parent;
    _parent = node;
    var result = await _environment.scope(callback, when: scopeWhen);
    _parent = oldParent;

    return result;
  }

  /// Adds [node] as a child of the current parent.
  ///
  /// If [through] is passed, [node] is added as a child of the first parent for
  /// which [through] returns `false` instead. That parent is copied unless it's the
  /// lattermost child of its parent.
  void _addChild(ModifiableCssNode node, {bool through(CssNode node)?}) {
    // Go up through parents that match [through].
    var parent = _parent;
    if (through != null) {
      while (through(parent)) {
        var grandparent = parent.parent;
        if (grandparent == null) {
          throw ArgumentError(
              "through() must return false for at least one parent of $node.");
        }
        parent = grandparent;
      }

      // If the parent has a (visible) following sibling, we shouldn't add to
      // the parent. Instead, we should create a copy and add it after the
      // interstitial sibling.
      if (parent.hasFollowingSibling) {
        // A node with siblings must have a parent
        var grandparent = parent.parent!;
        parent = parent.copyWithoutChildren();
        grandparent.addChild(parent);
      }
    }

    parent.addChild(node);
  }

  /// Runs [callback] with [rule] as the current style rule.
  Future<T> _withStyleRule<T>(
      ModifiableCssStyleRule rule, Future<T> callback()) async {
    var oldRule = _styleRuleIgnoringAtRoot;
    _styleRuleIgnoringAtRoot = rule;
    var result = await callback();
    _styleRuleIgnoringAtRoot = oldRule;
    return result;
  }

  /// Runs [callback] with [queries] as the current media queries.
  ///
  /// This also sets [sources] as the current set of media queries that were
  /// merged together to create [queries]. This is used to determine when it's
  /// safe to bubble one query through another.
  Future<T> _withMediaQueries<T>(List<CssMediaQuery>? queries,
      Set<CssMediaQuery>? sources, Future<T> callback()) async {
    var oldMediaQueries = _mediaQueries;
    var oldSources = _mediaQuerySources;
    _mediaQueries = queries;
    _mediaQuerySources = sources;
    var result = await callback();
    _mediaQueries = oldMediaQueries;
    _mediaQuerySources = oldSources;
    return result;
  }

  /// Adds a frame to the stack with the given [member] name, and [nodeWithSpan]
  /// as the site of the new frame.
  ///
  /// Runs [callback] with the new stack.
  ///
  /// This takes an [AstNode] rather than a [FileSpan] so it can avoid calling
  /// [AstNode.span] if the span isn't required, since some nodes need to do
  /// real work to manufacture a source span.
  Future<T> _withStackFrame<T>(
      String member, AstNode nodeWithSpan, Future<T> callback()) async {
    _stack.add(Tuple2(_member, nodeWithSpan));
    var oldMember = _member;
    _member = member;
    var result = await callback();
    _member = oldMember;
    _stack.removeLast();
    return result;
  }

  /// Like [Value.withoutSlash], but produces a deprecation warning if [value]
  /// was a slash-separated number.
  Value _withoutSlash(Value value, AstNode nodeForSpan) {
    if (value is SassNumber && value.asSlash != null) {
      String recommendation(SassNumber number) {
        var asSlash = number.asSlash;
        if (asSlash != null) {
          return "math.div(${recommendation(asSlash.item1)}, "
              "${recommendation(asSlash.item2)})";
        } else {
          return number.toString();
        }
      }

      _warn(
          "Using / for division is deprecated and will be removed in Dart Sass "
          "2.0.0.\n"
          "\n"
          "Recommendation: ${recommendation(value)}\n"
          "\n"
          "More info and automated migrator: "
          "https://sass-lang.com/d/slash-div",
          nodeForSpan.span,
          Deprecation.slashDiv);
    }

    return value.withoutSlash();
  }

  /// Creates a new stack frame with location information from [member] and
  /// [span].
  Frame _stackFrame(String member, FileSpan span) => frameForSpan(span, member,
      url: span.sourceUrl.andThen((url) => _importCache?.humanize(url) ?? url));

  /// Returns a stack trace at the current point.
  ///
  /// If [span] is passed, it's used for the innermost stack frame.
  Trace _stackTrace([FileSpan? span]) {
    var frames = [
      ..._stack.map((tuple) => _stackFrame(tuple.item1, tuple.item2.span)),
      if (span != null) _stackFrame(_member, span)
    ];
    return Trace(frames.reversed);
  }

  /// Emits a warning with the given [message] about the given [span].
  void _warn(String message, FileSpan span, [Deprecation? deprecation]) {
    if (_quietDeps &&
        (_inDependency || (_currentCallable?.inDependency ?? false))) {
      return;
    }

    if (!_warningsEmitted.add(Tuple2(message, span))) return;
    var trace = _stackTrace(span);
    if (deprecation == null) {
      _logger.warn(message, span: span, trace: trace);
    } else {
      _logger.warnForDeprecation(deprecation, message,
          span: span, trace: trace);
    }
  }

  /// Returns a [SassRuntimeException] with the given [message].
  ///
  /// If [span] is passed, it's used for the innermost stack frame.
  SassRuntimeException _exception(String message, [FileSpan? span]) =>
      SassRuntimeException(
          message, span ?? _stack.last.item2.span, _stackTrace(span));

  /// Returns a [MultiSpanSassRuntimeException] with the given [message],
  /// [primaryLabel], and [secondaryLabels].
  ///
  /// The primary span is taken from the current stack trace span.
  SassRuntimeException _multiSpanException(String message, String primaryLabel,
          Map<FileSpan, String> secondaryLabels) =>
      MultiSpanSassRuntimeException(message, _stack.last.item2.span,
          primaryLabel, secondaryLabels, _stackTrace());

  /// Runs [callback], and converts any [SassScriptException]s it throws to
  /// [SassRuntimeException]s with [nodeWithSpan]'s source span.
  ///
  /// This takes an [AstNode] rather than a [FileSpan] so it can avoid calling
  /// [AstNode.span] if the span isn't required, since some nodes need to do
  /// real work to manufacture a source span.
  ///
  /// If [addStackFrame] is true (the default), this will add an innermost stack
  /// frame for [nodeWithSpan]. Otherwise, it will use the existing stack as-is.
  T _addExceptionSpan<T>(AstNode nodeWithSpan, T callback(),
      {bool addStackFrame = true}) {
    try {
      return callback();
    } on SassScriptException catch (error, stackTrace) {
      throwWithTrace(
          error
              .withSpan(nodeWithSpan.span)
              .withTrace(_stackTrace(addStackFrame ? nodeWithSpan.span : null)),
          stackTrace);
    }
  }

  /// Like [_addExceptionSpan], but for an asynchronous [callback].
  Future<T> _addExceptionSpanAsync<T>(
      AstNode nodeWithSpan, FutureOr<T> callback(),
      {bool addStackFrame = true}) async {
    try {
      return await callback();
    } on SassScriptException catch (error, stackTrace) {
      throwWithTrace(
          error
              .withSpan(nodeWithSpan.span)
              .withTrace(_stackTrace(addStackFrame ? nodeWithSpan.span : null)),
          stackTrace);
    }
  }

  /// Runs [callback], and converts any [SassException]s that aren't already
  /// [SassRuntimeException]s to [SassRuntimeException]s with the current stack
  /// trace.
  Future<T> _addExceptionTrace<T>(FutureOr<T> callback()) async {
    try {
      return await callback();
    } on SassRuntimeException {
      rethrow;
    } on SassException catch (error, stackTrace) {
      throwWithTrace(error.withTrace(_stackTrace(error.span)), stackTrace);
    }
  }

  /// Runs [callback], and converts any [SassRuntimeException]s containing an
  /// @error to throw a more relevant [SassRuntimeException] with [nodeWithSpan]'s
  /// source span.
  Future<T> _addErrorSpan<T>(AstNode nodeWithSpan, Future<T> callback()) async {
    try {
      return await callback();
    } on SassRuntimeException catch (error, stackTrace) {
      if (!error.span.text.startsWith("@error")) rethrow;
      throwWithTrace(
          SassRuntimeException(error.message, nodeWithSpan.span, _stackTrace()),
          stackTrace);
    }
  }
}

/// A helper class for [_EvaluateVisitor] that adds `@import`ed CSS nodes to the
/// root stylesheet.
///
/// We can't evaluate the imported stylesheet with the original stylesheet as
/// its root because it may `@use` modules that need to be injected before the
/// imported stylesheet's CSS.
///
/// We also can't use [_EvaluateVisitor]'s implementation of [CssVisitor]
/// because it will add the parent selector to the CSS if the `@import` appeared
/// in a nested context, but the parent selector was already added when the
/// imported stylesheet was evaluated.
class _ImportedCssVisitor implements ModifiableCssVisitor<void> {
  /// The visitor in whose context this was created.
  final _EvaluateVisitor _visitor;

  _ImportedCssVisitor(this._visitor);

  void visitCssAtRule(ModifiableCssAtRule node) {
    _visitor._addChild(node,
        through: node.isChildless ? null : (node) => node is CssStyleRule);
  }

  void visitCssComment(ModifiableCssComment node) => _visitor._addChild(node);

  void visitCssDeclaration(ModifiableCssDeclaration node) {
    assert(false, "visitCssDeclaration() should never be called.");
  }

  void visitCssImport(ModifiableCssImport node) {
    if (_visitor._parent != _visitor._root) {
      _visitor._addChild(node);
    } else if (_visitor._endOfImports == _visitor._root.children.length) {
      _visitor._addChild(node);
      _visitor._endOfImports++;
    } else {
      (_visitor._outOfOrderImports ??= []).add(node);
    }
  }

  void visitCssKeyframeBlock(ModifiableCssKeyframeBlock node) {
    assert(false, "visitCssKeyframeBlock() should never be called.");
  }

  void visitCssMediaRule(ModifiableCssMediaRule node) {
    // Whether [node.query] has been merged with [_visitor._mediaQueries]. If it
    // has been merged, merging again is a no-op; if it hasn't been merged,
    // merging again will fail.
    var mediaQueries = _visitor._mediaQueries;
    var hasBeenMerged = mediaQueries == null ||
        _visitor._mergeMediaQueries(mediaQueries, node.queries) != null;

    _visitor._addChild(node,
        through: (node) =>
            node is CssStyleRule || (hasBeenMerged && node is CssMediaRule));
  }

  void visitCssStyleRule(ModifiableCssStyleRule node) =>
      _visitor._addChild(node, through: (node) => node is CssStyleRule);

  void visitCssStylesheet(ModifiableCssStylesheet node) {
    for (var child in node.children) {
      child.accept(this);
    }
  }

  void visitCssSupportsRule(ModifiableCssSupportsRule node) =>
      _visitor._addChild(node, through: (node) => node is CssStyleRule);
}

/// The result of compiling a Sass document to a CSS tree, along with metadata
/// about the compilation process.
class EvaluateResult {
  /// The CSS syntax tree.
  final CssStylesheet stylesheet;

  /// The canonical URLs of all stylesheets loaded during compilation.
  final Set<Uri> loadedUrls;

  EvaluateResult(this.stylesheet, this.loadedUrls);
}

/// An implementation of [EvaluationContext] using the information available in
/// [_EvaluateVisitor].
class _EvaluationContext implements EvaluationContext {
  /// The visitor backing this context.
  final _EvaluateVisitor _visitor;

  /// The AST node whose span should be used for [warn] if no other span is
  /// available.
  final AstNode _defaultWarnNodeWithSpan;

  _EvaluationContext(this._visitor, this._defaultWarnNodeWithSpan);

  FileSpan get currentCallableSpan {
    var callableNode = _visitor._callableNode;
    if (callableNode != null) return callableNode.span;
    throw StateError("No Sass callable is currently being evaluated.");
  }

  void warn(String message, [Deprecation? deprecation]) {
    _visitor._warn(
        message,
        _visitor._importSpan ??
            _visitor._callableNode?.span ??
            _defaultWarnNodeWithSpan.span,
        deprecation);
  }
}

/// The result of evaluating arguments to a function or mixin.
class _ArgumentResults {
  /// Arguments passed by position.
  final List<Value> positional;

  /// The [AstNode]s that hold the spans for each [positional] argument.
  ///
  /// This stores [AstNode]s rather than [FileSpan]s so it can avoid calling
  /// [AstNode.span] if the span isn't required, since some nodes need to do
  /// real work to manufacture a source span.
  final List<AstNode> positionalNodes;

  /// Arguments passed by name.
  final Map<String, Value> named;

  /// The [AstNode]s that hold the spans for each [named] argument.
  ///
  /// This stores [AstNode]s rather than [FileSpan]s so it can avoid calling
  /// [AstNode.span] if the span isn't required, since some nodes need to do
  /// real work to manufacture a source span.
  final Map<String, AstNode> namedNodes;

  /// The separator used for the rest argument list, if any.
  final ListSeparator separator;

  _ArgumentResults(this.positional, this.positionalNodes, this.named,
      this.namedNodes, this.separator);
}

/// The result of loading a stylesheet via [AsyncEvaluator._loadStylesheet].
class _LoadedStylesheet {
  /// The stylesheet itself.
  final Stylesheet stylesheet;

  /// The importer that was used to load the stylesheet.
  ///
  /// This is `null` when running in Node Sass compatibility mode.
  final AsyncImporter? importer;

  /// Whether this load counts as a dependency.
  ///
  /// That is, whether this was (transitively) loaded through a load path or
  /// importer rather than relative to the entrypoint.
  final bool isDependency;

  _LoadedStylesheet(this.stylesheet,
      {this.importer, required this.isDependency});
}<|MERGE_RESOLUTION|>--- conflicted
+++ resolved
@@ -1921,26 +1921,16 @@
               'This will be an error in Dart Sass 2.0.0.\n'
               '\n'
               'More info: https://sass-lang.com/d/bogus-combinators',
-<<<<<<< HEAD
-              node.selector.span,
+              complex.span.trimRight(),
               Deprecation.bogusCombinators);
-=======
-              complex.span.trimRight(),
-              deprecation: true);
->>>>>>> 9417b6e8
         } else if (complex.leadingCombinators.isNotEmpty) {
           _warn(
               'The selector "${complex.toString().trim()}" is invalid CSS.\n'
               'This will be an error in Dart Sass 2.0.0.\n'
               '\n'
               'More info: https://sass-lang.com/d/bogus-combinators',
-<<<<<<< HEAD
-              node.selector.span,
+              complex.span.trimRight(),
               Deprecation.bogusCombinators);
-=======
-              complex.span.trimRight(),
-              deprecation: true);
->>>>>>> 9417b6e8
         } else {
           _warn(
               'The selector "${complex.toString().trim()}" is only valid for '
