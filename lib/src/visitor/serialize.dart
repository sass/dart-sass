// Copyright 2016 Google Inc. Use of this source code is governed by an
// MIT-style license that can be found in the LICENSE file or at
// https://opensource.org/licenses/MIT.

import 'dart:math' as math;
import 'dart:typed_data';

import 'package:charcode/charcode.dart';
import 'package:source_maps/source_maps.dart';
import 'package:source_span/source_span.dart';
import 'package:string_scanner/string_scanner.dart';

import '../ast/css.dart';
import '../ast/node.dart';
import '../ast/selector.dart';
import '../color_names.dart';
import '../exception.dart';
import '../utils.dart';
import '../util/character.dart';
import '../util/no_source_map_buffer.dart';
import '../util/number.dart';
import '../util/source_map_buffer.dart';
import '../value.dart';
import 'interface/css.dart';
import 'interface/selector.dart';
import 'interface/value.dart';

/// Units that can be omitted for 0 values in compressed mode.
///
/// This comes from https://www.w3.org/TR/css3-values/, which says "for zero
/// [lengths and angles] the unit identifier is optional".
///
/// Normally we avoid encoding this much information about CSS semantics, but
/// since this is just for an optimization it won't cause user pain if it takes
/// us a while to add new units.
final _compressibleUnits = Set.of([
  "em", "ex", "ch", "rem", "vw", "wh", "vmin", "vmax", "cm", "mm", "q", "in", //
  "pt", "pc", "px", "deg", "rad", "turn"
]);

/// Converts [node] to a CSS string.
///
/// If [style] is passed, it controls the style of the resulting CSS. It
/// defaults to [OutputStyle.expanded].
///
/// If [inspect] is `true`, this will emit an unambiguous representation of the
/// source structure. Note however that, although this will be valid SCSS, it
/// may not be valid CSS. If [inspect] is `false` and [node] contains any values
/// that can't be represented in plain CSS, throws a [SassException].
///
/// If [sourceMap] is `true`, the returned [SerializeResult] will contain a
/// source map indicating how the original Sass files map to the compiled CSS.
SerializeResult serialize(CssNode node,
    {OutputStyle style,
    bool inspect = false,
    bool useSpaces = true,
    int indentWidth,
    LineFeed lineFeed,
    bool sourceMap = false}) {
  indentWidth ??= 2;
  var visitor = _SerializeVisitor(
      style: style,
      inspect: inspect,
      useSpaces: useSpaces,
      indentWidth: indentWidth,
      lineFeed: lineFeed,
      sourceMap: sourceMap);
  node.accept(visitor);
  var css = visitor._buffer.toString();
  String prefix;
  if (css.codeUnits.any((codeUnit) => codeUnit > 0x7F)) {
    if (style == OutputStyle.compressed) {
      prefix = '\uFEFF';
    } else {
      prefix = '@charset "UTF-8";\n';
    }
  } else {
    prefix = '';
  }

  return SerializeResult(prefix + css,
      sourceMap:
          sourceMap ? visitor._buffer.buildSourceMap(prefix: prefix) : null,
      sourceFiles: sourceMap ? visitor._buffer.sourceFiles : null);
}

/// Converts [value] to a CSS string.
///
/// If [inspect] is `true`, this will emit an unambiguous representation of the
/// source structure. Note however that, although this will be valid SCSS, it
/// may not be valid CSS. If [inspect] is `false` and [value] can't be
/// represented in plain CSS, throws a [SassScriptException].
///
/// If [quote] is `false`, quoted strings are emitted without quotes.
String serializeValue(Value value, {bool inspect = false, bool quote = true}) {
  var visitor =
      _SerializeVisitor(inspect: inspect, quote: quote, sourceMap: false);
  value.accept(visitor);
  return visitor._buffer.toString();
}

/// Converts [selector] to a CSS string.
///
/// If [inspect] is `true`, this will emit an unambiguous representation of the
/// source structure. Note however that, although this will be valid SCSS, it
/// may not be valid CSS. If [inspect] is `false` and [selector] can't be
/// represented in plain CSS, throws a [SassScriptException].
String serializeSelector(Selector selector, {bool inspect = false}) {
  var visitor = _SerializeVisitor(inspect: inspect, sourceMap: false);
  selector.accept(visitor);
  return visitor._buffer.toString();
}

/// A visitor that converts CSS syntax trees to plain strings.
class _SerializeVisitor implements CssVisitor, ValueVisitor, SelectorVisitor {
  /// A buffer that contains the CSS produced so far.
  final SourceMapBuffer _buffer;

  /// The current indentation of the CSS output.
  var _indentation = 0;

  /// The style of CSS to generate.
  final OutputStyle _style;

  /// Whether we're emitting an unambiguous representation of the source
  /// structure, as opposed to valid CSS.
  final bool _inspect;

  /// Whether quoted strings should be emitted with quotes.
  final bool _quote;

  /// The character to use for indentation; either space or tab.
  final int _indentCharacter;

  /// The number of spaces or tabs to be used for indentation.
  final int _indentWidth;

  /// The characters to use for a line feed.
  final LineFeed _lineFeed;

  /// Whether we're emitting compressed output.
  bool get _isCompressed => _style == OutputStyle.compressed;

  _SerializeVisitor(
      {OutputStyle style,
      bool inspect = false,
      bool quote = true,
      bool useSpaces = true,
      int indentWidth,
      LineFeed lineFeed,
      bool sourceMap = true})
      : _buffer = sourceMap ? SourceMapBuffer() : NoSourceMapBuffer(),
        _style = style ?? OutputStyle.expanded,
        _inspect = inspect,
        _quote = quote,
        _indentCharacter = useSpaces ? $space : $tab,
        _indentWidth = indentWidth ?? 2,
        _lineFeed = lineFeed ?? LineFeed.lf {
    RangeError.checkValueInInterval(_indentWidth, 0, 10, "indentWidth");
  }

  void visitStylesheet(CssStylesheet node) {
    CssNode previous;
    for (var i = 0; i < node.children.length; i++) {
      var child = node.children[i];
      if (_isInvisible(child)) continue;

      if (previous != null) {
        if (_requiresSemicolon(previous)) _buffer.writeCharCode($semicolon);
        _writeLineFeed();
        if (previous.isGroupEnd) _writeLineFeed();
      }
      previous = child;

      child.accept(this);
    }

    if (previous != null && _requiresSemicolon(previous) && !_isCompressed) {
      _buffer.writeCharCode($semicolon);
    }
  }

  void visitComment(CssComment node) {
    _for(node, () {
      // Preserve comments that start with `/*!`.
      if (_isCompressed && !node.isPreserved) return;

      var minimumIndentation = _minimumIndentation(node.text);
      assert(minimumIndentation != -1);
      if (minimumIndentation == null) {
        _writeIndentation();
        _buffer.write(node.text);
        return;
      }

      if (node.span != null) {
        minimumIndentation =
            math.min(minimumIndentation, node.span.start.column);
      }

      _writeIndentation();
      _writeWithIndent(node.text, minimumIndentation);
    });
  }

  void visitAtRule(CssAtRule node) {
    _writeIndentation();

    _for(node, () {
      _buffer.writeCharCode($at);
      _write(node.name);

      if (node.value != null) {
        _buffer.writeCharCode($space);
        _write(node.value);
      }
    });

    if (!node.isChildless) {
      _writeOptionalSpace();
      _visitChildren(node.children);
    }
  }

  void visitMediaRule(CssMediaRule node) {
    _writeIndentation();

    _for(node, () {
      _buffer.write("@media");

      if (!_isCompressed || !node.queries.first.isCondition) {
        _buffer.writeCharCode($space);
      }

      _writeBetween(node.queries, _commaSeparator, _visitMediaQuery);
    });

    _writeOptionalSpace();
    _visitChildren(node.children);
  }

  void visitImport(CssImport node) {
    _writeIndentation();

    _for(node, () {
      _buffer.write("@import");
      _writeOptionalSpace();
      _for(node.url, () => _writeImportUrl(node.url.value));

      if (node.supports != null) {
        _writeOptionalSpace();
        _write(node.supports);
      }

      if (node.media != null) {
        _writeOptionalSpace();
        _writeBetween(node.media, _commaSeparator, _visitMediaQuery);
      }
    });
  }

  /// Writes [url], which is an import's URL, to the buffer.
  void _writeImportUrl(String url) {
    if (!_isCompressed || url.codeUnitAt(0) != $u) {
      _buffer.write(url);
      return;
    }

    // If this is url(...), remove the surrounding function. This is terser and
    // it allows us to remove whitespace between `@import` and the URL.
    var urlContents = url.substring(4, url.length - 1);

    var maybeQuote = urlContents.codeUnitAt(0);
    if (maybeQuote == $single_quote || maybeQuote == $double_quote) {
      _buffer.write(urlContents);
    } else {
      // If the URL didn't contain quotes, write them manually.
      _visitQuotedString(urlContents);
    }
  }

  void visitKeyframeBlock(CssKeyframeBlock node) {
    _writeIndentation();

    _for(
        node.selector,
        () =>
            _writeBetween(node.selector.value, _commaSeparator, _buffer.write));
    _writeOptionalSpace();
    _visitChildren(node.children);
  }

  void _visitMediaQuery(CssMediaQuery query) {
    if (query.modifier != null) {
      _buffer.write(query.modifier);
      _buffer.writeCharCode($space);
    }

    if (query.type != null) {
      _buffer.write(query.type);
      if (query.features.isNotEmpty) {
        _buffer.write(" and ");
      }
    }

    _writeBetween(
        query.features, _isCompressed ? "and " : " and ", _buffer.write);
  }

  void visitStyleRule(CssStyleRule node) {
    _writeIndentation();

    _for(node.selector, () => node.selector.value.accept(this));
    _writeOptionalSpace();
    _visitChildren(node.children);
  }

  void visitSupportsRule(CssSupportsRule node) {
    _writeIndentation();

    _for(node, () {
      _buffer.write("@supports");

      if (!(_isCompressed && node.condition.value.codeUnitAt(0) == $lparen)) {
        _buffer.writeCharCode($space);
      }

      _write(node.condition);
    });

    _writeOptionalSpace();
    _visitChildren(node.children);
  }

  void visitDeclaration(CssDeclaration node) {
    _writeIndentation();

    _write(node.name);
    _buffer.writeCharCode($colon);

    if (_isParsedCustomProperty(node)) {
      _for(node.value, () {
        if (_isCompressed) {
          _writeFoldedValue(node);
        } else {
          _writeReindentedValue(node);
        }
      });
    } else {
      _writeOptionalSpace();
      try {
        _buffer.forSpan(
            node.valueSpanForMap, () => node.value.value.accept(this));
      } on SassScriptException catch (error) {
        throw SassException(error.message, node.value.span);
      }
    }
  }

  /// Returns whether [node] is a custom property that was parsed as a custom
  /// property (rather than being dynamically generated, as in `#{--foo}: ...`).
  ///
  /// We only re-indent custom property values that were parsed as custom
  /// properties, which we detect as unquoted strings. It's possible to have
  /// false positives here, since someone could write `#{--foo}: unquoted`, but
  /// that's unlikely enough that we can spare the extra time a no-op
  /// reindenting will take.
  bool _isParsedCustomProperty(CssDeclaration node) {
    if (!node.name.value.startsWith("--")) return false;
    var value = node.value.value;
    return value is SassString && !value.hasQuotes;
  }

  /// Emits the value of [node], with all newlines followed by whitespace
  void _writeFoldedValue(CssDeclaration node) {
    var scanner = StringScanner((node.value.value as SassString).text);
    while (!scanner.isDone) {
      var next = scanner.readChar();
      if (next != $lf) {
        _buffer.writeCharCode(next);
        continue;
      }

      _buffer.writeCharCode($space);
      while (isWhitespace(scanner.peekChar())) {
        scanner.readChar();
      }
    }
  }

  /// Emits the value of [node], re-indented relative to the current indentation.
  void _writeReindentedValue(CssDeclaration node) {
    var value = (node.value.value as SassString).text;

    var minimumIndentation = _minimumIndentation(value);
    if (minimumIndentation == null) {
      _buffer.write(value);
      return;
    } else if (minimumIndentation == -1) {
      _buffer.write(trimAsciiRight(value, excludeEscape: true));
      _buffer.writeCharCode($space);
      return;
    }

    if (node.value.span != null) {
      minimumIndentation =
          math.min(minimumIndentation, node.name.span.start.column);
    }

    _writeWithIndent(value, minimumIndentation);
  }

  /// Returns the indentation level of the least-indented non-empty line in
  /// [text] after the first.
  ///
  /// Returns `null` if [text] contains no newlines, and -1 if it contains
  /// newlines but no lines are indented.
  int _minimumIndentation(String text) {
    var scanner = LineScanner(text);
    while (!scanner.isDone && scanner.readChar() != $lf) {}
    if (scanner.isDone) return scanner.peekChar(-1) == $lf ? -1 : null;

    int min;
    while (!scanner.isDone) {
      while (!scanner.isDone) {
        var next = scanner.peekChar();
        if (next != $space && next != $tab) break;
        scanner.readChar();
      }
      if (scanner.isDone || scanner.scanChar($lf)) continue;
      min = min == null ? scanner.column : math.min(min, scanner.column);
      while (!scanner.isDone && scanner.readChar() != $lf) {}
    }

    return min ?? -1;
  }

  /// Writes [text] to [_buffer], replacing [minimumIndentation] with
  /// [_indentation] for each non-empty line after the first.
  ///
  /// Compresses trailing empty lines of [text] into a single trailing space.
  void _writeWithIndent(String text, int minimumIndentation) {
    var scanner = LineScanner(text);

    // Write the first line as-is.
    while (!scanner.isDone) {
      var next = scanner.readChar();
      if (next == $lf) break;
      _buffer.writeCharCode(next);
    }

    while (true) {
      assert(isWhitespace(scanner.peekChar(-1)));

      // Scan forward until we hit non-whitespace or the end of [text].
      var lineStart = scanner.position;
      var newlines = 1;
      while (true) {
        // If we hit the end of [text], we still need to preserve the fact that
        // whitespace exists because it could matter for custom properties.
        if (scanner.isDone) {
          _buffer.writeCharCode($space);
          return;
        }

        var next = scanner.readChar();
        if (next == $space || next == $tab) continue;
        if (next != $lf) break;
        lineStart = scanner.position;
        newlines++;
      }

      _writeTimes($lf, newlines);
      _writeIndentation();
      _buffer.write(scanner.substring(lineStart + minimumIndentation));

      // Scan and write until we hit a newline or the end of [text].
      while (true) {
        if (scanner.isDone) return;
        var next = scanner.readChar();
        if (next == $lf) break;
        _buffer.writeCharCode(next);
      }
    }
  }

  // ## Values

  void visitBoolean(SassBoolean value) => _buffer.write(value.value.toString());

  void visitColor(SassColor value) {
    // In compressed mode, emit colors in the shortest representation possible.
    if (_isCompressed && fuzzyEquals(value.alpha, 1)) {
      var name = namesByColor[value];
      var hexLength = _canUseShortHex(value) ? 4 : 7;
      if (name != null && name.length <= hexLength) {
        _buffer.write(name);
      } else if (_canUseShortHex(value)) {
        _buffer.writeCharCode($hash);
        _buffer.writeCharCode(hexCharFor(value.red & 0xF));
        _buffer.writeCharCode(hexCharFor(value.green & 0xF));
        _buffer.writeCharCode(hexCharFor(value.blue & 0xF));
      } else {
        _buffer.writeCharCode($hash);
        _writeHexComponent(value.red);
        _writeHexComponent(value.green);
        _writeHexComponent(value.blue);
      }
      return;
    }

    if (value.original != null) {
      _buffer.write(value.original);
    } else if (namesByColor.containsKey(value) &&
        // Always emit generated transparent colors in rgba format. This works
        // around an IE bug. See sass/sass#1782.
        !fuzzyEquals(value.alpha, 0)) {
      _buffer.write(namesByColor[value]);
    } else if (fuzzyEquals(value.alpha, 1)) {
      _buffer.writeCharCode($hash);
      _writeHexComponent(value.red);
      _writeHexComponent(value.green);
      _writeHexComponent(value.blue);
    } else {
      _buffer
        ..write("rgba(${value.red}")
        ..write(_commaSeparator)
        ..write(value.green)
        ..write(_commaSeparator)
        ..write(value.blue)
        ..write(_commaSeparator);
      _writeNumber(value.alpha);
      _buffer.writeCharCode($rparen);
    }
  }

  /// Returns whether [color]'s hex pair representation is symmetrical (e.g.
  /// `FF`).
  bool _isSymmetricalHex(int color) => color & 0xF == color >> 4;

  /// Returns whether [color] can be represented as a short hexadecimal color
  /// (e.g. `#fff`).
  bool _canUseShortHex(SassColor color) =>
      _isSymmetricalHex(color.red) &&
      _isSymmetricalHex(color.green) &&
      _isSymmetricalHex(color.blue);

  /// Emits [color] as a hex character pair.
  void _writeHexComponent(int color) {
    assert(color < 0x100);
    _buffer.writeCharCode(hexCharFor(color >> 4));
    _buffer.writeCharCode(hexCharFor(color & 0xF));
  }

  void visitFunction(SassFunction function) {
    if (!_inspect) {
      throw SassScriptException("$function isn't a valid CSS value.");
    }

    _buffer.write("get-function(");
    _visitQuotedString(function.callable.name);
    _buffer.writeCharCode($rparen);
  }

  void visitList(SassList value) {
    if (value.hasBrackets) {
      _buffer.writeCharCode($lbracket);
    } else if (value.asList.isEmpty) {
      if (!_inspect) {
        throw SassScriptException("() isn't a valid CSS value");
      }
      _buffer.write("()");
      return;
    }

    var singleton = _inspect &&
        value.asList.length == 1 &&
        value.separator == ListSeparator.comma;
    if (singleton && !value.hasBrackets) _buffer.writeCharCode($lparen);

    _writeBetween<Value>(
        _inspect
            ? value.asList
            : value.asList.where((element) => !element.isBlank),
        value.separator == ListSeparator.space ? " " : _commaSeparator,
        _inspect
            ? (element) {
                var needsParens = _elementNeedsParens(value.separator, element);
                if (needsParens) _buffer.writeCharCode($lparen);
                element.accept(this);
                if (needsParens) _buffer.writeCharCode($rparen);
              }
            : (element) {
                element.accept(this);
              });

    if (singleton) {
      _buffer.writeCharCode($comma);
      if (!value.hasBrackets) _buffer.writeCharCode($rparen);
    }

    if (value.hasBrackets) _buffer.writeCharCode($rbracket);
  }

  /// Returns whether [value] needs parentheses as an element in a list with the
  /// given [separator].
  bool _elementNeedsParens(ListSeparator separator, Value value) {
    if (value is SassList) {
      if (value.asList.length < 2) return false;
      if (value.hasBrackets) return false;
      return separator == ListSeparator.comma
          ? value.separator == ListSeparator.comma
          : value.separator != ListSeparator.undecided;
    }
    return false;
  }

  void visitMap(SassMap map) {
    if (!_inspect) {
      throw SassScriptException("$map isn't a valid CSS value.");
    }
    _buffer.writeCharCode($lparen);
    _writeBetween<Value>(map.contents.keys, ", ", (key) {
      _writeMapElement(key);
      _buffer.write(": ");
      _writeMapElement(map.contents[key]);
    });
    _buffer.writeCharCode($rparen);
  }

  /// Writes [value] as key or value in a map, with parentheses as necessary.
  void _writeMapElement(Value value) {
    var needsParens = value is SassList &&
        value.separator == ListSeparator.comma &&
        !value.hasBrackets;
    if (needsParens) _buffer.writeCharCode($lparen);
    value.accept(this);
    if (needsParens) _buffer.writeCharCode($rparen);
  }

  void visitNull(SassNull value) {
    if (_inspect) _buffer.write("null");
  }

  void visitNumber(SassNumber value) {
    if (value.asSlash != null) {
      visitNumber(value.asSlash.item1);
      _buffer.writeCharCode($slash);
      visitNumber(value.asSlash.item2);
      return;
    }

    if (_isCompressed &&
        fuzzyEquals(value.value, 0) &&
        value.denominatorUnits.isEmpty &&
        value.numeratorUnits.length == 1 &&
        _compressibleUnits.contains(value.numeratorUnits.first)) {
      _buffer.writeCharCode($0);
      return;
    }

    _writeNumber(value.value);

    if (!_inspect) {
      if (value.numeratorUnits.length > 1 ||
          value.denominatorUnits.isNotEmpty) {
        throw SassScriptException("$value isn't a valid CSS value.");
      }

      if (value.numeratorUnits.isNotEmpty) {
        _buffer.write(value.numeratorUnits.first);
      }
    } else {
      _buffer.write(value.unitString);
    }
  }

  /// Writes [number] without exponent notation and with at most
  /// [SassNumber.precision] digits after the decimal point.
  void _writeNumber(num number) {
    // Dart always converts integers to strings in the obvious way, so all we
    // have to do is clamp doubles that are close to being integers.
    var integer = fuzzyAsInt(number);
    if (integer != null) {
      _buffer.write(integer);
      return;
    }

    var text = number.toString();
    if (text.contains("e")) text = _removeExponent(text);
    if (_isCompressed && text.codeUnitAt(0) == $0) text = text.substring(1);

    // Any double that doesn't contain "e" and is less than
    // `SassNumber.precision + 2` digits long is guaranteed to be safe to emit
    // directly, since it'll contain at most `0.` followed by
    // [SassNumber.precision] digits.
    if (text.length < SassNumber.precision + 2) {
      _buffer.write(text);
      return;
    }

    _writeDecimal(text);
  }

  /// Assuming [text] is a double written in exponent notation, returns a string
  /// representation of that double without exponent notation.
  String _removeExponent(String text) {
    var buffer = StringBuffer();
    int exponent;
    for (var i = 0; i < text.length; i++) {
      var codeUnit = text.codeUnitAt(i);
      if (codeUnit == $e) {
        exponent = int.parse(text.substring(i + 1, text.length));
        break;
      } else if (codeUnit != $dot) {
        buffer.writeCharCode(codeUnit);
      }
    }

    if (exponent > 0) {
      for (var i = 0; i < exponent; i++) {
        buffer.writeCharCode($0);
      }
      return buffer.toString();
    } else {
      var result = StringBuffer();
      var negative = text.codeUnitAt(0) == $minus;
      if (negative) result.writeCharCode($minus);
      result.write("0.");
      for (var i = -1; i > exponent; i--) {
        result.writeCharCode($0);
      }
      result.write(negative ? buffer.toString().substring(1) : buffer);
      return result.toString();
    }
  }

  /// Assuming [text] is a double written without exponent notation, writes it
  /// to [_buffer] with at most [SassNumber.precision] digits after the decimal.
  void _writeDecimal(String text) {
    var textIndex = 0;
    for (; textIndex < text.length; textIndex++) {
      var codeUnit = text.codeUnitAt(textIndex);
      _buffer.writeCharCode(codeUnit);
      if (codeUnit == $dot) {
        textIndex++;
        break;
      }
    }
    if (textIndex == text.length) return;

    // We need to ensure that we write at most [SassNumber.precision] digits
    // after the decimal point, and that we round appropriately if necessary. To
    // do this, we maintain an intermediate buffer of decimal digits, which we
    // then convert to text.
    var digits = Uint8List(SassNumber.precision);
    var digitsIndex = 0;
    while (textIndex < text.length && digitsIndex < digits.length) {
      digits[digitsIndex++] = asDecimal(text.codeUnitAt(textIndex++));
    }

    // Round the trailing digits in [digits] up if necessary. We can be
    // confident this won't cause us to need to round anything before the
    // decimal, because otherwise the number would be [fuzzyIsInt].
    if (textIndex != text.length &&
        asDecimal(text.codeUnitAt(textIndex)) >= 5) {
      while (digitsIndex >= 0) {
        var newDigit = ++digits[digitsIndex - 1];
        if (newDigit != 10) break;
        digitsIndex--;
      }
    }

    // Remove trailing zeros.
    while (digitsIndex >= 0 && digits[digitsIndex - 1] == 0) {
      digitsIndex--;
    }

    for (var i = 0; i < digitsIndex; i++) {
      _buffer.writeCharCode(decimalCharFor(digits[i]));
    }
  }

  void visitString(SassString string) {
    if (_quote && string.hasQuotes) {
      _visitQuotedString(string.text);
    } else {
      _visitUnquotedString(string.text);
    }
  }

  /// Writes a quoted string with [string] contents to [_buffer].
  ///
  /// By default, this detects which type of quote to use based on the contents
  /// of the string. If [forceDoubleQuote] is `true`, this always uses a double
  /// quote.
  void _visitQuotedString(String string, {bool forceDoubleQuote = false}) {
    var includesSingleQuote = false;
    var includesDoubleQuote = false;

    var buffer = forceDoubleQuote ? _buffer : StringBuffer();
    if (forceDoubleQuote) buffer.writeCharCode($double_quote);
    for (var i = 0; i < string.length; i++) {
      var char = string.codeUnitAt(i);
      switch (char) {
        case $single_quote:
          if (forceDoubleQuote) {
            buffer.writeCharCode($single_quote);
          } else if (includesDoubleQuote) {
            _visitQuotedString(string, forceDoubleQuote: true);
            return;
          } else {
            includesSingleQuote = true;
            buffer.writeCharCode($single_quote);
          }
          break;

        case $double_quote:
          if (forceDoubleQuote) {
            buffer.writeCharCode($backslash);
            buffer.writeCharCode($double_quote);
          } else if (includesSingleQuote) {
            _visitQuotedString(string, forceDoubleQuote: true);
            return;
          } else {
            includesDoubleQuote = true;
            buffer.writeCharCode($double_quote);
          }
          break;

        // Write newline characters and unprintable ASCII characters as escapes.
        case $nul:
        case $soh:
        case $stx:
        case $etx:
        case $eot:
        case $enq:
        case $ack:
        case $bel:
        case $bs:
        case $lf:
        case $vt:
        case $ff:
        case $cr:
        case $so:
        case $si:
        case $dle:
        case $dc1:
        case $dc2:
        case $dc3:
        case $dc4:
        case $nak:
        case $syn:
        case $etb:
        case $can:
        case $em:
        case $sub:
        case $esc:
        case $fs:
        case $gs:
        case $rs:
        case $us:
          buffer.writeCharCode($backslash);
          if (char > 0xF) buffer.writeCharCode(hexCharFor(char >> 4));
          buffer.writeCharCode(hexCharFor(char & 0xF));
          if (string.length == i + 1) break;

          var next = string.codeUnitAt(i + 1);
          if (isHex(next) || next == $space || next == $tab) {
            buffer.writeCharCode($space);
          }
          break;

        case $backslash:
          buffer.writeCharCode($backslash);
          buffer.writeCharCode($backslash);
          break;

        default:
          buffer.writeCharCode(char);
          break;
      }
    }

    if (forceDoubleQuote) {
      buffer.writeCharCode($double_quote);
    } else {
      var quote = includesDoubleQuote ? $single_quote : $double_quote;
      _buffer.writeCharCode(quote);
      _buffer.write(buffer);
      _buffer.writeCharCode(quote);
    }
  }

  /// Writes an unquoted string with [string] contents to [_buffer].
  void _visitUnquotedString(String string) {
    var afterNewline = false;
    for (var i = 0; i < string.length; i++) {
      var char = string.codeUnitAt(i);
      switch (char) {
        case $lf:
          _buffer.writeCharCode($space);
          afterNewline = true;
          break;

        case $space:
          if (!afterNewline) _buffer.writeCharCode($space);
          break;

        default:
          _buffer.writeCharCode(char);
          afterNewline = false;
          break;
      }
    }
  }

  // ## Selectors

  void visitAttributeSelector(AttributeSelector attribute) {
    _buffer.writeCharCode($lbracket);
    _buffer.write(attribute.name);
    if (attribute.op != null) {
      _buffer.write(attribute.op);
      if (_isIdentifier(attribute.value)) {
        _buffer.write(attribute.value);
      } else {
        _visitQuotedString(attribute.value);
      }
    }
    _buffer.writeCharCode($rbracket);
  }

  void visitClassSelector(ClassSelector klass) {
    _buffer.writeCharCode($dot);
    _buffer.write(klass.name);
  }

  void visitComplexSelector(ComplexSelector complex) {
    ComplexSelectorComponent lastComponent;
    for (var component in complex.components) {
      if (lastComponent != null &&
          !_omitSpacesAround(lastComponent) &&
          !_omitSpacesAround(component)) {
        _buffer.write(" ");
      }
      if (component is CompoundSelector) {
        visitCompoundSelector(component);
      } else {
        _buffer.write(component);
      }
      lastComponent = component;
    }
  }

  /// When [_style] is [OutputStyle.compressed], omit spaces around combinators.
  bool _omitSpacesAround(ComplexSelectorComponent component) {
    return _isCompressed && component is Combinator;
  }

  void visitCompoundSelector(CompoundSelector compound) {
    var start = _buffer.length;
    for (var simple in compound.components) {
      simple.accept(this);
    }

    // If we emit an empty compound, it's because all of the components got
    // optimized out because they match all selectors, so we just emit the
    // universal selector.
    if (_buffer.length == start) _buffer.writeCharCode($asterisk);
  }

  void visitIDSelector(IDSelector id) {
    _buffer.writeCharCode($hash);
    _buffer.write(id.name);
  }

  void visitSelectorList(SelectorList list) {
    var complexes = _inspect
        ? list.components
        : list.components.where((complex) => !complex.isInvisible);

    var first = true;
    for (var complex in complexes) {
      if (first) {
        first = false;
      } else {
        _buffer.writeCharCode($comma);
        if (complex.lineBreak) {
          _writeLineFeed();
        } else {
          _writeOptionalSpace();
        }
      }
      visitComplexSelector(complex);
    }
  }

  void visitParentSelector(ParentSelector parent) {
    _buffer.writeCharCode($ampersand);
    if (parent.suffix != null) _buffer.write(parent.suffix);
  }

  void visitPlaceholderSelector(PlaceholderSelector placeholder) {
    _buffer.writeCharCode($percent);
    _buffer.write(placeholder.name);
  }

  void visitPseudoSelector(PseudoSelector pseudo) {
    // `:not(%a)` is semantically identical to `*`.
    if (pseudo.selector != null &&
        pseudo.name == 'not' &&
        pseudo.selector.isInvisible) {
      return;
    }

    _buffer.writeCharCode($colon);
    if (pseudo.isSyntacticElement) _buffer.writeCharCode($colon);
    _buffer.write(pseudo.name);
    if (pseudo.argument == null && pseudo.selector == null) return;

    _buffer.writeCharCode($lparen);
    if (pseudo.argument != null) {
      _buffer.write(pseudo.argument);
      if (pseudo.selector != null) _buffer.writeCharCode($space);
    }
    if (pseudo.selector != null) visitSelectorList(pseudo.selector);
    _buffer.writeCharCode($rparen);
  }

  void visitTypeSelector(TypeSelector type) {
    _buffer.write(type.name);
  }

  void visitUniversalSelector(UniversalSelector universal) {
    if (universal.namespace != null) {
      _buffer.write(universal.namespace);
      _buffer.writeCharCode($pipe);
    }
    _buffer.writeCharCode($asterisk);
  }

  // ## Utilities

  /// Runs [callback] and associates all text written within it with
  /// [node.span].
  T _for<T>(AstNode node, T callback()) => _buffer.forSpan(node.span, callback);

  /// Writes [value]'s value with the associated source span.
  void _write(CssValue<String> value) =>
      _for(value, () => _buffer.write(value.value));

  /// Emits [children] in a block.
  void _visitChildren(List<CssNode> children) {
    _buffer.writeCharCode($lbrace);
    if (children.every(_isInvisible)) {
      _buffer.writeCharCode($rbrace);
      return;
    }

    _writeLineFeed();
    CssNode previous;
    _indent(() {
      for (var i = 0; i < children.length; i++) {
        var child = children[i];
        if (_isInvisible(child)) continue;

        if (previous != null) {
          if (_requiresSemicolon(previous)) _buffer.writeCharCode($semicolon);
          _writeLineFeed();
          if (previous.isGroupEnd) _writeLineFeed();
        }
        previous = child;

        child.accept(this);
      }
    });

    if (_requiresSemicolon(previous) && !_isCompressed) {
      _buffer.writeCharCode($semicolon);
    }
    _writeLineFeed();
    _writeIndentation();
    _buffer.writeCharCode($rbrace);
  }

  /// Whether [node] requires a semicolon to be written after it.
  bool _requiresSemicolon(CssNode node) =>
      node is CssParentNode ? node.isChildless : node is! CssComment;

  /// Writes a line feed, unless this emitting compressed CSS.
  void _writeLineFeed() {
    if (!_isCompressed) _buffer.write(_lineFeed.text);
  }

  /// Writes a space unless [_style] is [OutputStyle.compressed].
  void _writeOptionalSpace() {
    if (!_isCompressed) _buffer.writeCharCode($space);
  }

  /// Writes indentation based on [_indentation].
  void _writeIndentation() {
    if (_isCompressed) return;
    _writeTimes(_indentCharacter, _indentation * _indentWidth);
  }

  /// Writes [char] to [_buffer] with [times] repetitions.
  void _writeTimes(int char, int times) {
    for (var i = 0; i < times; i++) {
      _buffer.writeCharCode(char);
    }
  }

  /// Calls [callback] to write each value in [iterable], and writes [text] in
  /// between each one.
  void _writeBetween<T>(
      Iterable<T> iterable, String text, void callback(T value)) {
    var first = true;
    for (var value in iterable) {
      if (first) {
        first = false;
      } else {
        _buffer.write(text);
      }
      callback(value);
    }
  }

  /// Returns a comma used to separate values in lists.
  String get _commaSeparator => _isCompressed ? "," : ", ";

  /// Runs [callback] with indentation increased one level.
  void _indent(void callback()) {
    _indentation++;
    callback();
    _indentation--;
  }

  /// Returns whether [node] is considered invisible.
  bool _isInvisible(CssNode node) {
    if (_inspect) return false;
    if (_isCompressed && node is CssComment && !node.isPreserved) return true;
    if (node is CssParentNode) {
      // An unknown at-rule is never invisible. Because we don't know the
      // semantics of unknown rules, we can't guarantee that (for example)
      // `@foo {}` isn't meaningful.
      if (node is CssAtRule) return false;

      if (node is CssStyleRule && node.selector.value.isInvisible) return true;
      return node.children.every(_isInvisible);
    } else {
      return false;
    }
  }

  /// Returns whether [text] is a valid identifier.
  ///
  /// This *doesn't* consider identifiers beginning with `--` to be valid,
  /// because IE 11 doesn't.
  bool _isIdentifier(String text) {
<<<<<<< HEAD
    var scanner = new StringScanner(text);
    scanner.scanChar($dash);
=======
    var scanner = StringScanner(text);
    while (scanner.scanChar($dash)) {}
>>>>>>> d4adea75

    if (scanner.isDone) return false;
    var first = scanner.readChar();

    if (isNameStart(first)) {
      if (scanner.isDone) return true;
      scanner.readChar();
    } else if (first == $backslash) {
      if (!_consumeEscape(scanner)) return false;
    } else {
      return false;
    }

    while (true) {
      var next = scanner.peekChar();
      if (next == null) return true;

      if (isName(next)) {
        scanner.readChar();
      } else if (next == $backslash) {
        if (!_consumeEscape(scanner)) return false;
      } else {
        return false;
      }
    }
  }

  /// Consumes an escape sequence in [scanner].
  ///
  /// Returns whether a valid escape was consumed.
  bool _consumeEscape(StringScanner scanner) {
    scanner.expectChar($backslash);

    var first = scanner.peekChar();
    if (first == null || isNewline(first)) return false;

    if (isHex(first)) {
      for (var i = 0; i < 6; i++) {
        var next = scanner.peekChar();
        if (next == null || !isHex(next)) break;
        scanner.readChar();
      }
      if (isWhitespace(scanner.peekChar())) scanner.readChar();
    } else {
      if (scanner.isDone) return false;
      scanner.readChar();
    }

    return true;
  }
}

/// An enum of generated CSS styles.
class OutputStyle {
  /// The standard CSS style, with each declaration on its own line.
  ///
  /// ```css
  /// .sidebar {
  ///   width: 100px;
  /// }
  /// ```
  static const expanded = OutputStyle._("expanded");

  /// A CSS style that produces as few bytes of output as possible.
  ///
  /// ```css
  /// .sidebar{width:100px}
  /// ```
  static const compressed = OutputStyle._("compressed");

  /// The name of the style.
  final String _name;

  const OutputStyle._(this._name);

  String toString() => _name;
}

/// An enum of line feed sequences.
class LineFeed {
  /// A single carriage return.
  static const cr = LineFeed._('cr', '\r');

  /// A carriage return followed by a line feed.
  static const crlf = LineFeed._('crlf', '\r\n');

  /// A single line feed.
  static const lf = LineFeed._('lf', '\n');

  /// A line feed followed by a carriage return.
  static const lfcr = LineFeed._('lfcr', '\n\r');

  /// The name of this sequence..
  final String name;

  /// The text to emit for this line feed.
  final String text;

  const LineFeed._(this.name, this.text);

  String toString() => name;
}

/// The result of converting a CSS AST to CSS text.
class SerializeResult {
  /// The serialized CSS.
  final String css;

  /// The source map indicating how the source files map to [css].
  ///
  /// This is `null` if source mapping was disabled for this compilation.
  final SingleMapping sourceMap;

  /// A map from source file URLs to the corresponding [SourceFile]s.
  ///
  /// This can be passed to [sourceMap]'s [Mapping.spanFor] method. It's `null`
  /// if source mapping was disabled for this compilation.
  final Map<String, SourceFile> sourceFiles;

  SerializeResult(this.css, {this.sourceMap, this.sourceFiles});
}<|MERGE_RESOLUTION|>--- conflicted
+++ resolved
@@ -1158,13 +1158,8 @@
   /// This *doesn't* consider identifiers beginning with `--` to be valid,
   /// because IE 11 doesn't.
   bool _isIdentifier(String text) {
-<<<<<<< HEAD
-    var scanner = new StringScanner(text);
+    var scanner = StringScanner(text);
     scanner.scanChar($dash);
-=======
-    var scanner = StringScanner(text);
-    while (scanner.scanChar($dash)) {}
->>>>>>> d4adea75
 
     if (scanner.isDone) return false;
     var first = scanner.readChar();
