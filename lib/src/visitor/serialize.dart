// Copyright 2016 Google Inc. Use of this source code is governed by an
// MIT-style license that can be found in the LICENSE file or at
// https://opensource.org/licenses/MIT.

import 'dart:math' as math;
import 'dart:typed_data';

import 'package:charcode/charcode.dart';
import 'package:collection/collection.dart';
import 'package:source_maps/source_maps.dart';
import 'package:string_scanner/string_scanner.dart';

import '../ast/css.dart';
import '../ast/node.dart';
import '../ast/selector.dart';
import '../color_names.dart';
import '../exception.dart';
import '../parse/parser.dart';
import '../utils.dart';
import '../util/character.dart';
import '../util/no_source_map_buffer.dart';
import '../util/nullable.dart';
import '../util/number.dart';
import '../util/source_map_buffer.dart';
import '../util/span.dart';
import '../value.dart';
import 'interface/css.dart';
import 'interface/selector.dart';
import 'interface/value.dart';

/// Converts [node] to a CSS string.
///
/// If [style] is passed, it controls the style of the resulting CSS. It
/// defaults to [OutputStyle.expanded].
///
/// If [inspect] is `true`, this will emit an unambiguous representation of the
/// source structure. Note however that, although this will be valid SCSS, it
/// may not be valid CSS. If [inspect] is `false` and [node] contains any values
/// that can't be represented in plain CSS, throws a [SassException].
///
/// If [sourceMap] is `true`, the returned [SerializeResult] will contain a
/// source map indicating how the original Sass files map to the compiled CSS.
///
/// If [charset] is `true`, this will include a `@charset` declaration or a BOM
/// if the stylesheet contains any non-ASCII characters.
SerializeResult serialize(CssNode node,
    {OutputStyle? style,
    bool inspect = false,
    bool useSpaces = true,
    int? indentWidth,
    LineFeed? lineFeed,
    bool sourceMap = false,
    bool charset = true}) {
  indentWidth ??= 2;
  var visitor = _SerializeVisitor(
      style: style,
      inspect: inspect,
      useSpaces: useSpaces,
      indentWidth: indentWidth,
      lineFeed: lineFeed,
      sourceMap: sourceMap);
  node.accept(visitor);
  var css = visitor._buffer.toString();
  String prefix;
  if (charset && css.codeUnits.any((codeUnit) => codeUnit > 0x7F)) {
    prefix = style == OutputStyle.compressed ? '\uFEFF' : '@charset "UTF-8";\n';
  } else {
    prefix = '';
  }

  return (
    prefix + css,
    sourceMap: sourceMap ? visitor._buffer.buildSourceMap(prefix: prefix) : null
  );
}

/// Converts [value] to a CSS string.
///
/// If [inspect] is `true`, this will emit an unambiguous representation of the
/// source structure. Note however that, although this will be valid SCSS, it
/// may not be valid CSS. If [inspect] is `false` and [value] can't be
/// represented in plain CSS, throws a [SassScriptException].
///
/// If [quote] is `false`, quoted strings are emitted without quotes.
String serializeValue(Value value, {bool inspect = false, bool quote = true}) {
  var visitor =
      _SerializeVisitor(inspect: inspect, quote: quote, sourceMap: false);
  value.accept(visitor);
  return visitor._buffer.toString();
}

/// Converts [selector] to a CSS string.
///
/// If [inspect] is `true`, this will emit an unambiguous representation of the
/// source structure. Note however that, although this will be valid SCSS, it
/// may not be valid CSS. If [inspect] is `false` and [selector] can't be
/// represented in plain CSS, throws a [SassScriptException].
String serializeSelector(Selector selector, {bool inspect = false}) {
  var visitor = _SerializeVisitor(inspect: inspect, sourceMap: false);
  selector.accept(visitor);
  return visitor._buffer.toString();
}

/// A visitor that converts CSS syntax trees to plain strings.
final class _SerializeVisitor
    implements CssVisitor<void>, ValueVisitor<void>, SelectorVisitor<void> {
  /// A buffer that contains the CSS produced so far.
  final SourceMapBuffer _buffer;

  /// The current indentation of the CSS output.
  var _indentation = 0;

  /// The style of CSS to generate.
  final OutputStyle _style;

  /// Whether we're emitting an unambiguous representation of the source
  /// structure, as opposed to valid CSS.
  final bool _inspect;

  /// Whether quoted strings should be emitted with quotes.
  final bool _quote;

  /// The character to use for indentation; either space or tab.
  final int _indentCharacter;

  /// The number of spaces or tabs to be used for indentation.
  final int _indentWidth;

  /// The characters to use for a line feed.
  final LineFeed _lineFeed;

  /// Whether we're emitting compressed output.
  bool get _isCompressed => _style == OutputStyle.compressed;

  _SerializeVisitor(
      {OutputStyle? style,
      bool inspect = false,
      bool quote = true,
      bool useSpaces = true,
      int? indentWidth,
      LineFeed? lineFeed,
      bool sourceMap = true})
      : _buffer = sourceMap ? SourceMapBuffer() : NoSourceMapBuffer(),
        _style = style ?? OutputStyle.expanded,
        _inspect = inspect,
        _quote = quote,
        _indentCharacter = useSpaces ? $space : $tab,
        _indentWidth = indentWidth ?? 2,
        _lineFeed = lineFeed ?? LineFeed.lf {
    RangeError.checkValueInInterval(_indentWidth, 0, 10, "indentWidth");
  }

  void visitCssStylesheet(CssStylesheet node) {
    CssNode? previous;
    for (var child in node.children) {
      if (_isInvisible(child)) continue;
      if (previous != null) {
        if (_requiresSemicolon(previous)) _buffer.writeCharCode($semicolon);
        if (_isTrailingComment(child, previous)) {
          _writeOptionalSpace();
        } else {
          _writeLineFeed();
          if (previous.isGroupEnd) _writeLineFeed();
        }
      }
      previous = child;

      child.accept(this);
    }

    if (previous != null && _requiresSemicolon(previous) && !_isCompressed) {
      _buffer.writeCharCode($semicolon);
    }
  }

  void visitCssComment(CssComment node) {
    _for(node, () {
      // Preserve comments that start with `/*!`.
      if (_isCompressed && !node.isPreserved) return;

      // Ignore sourceMappingURL and sourceURL comments.
      if (node.text.startsWith(RegExp(r"/\*# source(Mapping)?URL="))) return;

      if (_minimumIndentation(node.text) case var minimumIndentation?) {
        assert(minimumIndentation != -1);
        minimumIndentation =
            math.min(minimumIndentation, node.span.start.column);

        _writeIndentation();
        _writeWithIndent(node.text, minimumIndentation);
      } else {
        _writeIndentation();
        _buffer.write(node.text);
      }
    });
  }

  void visitCssAtRule(CssAtRule node) {
    _writeIndentation();

    _for(node, () {
      _buffer.writeCharCode($at);
      _write(node.name);

      if (node.value case var value?) {
        _buffer.writeCharCode($space);
        _write(value);
      }
    });

    if (!node.isChildless) {
      _writeOptionalSpace();
      _visitChildren(node);
    }
  }

  void visitCssMediaRule(CssMediaRule node) {
    _writeIndentation();

    _for(node, () {
      _buffer.write("@media");

      var firstQuery = node.queries.first;
      if (!_isCompressed ||
          firstQuery.modifier != null ||
          firstQuery.type != null ||
          (firstQuery.conditions.length == 1 &&
              firstQuery.conditions.first.startsWith("(not "))) {
        _buffer.writeCharCode($space);
      }

      _writeBetween(node.queries, _commaSeparator, _visitMediaQuery);
    });

    _writeOptionalSpace();
    _visitChildren(node);
  }

  void visitCssImport(CssImport node) {
    _writeIndentation();

    _for(node, () {
      _buffer.write("@import");
      _writeOptionalSpace();
      _for(node.url, () => _writeImportUrl(node.url.value));

      if (node.modifiers case var modifiers?) {
        _writeOptionalSpace();
        _buffer.write(modifiers);
      }
    });
  }

  /// Writes [url], which is an import's URL, to the buffer.
  void _writeImportUrl(String url) {
    if (!_isCompressed || url.codeUnitAt(0) != $u) {
      _buffer.write(url);
      return;
    }

    // If this is url(...), remove the surrounding function. This is terser and
    // it allows us to remove whitespace between `@import` and the URL.
    var urlContents = url.substring(4, url.length - 1);

    var maybeQuote = urlContents.codeUnitAt(0);
    if (maybeQuote == $single_quote || maybeQuote == $double_quote) {
      _buffer.write(urlContents);
    } else {
      // If the URL didn't contain quotes, write them manually.
      _visitQuotedString(urlContents);
    }
  }

  void visitCssKeyframeBlock(CssKeyframeBlock node) {
    _writeIndentation();

    _for(
        node.selector,
        () =>
            _writeBetween(node.selector.value, _commaSeparator, _buffer.write));
    _writeOptionalSpace();
    _visitChildren(node);
  }

  void _visitMediaQuery(CssMediaQuery query) {
    if (query.modifier case var modifier?) {
      _buffer.write(modifier);
      _buffer.writeCharCode($space);
    }

    if (query.type case var type?) {
      _buffer.write(type);
      if (query.conditions.isNotEmpty) _buffer.write(" and ");
    }

    if (query.conditions case [var first] when first.startsWith("(not ")) {
      _buffer.write("not ");
      var condition = query.conditions.first;
      _buffer.write(condition.substring("(not ".length, condition.length - 1));
    } else {
      var operator = query.conjunction ? "and" : "or";
      _writeBetween(query.conditions,
          _isCompressed ? "$operator " : " $operator ", _buffer.write);
    }
  }

  void visitCssStyleRule(CssStyleRule node) {
    _writeIndentation();

    _for(node.selector, () => node.selector.accept(this));
    _writeOptionalSpace();
    _visitChildren(node);
  }

  void visitCssSupportsRule(CssSupportsRule node) {
    _writeIndentation();

    _for(node, () {
      _buffer.write("@supports");

      if (!(_isCompressed && node.condition.value.codeUnitAt(0) == $lparen)) {
        _buffer.writeCharCode($space);
      }

      _write(node.condition);
    });

    _writeOptionalSpace();
    _visitChildren(node);
  }

  void visitCssDeclaration(CssDeclaration node) {
    _writeIndentation();

    _write(node.name);
    _buffer.writeCharCode($colon);

    // If `node` is a custom property that was parsed as a normal Sass-syntax
    // property (such as `#{--foo}: ...`), we serialize its value using the
    // normal Sass property logic as well.
    if (node.isCustomProperty && node.parsedAsCustomProperty) {
      _for(node.value, () {
        if (_isCompressed) {
          _writeFoldedValue(node);
        } else {
          _writeReindentedValue(node);
        }
      });
    } else {
      _writeOptionalSpace();
      try {
        _buffer.forSpan(
            node.valueSpanForMap, () => node.value.value.accept(this));
      } on MultiSpanSassScriptException catch (error, stackTrace) {
        throwWithTrace(
            MultiSpanSassException(error.message, node.value.span,
                error.primaryLabel, error.secondarySpans),
            error,
            stackTrace);
      } on SassScriptException catch (error, stackTrace) {
        throwWithTrace(
            SassException(error.message, node.value.span), error, stackTrace);
      }
    }
  }

  /// Emits the value of [node], with all newlines followed by whitespace
  void _writeFoldedValue(CssDeclaration node) {
    var scanner = StringScanner((node.value.value as SassString).text);
    while (!scanner.isDone) {
      var next = scanner.readChar();
      if (next != $lf) {
        _buffer.writeCharCode(next);
        continue;
      }

      _buffer.writeCharCode($space);
      while (scanner.peekChar().isWhitespace) {
        scanner.readChar();
      }
    }
  }

  /// Emits the value of [node], re-indented relative to the current indentation.
  void _writeReindentedValue(CssDeclaration node) {
    var value = (node.value.value as SassString).text;

    switch (_minimumIndentation(value)) {
      case null:
        _buffer.write(value);
      case -1:
        _buffer.write(trimAsciiRight(value, excludeEscape: true));
        _buffer.writeCharCode($space);
      case var minimumIndentation:
        _writeWithIndent(
            value, math.min(minimumIndentation, node.name.span.start.column));
    }
  }

  /// Returns the indentation level of the least-indented non-empty line in
  /// [text] after the first.
  ///
  /// Returns `null` if [text] contains no newlines, and -1 if it contains
  /// newlines but no lines are indented.
  int? _minimumIndentation(String text) {
    var scanner = LineScanner(text);
    while (!scanner.isDone && scanner.readChar() != $lf) {}
    if (scanner.isDone) return scanner.peekChar(-1) == $lf ? -1 : null;

    int? min;
    while (!scanner.isDone) {
      while (!scanner.isDone) {
        var next = scanner.peekChar();
        if (next != $space && next != $tab) break;
        scanner.readChar();
      }
      if (scanner.isDone || scanner.scanChar($lf)) continue;
      min = min == null ? scanner.column : math.min(min, scanner.column);
      while (!scanner.isDone && scanner.readChar() != $lf) {}
    }

    return min ?? -1;
  }

  /// Writes [text] to [_buffer], replacing [minimumIndentation] with
  /// [_indentation] for each non-empty line after the first.
  ///
  /// Compresses trailing empty lines of [text] into a single trailing space.
  void _writeWithIndent(String text, int minimumIndentation) {
    var scanner = LineScanner(text);

    // Write the first line as-is.
    while (!scanner.isDone) {
      var next = scanner.readChar();
      if (next == $lf) break;
      _buffer.writeCharCode(next);
    }

    while (true) {
      assert(scanner.peekChar(-1).isWhitespace);

      // Scan forward until we hit non-whitespace or the end of [text].
      var lineStart = scanner.position;
      var newlines = 1;
      inner:
      while (true) {
        // If we hit the end of [text], we still need to preserve the fact that
        // whitespace exists because it could matter for custom properties.
        if (scanner.isDone) {
          _buffer.writeCharCode($space);
          return;
        }

        switch (scanner.readChar()) {
          case $space || $tab:
            continue inner;
          case $lf:
            lineStart = scanner.position;
            newlines++;
          case _:
            break inner;
        }
      }

      _writeTimes($lf, newlines);
      _writeIndentation();
      _buffer.write(scanner.substring(lineStart + minimumIndentation));

      // Scan and write until we hit a newline or the end of [text].
      while (true) {
        if (scanner.isDone) return;
        var next = scanner.readChar();
        if (next == $lf) break;
        _buffer.writeCharCode(next);
      }
    }
  }

  // ## Values

  void visitBoolean(SassBoolean value) => _buffer.write(value.value.toString());

  void visitCalculation(SassCalculation value) {
    _buffer.write(value.name);
    _buffer.writeCharCode($lparen);
    _writeBetween(value.arguments, _commaSeparator, _writeCalculationValue);
    _buffer.writeCharCode($rparen);
  }

  void _writeCalculationValue(Object value) {
    switch (value) {
      case SassNumber(value: double(isFinite: false), hasComplexUnits: true):
        if (!_inspect) {
          throw SassScriptException("$value isn't a valid CSS value.");
        }

        _writeNumber(value.value);
        _buffer.write(value.unitString);

      case SassNumber(value: double(isFinite: false)):
        switch (value.value) {
          case double.infinity:
            _buffer.write('infinity');
          case double.negativeInfinity:
            _buffer.write('-infinity');
          case double(isNaN: true):
            _buffer.write('NaN');
        }

        if (value.numeratorUnits.firstOrNull case var unit?) {
          _writeOptionalSpace();
          _buffer.writeCharCode($asterisk);
          _writeOptionalSpace();
          _buffer.writeCharCode($1);
          _buffer.write(unit);
        }

      case Value():
        value.accept(this);

      case CalculationInterpolation():
        _buffer.write(value.value);

      case CalculationOperation(:var operator, :var left, :var right):
        var parenthesizeLeft = left is CalculationInterpolation ||
            (left is CalculationOperation &&
                left.operator.precedence < operator.precedence);
        if (parenthesizeLeft) _buffer.writeCharCode($lparen);
        _writeCalculationValue(left);
        if (parenthesizeLeft) _buffer.writeCharCode($rparen);

        var operatorWhitespace = !_isCompressed || operator.precedence == 1;
        if (operatorWhitespace) _buffer.writeCharCode($space);
        _buffer.write(operator.operator);
        if (operatorWhitespace) _buffer.writeCharCode($space);

        var parenthesizeRight = right is CalculationInterpolation ||
            (right is CalculationOperation &&
                _parenthesizeCalculationRhs(operator, right.operator)) ||
            (operator == CalculationOperator.dividedBy &&
                right is SassNumber &&
                !right.value.isFinite &&
                right.hasUnits);
        if (parenthesizeRight) _buffer.writeCharCode($lparen);
        _writeCalculationValue(right);
        if (parenthesizeRight) _buffer.writeCharCode($rparen);
    }
  }

  /// Returns whether the right-hand operation of a calculation should be
  /// parenthesized.
  ///
  /// In `a ? (b # c)`, `outer` is `?` and `right` is `#`.
  bool _parenthesizeCalculationRhs(
          CalculationOperator outer, CalculationOperator right) =>
      switch (outer) {
        CalculationOperator.dividedBy => true,
        CalculationOperator.plus => false,
        _ => right == CalculationOperator.plus ||
            right == CalculationOperator.minus
      };

  void visitColor(SassColor value) {
    // In compressed mode, emit colors in the shortest representation possible.
    if (_isCompressed) {
      if (!fuzzyEquals(value.alpha, 1)) {
        _writeRgb(value);
      } else {
        var hexLength = _canUseShortHex(value) ? 4 : 7;
        if (namesByColor[value] case var name? when name.length <= hexLength) {
          _buffer.write(name);
        } else if (_canUseShortHex(value)) {
          _buffer.writeCharCode($hash);
          _buffer.writeCharCode(hexCharFor(value.red & 0xF));
          _buffer.writeCharCode(hexCharFor(value.green & 0xF));
          _buffer.writeCharCode(hexCharFor(value.blue & 0xF));
        } else {
          _buffer.writeCharCode($hash);
          _writeHexComponent(value.red);
          _writeHexComponent(value.green);
          _writeHexComponent(value.blue);
        }
      }
    } else {
      if (value.format case var format?) {
        switch (format) {
          case ColorFormat.rgbFunction:
            _writeRgb(value);
          case ColorFormat.hslFunction:
            _writeHsl(value);
          case SpanColorFormat():
            _buffer.write(format.original);
          case _:
            assert(false, "unknown format");
        }
      } else if (namesByColor[value] case var name?
          // Always emit generated transparent colors in rgba format. This works
          // around an IE bug. See sass/sass#1782.
          when !fuzzyEquals(value.alpha, 0)) {
        _buffer.write(name);
      } else if (fuzzyEquals(value.alpha, 1)) {
        _buffer.writeCharCode($hash);
        _writeHexComponent(value.red);
        _writeHexComponent(value.green);
        _writeHexComponent(value.blue);
      } else {
        _writeRgb(value);
      }
    }
  }

  /// Writes [value] as an `rgb()` or `rgba()` function.
  void _writeRgb(SassColor value) {
    var opaque = fuzzyEquals(value.alpha, 1);
    _buffer
      ..write(opaque ? "rgb(" : "rgba(")
      ..write(value.red)
      ..write(_commaSeparator)
      ..write(value.green)
      ..write(_commaSeparator)
      ..write(value.blue);

    if (!opaque) {
      _buffer.write(_commaSeparator);
      _writeNumber(value.alpha);
    }

    _buffer.writeCharCode($rparen);
  }

  /// Writes [value] as an `hsl()` or `hsla()` function.
  void _writeHsl(SassColor value) {
    var opaque = fuzzyEquals(value.alpha, 1);
    _buffer.write(opaque ? "hsl(" : "hsla(");
    _writeNumber(value.hue);
    _buffer.write(_commaSeparator);
    _writeNumber(value.saturation);
    _buffer.writeCharCode($percent);
    _buffer.write(_commaSeparator);
    _writeNumber(value.lightness);
    _buffer.writeCharCode($percent);

    if (!opaque) {
      _buffer.write(_commaSeparator);
      _writeNumber(value.alpha);
    }

    _buffer.writeCharCode($rparen);
  }

  /// Returns whether [color]'s hex pair representation is symmetrical (e.g.
  /// `FF`).
  bool _isSymmetricalHex(int color) => color & 0xF == color >> 4;

  /// Returns whether [color] can be represented as a short hexadecimal color
  /// (e.g. `#fff`).
  bool _canUseShortHex(SassColor color) =>
      _isSymmetricalHex(color.red) &&
      _isSymmetricalHex(color.green) &&
      _isSymmetricalHex(color.blue);

  /// Emits [color] as a hex character pair.
  void _writeHexComponent(int color) {
    assert(color < 0x100);
    _buffer.writeCharCode(hexCharFor(color >> 4));
    _buffer.writeCharCode(hexCharFor(color & 0xF));
  }

  void visitFunction(SassFunction function) {
    if (!_inspect) {
      throw SassScriptException("$function isn't a valid CSS value.");
    }

    _buffer.write("get-function(");
    _visitQuotedString(function.callable.name);
    _buffer.writeCharCode($rparen);
  }

  void visitList(SassList value) {
    if (value.hasBrackets) {
      _buffer.writeCharCode($lbracket);
    } else if (value.asList.isEmpty) {
      if (!_inspect) {
        throw SassScriptException("() isn't a valid CSS value.");
      }
      _buffer.write("()");
      return;
    }

    var singleton = _inspect &&
        value.asList.length == 1 &&
        (value.separator == ListSeparator.comma ||
            value.separator == ListSeparator.slash);
    if (singleton && !value.hasBrackets) _buffer.writeCharCode($lparen);

    _writeBetween<Value>(
        _inspect
            ? value.asList
            : value.asList.where((element) => !element.isBlank),
        _separatorString(value.separator),
        _inspect
            ? (element) {
                var needsParens = _elementNeedsParens(value.separator, element);
                if (needsParens) _buffer.writeCharCode($lparen);
                element.accept(this);
                if (needsParens) _buffer.writeCharCode($rparen);
              }
            : (element) {
                element.accept(this);
              });

    if (singleton) {
      _buffer.write(value.separator.separator);
      if (!value.hasBrackets) _buffer.writeCharCode($rparen);
    }

    if (value.hasBrackets) _buffer.writeCharCode($rbracket);
  }

  /// Returns the string to use to separate list items for lists with the given [separator].
  String _separatorString(ListSeparator separator) => switch (separator) {
        ListSeparator.comma => _commaSeparator,
        ListSeparator.slash => _isCompressed ? "/" : " / ",
        ListSeparator.space => " ",
        // This should never be used, but it may still be returned since
        // [_separatorString] is invoked eagerly by [writeList] even for lists
        // with only one elements.
        _ => ""
      };

  /// Returns whether [value] needs parentheses as an element in a list with the
  /// given [separator].
  bool _elementNeedsParens(ListSeparator separator, Value value) =>
      switch (value) {
        SassList(asList: List(length: > 1), hasBrackets: false) => switch (
              separator) {
            ListSeparator.comma => value.separator == ListSeparator.comma,
            ListSeparator.slash => value.separator == ListSeparator.comma ||
                value.separator == ListSeparator.slash,
            _ => value.separator != ListSeparator.undecided,
          },
        _ => false
      };

  void visitMap(SassMap map) {
    if (!_inspect) {
      throw SassScriptException("$map isn't a valid CSS value.");
    }
    _buffer.writeCharCode($lparen);
    _writeBetween<MapEntry<Value, Value>>(map.contents.entries, ", ", (entry) {
      _writeMapElement(entry.key);
      _buffer.write(": ");
      _writeMapElement(entry.value);
    });
    _buffer.writeCharCode($rparen);
  }

  /// Writes [value] as key or value in a map, with parentheses as necessary.
  void _writeMapElement(Value value) {
    var needsParens = value is SassList &&
        value.separator == ListSeparator.comma &&
        !value.hasBrackets;
    if (needsParens) _buffer.writeCharCode($lparen);
    value.accept(this);
    if (needsParens) _buffer.writeCharCode($rparen);
  }

  void visitNull() {
    if (_inspect) _buffer.write("null");
  }

  void visitNumber(SassNumber value) {
    if (value.asSlash case (var before, var after)) {
      visitNumber(before);
      _buffer.writeCharCode($slash);
      visitNumber(after);
      return;
    }

    if (!value.value.isFinite) {
      visitCalculation(SassCalculation.unsimplified('calc', [value]));
      return;
    }

    _writeNumber(value.value);

    if (!_inspect) {
      if (value.hasComplexUnits) {
        throw SassScriptException("$value isn't a valid CSS value.");
      }

      if (value.numeratorUnits case [var first]) _buffer.write(first);
    } else {
      _buffer.write(value.unitString);
    }
  }

  /// Writes [number] without exponent notation and with at most
  /// [SassNumber.precision] digits after the decimal point.
  void _writeNumber(double number) {
    // Dart always converts integers to strings in the obvious way, so all we
    // have to do is clamp doubles that are close to being integers.
<<<<<<< HEAD
    if (fuzzyAsInt(number) case var integer?) {
      // Node.js still uses exponential notation for integers, so we have to
      // handle it here.
=======
    var integer = fuzzyAsInt(number);
    if (integer != null) {
      // JS still uses exponential notation for integers, so we have to handle
      // it here.
>>>>>>> 3367abe1
      _buffer.write(_removeExponent(integer.toString()));
      return;
    }

    var text = _removeExponent(number.toString());

    // Any double that's less than `SassNumber.precision + 2` digits long is
    // guaranteed to be safe to emit directly, since it'll contain at most `0.`
    // followed by [SassNumber.precision] digits.
    var canWriteDirectly = text.length < SassNumber.precision + 2;

    if (canWriteDirectly) {
      if (_isCompressed && text.codeUnitAt(0) == $0) text = text.substring(1);
      _buffer.write(text);
      return;
    }

    _writeRounded(text);
  }

  /// If [text] is written in exponent notation, returns a string representation
  /// of it without exponent notation.
  ///
  /// Otherwise, returns [text] as-is.
  String _removeExponent(String text) {
    // Don't allocate this until we know [text] contains exponent notation.
    StringBuffer? buffer;
    var negative = text.codeUnitAt(0) == $minus;

    late int exponent;
    for (var i = 0; i < text.length; i++) {
      var codeUnit = text.codeUnitAt(i);
      if (codeUnit != $e) continue;

      buffer = StringBuffer();
      buffer.writeCharCode(text.codeUnitAt(0));

      // If the number has more than one significant digit, the second
      // character will be a decimal point that we don't want to include in
      // the generated number.
      if (negative) {
        buffer.writeCharCode(text.codeUnitAt(1));
        if (i > 3) buffer.write(text.substring(3, i));
      } else {
        if (i > 2) buffer.write(text.substring(2, i));
      }

      exponent = int.parse(text.substring(i + 1, text.length));
      break;
    }
    if (buffer == null) return text;

    if (exponent > 0) {
      // Write an additional zero for each exponent digits other than those
      // already written to the buffer. We subtract 1 from `buffer.length`
      // because the first digit doesn't count towards the exponent. Subtract 1
      // more for negative numbers because of the `-` written to the buffer.
      var additionalZeroes =
          exponent - (buffer.length - 1 - (negative ? 1 : 0));

      for (var i = 0; i < additionalZeroes; i++) {
        buffer.writeCharCode($0);
      }
      return buffer.toString();
    } else {
      var result = StringBuffer();
      var negative = text.codeUnitAt(0) == $minus;
      if (negative) result.writeCharCode($minus);
      result.write("0.");
      for (var i = -1; i > exponent; i--) {
        result.writeCharCode($0);
      }
      result.write(negative ? buffer.toString().substring(1) : buffer);
      return result.toString();
    }
  }

  /// Assuming [text] is a number written without exponent notation, rounds it
  /// to [SassNumber.precision] digits after the decimal and writes the result
  /// to [_buffer].
  void _writeRounded(String text) {
    assert(RegExp(r"^-?\d+(\.\d+)?$").hasMatch(text),
        '"$text" should be a number written without exponent notation.');

    // Dart serializes all doubles with a trailing `.0`, even if they have
    // integer values. In that case we definitely don't need to adjust for
    // precision, so we can just write the number as-is without the `.0`.
    if (text.endsWith(".0")) {
      _buffer.write(text.substring(0, text.length - 2));
      return;
    }

    // We need to ensure that we write at most [SassNumber.precision] digits
    // after the decimal point, and that we round appropriately if necessary. To
    // do this, we maintain an intermediate buffer of digits (both before and
    // after the decimal point), which we then write to [_buffer] as text. We
    // start writing after the first digit to give us room to round up to a
    // higher decimal place than was represented in the original number.
    var digits = Uint8List(text.length + 1);
    var digitsIndex = 1;

    // Write the digits before the decimal to [digits].
    var textIndex = 0;
    var negative = text.codeUnitAt(0) == $minus;
    if (negative) textIndex++;
    while (true) {
      if (textIndex == text.length) {
        // If we get here, [text] has no decmial point. It definitely doesn't
        // need to be rounded; we can write it as-is.
        _buffer.write(text);
        return;
      }

      var codeUnit = text.codeUnitAt(textIndex++);
      if (codeUnit == $dot) break;
      digits[digitsIndex++] = asDecimal(codeUnit);
    }
    var firstFractionalDigit = digitsIndex;

    // Only write at most [precision] digits after the decimal. If there aren't
    // that many digits left in the number, write it as-is since no rounding or
    // truncation is needed.
    var indexAfterPrecision = textIndex + SassNumber.precision;
    if (indexAfterPrecision >= text.length) {
      _buffer.write(text);
      return;
    }

    // Write the digits after the decimal to [digits].
    while (textIndex < indexAfterPrecision) {
      digits[digitsIndex++] = asDecimal(text.codeUnitAt(textIndex++));
    }

    // Round the trailing digits in [digits] up if necessary.
    if (asDecimal(text.codeUnitAt(textIndex)) >= 5) {
      while (true) {
        // [digitsIndex] is guaranteed to be >0 here because we added a leading
        // 0 to [digits] when we constructed it, so even if we round everything
        // up [newDigit] will always be 1 when digitsIndex is 1.
        var newDigit = ++digits[digitsIndex - 1];
        if (newDigit != 10) break;
        digitsIndex--;
      }
    }

    // At most one of the following loops will actually execute. If we rounded
    // digits up before the decimal point, the first loop will set those digits
    // to 0 (rather than 10, which is not a valid decimal digit). On the other
    // hand, if we have trailing zeros left after the decimal point, the second
    // loop will move [digitsIndex] before them and cause them not to be
    // written. Either way, [digitsIndex] will end up >= [firstFractionalDigit].
    for (; digitsIndex < firstFractionalDigit; digitsIndex++) {
      digits[digitsIndex] = 0;
    }
    while (digitsIndex > firstFractionalDigit && digits[digitsIndex - 1] == 0) {
      digitsIndex--;
    }

    // Omit the minus sign if the number ended up being rounded to exactly zero,
    // write "0" explicit to avoid adding a minus sign or omitting the number
    // entirely in compressed mode.
    if (digitsIndex == 2 && digits[0] == 0 && digits[1] == 0) {
      _buffer.writeCharCode($0);
      return;
    }

    if (negative) _buffer.writeCharCode($minus);

    // Write the digits before the decimal point to [_buffer]. Omit the leading
    // 0 that's added to [digits] to accommodate rounding, and in compressed
    // mode omit the 0 before the decimal point as well.
    var writtenIndex = 0;
    if (digits[0] == 0) {
      writtenIndex++;
      if (_isCompressed && digits[1] == 0) writtenIndex++;
    }
    for (; writtenIndex < firstFractionalDigit; writtenIndex++) {
      _buffer.writeCharCode(decimalCharFor(digits[writtenIndex]));
    }

    if (digitsIndex > firstFractionalDigit) {
      _buffer.writeCharCode($dot);
      for (; writtenIndex < digitsIndex; writtenIndex++) {
        _buffer.writeCharCode(decimalCharFor(digits[writtenIndex]));
      }
    }
  }

  void visitString(SassString string) {
    if (_quote && string.hasQuotes) {
      _visitQuotedString(string.text);
    } else {
      _visitUnquotedString(string.text);
    }
  }

  /// Writes a quoted string with [string] contents to [_buffer].
  ///
  /// By default, this detects which type of quote to use based on the contents
  /// of the string. If [forceDoubleQuote] is `true`, this always uses a double
  /// quote.
  void _visitQuotedString(String string, {bool forceDoubleQuote = false}) {
    var includesSingleQuote = false;
    var includesDoubleQuote = false;

    var buffer = forceDoubleQuote ? _buffer : StringBuffer();
    if (forceDoubleQuote) buffer.writeCharCode($double_quote);
    for (var i = 0; i < string.length; i++) {
      var char = string.codeUnitAt(i);
      switch (char) {
        case $single_quote when forceDoubleQuote:
          buffer.writeCharCode($single_quote);

        case $single_quote when includesDoubleQuote:
          _visitQuotedString(string, forceDoubleQuote: true);
          return;

        case $single_quote:
          includesSingleQuote = true;
          buffer.writeCharCode($single_quote);

        case $double_quote when forceDoubleQuote:
          buffer.writeCharCode($backslash);
          buffer.writeCharCode($double_quote);

        case $double_quote when includesSingleQuote:
          _visitQuotedString(string, forceDoubleQuote: true);
          return;

        case $double_quote:
          includesDoubleQuote = true;
          buffer.writeCharCode($double_quote);

        // Write newline characters and unprintable ASCII characters as escapes.
        case $nul ||
              $soh ||
              $stx ||
              $etx ||
              $eot ||
              $enq ||
              $ack ||
              $bel ||
              $bs ||
              $lf ||
              $vt ||
              $ff ||
              $cr ||
              $so ||
              $si ||
              $dle ||
              $dc1 ||
              $dc2 ||
              $dc3 ||
              $dc4 ||
              $nak ||
              $syn ||
              $etb ||
              $can ||
              $em ||
              $sub ||
              $esc ||
              $fs ||
              $gs ||
              $rs ||
              $us:
          _writeEscape(buffer, char, string, i);

        case $backslash:
          buffer.writeCharCode($backslash);
          buffer.writeCharCode($backslash);

        case _:
          if (_tryPrivateUseCharacter(buffer, char, string, i)
              case var newIndex?) {
            i = newIndex;
          } else {
            buffer.writeCharCode(char);
          }
      }
    }

    if (forceDoubleQuote) {
      buffer.writeCharCode($double_quote);
    } else {
      var quote = includesDoubleQuote ? $single_quote : $double_quote;
      _buffer.writeCharCode(quote);
      _buffer.write(buffer);
      _buffer.writeCharCode(quote);
    }
  }

  /// Writes an unquoted string with [string] contents to [_buffer].
  void _visitUnquotedString(String string) {
    var afterNewline = false;
    for (var i = 0; i < string.length; i++) {
      switch (string.codeUnitAt(i)) {
        case $lf:
          _buffer.writeCharCode($space);
          afterNewline = true;

        case $space:
          if (!afterNewline) _buffer.writeCharCode($space);

        case var char:
          afterNewline = false;
          if (_tryPrivateUseCharacter(_buffer, char, string, i)
              case var newIndex?) {
            i = newIndex;
          } else {
            _buffer.writeCharCode(char);
          }
      }
    }
  }

  /// If [codeUnit] is (the beginning of) a private-use character and Sass isn't
  /// emitting compressed CSS, writes that character as an escape to [buffer].
  ///
  /// The [string] is the string from which [codeUnit] was read, and [i] is the
  /// index it was read from. If this successfully writes the character, returns
  /// the index of the *last* code unit that was consumed for it. Otherwise,
  /// returns `null`.
  ///
  /// In expanded mode, we print all characters in Private Use Areas as escape
  /// codes since there's no useful way to render them directly. These
  /// characters are often used for glyph fonts, where it's useful for readers
  /// to be able to distinguish between them in the rendered stylesheet.
  int? _tryPrivateUseCharacter(
      StringBuffer buffer, int codeUnit, String string, int i) {
    if (_isCompressed) return null;

    if (codeUnit.isPrivateUseBMP) {
      _writeEscape(buffer, codeUnit, string, i);
      return i;
    }

    if (codeUnit.isPrivateUseHighSurrogate && string.length > i + 1) {
      _writeEscape(buffer,
          combineSurrogates(codeUnit, string.codeUnitAt(i + 1)), string, i + 1);
      return i + 1;
    }

    return null;
  }

  /// Writes [character] as a hexadecimal escape sequence to [buffer].
  ///
  /// The [string] is the string from which the escape is being written, and [i]
  /// is the index of the last code unit of [character] in that string. These
  /// are used to write a trailing space after the escape if necessary to
  /// disambiguate it from the next character.
  void _writeEscape(StringBuffer buffer, int character, String string, int i) {
    buffer.writeCharCode($backslash);
    buffer.write(character.toRadixString(16));

    if (string.length == i + 1) return;
    var next = string.codeUnitAt(i + 1);
    if (next case int(isHex: true) || $space || $tab) {
      buffer.writeCharCode($space);
    }
  }

  // ## Selectors

  void visitAttributeSelector(AttributeSelector attribute) {
    _buffer.writeCharCode($lbracket);
    _buffer.write(attribute.name);

    if (attribute.value case var value?) {
      _buffer.write(attribute.op);
      if (Parser.isIdentifier(value) &&
          // Emit identifiers that start with `--` with quotes, because IE11
          // doesn't consider them to be valid identifiers.
          !value.startsWith('--')) {
        _buffer.write(value);

        if (attribute.modifier != null) _buffer.writeCharCode($space);
      } else {
        _visitQuotedString(value);
        if (attribute.modifier != null) _writeOptionalSpace();
      }
      attribute.modifier.andThen(_buffer.write);
    }
    _buffer.writeCharCode($rbracket);
  }

  void visitClassSelector(ClassSelector klass) {
    _buffer.writeCharCode($dot);
    _buffer.write(klass.name);
  }

  void visitComplexSelector(ComplexSelector complex) {
    _writeCombinators(complex.leadingCombinators);
    if (complex
        case ComplexSelector(
          leadingCombinators: [_, ...],
          components: [_, ...]
        )) {
      _writeOptionalSpace();
    }

    for (var i = 0; i < complex.components.length; i++) {
      var component = complex.components[i];
      visitCompoundSelector(component.selector);
      if (component.combinators.isNotEmpty) _writeOptionalSpace();
      _writeCombinators(component.combinators);
      if (i != complex.components.length - 1 &&
          (!_isCompressed || component.combinators.isEmpty)) {
        _buffer.writeCharCode($space);
      }
    }
  }

  /// Writes [combinators] to [_buffer], with spaces in between in expanded
  /// mode.
  void _writeCombinators(List<CssValue<Combinator>> combinators) =>
      _writeBetween(combinators, _isCompressed ? '' : ' ', _buffer.write);

  void visitCompoundSelector(CompoundSelector compound) {
    var start = _buffer.length;
    for (var simple in compound.components) {
      simple.accept(this);
    }

    // If we emit an empty compound, it's because all of the components got
    // optimized out because they match all selectors, so we just emit the
    // universal selector.
    if (_buffer.length == start) _buffer.writeCharCode($asterisk);
  }

  void visitIDSelector(IDSelector id) {
    _buffer.writeCharCode($hash);
    _buffer.write(id.name);
  }

  void visitSelectorList(SelectorList list) {
    var complexes = _inspect
        ? list.components
        : list.components.where((complex) => !complex.isInvisible);

    var first = true;
    for (var complex in complexes) {
      if (first) {
        first = false;
      } else {
        _buffer.writeCharCode($comma);
        if (complex.lineBreak) {
          _writeLineFeed();
          _writeIndentation();
        } else {
          _writeOptionalSpace();
        }
      }
      visitComplexSelector(complex);
    }
  }

  void visitParentSelector(ParentSelector parent) {
    _buffer.writeCharCode($ampersand);
    parent.suffix.andThen(_buffer.write);
  }

  void visitPlaceholderSelector(PlaceholderSelector placeholder) {
    _buffer.writeCharCode($percent);
    _buffer.write(placeholder.name);
  }

  void visitPseudoSelector(PseudoSelector pseudo) {
    // `:not(%a)` is semantically identical to `*`.
    if (pseudo
        case PseudoSelector(
          name: 'not',
          selector: SelectorList(isInvisible: true)
        )) {
      return;
    }

    _buffer.writeCharCode($colon);
    if (pseudo.isSyntacticElement) _buffer.writeCharCode($colon);
    _buffer.write(pseudo.name);
    if (pseudo.argument == null && pseudo.selector == null) return;

    _buffer.writeCharCode($lparen);
    if (pseudo.argument != null) {
      _buffer.write(pseudo.argument);
      if (pseudo.selector != null) _buffer.writeCharCode($space);
    }
    pseudo.selector.andThen(visitSelectorList);
    _buffer.writeCharCode($rparen);
  }

  void visitTypeSelector(TypeSelector type) {
    _buffer.write(type.name);
  }

  void visitUniversalSelector(UniversalSelector universal) {
    if (universal.namespace != null) {
      _buffer.write(universal.namespace);
      _buffer.writeCharCode($pipe);
    }
    _buffer.writeCharCode($asterisk);
  }

  // ## Utilities

  /// Runs [callback] and associates all text written within it with
  /// [node.span].
  T _for<T>(AstNode node, T callback()) => _buffer.forSpan(node.span, callback);

  /// Writes [value]'s value with the associated source span.
  void _write(CssValue<String> value) =>
      _for(value, () => _buffer.write(value.value));

  /// Emits [parent.children] in a block.
  void _visitChildren(CssParentNode parent) {
    _buffer.writeCharCode($lbrace);

    CssNode? prePrevious;
    CssNode? previous;
    for (var child in parent.children) {
      if (_isInvisible(child)) continue;

      if (previous.andThen(_requiresSemicolon) ?? false) {
        _buffer.writeCharCode($semicolon);
      }

      if (_isTrailingComment(child, previous ?? parent)) {
        _writeOptionalSpace();
        _withoutIndentation(() => child.accept(this));
      } else {
        _writeLineFeed();
        _indent(() {
          child.accept(this);
        });
      }

      prePrevious = previous;
      previous = child;
    }

    if (previous != null) {
      if (_requiresSemicolon(previous) && !_isCompressed) {
        _buffer.writeCharCode($semicolon);
      }

      if (prePrevious == null && _isTrailingComment(previous, parent)) {
        _writeOptionalSpace();
      } else {
        _writeLineFeed();
        _writeIndentation();
      }
    }

    _buffer.writeCharCode($rbrace);
  }

  /// Whether [node] requires a semicolon to be written after it.
  bool _requiresSemicolon(CssNode node) =>
      node is CssParentNode ? node.isChildless : node is! CssComment;

  /// Whether [node] represents a trailing comment when it appears after
  /// [previous] in a sequence of nodes being serialized.
  ///
  /// Note [previous] could be either a sibling of [node] or the parent of
  /// [node], with [node] being the first visible child.
  bool _isTrailingComment(CssNode node, CssNode previous) {
    // Short-circuit in compressed mode to avoid expensive span shenanigans
    // (shespanigans?), since we're compressing all whitespace anyway.
    if (_isCompressed) return false;
    if (node is! CssComment) return false;
    if (node.span.sourceUrl != previous.span.sourceUrl) return false;

    if (!previous.span.contains(node.span)) {
      return node.span.start.line == previous.span.end.line;
    }

    // Walk back from just before the current node starts looking for the
    // parent's left brace (to open the child block). This is safer than a
    // simple forward search of the previous.span.text as that might contain
    // other left braces.
    var searchFrom = node.span.start.offset - previous.span.start.offset - 1;

    // Imports can cause a node to be "contained" by another node when they are
    // actually the same node twice in a row.
    if (searchFrom < 0) return false;

    var endOffset = previous.span.text.lastIndexOf("{", searchFrom);
    endOffset = math.max(0, endOffset);
    var span = previous.span.file.span(
        previous.span.start.offset, previous.span.start.offset + endOffset);
    return node.span.start.line == span.end.line;
  }

  /// Writes a line feed, unless this emitting compressed CSS.
  void _writeLineFeed() {
    if (!_isCompressed) _buffer.write(_lineFeed.text);
  }

  /// Writes a space unless [_style] is [OutputStyle.compressed].
  void _writeOptionalSpace() {
    if (!_isCompressed) _buffer.writeCharCode($space);
  }

  /// Writes indentation based on [_indentation].
  void _writeIndentation() {
    if (_isCompressed) return;
    _writeTimes(_indentCharacter, _indentation * _indentWidth);
  }

  /// Writes [char] to [_buffer] with [times] repetitions.
  void _writeTimes(int char, int times) {
    for (var i = 0; i < times; i++) {
      _buffer.writeCharCode(char);
    }
  }

  /// Calls [callback] to write each value in [iterable], and writes [text] in
  /// between each one.
  void _writeBetween<T>(
      Iterable<T> iterable, String text, void callback(T value)) {
    var first = true;
    for (var value in iterable) {
      if (first) {
        first = false;
      } else {
        _buffer.write(text);
      }
      callback(value);
    }
  }

  /// Returns a comma used to separate values in lists.
  String get _commaSeparator => _isCompressed ? "," : ", ";

  /// Runs [callback] with indentation increased one level.
  void _indent(void callback()) {
    _indentation++;
    callback();
    _indentation--;
  }

  /// Runs [callback] without any indentation.
  void _withoutIndentation(void callback()) {
    var savedIndentation = _indentation;
    _indentation = 0;
    callback();
    _indentation = savedIndentation;
  }

  /// Returns whether [node] is considered invisible.
  bool _isInvisible(CssNode node) =>
      !_inspect &&
      (_isCompressed ? node.isInvisibleHidingComments : node.isInvisible);
}

/// An enum of generated CSS styles.
///
/// {@category Compile}
enum OutputStyle {
  /// The standard CSS style, with each declaration on its own line.
  ///
  /// ```css
  /// .sidebar {
  ///   width: 100px;
  /// }
  /// ```
  expanded,

  /// A CSS style that produces as few bytes of output as possible.
  ///
  /// ```css
  /// .sidebar{width:100px}
  /// ```
  compressed;
}

/// An enum of line feed sequences.
enum LineFeed {
  /// A single carriage return.
  cr('cr', '\r'),

  /// A carriage return followed by a line feed.
  crlf('crlf', '\r\n'),

  /// A single line feed.
  lf('lf', '\n'),

  /// A line feed followed by a carriage return.
  lfcr('lfcr', '\n\r');

  /// The name of this sequence..
  final String name;

  /// The text to emit for this line feed.
  final String text;

  const LineFeed(this.name, this.text);

  String toString() => name;
}

/// The result of converting a CSS AST to CSS text.
typedef SerializeResult = (
  /// The serialized CSS.
  String css,

  /// The source map indicating how the source files map to [css].
  ///
  /// This is `null` if source mapping was disabled for this compilation.
  {
  SingleMapping? sourceMap
});<|MERGE_RESOLUTION|>--- conflicted
+++ resolved
@@ -800,16 +800,9 @@
   void _writeNumber(double number) {
     // Dart always converts integers to strings in the obvious way, so all we
     // have to do is clamp doubles that are close to being integers.
-<<<<<<< HEAD
     if (fuzzyAsInt(number) case var integer?) {
-      // Node.js still uses exponential notation for integers, so we have to
-      // handle it here.
-=======
-    var integer = fuzzyAsInt(number);
-    if (integer != null) {
       // JS still uses exponential notation for integers, so we have to handle
       // it here.
->>>>>>> 3367abe1
       _buffer.write(_removeExponent(integer.toString()));
       return;
     }
