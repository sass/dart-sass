--- conflicted
+++ resolved
@@ -5,11 +5,7 @@
 // DO NOT EDIT. This file was generated from async_evaluate.dart.
 // See tool/grind/synchronize.dart for details.
 //
-<<<<<<< HEAD
 // Checksum: 2501e947cce5578d885924e2057f3cf31e548ac0
-=======
-// Checksum: a14e075a5435c7457d1d1371d8b97dd327a66ec4
->>>>>>> 790eb8a9
 //
 // ignore_for_file: unused_import
 
