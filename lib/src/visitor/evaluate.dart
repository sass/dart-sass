// Copyright 2016 Google Inc. Use of this source code is governed by an
// MIT-style license that can be found in the LICENSE file or at
// https://opensource.org/licenses/MIT.

// DO NOT EDIT. This file was generated from async_evaluate.dart.
// See tool/grind/synchronize.dart for details.
//
<<<<<<< HEAD
// Checksum: 9a864b68aea5bf6aaa6077a16bade57a8a97085e
=======
// Checksum: b4dcbae0a682db653ebbc98719e293f6432eb266
>>>>>>> 19cfb63a
//
// ignore_for_file: unused_import

import 'async_evaluate.dart' show EvaluateResult;
export 'async_evaluate.dart' show EvaluateResult;

import 'dart:math' as math;

import 'package:charcode/charcode.dart';
import 'package:collection/collection.dart';
import 'package:meta/meta.dart';
import 'package:path/path.dart' as p;
import 'package:source_span/source_span.dart';
import 'package:stack_trace/stack_trace.dart';
import 'package:tuple/tuple.dart';

import '../ast/css.dart';
import '../ast/css/modifiable.dart';
import '../ast/node.dart';
import '../ast/sass.dart';
import '../ast/selector.dart';
import '../environment.dart';
import '../import_cache.dart';
import '../callable.dart';
import '../color_names.dart';
import '../exception.dart';
import '../extend/extender.dart';
import '../extend/extension.dart';
import '../functions.dart';
import '../functions/meta.dart' as meta;
import '../importer.dart';
import '../importer/node.dart';
import '../importer/utils.dart';
import '../io.dart';
import '../logger.dart';
import '../module.dart';
import '../module/built_in.dart';
import '../parse/keyframe_selector.dart';
import '../syntax.dart';
import '../util/fixed_length_list_builder.dart';
import '../utils.dart';
import '../value.dart';
import '../warn.dart';
import 'interface/css.dart';
import 'interface/expression.dart';
import 'interface/modifiable_css.dart';
import 'interface/statement.dart';

/// A function that takes a callback with no arguments.
typedef _ScopeCallback = void Function(void Function() callback);

/// Converts [stylesheet] to a plain CSS tree.
///
/// If [importCache] (or, on Node.js, [nodeImporter]) is passed, it's used to
/// resolve imports in the Sass files.
///
/// If [importer] is passed, it's used to resolve relative imports in
/// [stylesheet] relative to `stylesheet.span.sourceUrl`.
///
/// The [functions] are available as global functions when evaluating
/// [stylesheet].
///
/// The [variables] are available as global variables when evaluating
/// [stylesheet].
///
/// Warnings are emitted using [logger], or printed to standard error by
/// default.
///
/// If [sourceMap] is `true`, this will track the source locations of variable
/// declarations.
///
/// Throws a [SassRuntimeException] if evaluation fails.
EvaluateResult evaluate(Stylesheet stylesheet,
        {ImportCache importCache,
        NodeImporter nodeImporter,
        Importer importer,
        Iterable<Callable> functions,
        Logger logger,
        bool sourceMap = false}) =>
    _EvaluateVisitor(
            importCache: importCache,
            nodeImporter: nodeImporter,
            functions: functions,
            logger: logger,
            sourceMap: sourceMap)
        .run(importer, stylesheet);

/// Evaluates a single [expression]
///
/// The [functions] are available as global functions when evaluating
/// [expression].
///
/// The [variables] are available as global variables when evaluating
/// [expression].
///
/// Warnings are emitted using [logger], or printed to standard error by
/// default.
///
/// Throws a [SassRuntimeException] if evaluation fails.
Value evaluateExpression(Expression expression,
        {Iterable<Callable> functions,
        Map<String, Value> variables,
        Logger logger}) =>
    _EvaluateVisitor(functions: functions, logger: logger, sourceMap: false)
        .runExpression(expression, variables: variables);

/// A visitor that executes Sass code to produce a CSS tree.
class _EvaluateVisitor
    implements
        StatementVisitor<Value>,
        ExpressionVisitor<Value>,
        CssVisitor<void> {
  /// The import cache used to import other stylesheets.
  final ImportCache _importCache;

  /// The Node Sass-compatible importer to use when loading new Sass files when
  /// compiled to Node.js.
  final NodeImporter _nodeImporter;

  /// Built-in functions that are globally-acessible, even under the new module
  /// system.
  final _builtInFunctions = normalizedMap<Callable>();

  /// Built in modules, indexed by their URLs.
  final _builtInModules = <Uri, Module<Callable>>{};

  /// All modules that have been loaded and evaluated so far.
  final _modules = <Uri, Module<Callable>>{};

  /// The logger to use to print warnings.
  final Logger _logger;

  /// Whether to track source map information.
  final bool _sourceMap;

  /// The current lexical environment.
  Environment _environment;

  /// The style rule that defines the current parent selector, if any.
  ModifiableCssStyleRule _styleRule;

  /// The current media queries, if any.
  List<CssMediaQuery> _mediaQueries;

  /// The current parent node in the output CSS tree.
  ModifiableCssParentNode _parent;

  /// The name of the current declaration parent.
  String _declarationName;

  /// The human-readable name of the current stack frame.
  var _member = "root stylesheet";

  /// The node for the innermost callable that's being invoked.
  ///
  /// This is used to produce warnings for function calls. It's stored as an
  /// [AstNode] rather than a [FileSpan] so we can avoid calling [AstNode.span]
  /// if the span isn't required, since some nodes need to do real work to
  /// manufacture a source span.
  AstNode _callableNode;

  /// The span for the current import that's being resolved.
  ///
  /// This is used to produce warnings for importers.
  FileSpan _importSpan;

  /// Whether we're currently executing a function.
  var _inFunction = false;

  /// Whether we're currently building the output of an unknown at rule.
  var _inUnknownAtRule = false;

  /// Whether we're currently building the output of a style rule.
  bool get _inStyleRule => _styleRule != null && !_atRootExcludingStyleRule;

  /// Whether we're directly within an `@at-root` rule that excludes style
  /// rules.
  var _atRootExcludingStyleRule = false;

  /// Whether we're currently building the output of a `@keyframes` rule.
  var _inKeyframes = false;

  /// The set that will eventually populate the JS API's
  /// `result.stats.includedFiles` field.
  ///
  /// For filesystem imports, this contains the import path. For all other
  /// imports, it contains the URL passed to the `@import`.
  final _includedFiles = Set<String>();

  /// The set of canonical URLs for modules (or imported files) that are
  /// currently being evaluated.
  ///
  /// This is used to ensure that we don't get into an infinite load loop.
  final _activeModules = Set<Uri>();

  /// The dynamic call stack representing function invocations, mixin
  /// invocations, and imports surrounding the current context.
  ///
  /// Each member is a tuple of the span where the stack trace starts and the
  /// name of the member being invoked.
  ///
  /// This stores [AstNode]s rather than [FileSpan]s so it can avoid calling
  /// [AstNode.span] if the span isn't required, since some nodes need to do
  /// real work to manufacture a source span.
  final _stack = <Tuple2<String, AstNode>>[];

  /// Whether we're running in Node Sass-compatibility mode.
  bool get _asNodeSass => _nodeImporter != null;

  // ## Module-Specific Fields

  /// The importer that's currently being used to resolve relative imports.
  ///
  /// If this is `null`, relative imports aren't supported in the current
  /// stylesheet.
  Importer _importer;

  /// The stylesheet that's currently being evaluated.
  Stylesheet _stylesheet;

  /// The root stylesheet node.
  ModifiableCssStylesheet _root;

  /// The first index in [_root.children] after the initial block of CSS
  /// imports.
  int _endOfImports;

  /// Plain-CSS imports that didn't appear in the initial block of CSS imports.
  ///
  /// These are added to the initial CSS import block by [visitStylesheet] after
  /// the stylesheet has been fully performed.
  ///
  /// This is `null` unless there are any out-of-order imports in the current
  /// stylesheet.
  List<ModifiableCssImport> _outOfOrderImports;

  /// The extender that tracks extensions and style rules for the current
  /// module.
  Extender _extender;

  _EvaluateVisitor(
      {ImportCache importCache,
      NodeImporter nodeImporter,
      Iterable<Callable> functions,
      Logger logger,
      bool sourceMap})
      : _importCache = nodeImporter == null
            ? importCache ?? ImportCache.none(logger: logger)
            : null,
        _nodeImporter = nodeImporter,
        _logger = logger ?? const Logger.stderr(),
        _sourceMap = sourceMap {
    var metaFunctions = [
      // These functions are defined in the context of the evaluator because
      // they need access to the [_environment] or other local state.
      BuiltInCallable("global-variable-exists", r"$name, $module: null",
          (arguments) {
        var variable = arguments[0].assertString("name");
        var module = arguments[1].realNull?.assertString("module");
        return SassBoolean(_environment.globalVariableExists(variable.text,
            namespace: module?.text));
      }),

      BuiltInCallable("variable-exists", r"$name", (arguments) {
        var variable = arguments[0].assertString("name");
        return SassBoolean(_environment.variableExists(variable.text));
      }),

      BuiltInCallable("function-exists", r"$name, $module: null", (arguments) {
        var variable = arguments[0].assertString("name");
        var module = arguments[1].realNull?.assertString("module");
        return SassBoolean(_environment.functionExists(variable.text,
                namespace: module?.text) ||
            _builtInFunctions.containsKey(variable.text));
      }),

      BuiltInCallable("mixin-exists", r"$name, $module: null", (arguments) {
        var variable = arguments[0].assertString("name");
        var module = arguments[1].realNull?.assertString("module");
        return SassBoolean(
            _environment.mixinExists(variable.text, namespace: module?.text));
      }),

      BuiltInCallable("content-exists", "", (arguments) {
        if (!_environment.inMixin) {
          throw SassScriptException(
              "content-exists() may only be called within a mixin.");
        }
        return SassBoolean(_environment.content != null);
      }),

      BuiltInCallable("module-variables", r"$module", (arguments) {
        var namespace = arguments[0].assertString("module");
        var module = _environment.modules[namespace.text];
        if (module == null) {
          throw 'There is no module with namespace "${namespace.text}".';
        }

        return SassMap({
          for (var entry in module.variables.entries)
            SassString(entry.key): entry.value
        });
      }),

      BuiltInCallable("module-functions", r"$module", (arguments) {
        var namespace = arguments[0].assertString("module");
        var module = _environment.modules[namespace.text];
        if (module == null) {
          throw 'There is no module with namespace "${namespace.text}".';
        }

        return SassMap({
          for (var entry in module.functions.entries)
            SassString(entry.key): SassFunction(entry.value)
        });
      }),

      BuiltInCallable("get-function", r"$name, $css: false, $module: null",
          (arguments) {
        var name = arguments[0].assertString("name");
        var css = arguments[1].isTruthy;
        var module = arguments[2].realNull?.assertString("module");

        if (css && module != null) {
          throw r"$css and $module may not both be passed at once.";
        }

        var callable = css
            ? PlainCssCallable(name.text)
            : _addExceptionSpan(_callableNode,
                () => _getFunction(name.text, namespace: module?.text));
        if (callable != null) return SassFunction(callable);

        throw "Function not found: $name";
      }),

      BuiltInCallable("call", r"$function, $args...", (arguments) {
        var function = arguments[0];
        var args = arguments[1] as SassArgumentList;

        var invocation = ArgumentInvocation([], {}, _callableNode.span,
            rest: ValueExpression(args, _callableNode.span),
            keywordRest: args.keywords.isEmpty
                ? null
                : ValueExpression(
                    SassMap(mapMap(args.keywords,
                        key: (String key, Value _) =>
                            SassString(key, quotes: false),
                        value: (String _, Value value) => value)),
                    _callableNode.span));

        if (function is SassString) {
          warn(
              "Passing a string to call() is deprecated and will be illegal\n"
              "in Sass 4.0. Use call(get-function($function)) instead.",
              deprecation: true);

          var expression = FunctionExpression(
              Interpolation([function.text], _callableNode.span),
              invocation,
              _callableNode.span);
          return expression.accept(this);
        }

        var callable = function.assertFunction("function").callable;
        if (callable is Callable) {
          return _runFunctionCallable(invocation, callable, _callableNode);
        } else {
          throw SassScriptException(
              "The function ${callable.name} is asynchronous.\n"
              "This is probably caused by a bug in a Sass plugin.");
        }
      })
    ];

    var metaModule = BuiltInModule("meta", [...meta.global, ...metaFunctions]);
    for (var module in [...coreModules, metaModule]) {
      _builtInModules[module.url] = module;
    }

    functions = [...?functions, ...globalFunctions, ...metaFunctions];
    for (var function in functions) {
      _builtInFunctions[function.name] = function;
    }
  }

  EvaluateResult run(Importer importer, Stylesheet node) {
    return _withWarnCallback(() {
      var url = node.span?.sourceUrl;
      if (url != null) {
        _activeModules.add(url);
        if (_asNodeSass) {
          if (url.scheme == 'file') {
            _includedFiles.add(p.fromUri(url));
          } else if (url.toString() != 'stdin') {
            _includedFiles.add(url.toString());
          }
        }
      }

      var module = _execute(importer, node);

      return EvaluateResult(_combineCss(module), _includedFiles);
    });
  }

  Value runExpression(Expression expression, {Map<String, Value> variables}) {
    return _withWarnCallback(() {
      _environment = Environment(sourceMap: _sourceMap);

      for (var name in variables?.keys ?? const <String>[]) {
        _environment.setVariable(name, variables[name], null, global: true);
      }

      return expression.accept(this);
    });
  }

  /// Runs [callback] with a definition for the top-level `warn` function.
  T _withWarnCallback<T>(T callback()) {
    return withWarnCallback(
        (message, deprecation) => _warn(
            message, _importSpan ?? _callableNode.span,
            deprecation: deprecation),
        callback);
  }

  /// Loads the module at [url] and passes it to [callback].
  ///
  /// The [stackFrame] and [nodeForSpan] are used for the name and location of
  /// the stack frame for the duration of the [callback].
  void _loadModule(Uri url, String stackFrame, AstNode nodeForSpan,
      void callback(Module<Callable> module)) {
    var builtInModule = _builtInModules[url];
    if (builtInModule != null) {
      callback(builtInModule);
      return;
    }

    _withStackFrame(stackFrame, nodeForSpan, () {
      var result =
          inUseRule(() => _loadStylesheet(url.toString(), nodeForSpan.span));
      var importer = result.item1;
      var stylesheet = result.item2;

      var canonicalUrl = stylesheet.span.sourceUrl;
      if (_activeModules.contains(canonicalUrl)) {
        throw _exception("Module loop: this module is already being loaded.");
      }
      _activeModules.add(canonicalUrl);

      Module<Callable> module;
      try {
        module = _execute(importer, stylesheet);
      } finally {
        _activeModules.remove(canonicalUrl);
      }

      try {
        callback(module);
      } on SassScriptException catch (error) {
        throw _exception(error.message);
      }
    });
  }

  /// Executes [stylesheet], loaded by [importer], to produce a module.
  Module<Callable> _execute(Importer importer, Stylesheet stylesheet) {
    var url = stylesheet.span.sourceUrl;
    return _modules.putIfAbsent(url, () {
      var environment = Environment(sourceMap: _sourceMap);
      CssStylesheet css;
      var extender = Extender();
      _withEnvironment(environment, () {
        var oldImporter = _importer;
        var oldStylesheet = _stylesheet;
        var oldRoot = _root;
        var oldParent = _parent;
        var oldEndOfImports = _endOfImports;
        var oldOutOfOrderImports = _outOfOrderImports;
        var oldExtender = _extender;
        var oldStyleRule = _styleRule;
        var oldMediaQueries = _mediaQueries;
        var oldDeclarationName = _declarationName;
        var oldInUnknownAtRule = _inUnknownAtRule;
        var oldAtRootExcludingStyleRule = _atRootExcludingStyleRule;
        var oldInKeyframes = _inKeyframes;
        _importer = importer;
        _stylesheet = stylesheet;
        _root = ModifiableCssStylesheet(stylesheet.span);
        _parent = _root;
        _endOfImports = 0;
        _outOfOrderImports = null;
        _extender = extender;
        _styleRule = null;
        _mediaQueries = null;
        _declarationName = null;
        _inUnknownAtRule = false;
        _atRootExcludingStyleRule = false;
        _inKeyframes = false;

        visitStylesheet(stylesheet);
        css = _outOfOrderImports == null
            ? _root
            : CssStylesheet(_addOutOfOrderImports(), stylesheet.span);

        _importer = oldImporter;
        _stylesheet = oldStylesheet;
        _root = oldRoot;
        _parent = oldParent;
        _endOfImports = oldEndOfImports;
        _outOfOrderImports = oldOutOfOrderImports;
        _extender = oldExtender;
        _styleRule = oldStyleRule;
        _mediaQueries = oldMediaQueries;
        _declarationName = oldDeclarationName;
        _inUnknownAtRule = oldInUnknownAtRule;
        _atRootExcludingStyleRule = oldAtRootExcludingStyleRule;
        _inKeyframes = oldInKeyframes;
      });

      return environment.toModule(css, extender);
    });
  }

<<<<<<< HEAD
  /// Creates a new [Environment] containing all the built-in and
  /// user-defined functions.
  Environment _newEnvironment() {
    var environment = Environment(sourceMap: _sourceMap);

    // TODO(nweiz): Find a way to share these functions across all environments,
    // rather than needing to re-initialize each time.
    environment.setFunction(
        BuiltInCallable("global-variable-exists", r"$name", (arguments) {
      var variable = arguments[0].assertString("name");
      return SassBoolean(_environment.globalVariableExists(variable.text));
    }));

    environment
        .setFunction(BuiltInCallable("variable-exists", r"$name", (arguments) {
      var variable = arguments[0].assertString("name");
      return SassBoolean(_environment.variableExists(variable.text));
    }));

    environment
        .setFunction(BuiltInCallable("function-exists", r"$name", (arguments) {
      var variable = arguments[0].assertString("name");
      return SassBoolean(_environment.functionExists(variable.text));
    }));

    environment
        .setFunction(BuiltInCallable("mixin-exists", r"$name", (arguments) {
      var variable = arguments[0].assertString("name");
      return SassBoolean(_environment.mixinExists(variable.text));
    }));

    environment.setFunction(BuiltInCallable("content-exists", "", (arguments) {
      if (!_environment.inMixin) {
        throw SassScriptException(
            "content-exists() may only be called within a mixin.");
      }
      return SassBoolean(_environment.content != null);
    }));

    environment.setFunction(
        BuiltInCallable("get-function", r"$name, $css: false", (arguments) {
      var name = arguments[0].assertString("name");
      var css = arguments[1].isTruthy;

      var callable = css
          ? PlainCssCallable(name.text)
          : _addExceptionSpan(
              _callableNode, () => _environment.getFunction(name.text));
      if (callable != null) return SassFunction(callable);

      throw SassScriptException("Function not found: $name");
    }));

    environment.setFunction(
        BuiltInCallable("call", r"$function, $args...", (arguments) {
      var function = arguments[0];
      var args = arguments[1] as SassArgumentList;

      var invocation = ArgumentInvocation([], {}, _callableNode.span,
          rest: ValueExpression(args, _callableNode.span),
          keywordRest: args.keywords.isEmpty
              ? null
              : ValueExpression(
                  SassMap(mapMap(args.keywords,
                      key: (String key, Value _) =>
                          SassString(key, quotes: false),
                      value: (String _, Value value) => value)),
                  _callableNode.span));

      if (function is SassString) {
        warn(
            "Passing a string to call() is deprecated and will be illegal\n"
            "in Dart Sass 2.0.0. Use call(get-function($function)) instead.",
            deprecation: true);

        var expression = FunctionExpression(
            Interpolation([function.text], _callableNode.span),
            invocation,
            _callableNode.span);
        return expression.accept(this);
      }

      var callable = function.assertFunction("function").callable;
      if (callable is Callable) {
        return _runFunctionCallable(invocation, callable, _callableNode);
      } else {
        throw SassScriptException(
            "The function ${callable.name} is asynchronous.\n"
            "This is probably caused by a bug in a Sass plugin.");
      }
    }));

    for (var function in _functions) {
      environment.setFunction(function);
    }

    return environment;
  }

=======
>>>>>>> 19cfb63a
  /// Returns a copy of [_root.children] with [_outOfOrderImports] inserted
  /// after [_endOfImports], if necessary.
  List<ModifiableCssNode> _addOutOfOrderImports() {
    if (_outOfOrderImports == null) return _root.children;

    var statements = FixedLengthListBuilder<ModifiableCssNode>(
        _root.children.length + _outOfOrderImports.length)
      ..addRange(_root.children, 0, _endOfImports)
      ..addAll(_outOfOrderImports)
      ..addRange(_root.children, _endOfImports);
    return statements.build();
  }

  /// Returns a new stylesheet containing [root]'s CSS as well as the CSS of all
  /// modules transitively used by [root].
  ///
  /// This also applies each module's extensions to its upstream modules.
  ///
  /// If [clone] is `true`, this will copy the modules before extending them so
  /// that they don't modify [root] or its dependencies.
  CssStylesheet _combineCss(Module<Callable> root, {bool clone = false}) {
    // TODO(nweiz): short-circuit if no upstream modules (transitively) include
    // any CSS.
    if (root.upstream.isEmpty) {
      var selectors = root.extender.simpleSelectors;
      var unsatisfiedExtension = firstOrNull(root.extender
          .extensionsWhereTarget((target) => !selectors.contains(target)));
      if (unsatisfiedExtension != null) {
        _throwForUnsatisfiedExtension(unsatisfiedExtension);
      }

      return root.css;
    }

    var sortedModules = _topologicalModules(root);
    if (clone) {
      sortedModules = sortedModules.map((module) => module.cloneCss()).toList();
    }
    _extendModules(sortedModules);

    // The imports (and comments between them) that should be included at the
    // beginning of the final document.
    var imports = <CssNode>[];

    // The CSS statements in the final document.
    var css = <CssNode>[];

    for (var module in sortedModules.reversed) {
      var statements = module.css.children;
      var index = _indexAfterImports(statements);
      imports.addAll(statements.getRange(0, index));
      css.addAll(statements.getRange(index, statements.length));
    }

    return CssStylesheet(imports + css, root.css.span);
  }

  /// Extends the selectors in each module with the extensions defined in
  /// downstream modules.
  void _extendModules(List<Module<Callable>> sortedModules) {
    // All the extenders directly downstream of a given module (indexed by its
    // canonical URL). It's important that we create this in topological order,
    // so that by the time we're processing a module we've already filled in all
    // its downstream extenders and we can use them to extend that module.
    var downstreamExtenders = <Uri, List<Extender>>{};

    /// Extensions that haven't yet been satisfied by some upstream module. This
    /// adds extensions when they're defined but not satisfied, and removes them
    /// when they're satisfied by any module.
    var unsatisfiedExtensions = Set<Extension>.identity();

    for (var module in sortedModules) {
      // Create a snapshot of the simple selectors currently in the extender so
      // that we don't consider an extension "satisfied" below because of a
      // simple selector added by another (sibling) extension.
      var originalSelectors = module.extender.simpleSelectors.toSet();

      // Add all as-yet-unsatisfied extensions before adding downstream
      // extenders, because those are all in [unsatisfiedExtensions] already.
      unsatisfiedExtensions.addAll(module.extender.extensionsWhereTarget(
          (target) => !originalSelectors.contains(target)));

      var extenders = downstreamExtenders[module.url];
      if (extenders != null) module.extender.addExtensions(extenders);
      if (module.extender.isEmpty) continue;

      for (var upstream in module.upstream) {
        downstreamExtenders
            .putIfAbsent(upstream.url, () => [])
            .add(module.extender);
      }

      // Remove all extensions that are now satisfied after adding downstream
      // extenders so it counts any downstream extensions that have been newly
      // satisfied.
      unsatisfiedExtensions.removeAll(
          module.extender.extensionsWhereTarget(originalSelectors.contains));
    }

    if (unsatisfiedExtensions.isNotEmpty) {
      _throwForUnsatisfiedExtension(unsatisfiedExtensions.first);
    }
  }

  /// Throws an exception indicating that [extension] is unsatisfied.
  @alwaysThrows
  void _throwForUnsatisfiedExtension(Extension extension) {
    throw SassException(
        'The target selector was not found.\n'
        'Use "@extend ${extension.target} !optional" to avoid this error.',
        extension.span);
  }

  /// Returns all modules transitively used by [root] in topological order,
  /// ignoring modules that contain no CSS.
  List<Module<Callable>> _topologicalModules(Module<Callable> root) {
    // Construct a topological ordering using depth-first traversal, as in
    // https://en.wikipedia.org/wiki/Topological_sorting#Depth-first_search.
    var seen = Set<Module<Callable>>();
    var sorted = QueueList<Module<Callable>>();

    void visitModule(Module<Callable> module) {
      // Each module is added to the beginning of [sorted], which means the
      // returned list contains sibling modules in the opposite order of how
      // they appear in the document. Then when the list is reversed to generate
      // the CSS, they're put back in their original order.
      for (var upstream in module.upstream) {
        if (upstream.transitivelyContainsCss && seen.add(upstream)) {
          visitModule(upstream);
        }
      }

      sorted.addFirst(module);
    }

    visitModule(root);

    return sorted;
  }

  /// Returns the index of the first node in [statements] that comes after all
  /// static imports.
  int _indexAfterImports(List<CssNode> statements) {
    var lastImport = -1;
    for (var i = 0; i < statements.length; i++) {
      var statement = statements[i];
      if (statement is CssImport) {
        lastImport = i;
      } else if (statement is! CssComment) {
        break;
      }
    }
    return lastImport + 1;
  }

  // ## Statements

  Value visitStylesheet(Stylesheet node) {
    for (var child in node.children) {
      child.accept(this);
    }
    return null;
  }

  Value visitAtRootRule(AtRootRule node) {
    var query = AtRootQuery.defaultQuery;
    if (node.query != null) {
      var resolved = _performInterpolation(node.query, warnForColor: true);
      query = _adjustParseError(
          node.query, () => AtRootQuery.parse(resolved, logger: _logger));
    }

    var parent = _parent;
    var included = <ModifiableCssParentNode>[];
    while (parent is! CssStylesheet) {
      if (!query.excludes(parent)) included.add(parent);
      parent = parent.parent;
    }
    var root = _trimIncluded(included);

    // If we didn't exclude any rules, we don't need to use the copies we might
    // have created.
    if (root == _parent) {
      _environment.scope(() {
        for (var child in node.children) {
          child.accept(this);
        }
      }, when: node.hasDeclarations);
      return null;
    }

    var innerCopy =
        included.isEmpty ? null : included.first.copyWithoutChildren();
    var outerCopy = innerCopy;
    for (var node in included.skip(1)) {
      var copy = node.copyWithoutChildren();
      copy.addChild(outerCopy);
      outerCopy = copy;
    }

    if (outerCopy != null) root.addChild(outerCopy);
    _scopeForAtRoot(node, innerCopy ?? root, query, included)(() {
      for (var child in node.children) {
        child.accept(this);
      }
    });

    return null;
  }

  /// Destructively trims a trailing sublist that matches the current list of
  /// parents from [nodes].
  ///
  /// [nodes] should be a list of parents included by an `@at-root` rule, from
  /// innermost to outermost. If it contains a trailing sublist that's
  /// contiguous—meaning that each node is a direct parent of the node before
  /// it—and whose final node is a direct child of [_root], this removes that
  /// sublist and returns the innermost removed parent.
  ///
  /// Otherwise, this leaves [nodes] as-is and returns [_root].
  ModifiableCssParentNode _trimIncluded(List<ModifiableCssParentNode> nodes) {
    if (nodes.isEmpty) return _root;

    var parent = _parent;
    int innermostContiguous;
    var i = 0;
    for (; i < nodes.length; i++) {
      while (parent != nodes[i]) {
        innermostContiguous = null;
        parent = parent.parent;
      }
      innermostContiguous ??= i;
      parent = parent.parent;
    }

    if (parent != _root) return _root;
    var root = nodes[innermostContiguous];
    nodes.removeRange(innermostContiguous, nodes.length);
    return root;
  }

  /// Returns a [_ScopeCallback] for [query].
  ///
  /// This returns a callback that adjusts various instance variables for its
  /// duration, based on which rules are excluded by [query]. It always assigns
  /// [_parent] to [newParent].
  _ScopeCallback _scopeForAtRoot(
      AtRootRule node,
      ModifiableCssParentNode newParent,
      AtRootQuery query,
      List<ModifiableCssParentNode> included) {
    var scope = (void callback()) {
      // We can't use [_withParent] here because it'll add the node to the tree
      // in the wrong place.
      var oldParent = _parent;
      _parent = newParent;
      _environment.scope(callback, when: node.hasDeclarations);
      _parent = oldParent;
    };

    if (query.excludesStyleRules) {
      var innerScope = scope;
      scope = (callback) {
        var oldAtRootExcludingStyleRule = _atRootExcludingStyleRule;
        _atRootExcludingStyleRule = true;
        innerScope(callback);
        _atRootExcludingStyleRule = oldAtRootExcludingStyleRule;
      };
    }

    if (query.excludesMedia) {
      var innerScope = scope;
      scope = (callback) => _withMediaQueries(null, () => innerScope(callback));
    }

    if (_inKeyframes && query.excludesName('keyframes')) {
      var innerScope = scope;
      scope = (callback) {
        var wasInKeyframes = _inKeyframes;
        _inKeyframes = false;
        innerScope(callback);
        _inKeyframes = wasInKeyframes;
      };
    }

    if (_inUnknownAtRule && !included.any((parent) => parent is CssAtRule)) {
      var innerScope = scope;
      scope = (callback) {
        var wasInUnknownAtRule = _inUnknownAtRule;
        _inUnknownAtRule = false;
        innerScope(callback);
        _inUnknownAtRule = wasInUnknownAtRule;
      };
    }

    return scope;
  }

  Value visitContentBlock(ContentBlock node) => throw UnsupportedError(
      "Evaluation handles @include and its content block together.");

  Value visitContentRule(ContentRule node) {
    var content = _environment.content;
    if (content == null) return null;

    _runUserDefinedCallable(node.arguments, content, node, () {
      for (var statement in content.declaration.children) {
        statement.accept(this);
      }
    });

    return null;
  }

  Value visitDebugRule(DebugRule node) {
    var value = node.expression.accept(this);
    _logger.debug(
        value is SassString ? value.text : value.toString(), node.span);
    return null;
  }

  Value visitDeclaration(Declaration node) {
    if (!_inStyleRule && !_inUnknownAtRule && !_inKeyframes) {
      throw _exception(
          "Declarations may only be used within style rules.", node.span);
    }

    var name = _interpolationToValue(node.name, warnForColor: true);
    if (_declarationName != null) {
      name = CssValue("$_declarationName-${name.value}", name.span);
    }
    var cssValue = node.value == null
        ? null
        : CssValue(node.value.accept(this), node.value.span);

    // If the value is an empty list, preserve it, because converting it to CSS
    // will throw an error that we want the user to see.
    if (cssValue != null &&
        (!cssValue.value.isBlank || _isEmptyList(cssValue.value))) {
      _parent.addChild(ModifiableCssDeclaration(name, cssValue, node.span,
          valueSpanForMap: _expressionNode(node.value)?.span));
    } else if (name.value.startsWith('--')) {
      throw _exception(
          "Custom property values may not be empty.", node.value.span);
    }

    if (node.children != null) {
      var oldDeclarationName = _declarationName;
      _declarationName = name.value;
      _environment.scope(() {
        for (var child in node.children) {
          child.accept(this);
        }
      }, when: node.hasDeclarations);
      _declarationName = oldDeclarationName;
    }

    return null;
  }

  /// Returns whether [value] is an empty list.
  bool _isEmptyList(Value value) => value.asList.isEmpty;

  Value visitEachRule(EachRule node) {
    var list = node.list.accept(this);
    var nodeForSpan = _expressionNode(node.list);
    var setVariables = node.variables.length == 1
        ? (Value value) => _environment.setLocalVariable(
            node.variables.first, value.withoutSlash(), nodeForSpan)
        : (Value value) =>
            _setMultipleVariables(node.variables, value, nodeForSpan);
    return _environment.scope(() {
      return _handleReturn<Value>(list.asList, (element) {
        setVariables(element);
        return _handleReturn<Statement>(
            node.children, (child) => child.accept(this));
      });
    }, semiGlobal: true);
  }

  /// Destructures [value] and assigns it to [variables], as in an `@each`
  /// statement.
  void _setMultipleVariables(
      List<String> variables, Value value, AstNode nodeForSpan) {
    var list = value.asList;
    var minLength = math.min(variables.length, list.length);
    for (var i = 0; i < minLength; i++) {
      _environment.setLocalVariable(
          variables[i], list[i].withoutSlash(), nodeForSpan);
    }
    for (var i = minLength; i < variables.length; i++) {
      _environment.setLocalVariable(variables[i], sassNull, nodeForSpan);
    }
  }

  Value visitErrorRule(ErrorRule node) {
    throw _exception(node.expression.accept(this).toString(), node.span);
  }

  Value visitExtendRule(ExtendRule node) {
    if (!_inStyleRule || _declarationName != null) {
      throw _exception(
          "@extend may only be used within style rules.", node.span);
    }

    var targetText = _interpolationToValue(node.selector, warnForColor: true);

    var list = _adjustParseError(
        targetText,
        () => SelectorList.parse(
            trimAscii(targetText.value, excludeEscape: true),
            logger: _logger,
            allowParent: false));

    for (var complex in list.components) {
      if (complex.components.length != 1 ||
          complex.components.first is! CompoundSelector) {
        // If the selector was a compound selector but not a simple
        // selector, emit a more explicit error.
        throw SassFormatException(
            "complex selectors may not be extended.", targetText.span);
      }

      var compound = complex.components.first as CompoundSelector;
      if (compound.components.length != 1) {
        throw SassFormatException(
            "compound selectors may no longer be extended.\n"
            "Consider `@extend ${compound.components.join(', ')}` instead.\n"
            "See http://bit.ly/ExtendCompound for details.\n",
            targetText.span);
      }

      _extender.addExtension(
          _styleRule.selector, compound.components.first, node, _mediaQueries);
    }

    return null;
  }

  Value visitAtRule(AtRule node) {
    // NOTE: this logic is largely duplicated in [visitCssAtRule]. Most changes
    // here should be mirrored there.

    if (_declarationName != null) {
      throw _exception(
          "At-rules may not be used within nested declarations.", node.span);
    }

    var name = _interpolationToValue(node.name);

    var value = node.value == null
        ? null
        : _interpolationToValue(node.value, trim: true, warnForColor: true);

    if (node.children == null) {
      _parent.addChild(
          ModifiableCssAtRule(name, node.span, childless: true, value: value));
      return null;
    }

    var wasInKeyframes = _inKeyframes;
    var wasInUnknownAtRule = _inUnknownAtRule;
    if (unvendor(name.value) == 'keyframes') {
      _inKeyframes = true;
    } else {
      _inUnknownAtRule = true;
    }

    _withParent(ModifiableCssAtRule(name, node.span, value: value), () {
      if (!_inStyleRule || _inKeyframes) {
        for (var child in node.children) {
          child.accept(this);
        }
      } else {
        // If we're in a style rule, copy it into the at-rule so that
        // declarations immediately inside it have somewhere to go.
        //
        // For example, "a {@foo {b: c}}" should produce "@foo {a {b: c}}".
        _withParent(_styleRule.copyWithoutChildren(), () {
          for (var child in node.children) {
            child.accept(this);
          }
        }, scopeWhen: false);
      }
    },
        through: (node) => node is CssStyleRule,
        scopeWhen: node.hasDeclarations);

    _inUnknownAtRule = wasInUnknownAtRule;
    _inKeyframes = wasInKeyframes;
    return null;
  }

  Value visitForRule(ForRule node) {
    var fromNumber = _addExceptionSpan(
        node.from, () => node.from.accept(this).assertNumber());
    var toNumber =
        _addExceptionSpan(node.to, () => node.to.accept(this).assertNumber());

    var from = _addExceptionSpan(
        node.from,
        () => fromNumber
            .coerce(toNumber.numeratorUnits, toNumber.denominatorUnits)
            .assertInt());
    var to = _addExceptionSpan(node.to, () => toNumber.assertInt());

    var direction = from > to ? -1 : 1;
    if (!node.isExclusive) to += direction;
    if (from == to) return null;

    return _environment.scope(() {
      var nodeForSpan = _expressionNode(node.from);
      for (var i = from; i != to; i += direction) {
        _environment.setLocalVariable(
            node.variable, SassNumber(i), nodeForSpan);
        var result = _handleReturn<Statement>(
            node.children, (child) => child.accept(this));
        if (result != null) return result;
      }
      return null;
    }, semiGlobal: true);
  }

  Value visitForwardRule(ForwardRule node) {
    _loadModule(node.url, "@forward", node, (module) {
      _environment.forwardModule(module, node);
    });

    return null;
  }

  Value visitFunctionRule(FunctionRule node) {
    _environment.setFunction(UserDefinedCallable(node, _environment.closure()));
    return null;
  }

  Value visitIfRule(IfRule node) {
    var clause = node.lastClause;
    for (var clauseToCheck in node.clauses) {
      if (clauseToCheck.expression.accept(this).isTruthy) {
        clause = clauseToCheck;
        break;
      }
    }
    if (clause == null) return null;

    return _environment.scope(
        () => _handleReturn<Statement>(
            clause.children, (child) => child.accept(this)),
        semiGlobal: true,
        when: clause.hasDeclarations);
  }

  Value visitImportRule(ImportRule node) {
    for (var import in node.imports) {
      if (import is DynamicImport) {
        _visitDynamicImport(import);
      } else {
        _visitStaticImport(import as StaticImport);
      }
    }
    return null;
  }

  /// Adds the stylesheet imported by [import] to the current document.
  void _visitDynamicImport(DynamicImport import) {
    return _withStackFrame("@import", import, () {
      var result = _loadStylesheet(import.url, import.span);
      var importer = result.item1;
      var stylesheet = result.item2;

      var url = stylesheet.span.sourceUrl;
      if (!_activeModules.add(url)) {
        throw _exception("This file is already being loaded.");
      }

      _activeModules.add(url);

      // TODO(nweiz): If [stylesheet] contains no `@use` or `@forward` rules, just
      // evaluate it directly in [_root] rather than making a new
      // [ModifiableCssStylesheet] and manually copying members.

      List<ModifiableCssNode> children;
      var environment = _environment.global();
      _withEnvironment(environment, () {
        var oldImporter = _importer;
        var oldStylesheet = _stylesheet;
        var oldRoot = _root;
        var oldParent = _parent;
        var oldEndOfImports = _endOfImports;
        var oldOutOfOrderImports = _outOfOrderImports;
        _importer = importer;
        _stylesheet = stylesheet;
        _root = ModifiableCssStylesheet(stylesheet.span);
        _parent = _root;
        _endOfImports = 0;
        _outOfOrderImports = null;

        visitStylesheet(stylesheet);
        children = _addOutOfOrderImports();

        _importer = oldImporter;
        _stylesheet = oldStylesheet;
        _root = oldRoot;
        _parent = oldParent;
        _endOfImports = oldEndOfImports;
        _outOfOrderImports = oldOutOfOrderImports;
      });

      // Create a dummy module with empty CSS and no extensions to make forwarded
      // members available in the current import context and to combine all the
      // CSS from modules used by [stylesheet].
      var module = environment.toModule(
          CssStylesheet(const [], stylesheet.span), Extender.empty);
      _environment.importForwards(module);

      if (module.transitivelyContainsCss) {
        // If any transitively used module contains extensions, we need to clone
        // all modules' CSS. Otherwise, it's possible that they'll be used or
        // imported from another location that shouldn't have the same extensions
        // applied.
        _combineCss(module, clone: module.transitivelyContainsExtensions)
            .accept(this);
      }

      var visitor = _ImportedCssVisitor(this);
      for (var child in children) {
        child.accept(visitor);
      }

      _activeModules.remove(url);
    });
  }

  /// Loads the [Stylesheet] identified by [url], or throws a
  /// [SassRuntimeException] if loading fails.
  Tuple2<Importer, Stylesheet> _loadStylesheet(String url, FileSpan span) {
    try {
      assert(_importSpan == null);
      _importSpan = span;

      if (_nodeImporter != null) {
        var stylesheet = _importLikeNode(url);
        if (stylesheet != null) return Tuple2(null, stylesheet);
      } else {
        var tuple = _importCache.import(
            Uri.parse(url), _importer, _stylesheet.span?.sourceUrl);
        if (tuple != null) return tuple;
      }

      if (url.startsWith('package:') && isNode) {
        // Special-case this error message, since it's tripped people up in the
        // past.
        throw "\"package:\" URLs aren't supported on this platform.";
      } else {
        throw "Can't find stylesheet to import.";
      }
    } on SassException catch (error) {
      throw _exception(error.message, error.span);
    } catch (error) {
      String message;
      try {
        message = error.message as String;
      } catch (_) {
        message = error.toString();
      }
      throw _exception(message);
    } finally {
      _importSpan = null;
    }
  }

  /// Imports a stylesheet using [_nodeImporter].
  ///
  /// Returns the [Stylesheet], or `null` if the import failed.
  Stylesheet _importLikeNode(String originalUrl) {
    var result = _nodeImporter.load(originalUrl, _stylesheet.span?.sourceUrl);
    if (result == null) return null;

    var contents = result.item1;
    var url = result.item2;

    _includedFiles.add(url.startsWith('file:') ? p.fromUri(url) : url);

    return Stylesheet.parse(
        contents, url.startsWith('file') ? Syntax.forPath(url) : Syntax.scss,
        url: url, logger: _logger);
  }

  /// Adds a CSS import for [import].
  void _visitStaticImport(StaticImport import) {
    // NOTE: this logic is largely duplicated in [visitCssImport]. Most changes
    // here should be mirrored there.

    var url = _interpolationToValue(import.url);
    var supports = import.supports;
    var resolvedSupports = supports is SupportsDeclaration
        ? "${_evaluateToCss(supports.name)}: "
            "${_evaluateToCss(supports.value)}"
        : (supports == null ? null : _visitSupportsCondition(supports));
    var mediaQuery =
        import.media == null ? null : _visitMediaQueries(import.media);

    var node = ModifiableCssImport(url, import.span,
        supports: resolvedSupports == null
            ? null
            : CssValue("supports($resolvedSupports)", import.supports.span),
        media: mediaQuery);

    if (_parent != _root) {
      _parent.addChild(node);
    } else if (_endOfImports == _root.children.length) {
      _root.addChild(node);
      _endOfImports++;
    } else {
      _outOfOrderImports ??= [];
      _outOfOrderImports.add(node);
    }
    return null;
  }

  Value visitIncludeRule(IncludeRule node) {
    var mixin = _addExceptionSpan(node,
            () => _environment.getMixin(node.name, namespace: node.namespace))
        as UserDefinedCallable<Environment>;
    if (mixin == null) {
      throw _exception("Undefined mixin.", node.span);
    }

    if (node.content != null && !(mixin.declaration as MixinRule).hasContent) {
      throw _exception("Mixin doesn't accept a content block.", node.span);
    }

    var contentCallable = node.content == null
        ? null
        : UserDefinedCallable(node.content, _environment.closure());
    _runUserDefinedCallable(node.arguments, mixin, node, () {
      _environment.withContent(contentCallable, () {
        _environment.asMixin(() {
          for (var statement in mixin.declaration.children) {
            statement.accept(this);
          }
        });
        return null;
      });
      return null;
    });

    return null;
  }

  Value visitMixinRule(MixinRule node) {
    _environment.setMixin(UserDefinedCallable(node, _environment.closure()));
    return null;
  }

  Value visitLoudComment(LoudComment node) {
    // NOTE: this logic is largely duplicated in [visitCssComment]. Most changes
    // here should be mirrored there.

    if (_inFunction) return null;

    // Comments are allowed to appear between CSS imports.
    if (_parent == _root && _endOfImports == _root.children.length) {
      _endOfImports++;
    }

    _parent.addChild(
        ModifiableCssComment(_performInterpolation(node.text), node.span));
    return null;
  }

  Value visitMediaRule(MediaRule node) {
    // NOTE: this logic is largely duplicated in [visitCssMediaRule]. Most
    // changes here should be mirrored there.

    if (_declarationName != null) {
      throw _exception(
          "Media rules may not be used within nested declarations.", node.span);
    }

    var queries = _visitMediaQueries(node.query);
    var mergedQueries = _mediaQueries == null
        ? null
        : _mergeMediaQueries(_mediaQueries, queries);
    if (mergedQueries != null && mergedQueries.isEmpty) return null;

    _withParent(ModifiableCssMediaRule(mergedQueries ?? queries, node.span),
        () {
      _withMediaQueries(mergedQueries ?? queries, () {
        if (!_inStyleRule) {
          for (var child in node.children) {
            child.accept(this);
          }
        } else {
          // If we're in a style rule, copy it into the media query so that
          // declarations immediately inside @media have somewhere to go.
          //
          // For example, "a {@media screen {b: c}}" should produce
          // "@media screen {a {b: c}}".
          _withParent(_styleRule.copyWithoutChildren(), () {
            for (var child in node.children) {
              child.accept(this);
            }
          }, scopeWhen: false);
        }
      });
    },
        through: (node) =>
            node is CssStyleRule ||
            (mergedQueries != null && node is CssMediaRule),
        scopeWhen: node.hasDeclarations);

    return null;
  }

  /// Evaluates [interpolation] and parses the result as a list of media
  /// queries.
  List<CssMediaQuery> _visitMediaQueries(Interpolation interpolation) {
    var resolved = _performInterpolation(interpolation, warnForColor: true);

    // TODO(nweiz): Remove this type argument when sdk#31398 is fixed.
    return _adjustParseError<List<CssMediaQuery>>(interpolation,
        () => CssMediaQuery.parseList(resolved, logger: _logger));
  }

  /// Returns a list of queries that selects for contexts that match both
  /// [queries1] and [queries2].
  ///
  /// Returns the empty list if there are no contexts that match both [queries1]
  /// and [queries2], or `null` if there are contexts that can't be represented
  /// by media queries.
  List<CssMediaQuery> _mergeMediaQueries(
      Iterable<CssMediaQuery> queries1, Iterable<CssMediaQuery> queries2) {
    var queries = <CssMediaQuery>[];
    for (var query1 in queries1) {
      for (var query2 in queries2) {
        var result = query1.merge(query2);
        if (result == MediaQueryMergeResult.empty) continue;
        if (result == MediaQueryMergeResult.unrepresentable) return null;
        queries.add((result as MediaQuerySuccessfulMergeResult).query);
      }
    }
    return queries;
  }

  Value visitReturnRule(ReturnRule node) => node.expression.accept(this);

  Value visitSilentComment(SilentComment node) => null;

  Value visitStyleRule(StyleRule node) {
    // NOTE: this logic is largely duplicated in [visitCssStyleRule]. Most
    // changes here should be mirrored there.

    if (_declarationName != null) {
      throw _exception(
          "Style rules may not be used within nested declarations.", node.span);
    }

    var selectorText =
        _interpolationToValue(node.selector, trim: true, warnForColor: true);
    if (_inKeyframes) {
      // NOTE: this logic is largely duplicated in [visitCssKeyframeBlock]. Most
      // changes here should be mirrored there.

      var parsedSelector = _adjustParseError(
          node.selector,
          () => KeyframeSelectorParser(selectorText.value, logger: _logger)
              .parse());
      var rule = ModifiableCssKeyframeBlock(
          CssValue(List.unmodifiable(parsedSelector), node.selector.span),
          node.span);
      _withParent(rule, () {
        for (var child in node.children) {
          child.accept(this);
        }
      },
          through: (node) => node is CssStyleRule,
          scopeWhen: node.hasDeclarations);
      return null;
    }

    var parsedSelector = _adjustParseError(
        node.selector,
        () => SelectorList.parse(selectorText.value,
            allowParent: !_stylesheet.plainCss,
            allowPlaceholder: !_stylesheet.plainCss,
            logger: _logger));
    parsedSelector = _addExceptionSpan(
        node.selector,
        () => parsedSelector.resolveParentSelectors(
            _styleRule?.originalSelector,
            implicitParent: !_atRootExcludingStyleRule));

    var rule = _extender.addSelector(
        parsedSelector, node.selector.span, node.span, _mediaQueries);
    var oldAtRootExcludingStyleRule = _atRootExcludingStyleRule;
    _atRootExcludingStyleRule = false;
    _withParent(rule, () {
      _withStyleRule(rule, () {
        for (var child in node.children) {
          child.accept(this);
        }
      });
    },
        through: (node) => node is CssStyleRule,
        scopeWhen: node.hasDeclarations);
    _atRootExcludingStyleRule = oldAtRootExcludingStyleRule;

    if (!_inStyleRule && _parent.children.isNotEmpty) {
      var lastChild = _parent.children.last;
      lastChild.isGroupEnd = true;
    }

    return null;
  }

  Value visitSupportsRule(SupportsRule node) {
    // NOTE: this logic is largely duplicated in [visitCssSupportsRule]. Most
    // changes here should be mirrored there.

    if (_declarationName != null) {
      throw _exception(
          "Supports rules may not be used within nested declarations.",
          node.span);
    }

    var condition =
        CssValue(_visitSupportsCondition(node.condition), node.condition.span);
    _withParent(ModifiableCssSupportsRule(condition, node.span), () {
      if (!_inStyleRule) {
        for (var child in node.children) {
          child.accept(this);
        }
      } else {
        // If we're in a style rule, copy it into the supports rule so that
        // declarations immediately inside @supports have somewhere to go.
        //
        // For example, "a {@supports (a: b) {b: c}}" should produce "@supports
        // (a: b) {a {b: c}}".
        _withParent(_styleRule.copyWithoutChildren(), () {
          for (var child in node.children) {
            child.accept(this);
          }
        });
      }
    },
        through: (node) => node is CssStyleRule,
        scopeWhen: node.hasDeclarations);

    return null;
  }

  /// Evaluates [condition] and converts it to a plain CSS string.
  String _visitSupportsCondition(SupportsCondition condition) {
    if (condition is SupportsOperation) {
      return "${_parenthesize(condition.left, condition.operator)} "
          "${condition.operator} "
          "${_parenthesize(condition.right, condition.operator)}";
    } else if (condition is SupportsNegation) {
      return "not ${_parenthesize(condition.condition)}";
    } else if (condition is SupportsInterpolation) {
      return _evaluateToCss(condition.expression, quote: false);
    } else if (condition is SupportsDeclaration) {
      return "(${_evaluateToCss(condition.name)}: "
          "${_evaluateToCss(condition.value)})";
    } else {
      return null;
    }
  }

  /// Evlauates [condition] and converts it to a plain CSS string, with
  /// parentheses if necessary.
  ///
  /// If [operator] is passed, it's the operator for the surrounding
  /// [SupportsOperation], and is used to determine whether parentheses are
  /// necessary if [condition] is also a [SupportsOperation].
  String _parenthesize(SupportsCondition condition, [String operator]) {
    if ((condition is SupportsNegation) ||
        (condition is SupportsOperation &&
            (operator == null || operator != condition.operator))) {
      return "(${_visitSupportsCondition(condition)})";
    } else {
      return _visitSupportsCondition(condition);
    }
  }

  Value visitVariableDeclaration(VariableDeclaration node) {
    if (node.isGuarded) {
      var value = _addExceptionSpan(node,
          () => _environment.getVariable(node.name, namespace: node.namespace));
      if (value != null && value != sassNull) return null;
    }

    if (node.isGlobal && !_environment.globalVariableExists(node.name)) {
      _logger.warn(
          _environment.atRoot
              ? "As of Dart Sass 2.0.0, !global assignments won't be able to\n"
                  "declare new variables. Since this assignment is at the root "
                  "of the stylesheet,\n"
                  "the !global flag is unnecessary and can safely be removed."
              : "As of Dart Sass 2.0.0, !global assignments won't be able to\n"
                  "declare new variables. Consider adding `\$${node.name}: "
                  "null` at the root of the\n"
                  "stylesheet.",
          span: node.span,
          trace: _stackTrace(node.span),
          deprecation: true);
    }

    var value = node.expression.accept(this).withoutSlash();
    _addExceptionSpan(node, () {
      _environment.setVariable(
          node.name, value, _expressionNode(node.expression),
          namespace: node.namespace, global: node.isGlobal);
    });
    return null;
  }

  Value visitUseRule(UseRule node) {
    _loadModule(node.url, "@use", node, (module) {
      _environment.addModule(module, namespace: node.namespace);
    });

    return null;
  }

  Value visitWarnRule(WarnRule node) {
    var value = _addExceptionSpan(node, () => node.expression.accept(this));
    _logger.warn(
        value is SassString ? value.text : _serialize(value, node.expression),
        trace: _stackTrace(node.span));
    return null;
  }

  Value visitWhileRule(WhileRule node) {
    return _environment.scope(() {
      while (node.condition.accept(this).isTruthy) {
        var result = _handleReturn<Statement>(
            node.children, (child) => child.accept(this));
        if (result != null) return result;
      }
      return null;
    }, semiGlobal: true, when: node.hasDeclarations);
  }

  // ## Expressions

  Value visitBinaryOperationExpression(BinaryOperationExpression node) {
    return _addExceptionSpan(node, () {
      var left = node.left.accept(this);
      switch (node.operator) {
        case BinaryOperator.singleEquals:
          var right = node.right.accept(this);
          return left.singleEquals(right);

        case BinaryOperator.or:
          return left.isTruthy ? left : node.right.accept(this);

        case BinaryOperator.and:
          return left.isTruthy ? node.right.accept(this) : left;

        case BinaryOperator.equals:
          var right = node.right.accept(this);
          return SassBoolean(left == right);

        case BinaryOperator.notEquals:
          var right = node.right.accept(this);
          return SassBoolean(left != right);

        case BinaryOperator.greaterThan:
          var right = node.right.accept(this);
          return left.greaterThan(right);

        case BinaryOperator.greaterThanOrEquals:
          var right = node.right.accept(this);
          return left.greaterThanOrEquals(right);

        case BinaryOperator.lessThan:
          var right = node.right.accept(this);
          return left.lessThan(right);

        case BinaryOperator.lessThanOrEquals:
          var right = node.right.accept(this);
          return left.lessThanOrEquals(right);

        case BinaryOperator.plus:
          var right = node.right.accept(this);
          return left.plus(right);

        case BinaryOperator.minus:
          var right = node.right.accept(this);
          return left.minus(right);

        case BinaryOperator.times:
          var right = node.right.accept(this);
          return left.times(right);

        case BinaryOperator.dividedBy:
          var right = node.right.accept(this);
          var result = left.dividedBy(right);
          if (node.allowsSlash && left is SassNumber && right is SassNumber) {
            return (result as SassNumber).withSlash(left, right);
          } else {
            return result;
          }
          break;

        case BinaryOperator.modulo:
          var right = node.right.accept(this);
          return left.modulo(right);
        default:
          return null;
      }
    });
  }

  Value visitValueExpression(ValueExpression node) => node.value;

  Value visitVariableExpression(VariableExpression node) {
    var result = _addExceptionSpan(node,
        () => _environment.getVariable(node.name, namespace: node.namespace));
    if (result != null) return result;
    throw _exception("Undefined variable.", node.span);
  }

  Value visitUnaryOperationExpression(UnaryOperationExpression node) {
    var operand = node.operand.accept(this);
    switch (node.operator) {
      case UnaryOperator.plus:
        return operand.unaryPlus();
      case UnaryOperator.minus:
        return operand.unaryMinus();
      case UnaryOperator.divide:
        return operand.unaryDivide();
      case UnaryOperator.not:
        return operand.unaryNot();
      default:
        throw StateError("Unknown unary operator ${node.operator}.");
    }
  }

  SassBoolean visitBooleanExpression(BooleanExpression node) =>
      SassBoolean(node.value);

  Value visitIfExpression(IfExpression node) {
    var pair = _evaluateMacroArguments(node);
    var positional = pair.item1;
    var named = pair.item2;

    _verifyArguments(positional.length, named, IfExpression.declaration, node);

    // ignore: prefer_is_empty
    var condition = positional.length > 0 ? positional[0] : named["condition"];
    var ifTrue = positional.length > 1 ? positional[1] : named["if-true"];
    var ifFalse = positional.length > 2 ? positional[2] : named["if-false"];

    return (condition.accept(this).isTruthy ? ifTrue : ifFalse).accept(this);
  }

  SassNull visitNullExpression(NullExpression node) => sassNull;

  SassNumber visitNumberExpression(NumberExpression node) =>
      SassNumber(node.value, node.unit);

  Value visitParenthesizedExpression(ParenthesizedExpression node) =>
      node.expression.accept(this);

  SassColor visitColorExpression(ColorExpression node) => node.value;

  SassList visitListExpression(ListExpression node) => SassList(
      node.contents.map((Expression expression) => expression.accept(this)),
      node.separator,
      brackets: node.hasBrackets);

  SassMap visitMapExpression(MapExpression node) {
    var map = <Value, Value>{};
    for (var pair in node.pairs) {
      var keyValue = pair.item1.accept(this);
      var valueValue = pair.item2.accept(this);
      if (map.containsKey(keyValue)) {
        throw _exception('Duplicate key.', pair.item1.span);
      }
      map[keyValue] = valueValue;
    }
    return SassMap(map);
  }

  Value visitFunctionExpression(FunctionExpression node) {
    var plainName = node.name.asPlain;
    Callable function;
    if (plainName != null) {
      function = _addExceptionSpan(
          node, () => _getFunction(plainName, namespace: node.namespace));
    }

    if (function == null) {
      if (node.namespace != null) {
        throw _exception("Undefined function.", node.span);
      }

      function = PlainCssCallable(_performInterpolation(node.name));
    }

    var oldInFunction = _inFunction;
    _inFunction = true;
    var result = _runFunctionCallable(node.arguments, function, node);
    _inFunction = oldInFunction;
    return result;
  }

  /// Like `_environment.getFunction`, but also returns built-in
  /// globally-avaialble functions.
  Callable _getFunction(String name, {String namespace}) {
    var local = _environment.getFunction(name, namespace: namespace);
    if (local != null || namespace != null) return local;
    return _builtInFunctions[name];
  }

  /// Evaluates the arguments in [arguments] as applied to [callable], and
  /// invokes [run] in a scope with those arguments defined.
  Value _runUserDefinedCallable(
      ArgumentInvocation arguments,
      UserDefinedCallable<Environment> callable,
      AstNode nodeWithSpan,
      Value run()) {
    var evaluated = _evaluateArguments(arguments);

    var name = callable.name == null ? "@content" : callable.name + "()";
    return _withStackFrame(name, nodeWithSpan, () {
      // Add an extra closure() call so that modifications to the environment
      // don't affect the underlying environment closure.
      return _withEnvironment(callable.environment.closure(), () {
        return _environment.scope(() {
          _verifyArguments(evaluated.positional.length, evaluated.named,
              callable.declaration.arguments, nodeWithSpan);

          var declaredArguments = callable.declaration.arguments.arguments;
          var minLength =
              math.min(evaluated.positional.length, declaredArguments.length);
          for (var i = 0; i < minLength; i++) {
            _environment.setLocalVariable(
                declaredArguments[i].name,
                evaluated.positional[i].withoutSlash(),
                _sourceMap ? evaluated.positionalNodes[i] : null);
          }

          for (var i = evaluated.positional.length;
              i < declaredArguments.length;
              i++) {
            var argument = declaredArguments[i];
            var value = evaluated.named.remove(argument.name) ??
                argument.defaultValue.accept(this);
            _environment.setLocalVariable(
                argument.name,
                value.withoutSlash(),
                _sourceMap
                    ? evaluated.namedNodes[argument.name] ??
                        _expressionNode(argument.defaultValue)
                    : null);
          }

          SassArgumentList argumentList;
          if (callable.declaration.arguments.restArgument != null) {
            var rest = evaluated.positional.length > declaredArguments.length
                ? evaluated.positional.sublist(declaredArguments.length)
                : const <Value>[];
            argumentList = SassArgumentList(
                rest,
                evaluated.named,
                evaluated.separator == ListSeparator.undecided
                    ? ListSeparator.comma
                    : evaluated.separator);
            _environment.setLocalVariable(
                callable.declaration.arguments.restArgument,
                argumentList,
                nodeWithSpan);
          }

          var result = run();

          if (argumentList == null) return result;
          if (evaluated.named.isEmpty) return result;
          if (argumentList.wereKeywordsAccessed) return result;

          var argumentWord = pluralize('argument', evaluated.named.keys.length);
          var argumentNames =
              toSentence(evaluated.named.keys.map((name) => "\$$name"), 'or');
          throw _exception(
              "No $argumentWord named $argumentNames.", nodeWithSpan.span);
        });
      });
    });
  }

  /// Evaluates [arguments] as applied to [callable].
  Value _runFunctionCallable(
      ArgumentInvocation arguments, Callable callable, AstNode nodeWithSpan) {
    if (callable is BuiltInCallable) {
      return _runBuiltInCallable(arguments, callable, nodeWithSpan)
          .withoutSlash();
    } else if (callable is UserDefinedCallable<Environment>) {
      return _runUserDefinedCallable(arguments, callable, nodeWithSpan, () {
        for (var statement in callable.declaration.children) {
          var returnValue = statement.accept(this);
          if (returnValue is Value) return returnValue;
        }

        throw _exception(
            "Function finished without @return.", callable.declaration.span);
      }).withoutSlash();
    } else if (callable is PlainCssCallable) {
      if (arguments.named.isNotEmpty || arguments.keywordRest != null) {
        throw _exception("Plain CSS functions don't support keyword arguments.",
            nodeWithSpan.span);
      }

      var buffer = StringBuffer("${callable.name}(");
      var first = true;
      for (var argument in arguments.positional) {
        if (first) {
          first = false;
        } else {
          buffer.write(", ");
        }

        buffer.write(_evaluateToCss(argument));
      }

      var rest = arguments.rest?.accept(this);
      if (rest != null) {
        if (!first) buffer.write(", ");
        buffer.write(_serialize(rest, arguments.rest));
      }
      buffer.writeCharCode($rparen);

      return SassString(buffer.toString(), quotes: false);
    } else {
      return null;
    }
  }

  /// Evaluates [invocation] as applied to [callable], and invokes [callable]'s
  /// body.
  Value _runBuiltInCallable(ArgumentInvocation arguments,
      BuiltInCallable callable, AstNode nodeWithSpan) {
    var evaluated = _evaluateArguments(arguments, trackSpans: false);

    var oldCallableNode = _callableNode;
    _callableNode = nodeWithSpan;

    var namedSet = MapKeySet(evaluated.named);
    var tuple = callable.callbackFor(evaluated.positional.length, namedSet);
    var overload = tuple.item1;
    var callback = tuple.item2;
    _addExceptionSpan(nodeWithSpan,
        () => overload.verify(evaluated.positional.length, namedSet));

    var declaredArguments = overload.arguments;
    for (var i = evaluated.positional.length;
        i < declaredArguments.length;
        i++) {
      var argument = declaredArguments[i];
      evaluated.positional.add(evaluated.named.remove(argument.name) ??
          argument.defaultValue?.accept(this));
    }

    SassArgumentList argumentList;
    if (overload.restArgument != null) {
      var rest = const <Value>[];
      if (evaluated.positional.length > declaredArguments.length) {
        rest = evaluated.positional.sublist(declaredArguments.length);
        evaluated.positional
            .removeRange(declaredArguments.length, evaluated.positional.length);
      }

      argumentList = SassArgumentList(
          rest,
          evaluated.named,
          evaluated.separator == ListSeparator.undecided
              ? ListSeparator.comma
              : evaluated.separator);
      evaluated.positional.add(argumentList);
    }

    Value result;
    try {
      result = callback(evaluated.positional);
      if (result == null) throw "Custom functions may not return Dart's null.";
    } catch (error) {
      String message;
      try {
        message = error.message as String;
      } catch (_) {
        message = error.toString();
      }
      throw _exception(message, nodeWithSpan.span);
    }
    _callableNode = oldCallableNode;

    if (argumentList == null) return result;
    if (evaluated.named.isEmpty) return result;
    if (argumentList.wereKeywordsAccessed) return result;
    throw _exception(
        "No ${pluralize('argument', evaluated.named.keys.length)} named "
        "${toSentence(evaluated.named.keys.map((name) => "\$$name"), 'or')}.",
        nodeWithSpan.span);
  }

  /// Returns the evaluated values of the given [arguments].
  ///
  /// If [trackSpans] is `true`, this tracks the source spans of the arguments
  /// being passed in. It defaults to [_sourceMap].
  _ArgumentResults _evaluateArguments(ArgumentInvocation arguments,
      {bool trackSpans}) {
    trackSpans ??= _sourceMap;

    var positional = arguments.positional
        .map((Expression expression) => expression.accept(this))
        .toList();
    var named = normalizedMapMap<String, Expression, Value>(arguments.named,
        value: (_, expression) => expression.accept(this));

    var positionalNodes =
        trackSpans ? arguments.positional.map(_expressionNode).toList() : null;
    var namedNodes = trackSpans
        ? mapMap<String, Expression, String, AstNode>(arguments.named,
            value: (_, expression) => _expressionNode(expression))
        : null;

    if (arguments.rest == null) {
      return _ArgumentResults(positional, named, ListSeparator.undecided,
          positionalNodes: positionalNodes, namedNodes: namedNodes);
    }

    var rest = arguments.rest.accept(this);
    var restNodeForSpan = trackSpans ? _expressionNode(arguments.rest) : null;
    var separator = ListSeparator.undecided;
    if (rest is SassMap) {
      _addRestMap(named, rest, arguments.rest);
      namedNodes?.addAll(mapMap(rest.contents,
          key: (key, _) => (key as SassString).text,
          value: (_, __) => restNodeForSpan));
    } else if (rest is SassList) {
      positional.addAll(rest.asList);
      positionalNodes?.addAll(List.filled(rest.lengthAsList, restNodeForSpan));
      separator = rest.separator;

      if (rest is SassArgumentList) {
        rest.keywords.forEach((key, value) {
          named[key] = value;
          if (namedNodes != null) namedNodes[key] = restNodeForSpan;
        });
      }
    } else {
      positional.add(rest);
      positionalNodes?.add(restNodeForSpan);
    }

    if (arguments.keywordRest == null) {
      return _ArgumentResults(positional, named, separator,
          positionalNodes: positionalNodes, namedNodes: namedNodes);
    }

    var keywordRest = arguments.keywordRest.accept(this);
    var keywordRestNodeForSpan =
        trackSpans ? _expressionNode(arguments.keywordRest) : null;
    if (keywordRest is SassMap) {
      _addRestMap(named, keywordRest, arguments.keywordRest);
      namedNodes?.addAll(mapMap(keywordRest.contents,
          key: (key, _) => (key as SassString).text,
          value: (_, __) => keywordRestNodeForSpan));
      return _ArgumentResults(positional, named, separator,
          positionalNodes: positionalNodes, namedNodes: namedNodes);
    } else {
      throw _exception(
          "Variable keyword arguments must be a map (was $keywordRest).",
          arguments.keywordRest.span);
    }
  }

  /// Evaluates the arguments in [arguments] only as much as necessary to
  /// separate out positional and named arguments.
  ///
  /// Returns the arguments as expressions so that they can be lazily evaluated
  /// for macros such as `if()`.
  Tuple2<List<Expression>, Map<String, Expression>> _evaluateMacroArguments(
      CallableInvocation invocation) {
    if (invocation.arguments.rest == null) {
      return Tuple2(
          invocation.arguments.positional, invocation.arguments.named);
    }

    var positional = invocation.arguments.positional.toList();
    var named = normalizedMap(invocation.arguments.named);
    var rest = invocation.arguments.rest.accept(this);
    if (rest is SassMap) {
      _addRestMap(named, rest, invocation, (value) => ValueExpression(value));
    } else if (rest is SassList) {
      positional.addAll(rest.asList.map((value) => ValueExpression(value)));
      if (rest is SassArgumentList) {
        rest.keywords.forEach((key, value) {
          named[key] = ValueExpression(value);
        });
      }
    } else {
      positional.add(ValueExpression(rest));
    }

    if (invocation.arguments.keywordRest == null) {
      return Tuple2(positional, named);
    }

    var keywordRest = invocation.arguments.keywordRest.accept(this);
    if (keywordRest is SassMap) {
      _addRestMap(
          named, keywordRest, invocation, (value) => ValueExpression(value));
      return Tuple2(positional, named);
    } else {
      throw _exception(
          "Variable keyword arguments must be a map (was $keywordRest).",
          invocation.span);
    }
  }

  /// Adds the values in [map] to [values].
  ///
  /// Throws a [SassRuntimeException] associated with [nodeForSpan]'s source
  /// span if any [map] keys aren't strings.
  ///
  /// If [convert] is passed, that's used to convert the map values to the value
  /// type for [values]. Otherwise, the [Value]s are used as-is.
  ///
  /// This takes an [AstNode] rather than a [FileSpan] so it can avoid calling
  /// [AstNode.span] if the span isn't required, since some nodes need to do
  /// real work to manufacture a source span.
  void _addRestMap<T>(Map<String, T> values, SassMap map, AstNode nodeForSpan,
      [T convert(Value value)]) {
    convert ??= (value) => value as T;
    map.contents.forEach((key, value) {
      if (key is SassString) {
        values[key.text] = convert(value);
      } else {
        throw _exception(
            "Variable keyword argument map must have string keys.\n"
            "$key is not a string in $map.",
            nodeForSpan.span);
      }
    });
  }

  /// Throws a [SassRuntimeException] if [positional] and [named] aren't valid
  /// when applied to [arguments].
  void _verifyArguments(int positional, Map<String, dynamic> named,
          ArgumentDeclaration arguments, AstNode nodeWithSpan) =>
      _addExceptionSpan(
          nodeWithSpan, () => arguments.verify(positional, MapKeySet(named)));

  Value visitSelectorExpression(SelectorExpression node) {
    if (_styleRule == null) return sassNull;
    return _styleRule.originalSelector.asSassList;
  }

  SassString visitStringExpression(StringExpression node) {
    // Don't use [performInterpolation] here because we need to get the raw text
    // from strings, rather than the semantic value.
    return SassString(
        node.text.contents.map((value) {
          if (value is String) return value;
          var expression = value as Expression;
          var result = expression.accept(this);
          return result is SassString
              ? result.text
              : _serialize(result, expression, quote: false);
        }).join(),
        quotes: node.hasQuotes);
  }

  // ## Plain CSS

  // These methods are used when evaluating CSS syntax trees from `@import`ed
  // stylesheets that themselves contain `@use` rules, and CSS included via the
  // `load-css()` function. When we load a module using one of these constructs,
  // we first convert it to CSS (we can't evaluate it as Sass directly because
  // it may be used elsewhere and it must only be evaluatedonce). Then we
  // execute that CSS more or less as though it were Sass (we can't inject it
  // into the stylesheet as-is because the `@import` may be nested in other
  // rules). That's what these rules implement.

  void visitCssAtRule(CssAtRule node) {
    // NOTE: this logic is largely duplicated in [visitAtRule]. Most changes
    // here should be mirrored there.

    if (_declarationName != null) {
      throw _exception(
          "At-rules may not be used within nested declarations.", node.span);
    }

    if (node.isChildless) {
      _parent.addChild(ModifiableCssAtRule(node.name, node.span,
          childless: true, value: node.value));
      return null;
    }

    var wasInKeyframes = _inKeyframes;
    var wasInUnknownAtRule = _inUnknownAtRule;
    if (unvendor(node.name.value) == 'keyframes') {
      _inKeyframes = true;
    } else {
      _inUnknownAtRule = true;
    }

    _withParent(ModifiableCssAtRule(node.name, node.span, value: node.value),
        () {
      // We don't have to check for an unknown at-rule in a style rule here,
      // because the previous compilation has already bubbled the at-rule to the
      // root.
      for (var child in node.children) {
        child.accept(this);
      }
    }, through: (node) => node is CssStyleRule, scopeWhen: false);

    _inUnknownAtRule = wasInUnknownAtRule;
    _inKeyframes = wasInKeyframes;
  }

  void visitCssComment(CssComment node) {
    // NOTE: this logic is largely duplicated in [visitLoudComment]. Most
    // changes here should be mirrored there.

    // Comments are allowed to appear between CSS imports.
    if (_parent == _root && _endOfImports == _root.children.length) {
      _endOfImports++;
    }

    _parent.addChild(ModifiableCssComment(node.text, node.span));
  }

  void visitCssDeclaration(CssDeclaration node) {
    _parent.addChild(ModifiableCssDeclaration(node.name, node.value, node.span,
        valueSpanForMap: node.valueSpanForMap));
  }

  void visitCssImport(CssImport node) {
    // NOTE: this logic is largely duplicated in [_visitStaticImport]. Most
    // changes here should be mirrored there.

    var modifiableNode = ModifiableCssImport(node.url, node.span,
        supports: node.supports, media: node.media);
    if (_parent != _root) {
      _parent.addChild(modifiableNode);
    } else if (_endOfImports == _root.children.length) {
      _root.addChild(modifiableNode);
      _endOfImports++;
    } else {
      _outOfOrderImports ??= [];
      _outOfOrderImports.add(modifiableNode);
    }
  }

  void visitCssKeyframeBlock(CssKeyframeBlock node) {
    // NOTE: this logic is largely duplicated in [visitStyleRule]. Most changes
    // here should be mirrored there.

    var rule = ModifiableCssKeyframeBlock(node.selector, node.span);
    _withParent(rule, () {
      for (var child in node.children) {
        child.accept(this);
      }
    }, through: (node) => node is CssStyleRule, scopeWhen: false);
  }

  void visitCssMediaRule(CssMediaRule node) {
    // NOTE: this logic is largely duplicated in [visitMediaRule]. Most changes
    // here should be mirrored there.

    if (_declarationName != null) {
      throw _exception(
          "Media rules may not be used within nested declarations.", node.span);
    }

    var mergedQueries = _mediaQueries == null
        ? null
        : _mergeMediaQueries(_mediaQueries, node.queries);
    if (mergedQueries != null && mergedQueries.isEmpty) return null;

    _withParent(
        ModifiableCssMediaRule(mergedQueries ?? node.queries, node.span), () {
      _withMediaQueries(mergedQueries ?? node.queries, () {
        if (!_inStyleRule) {
          for (var child in node.children) {
            child.accept(this);
          }
        } else {
          // If we're in a style rule, copy it into the media query so that
          // declarations immediately inside @media have somewhere to go.
          //
          // For example, "a {@media screen {b: c}}" should produce
          // "@media screen {a {b: c}}".
          _withParent(_styleRule.copyWithoutChildren(), () {
            for (var child in node.children) {
              child.accept(this);
            }
          }, scopeWhen: false);
        }
      });
    },
        through: (node) =>
            node is CssStyleRule ||
            (mergedQueries != null && node is CssMediaRule),
        scopeWhen: false);
  }

  void visitCssStyleRule(CssStyleRule node) {
    // NOTE: this logic is largely duplicated in [visitStyleRule]. Most changes
    // here should be mirrored there.

    if (_declarationName != null) {
      throw _exception(
          "Style rules may not be used within nested declarations.", node.span);
    }

    var rule = _extender.addSelector(
        node.selector.value.resolveParentSelectors(_styleRule?.originalSelector,
            implicitParent: !_atRootExcludingStyleRule),
        node.selector.span,
        node.span,
        _mediaQueries);
    var oldAtRootExcludingStyleRule = _atRootExcludingStyleRule;
    _atRootExcludingStyleRule = false;
    _withParent(rule, () {
      _withStyleRule(rule, () {
        for (var child in node.children) {
          child.accept(this);
        }
      });
    }, through: (node) => node is CssStyleRule, scopeWhen: false);
    _atRootExcludingStyleRule = oldAtRootExcludingStyleRule;

    if (!_inStyleRule && _parent.children.isNotEmpty) {
      var lastChild = _parent.children.last;
      lastChild.isGroupEnd = true;
    }
  }

  void visitCssStylesheet(CssStylesheet node) {
    for (var statement in node.children) {
      statement.accept(this);
    }
  }

  void visitCssSupportsRule(CssSupportsRule node) {
    // NOTE: this logic is largely duplicated in [visitSupportsRule]. Most
    // changes here should be mirrored there.

    if (_declarationName != null) {
      throw _exception(
          "Supports rules may not be used within nested declarations.",
          node.span);
    }

    _withParent(ModifiableCssSupportsRule(node.condition, node.span), () {
      if (!_inStyleRule) {
        for (var child in node.children) {
          child.accept(this);
        }
      } else {
        // If we're in a style rule, copy it into the supports rule so that
        // declarations immediately inside @supports have somewhere to go.
        //
        // For example, "a {@supports (a: b) {b: c}}" should produce "@supports
        // (a: b) {a {b: c}}".
        _withParent(_styleRule.copyWithoutChildren(), () {
          for (var child in node.children) {
            child.accept(this);
          }
        });
      }
    }, through: (node) => node is CssStyleRule, scopeWhen: false);
  }

  // ## Utilities

  /// Runs [callback] for each value in [list] until it returns a [Value].
  ///
  /// Returns the value returned by [callback], or `null` if it only ever
  /// returned `null`.
  Value _handleReturn<T>(List<T> list, Value callback(T value)) {
    for (var value in list) {
      var result = callback(value);
      if (result != null) return result;
    }
    return null;
  }

  /// Runs [callback] with [environment] as the current environment.
  T _withEnvironment<T>(Environment environment, T callback()) {
    var oldEnvironment = _environment;
    _environment = environment;
    var result = callback();
    _environment = oldEnvironment;
    return result;
  }

  /// Evaluates [interpolation] and wraps the result in a [CssValue].
  ///
  /// If [trim] is `true`, removes whitespace around the result. If
  /// [warnForColor] is `true`, this will emit a warning for any named color
  /// values passed into the interpolation.
  CssValue<String> _interpolationToValue(Interpolation interpolation,
      {bool trim = false, bool warnForColor = false}) {
    var result =
        _performInterpolation(interpolation, warnForColor: warnForColor);
    return CssValue(trim ? trimAscii(result, excludeEscape: true) : result,
        interpolation.span);
  }

  /// Evaluates [interpolation].
  ///
  /// If [warnForColor] is `true`, this will emit a warning for any named color
  /// values passed into the interpolation.
  String _performInterpolation(Interpolation interpolation,
      {bool warnForColor = false}) {
    return interpolation.contents.map((value) {
      if (value is String) return value;
      var expression = value as Expression;
      var result = expression.accept(this);

      if (warnForColor &&
          result is SassColor &&
          namesByColor.containsKey(result)) {
        var alternative = BinaryOperationExpression(
            BinaryOperator.plus,
            StringExpression(Interpolation([""], null), quotes: true),
            expression);
        _warn(
            "You probably don't mean to use the color value "
            "${namesByColor[result]} in interpolation here.\n"
            "It may end up represented as $result, which will likely produce "
            "invalid CSS.\n"
            "Always quote color names when using them as strings or map keys "
            '(for example, "${namesByColor[result]}").\n'
            "If you really want to use the color value here, use '$alternative'.",
            expression.span);
      }

      return _serialize(result, expression, quote: false);
    }).join();
  }

  /// Evaluates [expression] and calls `toCssString()` and wraps a
  /// [SassScriptException] to associate it with [span].
  String _evaluateToCss(Expression expression, {bool quote = true}) =>
      _serialize(expression.accept(this), expression, quote: quote);

  /// Calls `value.toCssString()` and wraps a [SassScriptException] to associate
  /// it with [nodeWithSpan]'s source span.
  ///
  /// This takes an [AstNode] rather than a [FileSpan] so it can avoid calling
  /// [AstNode.span] if the span isn't required, since some nodes need to do
  /// real work to manufacture a source span.
  String _serialize(Value value, AstNode nodeWithSpan, {bool quote = true}) =>
      _addExceptionSpan(nodeWithSpan, () => value.toCssString(quote: quote));

  /// Returns the [AstNode] whose span should be used for [expression].
  ///
  /// If [expression] is a variable reference, [AstNode]'s span will be the span
  /// where that variable was originally declared. Otherwise, this will just
  /// return [expression].
  ///
  /// Returns `null` if [_sourceMap] is `false`.
  ///
  /// This returns an [AstNode] rather than a [FileSpan] so we can avoid calling
  /// [AstNode.span] if the span isn't required, since some nodes need to do
  /// real work to manufacture a source span.
  AstNode _expressionNode(Expression expression) {
    if (!_sourceMap) return null;
    if (expression is VariableExpression) {
      return _environment.getVariableNode(expression.name,
          namespace: expression.namespace);
    } else {
      return expression;
    }
  }

  /// Adds [node] as a child of the current parent, then runs [callback] with
  /// [node] as the current parent.
  ///
  /// If [through] is passed, [node] is added as a child of the first parent for
  /// which [through] returns `false`. That parent is copied unless it's the
  /// lattermost child of its parent.
  ///
  /// Runs [callback] in a new environment scope unless [scopeWhen] is false.
  T _withParent<S extends ModifiableCssParentNode, T>(S node, T callback(),
      {bool through(CssNode node), bool scopeWhen = true}) {
    _addChild(node, through: through);

    var oldParent = _parent;
    _parent = node;
    var result = _environment.scope(callback, when: scopeWhen);
    _parent = oldParent;

    return result;
  }

  /// Adds [node] as a child of the current parent.
  ///
  /// If [through] is passed, [node] is added as a child of the first parent for
  /// which [through] returns `false` instead. That parent is copied unless it's the
  /// lattermost child of its parent.
  void _addChild(ModifiableCssNode node, {bool through(CssNode node)}) {
    // Go up through parents that match [through].
    var parent = _parent;
    if (through != null) {
      while (through(parent)) {
        parent = parent.parent;
      }

      // If the parent has a (visible) following sibling, we shouldn't add to
      // the parent. Instead, we should create a copy and add it after the
      // interstitial sibling.
      if (parent.hasFollowingSibling) {
        var grandparent = parent.parent;
        parent = parent.copyWithoutChildren();
        grandparent.addChild(parent);
      }
    }

    parent.addChild(node);
  }

  /// Runs [callback] with [rule] as the current style rule.
  T _withStyleRule<T>(ModifiableCssStyleRule rule, T callback()) {
    var oldRule = _styleRule;
    _styleRule = rule;
    var result = callback();
    _styleRule = oldRule;
    return result;
  }

  /// Runs [callback] with [queries] as the current media queries.
  T _withMediaQueries<T>(List<CssMediaQuery> queries, T callback()) {
    var oldMediaQueries = _mediaQueries;
    _mediaQueries = queries;
    var result = callback();
    _mediaQueries = oldMediaQueries;
    return result;
  }

  /// Adds a frame to the stack with the given [member] name, and [nodeWithSpan]
  /// as the site of the new frame.
  ///
  /// Runs [callback] with the new stack.
  ///
  /// This takes an [AstNode] rather than a [FileSpan] so it can avoid calling
  /// [AstNode.span] if the span isn't required, since some nodes need to do
  /// real work to manufacture a source span.
  T _withStackFrame<T>(String member, AstNode nodeWithSpan, T callback()) {
    _stack.add(Tuple2(_member, nodeWithSpan));
    var oldMember = _member;
    _member = member;
    var result = callback();
    _member = oldMember;
    _stack.removeLast();
    return result;
  }

  /// Creates a new stack frame with location information from [member] and
  /// [span].
  Frame _stackFrame(String member, FileSpan span) {
    var url = span.sourceUrl;
    if (url != null && _importCache != null) url = _importCache.humanize(url);
    return frameForSpan(span, member, url: url);
  }

  /// Returns a stack trace at the current point.
  ///
  /// If [span] is passed, it's used for the innermost stack frame.
  Trace _stackTrace([FileSpan span]) {
    var frames = [
      ..._stack.map((tuple) => _stackFrame(tuple.item1, tuple.item2.span)),
      if (span != null) _stackFrame(_member, span)
    ];
    return Trace(frames.reversed);
  }

  /// Emits a warning with the given [message] about the given [span].
  void _warn(String message, FileSpan span, {bool deprecation = false}) =>
      _logger.warn(message,
          span: span, trace: _stackTrace(span), deprecation: deprecation);

  /// Throws a [SassRuntimeException] with the given [message].
  ///
  /// If [span] is passed, it's used for the innermost stack frame.
  SassRuntimeException _exception(String message, [FileSpan span]) =>
      SassRuntimeException(
          message, span ?? _stack.last.item2.span, _stackTrace(span));

  /// Runs [callback], and adjusts any [SassFormatException] to be within
  /// [nodeWithSpan]'s source span.
  ///
  /// Specifically, this adjusts format exceptions so that the errors are
  /// reported as though the text being parsed were exactly in [span]. This may
  /// not be quite accurate if the source text contained interpolation, but
  /// it'll still produce a useful error.
  ///
  /// This takes an [AstNode] rather than a [FileSpan] so it can avoid calling
  /// [AstNode.span] if the span isn't required, since some nodes need to do
  /// real work to manufacture a source span.
  T _adjustParseError<T>(AstNode nodeWithSpan, T callback()) {
    try {
      return callback();
    } on SassFormatException catch (error) {
      var errorText = error.span.file.getText(0);
      var span = nodeWithSpan.span;
      var syntheticFile = span.file
          .getText(0)
          .replaceRange(span.start.offset, span.end.offset, errorText);
      var syntheticSpan =
          SourceFile.fromString(syntheticFile, url: span.file.url).span(
              span.start.offset + error.span.start.offset,
              span.start.offset + error.span.end.offset);
      throw _exception(error.message, syntheticSpan);
    }
  }

  /// Runs [callback], and converts any [SassScriptException]s it throws to
  /// [SassRuntimeException]s with [nodeWithSpan]'s source span.
  ///
  /// This takes an [AstNode] rather than a [FileSpan] so it can avoid calling
  /// [AstNode.span] if the span isn't required, since some nodes need to do
  /// real work to manufacture a source span.
  T _addExceptionSpan<T>(AstNode nodeWithSpan, T callback()) {
    try {
      return callback();
    } on SassScriptException catch (error) {
      throw _exception(error.message, nodeWithSpan.span);
    }
  }
}

/// A helper class for [_EvaluateVisitor] that adds `@import`ed CSS nodes to the
/// root stylesheet.
///
/// We can't evaluate the imported stylesheet with the original stylesheet as
/// its root because it may `@use` modules that need to be injected before the
/// imported stylesheet's CSS.
///
/// We also can't use [_EvaluateVisitor]'s implementation of [CssVisitor]
/// because it will add the parent selector to the CSS if the `@import` appeared
/// in a nested context, but the parent selector was already added when the
/// imported stylesheet was evaluated.
class _ImportedCssVisitor implements ModifiableCssVisitor<void> {
  /// The visitor in whose context this was created.
  final _EvaluateVisitor _visitor;

  _ImportedCssVisitor(this._visitor);

  void visitCssAtRule(ModifiableCssAtRule node) => _visitor._addChild(node);

  void visitCssComment(ModifiableCssComment node) => _visitor._addChild(node);

  void visitCssDeclaration(ModifiableCssDeclaration node) {
    assert(false, "visitCssDeclaration() should never be called.");
  }

  void visitCssImport(ModifiableCssImport node) {
    if (_visitor._parent != _visitor._root) {
      _visitor._addChild(node);
    } else if (_visitor._endOfImports == _visitor._root.children.length) {
      _visitor._addChild(node);
      _visitor._endOfImports++;
    } else {
      _visitor._outOfOrderImports ??= [];
      _visitor._outOfOrderImports.add(node);
    }
  }

  void visitCssKeyframeBlock(ModifiableCssKeyframeBlock node) {
    assert(false, "visitCssKeyframeBlock() should never be called.");
  }

  void visitCssMediaRule(ModifiableCssMediaRule node) {
    // Whether [node.query] has been merged with [_visitor._mediaQueries]. If it
    // has been merged, merging again is a no-op; if it hasn't been merged,
    // merging again will fail.
    var hasBeenMerged = _visitor._mediaQueries == null ||
        _visitor._mergeMediaQueries(_visitor._mediaQueries, node.queries) !=
            null;

    _visitor._addChild(node,
        through: (node) =>
            node is CssStyleRule || (hasBeenMerged && node is CssMediaRule));
  }

  void visitCssStyleRule(ModifiableCssStyleRule node) =>
      _visitor._addChild(node, through: (node) => node is CssStyleRule);

  void visitCssStylesheet(ModifiableCssStylesheet node) {
    for (var child in node.children) {
      child.accept(this);
    }
  }

  void visitCssSupportsRule(ModifiableCssSupportsRule node) =>
      _visitor._addChild(node, through: (node) => node is CssStyleRule);
}

/// The result of evaluating arguments to a function or mixin.
class _ArgumentResults {
  /// Arguments passed by position.
  final List<Value> positional;

  /// The [AstNode]s that hold the spans for each [positional] argument, or
  /// `null` if source span tracking is disabled.
  ///
  /// This stores [AstNode]s rather than [FileSpan]s so it can avoid calling
  /// [AstNode.span] if the span isn't required, since some nodes need to do
  /// real work to manufacture a source span.
  final List<AstNode> positionalNodes;

  /// Arguments passed by name.
  final Map<String, Value> named;

  /// The [AstNode]s that hold the spans for each [named] argument, or `null` if
  /// source span tracking is disabled.
  ///
  /// This stores [AstNode]s rather than [FileSpan]s so it can avoid calling
  /// [AstNode.span] if the span isn't required, since some nodes need to do
  /// real work to manufacture a source span.
  final Map<String, AstNode> namedNodes;

  /// The separator used for the rest argument list, if any.
  final ListSeparator separator;

  _ArgumentResults(this.positional, this.named, this.separator,
      {this.positionalNodes, this.namedNodes});
}<|MERGE_RESOLUTION|>--- conflicted
+++ resolved
@@ -5,11 +5,7 @@
 // DO NOT EDIT. This file was generated from async_evaluate.dart.
 // See tool/grind/synchronize.dart for details.
 //
-<<<<<<< HEAD
-// Checksum: 9a864b68aea5bf6aaa6077a16bade57a8a97085e
-=======
-// Checksum: b4dcbae0a682db653ebbc98719e293f6432eb266
->>>>>>> 19cfb63a
+// Checksum: b5c6cb6023c2cf2735c13f16d340438972117eb7
 //
 // ignore_for_file: unused_import
 
@@ -364,7 +360,7 @@
         if (function is SassString) {
           warn(
               "Passing a string to call() is deprecated and will be illegal\n"
-              "in Sass 4.0. Use call(get-function($function)) instead.",
+              "in Dart Sass 2.0.0. Use call(get-function($function)) instead.",
               deprecation: true);
 
           var expression = FunctionExpression(
@@ -535,108 +531,6 @@
     });
   }
 
-<<<<<<< HEAD
-  /// Creates a new [Environment] containing all the built-in and
-  /// user-defined functions.
-  Environment _newEnvironment() {
-    var environment = Environment(sourceMap: _sourceMap);
-
-    // TODO(nweiz): Find a way to share these functions across all environments,
-    // rather than needing to re-initialize each time.
-    environment.setFunction(
-        BuiltInCallable("global-variable-exists", r"$name", (arguments) {
-      var variable = arguments[0].assertString("name");
-      return SassBoolean(_environment.globalVariableExists(variable.text));
-    }));
-
-    environment
-        .setFunction(BuiltInCallable("variable-exists", r"$name", (arguments) {
-      var variable = arguments[0].assertString("name");
-      return SassBoolean(_environment.variableExists(variable.text));
-    }));
-
-    environment
-        .setFunction(BuiltInCallable("function-exists", r"$name", (arguments) {
-      var variable = arguments[0].assertString("name");
-      return SassBoolean(_environment.functionExists(variable.text));
-    }));
-
-    environment
-        .setFunction(BuiltInCallable("mixin-exists", r"$name", (arguments) {
-      var variable = arguments[0].assertString("name");
-      return SassBoolean(_environment.mixinExists(variable.text));
-    }));
-
-    environment.setFunction(BuiltInCallable("content-exists", "", (arguments) {
-      if (!_environment.inMixin) {
-        throw SassScriptException(
-            "content-exists() may only be called within a mixin.");
-      }
-      return SassBoolean(_environment.content != null);
-    }));
-
-    environment.setFunction(
-        BuiltInCallable("get-function", r"$name, $css: false", (arguments) {
-      var name = arguments[0].assertString("name");
-      var css = arguments[1].isTruthy;
-
-      var callable = css
-          ? PlainCssCallable(name.text)
-          : _addExceptionSpan(
-              _callableNode, () => _environment.getFunction(name.text));
-      if (callable != null) return SassFunction(callable);
-
-      throw SassScriptException("Function not found: $name");
-    }));
-
-    environment.setFunction(
-        BuiltInCallable("call", r"$function, $args...", (arguments) {
-      var function = arguments[0];
-      var args = arguments[1] as SassArgumentList;
-
-      var invocation = ArgumentInvocation([], {}, _callableNode.span,
-          rest: ValueExpression(args, _callableNode.span),
-          keywordRest: args.keywords.isEmpty
-              ? null
-              : ValueExpression(
-                  SassMap(mapMap(args.keywords,
-                      key: (String key, Value _) =>
-                          SassString(key, quotes: false),
-                      value: (String _, Value value) => value)),
-                  _callableNode.span));
-
-      if (function is SassString) {
-        warn(
-            "Passing a string to call() is deprecated and will be illegal\n"
-            "in Dart Sass 2.0.0. Use call(get-function($function)) instead.",
-            deprecation: true);
-
-        var expression = FunctionExpression(
-            Interpolation([function.text], _callableNode.span),
-            invocation,
-            _callableNode.span);
-        return expression.accept(this);
-      }
-
-      var callable = function.assertFunction("function").callable;
-      if (callable is Callable) {
-        return _runFunctionCallable(invocation, callable, _callableNode);
-      } else {
-        throw SassScriptException(
-            "The function ${callable.name} is asynchronous.\n"
-            "This is probably caused by a bug in a Sass plugin.");
-      }
-    }));
-
-    for (var function in _functions) {
-      environment.setFunction(function);
-    }
-
-    return environment;
-  }
-
-=======
->>>>>>> 19cfb63a
   /// Returns a copy of [_root.children] with [_outOfOrderImports] inserted
   /// after [_endOfImports], if necessary.
   List<ModifiableCssNode> _addOutOfOrderImports() {
