--- conflicted
+++ resolved
@@ -5,11 +5,7 @@
 // DO NOT EDIT. This file was generated from async_evaluate.dart.
 // See tool/grind/synchronize.dart for details.
 //
-<<<<<<< HEAD
-// Checksum: f1dd8f0cf56216c204a866a63e22bec1092c2093
-=======
-// Checksum: 58efc9d3f1a86c811ca30cfd7dcbeb01a6945d89
->>>>>>> e3370e6c
+// Checksum: 72516268980b2e5ece8c1eb38f024f22e96d5f15
 //
 // ignore_for_file: unused_import
 
@@ -2289,18 +2285,14 @@
   /// old global `min()` and `max()` functions.
   Object _visitCalculationValue(Expression node, {required bool inMinMax}) {
     if (node is ParenthesizedExpression) {
-<<<<<<< HEAD
-      return _visitCalculationValue(node.expression, inMinMax: inMinMax);
-=======
       var inner = node.expression;
-      var result = _visitCalculationValue(inner);
+      var result = _visitCalculationValue(inner, inMinMax: inMinMax);
       return inner is FunctionExpression &&
               inner.name.toLowerCase() == 'var' &&
               result is SassString &&
               !result.hasQuotes
           ? SassString('(${result.text})', quotes: false)
           : result;
->>>>>>> e3370e6c
     } else if (node is StringExpression) {
       assert(!node.hasQuotes);
       return CalculationInterpolation(_performInterpolation(node.text));
