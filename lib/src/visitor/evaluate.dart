// Copyright 2016 Google Inc. Use of this source code is governed by an
// MIT-style license that can be found in the LICENSE file or at
// https://opensource.org/licenses/MIT.

// DO NOT EDIT. This file was generated from async_evaluate.dart.
// See tool/synchronize.dart for details.
//
<<<<<<< HEAD
// Checksum: 8f251e6678ba3dd9a6687f7ad3405dd10bc2425d
=======
// Checksum: 816959e86ecf3e10aaa0ced8a58a35cf3604b3b2
>>>>>>> d1fcdbec
//
// ignore_for_file: unused_import

import 'async_evaluate.dart' show EvaluateResult;
export 'async_evaluate.dart' show EvaluateResult;

import 'dart:math' as math;

import 'package:charcode/charcode.dart';
import 'package:collection/collection.dart';
import 'package:path/path.dart' as p;
import 'package:source_span/source_span.dart';
import 'package:stack_trace/stack_trace.dart';
import 'package:tuple/tuple.dart';

import '../ast/css.dart';
import '../ast/css/modifiable.dart';
import '../ast/node.dart';
import '../ast/sass.dart';
import '../ast/selector.dart';
import '../environment.dart';
import '../import_cache.dart';
import '../callable.dart';
import '../color_names.dart';
import '../exception.dart';
import '../extend/extender.dart';
import '../importer.dart';
import '../importer/node.dart';
import '../logger.dart';
import '../parse/keyframe_selector.dart';
import '../syntax.dart';
import '../utils.dart';
import '../value.dart';
import 'interface/expression.dart';
import 'interface/statement.dart';

/// A function that takes a callback with no arguments.
typedef void _ScopeCallback(void callback());

/// Converts [stylesheet] to a plain CSS tree.
///
/// If [importCache] (or, on Node.js, [nodeImporter]) is passed, it's used to
/// resolve imports in the Sass files.
///
/// If [importer] is passed, it's used to resolve relative imports in
/// [stylesheet] relative to `stylesheet.span.sourceUrl`.
///
/// The [functions] are available as global functions when evaluating
/// [stylesheet].
///
/// The [variables] are available as global variables when evaluating
/// [stylesheet].
///
/// Warnings are emitted using [logger], or printed to standard error by
/// default.
///
/// If [sourceMap] is `true`, this will track the source locations of variable
/// declarations.
///
/// Throws a [SassRuntimeException] if evaluation fails.
EvaluateResult evaluate(Stylesheet stylesheet,
        {ImportCache importCache,
        NodeImporter nodeImporter,
        Importer importer,
        Iterable<Callable> functions,
        Map<String, Value> variables,
        Logger logger,
        bool sourceMap = false}) =>
    _EvaluateVisitor(
            importCache: importCache,
            nodeImporter: nodeImporter,
            importer: importer,
            functions: functions,
            variables: variables,
            logger: logger,
            sourceMap: sourceMap)
        .run(stylesheet);

/// Evaluates a single [expression]
///
/// The [functions] are available as global functions when evaluating
/// [expression].
///
/// The [variables] are available as global variables when evaluating
/// [expression].
///
/// Warnings are emitted using [logger], or printed to standard error by
/// default.
///
/// Throws a [SassRuntimeException] if evaluation fails.
Value evaluateExpression(Expression expression,
        {Iterable<Callable> functions,
        Map<String, Value> variables,
        Logger logger}) =>
    expression.accept(_EvaluateVisitor(
        functions: functions,
        variables: variables,
        logger: logger,
        sourceMap: false));

/// A visitor that executes Sass code to produce a CSS tree.
class _EvaluateVisitor
    implements StatementVisitor<Value>, ExpressionVisitor<Value> {
  /// The import cache used to import other stylesheets.
  final ImportCache _importCache;

  /// The Node Sass-compatible importer to use when loading new Sass files when
  /// compiled to Node.js.
  final NodeImporter _nodeImporter;

  /// The logger to use to print warnings.
  final Logger _logger;

  /// Whether to track source map information.
  final bool _sourceMap;

  /// The current lexical environment.
  Environment _environment;

  /// The importer that's currently being used to resolve relative imports.
  ///
  /// If this is `null`, relative imports aren't supported in the current
  /// stylesheet.
  Importer _importer;

  /// The stylesheet that's currently being evaluated.
  Stylesheet _stylesheet;

  /// The style rule that defines the current parent selector, if any.
  ModifiableCssStyleRule _styleRule;

  /// The current media queries, if any.
  List<CssMediaQuery> _mediaQueries;

  /// The root stylesheet node.
  ModifiableCssStylesheet _root;

  /// The current parent node in the output CSS tree.
  ModifiableCssParentNode _parent;

  /// The name of the current declaration parent.
  String _declarationName;

  /// The human-readable name of the current stack frame.
  var _member = "root stylesheet";

  /// The node for the innermost callable that's been invoked.
  ///
  /// This is used to provide `call()` with a span. It's stored as an [AstNode]
  /// rather than a [FileSpan] so we can avoid calling [AstNode.span] if the
  /// span isn't required, since some nodes need to do real work to manufacture
  /// a source span.
  AstNode _callableNode;

  /// Whether we're currently executing a function.
  var _inFunction = false;

  /// Whether we're currently building the output of an unknown at rule.
  var _inUnknownAtRule = false;

  /// Whether we're currently building the output of a style rule.
  bool get _inStyleRule => _styleRule != null && !_atRootExcludingStyleRule;

  /// Whether we're directly within an `@at-root` rule that excludes style
  /// rules.
  var _atRootExcludingStyleRule = false;

  /// Whether we're currently building the output of a `@keyframes` rule.
  var _inKeyframes = false;

  /// The first index in [_root.children] after the initial block of CSS
  /// imports.
  var _endOfImports = 0;

  /// Plain-CSS imports that didn't appear in the initial block of CSS imports.
  ///
  /// These are added to the initial CSS import block by [visitStylesheet] after
  /// the stylesheet has been fully performed.
  var _outOfOrderImports = <ModifiableCssImport>[];

  /// The set that will eventually populate the JS API's
  /// `result.stats.includedFiles` field.
  ///
  /// For filesystem imports, this contains the import path. For all other
  /// imports, it contains the URL passed to the `@import`.
  final _includedFiles = Set<String>();

  final _activeImports = Set<Uri>();

  /// The extender that handles extensions for this perform run.
  final _extender = Extender();

  /// The dynamic call stack representing function invocations, mixin
  /// invocations, and imports surrounding the current context.
  ///
  /// Each member is a tuple of the span where the stack trace starts and the
  /// name of the member being invoked.
  ///
  /// This stores [AstNode]s rather than [FileSpan]s so it can avoid calling
  /// [AstNode.span] if the span isn't required, since some nodes need to do
  /// real work to manufacture a source span.
  final _stack = <Tuple2<String, AstNode>>[];

  /// Whether we're running in Node Sass-compatibility mode.
  bool get _asNodeSass => _nodeImporter != null;

  _EvaluateVisitor(
      {ImportCache importCache,
      NodeImporter nodeImporter,
      Importer importer,
      Iterable<Callable> functions,
      Map<String, Value> variables,
      Logger logger,
      bool sourceMap})
      : _importCache = nodeImporter == null
            ? importCache ?? ImportCache.none(logger: logger)
            : null,
        _importer = importer ?? Importer.noOp,
        _nodeImporter = nodeImporter,
        _logger = logger ?? const Logger.stderr(),
        _sourceMap = sourceMap,
        _environment = Environment(sourceMap: sourceMap) {
    _environment.setFunction(
        BuiltInCallable("global-variable-exists", r"$name", (arguments) {
      var variable = arguments[0].assertString("name");
      return SassBoolean(_environment.globalVariableExists(variable.text));
    }));

    _environment
        .setFunction(BuiltInCallable("variable-exists", r"$name", (arguments) {
      var variable = arguments[0].assertString("name");
      return SassBoolean(_environment.variableExists(variable.text));
    }));

    _environment
        .setFunction(BuiltInCallable("function-exists", r"$name", (arguments) {
      var variable = arguments[0].assertString("name");
      return SassBoolean(_environment.functionExists(variable.text));
    }));

    _environment
        .setFunction(BuiltInCallable("mixin-exists", r"$name", (arguments) {
      var variable = arguments[0].assertString("name");
      return SassBoolean(_environment.mixinExists(variable.text));
    }));

    _environment.setFunction(BuiltInCallable("content-exists", "", (arguments) {
      if (!_environment.inMixin) {
        throw SassScriptException(
            "content-exists() may only be called within a mixin.");
      }
      return SassBoolean(_environment.content != null);
    }));

    _environment.setFunction(
        BuiltInCallable("get-function", r"$name, $css: false", (arguments) {
      var name = arguments[0].assertString("name");
      var css = arguments[1].isTruthy;

      var callable = css
          ? PlainCssCallable(name.text)
          : _environment.getFunction(name.text);
      if (callable != null) return SassFunction(callable);

      throw SassScriptException("Function not found: $name");
    }));

    _environment.setFunction(
        BuiltInCallable("call", r"$function, $args...", (arguments) {
      var function = arguments[0];
      var args = arguments[1] as SassArgumentList;

      var invocation = ArgumentInvocation([], {}, _callableNode.span,
          rest: ValueExpression(args, _callableNode.span),
          keywordRest: args.keywords.isEmpty
              ? null
              : ValueExpression(
                  SassMap(mapMap(args.keywords,
                      key: (String key, Value _) =>
                          SassString(key, quotes: false),
                      value: (String _, Value value) => value)),
                  _callableNode.span));

      if (function is SassString) {
        _warn(
            "Passing a string to call() is deprecated and will be illegal\n"
            "in Sass 4.0. Use call(get-function($function)) instead.",
            _callableNode.span,
            deprecation: true);

        var expression = FunctionExpression(
            Interpolation([function.text], _callableNode.span), invocation);
        return expression.accept(this);
      }

      var callable = function.assertFunction("function").callable;
      if (callable is Callable) {
        return _runFunctionCallable(invocation, callable, _callableNode);
      } else {
        throw SassScriptException(
            "The function ${callable.name} is asynchronous.\n"
            "This is probably caused by a bug in a Sass plugin.");
      }
    }));

    for (var function in functions ?? const <Callable>[]) {
      _environment.setFunction(function);
    }

    for (var name in variables?.keys ?? const <String>[]) {
      _environment.setVariable(name, variables[name], null, global: true);
    }
  }

  EvaluateResult run(Stylesheet node) {
    var url = node.span?.sourceUrl;
    if (url != null) {
      if (_asNodeSass) {
        if (url.scheme == 'file') {
          _includedFiles.add(p.fromUri(url));
        } else if (url.toString() != 'stdin') {
          _includedFiles.add(url.toString());
        }
      }
    }

    visitStylesheet(node);

    CssStylesheet stylesheet = _root;
    if (_outOfOrderImports.isNotEmpty) {
      // Create a copy of [_root.children] with [_outOfOrderImports] inserted at
      // [_endOfImports].
      var statements =
          List<CssNode>(_root.children.length + _outOfOrderImports.length);
      statements.setRange(0, _endOfImports, _root.children);
      statements.setAll(_endOfImports, _outOfOrderImports);
      statements.setRange(_endOfImports + _outOfOrderImports.length,
          statements.length, _root.children, _endOfImports);
      stylesheet = CssStylesheet(statements, _root.span);
    }

    return EvaluateResult(stylesheet, _includedFiles);
  }

  // ## Statements

  Value visitStylesheet(Stylesheet node) {
    _stylesheet = node;
    _root = ModifiableCssStylesheet(node.span);
    _parent = _root;
    for (var child in node.children) {
      child.accept(this);
    }

    _extender.finalize();
    return null;
  }

  Value visitAtRootRule(AtRootRule node) {
    var query = AtRootQuery.defaultQuery;
    if (node.query != null) {
      var resolved = _performInterpolation(node.query, warnForColor: true);
      query = _adjustParseError(
          node.query, () => AtRootQuery.parse(resolved, logger: _logger));
    }

    var parent = _parent;
    var included = <ModifiableCssParentNode>[];
    while (parent is! CssStylesheet) {
      if (!query.excludes(parent)) included.add(parent);
      parent = parent.parent;
    }
    var root = _trimIncluded(included);

    // If we didn't exclude any rules, we don't need to use the copies we might
    // have created.
    if (root == _parent) {
      _environment.scope(() {
        for (var child in node.children) {
          child.accept(this);
        }
      }, when: node.hasDeclarations);
      return null;
    }

    var innerCopy =
        included.isEmpty ? null : included.first.copyWithoutChildren();
    var outerCopy = innerCopy;
    for (var node in included.skip(1)) {
      var copy = node.copyWithoutChildren();
      copy.addChild(outerCopy);
      outerCopy = copy;
    }

    if (outerCopy != null) root.addChild(outerCopy);
    _scopeForAtRoot(node, innerCopy ?? root, query, included)(() {
      for (var child in node.children) {
        child.accept(this);
      }
    });

    return null;
  }

  /// Destructively trims a trailing sublist that matches the current list of
  /// parents from [nodes].
  ///
  /// [nodes] should be a list of parents included by an `@at-root` rule, from
  /// innermost to outermost. If it contains a trailing sublist that's
  /// contiguous—meaning that each node is a direct parent of the node before
  /// it—and whose final node is a direct child of [_root], this removes that
  /// sublist and returns the innermost removed parent.
  ///
  /// Otherwise, this leaves [nodes] as-is and returns [_root].
  ModifiableCssParentNode _trimIncluded(List<ModifiableCssParentNode> nodes) {
    if (nodes.isEmpty) return _root;

    var parent = _parent;
    int innermostContiguous;
    var i = 0;
    for (; i < nodes.length; i++) {
      while (parent != nodes[i]) {
        innermostContiguous = null;
        parent = parent.parent;
      }
      innermostContiguous ??= i;
      parent = parent.parent;
    }

    if (parent != _root) return _root;
    var root = nodes[innermostContiguous];
    nodes.removeRange(innermostContiguous, nodes.length);
    return root;
  }

  /// Returns a [_ScopeCallback] for [query].
  ///
  /// This returns a callback that adjusts various instance variables for its
  /// duration, based on which rules are excluded by [query]. It always assigns
  /// [_parent] to [newParent].
  _ScopeCallback _scopeForAtRoot(
      AtRootRule node,
      ModifiableCssParentNode newParent,
      AtRootQuery query,
      List<ModifiableCssParentNode> included) {
    var scope = (void callback()) {
      // We can't use [_withParent] here because it'll add the node to the tree
      // in the wrong place.
      var oldParent = _parent;
      _parent = newParent;
      _environment.scope(callback, when: node.hasDeclarations);
      _parent = oldParent;
    };

    if (query.excludesStyleRules) {
      var innerScope = scope;
      scope = (callback) {
        var oldAtRootExcludingStyleRule = _atRootExcludingStyleRule;
        _atRootExcludingStyleRule = true;
        innerScope(callback);
        _atRootExcludingStyleRule = oldAtRootExcludingStyleRule;
      };
    }

    if (query.excludesMedia) {
      var innerScope = scope;
      scope = (callback) => _withMediaQueries(null, () => innerScope(callback));
    }

    if (_inKeyframes && query.excludesName('keyframes')) {
      var innerScope = scope;
      scope = (callback) {
        var wasInKeyframes = _inKeyframes;
        _inKeyframes = false;
        innerScope(callback);
        _inKeyframes = wasInKeyframes;
      };
    }

    if (_inUnknownAtRule && !included.any((parent) => parent is CssAtRule)) {
      var innerScope = scope;
      scope = (callback) {
        var wasInUnknownAtRule = _inUnknownAtRule;
        _inUnknownAtRule = false;
        innerScope(callback);
        _inUnknownAtRule = wasInUnknownAtRule;
      };
    }

    return scope;
  }

  Value visitContentBlock(ContentBlock node) => throw UnsupportedError(
      "Evaluation handles @include and its content block together.");

  Value visitContentRule(ContentRule node) {
    var content = _environment.content;
    if (content == null) return null;

    _runUserDefinedCallable(node.arguments, content, node, () {
      for (var statement in content.declaration.children) {
        statement.accept(this);
      }
    });

    return null;
  }

  Value visitDebugRule(DebugRule node) {
    var value = node.expression.accept(this);
    _logger.debug(
        value is SassString ? value.text : value.toString(), node.span);
    return null;
  }

  Value visitDeclaration(Declaration node) {
    if (!_inStyleRule && !_inUnknownAtRule && !_inKeyframes) {
      throw _exception(
          "Declarations may only be used within style rules.", node.span);
    }

    var name = _interpolationToValue(node.name, warnForColor: true);
    if (_declarationName != null) {
      name = CssValue("$_declarationName-${name.value}", name.span);
    }
    var cssValue = node.value == null
        ? null
        : CssValue(node.value.accept(this), node.value.span);

    // If the value is an empty list, preserve it, because converting it to CSS
    // will throw an error that we want the user to see.
    if (cssValue != null &&
        (!cssValue.value.isBlank || _isEmptyList(cssValue.value))) {
      _parent.addChild(ModifiableCssDeclaration(name, cssValue, node.span,
          valueSpanForMap: _expressionNode(node.value)?.span));
    } else if (name.value.startsWith('--')) {
      throw _exception(
          "Custom property values may not be empty.", node.value.span);
    }

    if (node.children != null) {
      var oldDeclarationName = _declarationName;
      _declarationName = name.value;
      _environment.scope(() {
        for (var child in node.children) {
          child.accept(this);
        }
      }, when: node.hasDeclarations);
      _declarationName = oldDeclarationName;
    }

    return null;
  }

  /// Returns whether [value] is an empty list.
  bool _isEmptyList(Value value) => value.asList.isEmpty;

  Value visitEachRule(EachRule node) {
    var list = node.list.accept(this);
    var nodeForSpan = _expressionNode(node.list);
    var setVariables = node.variables.length == 1
        ? (Value value) => _environment.setLocalVariable(
            node.variables.first, value.withoutSlash(), nodeForSpan)
        : (Value value) =>
            _setMultipleVariables(node.variables, value, nodeForSpan);
    return _environment.scope(() {
      return _handleReturn<Value>(list.asList, (element) {
        setVariables(element);
        return _handleReturn<Statement>(
            node.children, (child) => child.accept(this));
      });
    }, semiGlobal: true);
  }

  /// Destructures [value] and assigns it to [variables], as in an `@each`
  /// statement.
  void _setMultipleVariables(
      List<String> variables, Value value, AstNode nodeForSpan) {
    var list = value.asList;
    var minLength = math.min(variables.length, list.length);
    for (var i = 0; i < minLength; i++) {
      _environment.setLocalVariable(
          variables[i], list[i].withoutSlash(), nodeForSpan);
    }
    for (var i = minLength; i < variables.length; i++) {
      _environment.setLocalVariable(variables[i], sassNull, nodeForSpan);
    }
  }

  Value visitErrorRule(ErrorRule node) {
    throw _exception(node.expression.accept(this).toString(), node.span);
  }

  Value visitExtendRule(ExtendRule node) {
    if (!_inStyleRule || _declarationName != null) {
      throw _exception(
          "@extend may only be used within style rules.", node.span);
    }

    var targetText = _interpolationToValue(node.selector, warnForColor: true);

    var list = _adjustParseError(
        targetText,
        () => SelectorList.parse(
            trimAscii(targetText.value, excludeEscape: true),
            logger: _logger,
            allowParent: false));

    for (var complex in list.components) {
      if (complex.components.length != 1 ||
          complex.components.first is! CompoundSelector) {
        // If the selector was a compound selector but not a simple
        // selector, emit a more explicit error.
        throw SassFormatException(
            "complex selectors may not be extended.", targetText.span);
      }

      var compound = complex.components.first as CompoundSelector;
      if (compound.components.length != 1) {
        throw SassFormatException(
            "compound selectors may no longer be extended.\n"
            "Consider `@extend ${compound.components.join(', ')}` instead.\n"
            "See http://bit.ly/ExtendCompound for details.\n",
            targetText.span);
      }

      _extender.addExtension(
          _styleRule.selector, compound.components.first, node, _mediaQueries);
    }

    return null;
  }

  Value visitAtRule(AtRule node) {
    if (_declarationName != null) {
      throw _exception(
          "At-rules may not be used within nested declarations.", node.span);
    }

    var name = _interpolationToValue(node.name);

    var value = node.value == null
        ? null
        : _interpolationToValue(node.value, trim: true, warnForColor: true);

    if (node.children == null) {
      _parent.addChild(
          ModifiableCssAtRule(name, node.span, childless: true, value: value));
      return null;
    }

    var wasInKeyframes = _inKeyframes;
    var wasInUnknownAtRule = _inUnknownAtRule;
    if (unvendor(name.value) == 'keyframes') {
      _inKeyframes = true;
    } else {
      _inUnknownAtRule = true;
    }

    _withParent(ModifiableCssAtRule(name, node.span, value: value), () {
      if (!_inStyleRule) {
        for (var child in node.children) {
          child.accept(this);
        }
      } else {
        // If we're in a style rule, copy it into the at-rule so that
        // declarations immediately inside it have somewhere to go.
        //
        // For example, "a {@foo {b: c}}" should produce "@foo {a {b: c}}".
        _withParent(_styleRule.copyWithoutChildren(), () {
          for (var child in node.children) {
            child.accept(this);
          }
        }, scopeWhen: false);
      }
    },
        through: (node) => node is CssStyleRule,
        scopeWhen: node.hasDeclarations);

    _inUnknownAtRule = wasInUnknownAtRule;
    _inKeyframes = wasInKeyframes;
    return null;
  }

  Value visitForRule(ForRule node) {
    var fromNumber = _addExceptionSpan(
        node.from, () => node.from.accept(this).assertNumber());
    var toNumber =
        _addExceptionSpan(node.to, () => node.to.accept(this).assertNumber());

    var from = _addExceptionSpan(
        node.from,
        () => fromNumber
            .coerce(toNumber.numeratorUnits, toNumber.denominatorUnits)
            .assertInt());
    var to = _addExceptionSpan(node.to, () => toNumber.assertInt());

    var direction = from > to ? -1 : 1;
    if (!node.isExclusive) to += direction;
    if (from == to) return null;

    return _environment.scope(() {
      var nodeForSpan = _expressionNode(node.from);
      for (var i = from; i != to; i += direction) {
        _environment.setLocalVariable(
            node.variable, SassNumber(i), nodeForSpan);
        var result = _handleReturn<Statement>(
            node.children, (child) => child.accept(this));
        if (result != null) return result;
      }
      return null;
    }, semiGlobal: true);
  }

  Value visitFunctionRule(FunctionRule node) {
    _environment.setFunction(UserDefinedCallable(node, _environment.closure()));
    return null;
  }

  Value visitIfRule(IfRule node) {
    var clause = node.lastClause;
    for (var clauseToCheck in node.clauses) {
      if (clauseToCheck.expression.accept(this).isTruthy) {
        clause = clauseToCheck;
        break;
      }
    }
    if (clause == null) return null;

    return _environment.scope(
        () => _handleReturn<Statement>(
            clause.children, (child) => child.accept(this)),
        semiGlobal: true,
        when: clause.hasDeclarations);
  }

  Value visitImportRule(ImportRule node) {
    for (var import in node.imports) {
      if (import is DynamicImport) {
        _visitDynamicImport(import);
      } else {
        _visitStaticImport(import as StaticImport);
      }
    }
    return null;
  }

  /// Adds the stylesheet imported by [import] to the current document.
  void _visitDynamicImport(DynamicImport import) {
    var result = _loadImport(import);
    var importer = result.item1;
    var stylesheet = result.item2;

    var url = stylesheet.span.sourceUrl;
    if (_activeImports.contains(url)) {
      throw _exception("This file is already being imported.", import.span);
    }

    _activeImports.add(url);
    _withStackFrame("@import", import, () {
      _withEnvironment(_environment.closure(), () {
        var oldImporter = _importer;
        var oldStylesheet = _stylesheet;
        _importer = importer;
        _stylesheet = stylesheet;
        for (var statement in stylesheet.children) {
          statement.accept(this);
        }
        _importer = oldImporter;
        _stylesheet = oldStylesheet;
      });
    });
    _activeImports.remove(url);
  }

  /// Loads the [Stylesheet] imported by [import], or throws a
  /// [SassRuntimeException] if loading fails.
  Tuple2<Importer, Stylesheet> _loadImport(DynamicImport import) {
    try {
      if (_nodeImporter != null) {
        var stylesheet = _importLikeNode(import);
        if (stylesheet != null) return Tuple2(null, stylesheet);
      } else {
        var tuple = _importCache.import(
            Uri.parse(import.url), _importer, _stylesheet.span?.sourceUrl);
        if (tuple != null) return tuple;
      }

      if (import.url.startsWith('package:')) {
        // Special-case this error message, since it's tripped people up in the
        // past.
        throw "\"package:\" URLs aren't supported on this platform.";
      } else {
        throw "Can't find stylesheet to import.";
      }
    } on SassException catch (error) {
      var frames = error.trace.frames.toList()
        ..addAll(_stackTrace(import.span).frames);
      throw SassRuntimeException(error.message, error.span, Trace(frames));
    } catch (error) {
      String message;
      try {
        message = error.message as String;
      } catch (_) {
        message = error.toString();
      }
      throw _exception(message, import.span);
    }
  }

  /// Imports a stylesheet using [_nodeImporter].
  ///
  /// Returns the [Stylesheet], or `null` if the import failed.
  Stylesheet _importLikeNode(DynamicImport import) {
    var result = _nodeImporter.load(import.url, _stylesheet.span?.sourceUrl);
    if (result == null) return null;

    var contents = result.item1;
    var url = result.item2;

    _includedFiles.add(url.startsWith('file:') ? p.fromUri(url) : url);

    return Stylesheet.parse(
        contents, url.startsWith('file') ? Syntax.forPath(url) : Syntax.scss,
        url: url, logger: _logger);
  }

  /// Adds a CSS import for [import].
  void _visitStaticImport(StaticImport import) {
    var url = _interpolationToValue(import.url);
    var supports = import.supports;
    var resolvedSupports = supports is SupportsDeclaration
        ? "${_evaluateToCss(supports.name)}: "
            "${_evaluateToCss(supports.value)}"
        : (supports == null ? null : _visitSupportsCondition(supports));
    var mediaQuery =
        import.media == null ? null : _visitMediaQueries(import.media);

    var node = ModifiableCssImport(url, import.span,
        supports: resolvedSupports == null
            ? null
            : CssValue("supports($resolvedSupports)", import.supports.span),
        media: mediaQuery);

    if (_parent != _root) {
      _parent.addChild(node);
    } else if (_endOfImports == _root.children.length) {
      _root.addChild(node);
      _endOfImports++;
    } else {
      _outOfOrderImports.add(node);
    }
    return null;
  }

  Value visitIncludeRule(IncludeRule node) {
    var mixin =
        _environment.getMixin(node.name) as UserDefinedCallable<Environment>;
    if (mixin == null) {
      throw _exception("Undefined mixin.", node.span);
    }

    if (node.content != null && !(mixin.declaration as MixinRule).hasContent) {
      throw _exception("Mixin doesn't accept a content block.", node.span);
    }

    var contentCallable = node.content == null
        ? null
        : UserDefinedCallable(node.content, _environment.closure());
    _runUserDefinedCallable(node.arguments, mixin, node, () {
      _environment.withContent(contentCallable, () {
        _environment.asMixin(() {
          for (var statement in mixin.declaration.children) {
            statement.accept(this);
          }
        });
        return null;
      });
      return null;
    });

    return null;
  }

  Value visitMixinRule(MixinRule node) {
    _environment.setMixin(UserDefinedCallable(node, _environment.closure()));
    return null;
  }

  Value visitLoudComment(LoudComment node) {
    if (_inFunction) return null;

    // Comments are allowed to appear between CSS imports.
    if (_parent == _root && _endOfImports == _root.children.length) {
      _endOfImports++;
    }

    _parent.addChild(
        ModifiableCssComment(_performInterpolation(node.text), node.span));
    return null;
  }

  Value visitMediaRule(MediaRule node) {
    if (_declarationName != null) {
      throw _exception(
          "Media rules may not be used within nested declarations.", node.span);
    }

    var queries = _visitMediaQueries(node.query);
    var mergedQueries = _mediaQueries == null
        ? null
        : _mergeMediaQueries(_mediaQueries, queries);
    if (mergedQueries != null && mergedQueries.isEmpty) return null;

    _withParent(ModifiableCssMediaRule(mergedQueries ?? queries, node.span),
        () {
      _withMediaQueries(mergedQueries ?? queries, () {
        if (!_inStyleRule) {
          for (var child in node.children) {
            child.accept(this);
          }
        } else {
          // If we're in a style rule, copy it into the media query so that
          // declarations immediately inside @media have somewhere to go.
          //
          // For example, "a {@media screen {b: c}}" should produce
          // "@media screen {a {b: c}}".
          _withParent(_styleRule.copyWithoutChildren(), () {
            for (var child in node.children) {
              child.accept(this);
            }
          }, scopeWhen: false);
        }
      });
    },
        through: (node) =>
            node is CssStyleRule ||
            (mergedQueries != null && node is CssMediaRule),
        scopeWhen: node.hasDeclarations);

    return null;
  }

  /// Evaluates [interpolation] and parses the result as a list of media
  /// queries.
  List<CssMediaQuery> _visitMediaQueries(Interpolation interpolation) {
    var resolved = _performInterpolation(interpolation, warnForColor: true);

    // TODO(nweiz): Remove this type argument when sdk#31398 is fixed.
    return _adjustParseError<List<CssMediaQuery>>(interpolation,
        () => CssMediaQuery.parseList(resolved, logger: _logger));
  }

  /// Returns a list of queries that selects for contexts that match both
  /// [queries1] and [queries2].
  ///
  /// Returns the empty list if there are no contexts that match both [queries1]
  /// and [queries2], or `null` if there are contexts that can't be represented
  /// by media queries.
  List<CssMediaQuery> _mergeMediaQueries(
      Iterable<CssMediaQuery> queries1, Iterable<CssMediaQuery> queries2) {
    var queries = <CssMediaQuery>[];
    for (var query1 in queries1) {
      for (var query2 in queries2) {
        var result = query1.merge(query2);
        if (result == MediaQueryMergeResult.empty) continue;
        if (result == MediaQueryMergeResult.unrepresentable) return null;
        queries.add((result as MediaQuerySuccessfulMergeResult).query);
      }
    }
    return queries;
  }

  Value visitReturnRule(ReturnRule node) => node.expression.accept(this);

  Value visitSilentComment(SilentComment node) => null;

  Value visitStyleRule(StyleRule node) {
    if (_declarationName != null) {
      throw _exception(
          "Style rules may not be used within nested declarations.", node.span);
    }

    var selectorText =
        _interpolationToValue(node.selector, trim: true, warnForColor: true);
    if (_inKeyframes) {
      var parsedSelector = _adjustParseError(
          node.selector,
          () => KeyframeSelectorParser(selectorText.value, logger: _logger)
              .parse());
      var rule = ModifiableCssKeyframeBlock(
          CssValue(List.unmodifiable(parsedSelector), node.selector.span),
          node.span);
      _withParent(rule, () {
        for (var child in node.children) {
          child.accept(this);
        }
      },
          through: (node) => node is CssStyleRule,
          scopeWhen: node.hasDeclarations);
      return null;
    }

    var parsedSelector = _adjustParseError(
        node.selector,
        () => SelectorList.parse(selectorText.value,
            allowParent: !_stylesheet.plainCss,
            allowPlaceholder: !_stylesheet.plainCss,
            logger: _logger));
    parsedSelector = _addExceptionSpan(
        node.selector,
        () => parsedSelector.resolveParentSelectors(
            _styleRule?.originalSelector,
            implicitParent: !_atRootExcludingStyleRule));

    var rule = _extender.addSelector(
        parsedSelector, node.selector.span, node.span, _mediaQueries);
    var oldAtRootExcludingStyleRule = _atRootExcludingStyleRule;
    _atRootExcludingStyleRule = false;
    _withParent(rule, () {
      _withStyleRule(rule, () {
        for (var child in node.children) {
          child.accept(this);
        }
      });
    },
        through: (node) => node is CssStyleRule,
        scopeWhen: node.hasDeclarations);
    _atRootExcludingStyleRule = oldAtRootExcludingStyleRule;

    if (!_inStyleRule && _parent.children.isNotEmpty) {
      var lastChild = _parent.children.last;
      lastChild.isGroupEnd = true;
    }

    return null;
  }

  Value visitSupportsRule(SupportsRule node) {
    if (_declarationName != null) {
      throw _exception(
          "Supports rules may not be used within nested declarations.",
          node.span);
    }

    var condition =
        CssValue(_visitSupportsCondition(node.condition), node.condition.span);
    _withParent(ModifiableCssSupportsRule(condition, node.span), () {
      if (!_inStyleRule) {
        for (var child in node.children) {
          child.accept(this);
        }
      } else {
        // If we're in a style rule, copy it into the supports rule so that
        // declarations immediately inside @supports have somewhere to go.
        //
        // For example, "a {@supports (a: b) {b: c}}" should produce "@supports
        // (a: b) {a {b: c}}".
        _withParent(_styleRule.copyWithoutChildren(), () {
          for (var child in node.children) {
            child.accept(this);
          }
        });
      }
    },
        through: (node) => node is CssStyleRule,
        scopeWhen: node.hasDeclarations);

    return null;
  }

  /// Evaluates [condition] and converts it to a plain CSS string.
  String _visitSupportsCondition(SupportsCondition condition) {
    if (condition is SupportsOperation) {
      return "${_parenthesize(condition.left, condition.operator)} "
          "${condition.operator} "
          "${_parenthesize(condition.right, condition.operator)}";
    } else if (condition is SupportsNegation) {
      return "not ${_parenthesize(condition.condition)}";
    } else if (condition is SupportsInterpolation) {
      return _evaluateToCss(condition.expression, quote: false);
    } else if (condition is SupportsDeclaration) {
      return "(${_evaluateToCss(condition.name)}: "
          "${_evaluateToCss(condition.value)})";
    } else {
      return null;
    }
  }

  /// Evlauates [condition] and converts it to a plain CSS string, with
  /// parentheses if necessary.
  ///
  /// If [operator] is passed, it's the operator for the surrounding
  /// [SupportsOperation], and is used to determine whether parentheses are
  /// necessary if [condition] is also a [SupportsOperation].
  String _parenthesize(SupportsCondition condition, [String operator]) {
    if ((condition is SupportsNegation) ||
        (condition is SupportsOperation &&
            (operator == null || operator != condition.operator))) {
      return "(${_visitSupportsCondition(condition)})";
    } else {
      return _visitSupportsCondition(condition);
    }
  }

  Value visitVariableDeclaration(VariableDeclaration node) {
    if (node.isGuarded) {
      var value = _environment.getVariable(node.name);
      if (value != null && value != sassNull) return null;
    }

    _environment.setVariable(
        node.name,
        node.expression.accept(this).withoutSlash(),
        _expressionNode(node.expression),
        global: node.isGlobal);
    return null;
  }

  Value visitWarnRule(WarnRule node) {
    var value = _addExceptionSpan(node, () => node.expression.accept(this));
    _logger.warn(
        value is SassString ? value.text : _serialize(value, node.expression),
        trace: _stackTrace(node.span));
    return null;
  }

  Value visitWhileRule(WhileRule node) {
    return _environment.scope(() {
      while (node.condition.accept(this).isTruthy) {
        var result = _handleReturn<Statement>(
            node.children, (child) => child.accept(this));
        if (result != null) return result;
      }
      return null;
    }, semiGlobal: true, when: node.hasDeclarations);
  }

  // ## Expressions

  Value visitBinaryOperationExpression(BinaryOperationExpression node) {
    return _addExceptionSpan(node, () {
      var left = node.left.accept(this);
      switch (node.operator) {
        case BinaryOperator.singleEquals:
          var right = node.right.accept(this);
          return left.singleEquals(right);

        case BinaryOperator.or:
          return left.isTruthy ? left : node.right.accept(this);

        case BinaryOperator.and:
          return left.isTruthy ? node.right.accept(this) : left;

        case BinaryOperator.equals:
          var right = node.right.accept(this);
          return SassBoolean(left == right);

        case BinaryOperator.notEquals:
          var right = node.right.accept(this);
          return SassBoolean(left != right);

        case BinaryOperator.greaterThan:
          var right = node.right.accept(this);
          return left.greaterThan(right);

        case BinaryOperator.greaterThanOrEquals:
          var right = node.right.accept(this);
          return left.greaterThanOrEquals(right);

        case BinaryOperator.lessThan:
          var right = node.right.accept(this);
          return left.lessThan(right);

        case BinaryOperator.lessThanOrEquals:
          var right = node.right.accept(this);
          return left.lessThanOrEquals(right);

        case BinaryOperator.plus:
          var right = node.right.accept(this);
          return left.plus(right);

        case BinaryOperator.minus:
          var right = node.right.accept(this);
          return left.minus(right);

        case BinaryOperator.times:
          var right = node.right.accept(this);
          return left.times(right);

        case BinaryOperator.dividedBy:
          var right = node.right.accept(this);
          var result = left.dividedBy(right);
          if (node.allowsSlash && left is SassNumber && right is SassNumber) {
            return (result as SassNumber).withSlash(left, right);
          } else {
            return result;
          }
          break;

        case BinaryOperator.modulo:
          var right = node.right.accept(this);
          return left.modulo(right);
        default:
          return null;
      }
    });
  }

  Value visitValueExpression(ValueExpression node) => node.value;

  Value visitVariableExpression(VariableExpression node) {
    var result = _environment.getVariable(node.name);
    if (result != null) return result;
    throw _exception("Undefined variable.", node.span);
  }

  Value visitUnaryOperationExpression(UnaryOperationExpression node) {
    var operand = node.operand.accept(this);
    switch (node.operator) {
      case UnaryOperator.plus:
        return operand.unaryPlus();
      case UnaryOperator.minus:
        return operand.unaryMinus();
      case UnaryOperator.divide:
        return operand.unaryDivide();
      case UnaryOperator.not:
        return operand.unaryNot();
      default:
        throw StateError("Unknown unary operator ${node.operator}.");
    }
  }

  SassBoolean visitBooleanExpression(BooleanExpression node) =>
      SassBoolean(node.value);

  Value visitIfExpression(IfExpression node) {
    var pair = _evaluateMacroArguments(node);
    var positional = pair.item1;
    var named = pair.item2;

    _verifyArguments(positional.length, named, IfExpression.declaration, node);

    var condition = positional.length > 0 ? positional[0] : named["condition"];
    var ifTrue = positional.length > 1 ? positional[1] : named["if-true"];
    var ifFalse = positional.length > 2 ? positional[2] : named["if-false"];

    return (condition.accept(this).isTruthy ? ifTrue : ifFalse).accept(this);
  }

  SassNull visitNullExpression(NullExpression node) => sassNull;

  SassNumber visitNumberExpression(NumberExpression node) =>
      SassNumber(node.value, node.unit);

  Value visitParenthesizedExpression(ParenthesizedExpression node) =>
      node.expression.accept(this);

  SassColor visitColorExpression(ColorExpression node) => node.value;

  SassList visitListExpression(ListExpression node) => SassList(
      node.contents.map((Expression expression) => expression.accept(this)),
      node.separator,
      brackets: node.hasBrackets);

  SassMap visitMapExpression(MapExpression node) {
    var map = <Value, Value>{};
    for (var pair in node.pairs) {
      var keyValue = pair.item1.accept(this);
      var valueValue = pair.item2.accept(this);
      if (map.containsKey(keyValue)) {
        throw _exception('Duplicate key.', pair.item1.span);
      }
      map[keyValue] = valueValue;
    }
    return SassMap(map);
  }

  Value visitFunctionExpression(FunctionExpression node) {
    var plainName = node.name.asPlain;
    var function =
        (plainName == null ? null : _environment.getFunction(plainName)) ??
            PlainCssCallable(_performInterpolation(node.name));

    var oldInFunction = _inFunction;
    _inFunction = true;
    var result = _runFunctionCallable(node.arguments, function, node);
    _inFunction = oldInFunction;
    return result;
  }

  /// Evaluates the arguments in [arguments] as applied to [callable], and
  /// invokes [run] in a scope with those arguments defined.
  Value _runUserDefinedCallable(
      ArgumentInvocation arguments,
      UserDefinedCallable<Environment> callable,
      AstNode nodeWithSpan,
      Value run()) {
    var evaluated = _evaluateArguments(arguments);

    var name = callable.name == null ? "@content" : callable.name + "()";
    return _withStackFrame(name, nodeWithSpan, () {
      // Add an extra closure() call so that modifications to the environment
      // don't affect the underlying environment closure.
      return _withEnvironment(callable.environment.closure(), () {
        return _environment.scope(() {
          _verifyArguments(evaluated.positional.length, evaluated.named,
              callable.declaration.arguments, nodeWithSpan);

          var declaredArguments = callable.declaration.arguments.arguments;
          var minLength =
              math.min(evaluated.positional.length, declaredArguments.length);
          for (var i = 0; i < minLength; i++) {
            _environment.setLocalVariable(
                declaredArguments[i].name,
                evaluated.positional[i].withoutSlash(),
                _sourceMap ? evaluated.positionalNodes[i] : null);
          }

          for (var i = evaluated.positional.length;
              i < declaredArguments.length;
              i++) {
            var argument = declaredArguments[i];
            var value = evaluated.named.remove(argument.name) ??
                argument.defaultValue.accept(this);
            _environment.setLocalVariable(
                argument.name,
                value.withoutSlash(),
                _sourceMap
                    ? evaluated.namedNodes[argument.name] ??
                        _expressionNode(argument.defaultValue)
                    : null);
          }

          SassArgumentList argumentList;
          if (callable.declaration.arguments.restArgument != null) {
            var rest = evaluated.positional.length > declaredArguments.length
                ? evaluated.positional.sublist(declaredArguments.length)
                : const <Value>[];
            argumentList = SassArgumentList(
                rest,
                evaluated.named,
                evaluated.separator == ListSeparator.undecided
                    ? ListSeparator.comma
                    : evaluated.separator);
            _environment.setLocalVariable(
                callable.declaration.arguments.restArgument,
                argumentList,
                nodeWithSpan);
          }

          var result = run();

          if (argumentList == null) return result;
          if (evaluated.named.isEmpty) return result;
          if (argumentList.wereKeywordsAccessed) return result;

          var argumentWord = pluralize('argument', evaluated.named.keys.length);
          var argumentNames =
              toSentence(evaluated.named.keys.map((name) => "\$$name"), 'or');
          throw _exception(
              "No $argumentWord named $argumentNames.", nodeWithSpan.span);
        });
      });
    });
  }

  /// Evaluates [arguments] as applied to [callable].
  Value _runFunctionCallable(
      ArgumentInvocation arguments, Callable callable, AstNode nodeWithSpan) {
    if (callable is BuiltInCallable) {
      return _runBuiltInCallable(arguments, callable, nodeWithSpan)
          .withoutSlash();
    } else if (callable is UserDefinedCallable<Environment>) {
      return _runUserDefinedCallable(arguments, callable, nodeWithSpan, () {
        for (var statement in callable.declaration.children) {
          var returnValue = statement.accept(this);
          if (returnValue is Value) return returnValue;
        }

        throw _exception(
            "Function finished without @return.", callable.declaration.span);
      }).withoutSlash();
    } else if (callable is PlainCssCallable) {
      if (arguments.named.isNotEmpty || arguments.keywordRest != null) {
        throw _exception("Plain CSS functions don't support keyword arguments.",
            nodeWithSpan.span);
      }

      var buffer = StringBuffer("${callable.name}(");
      var first = true;
      for (var argument in arguments.positional) {
        if (first) {
          first = false;
        } else {
          buffer.write(", ");
        }

        buffer.write(_evaluateToCss(argument));
      }

      var rest = arguments.rest?.accept(this);
      if (rest != null) {
        if (!first) buffer.write(", ");
        buffer.write(_serialize(rest, arguments.rest));
      }
      buffer.writeCharCode($rparen);

      return SassString(buffer.toString(), quotes: false);
    } else {
      return null;
    }
  }

  /// Evaluates [invocation] as applied to [callable], and invokes [callable]'s
  /// body.
  Value _runBuiltInCallable(ArgumentInvocation arguments,
      BuiltInCallable callable, AstNode nodeWithSpan) {
    var evaluated = _evaluateArguments(arguments, trackSpans: false);

    var oldCallableNode = _callableNode;
    _callableNode = nodeWithSpan;

    var namedSet = MapKeySet(evaluated.named);
    var tuple = callable.callbackFor(evaluated.positional.length, namedSet);
    var overload = tuple.item1;
    var callback = tuple.item2;
    _addExceptionSpan(nodeWithSpan,
        () => overload.verify(evaluated.positional.length, namedSet));

    var declaredArguments = overload.arguments;
    for (var i = evaluated.positional.length;
        i < declaredArguments.length;
        i++) {
      var argument = declaredArguments[i];
      evaluated.positional.add(evaluated.named.remove(argument.name) ??
          argument.defaultValue?.accept(this));
    }

    SassArgumentList argumentList;
    if (overload.restArgument != null) {
      var rest = const <Value>[];
      if (evaluated.positional.length > declaredArguments.length) {
        rest = evaluated.positional.sublist(declaredArguments.length);
        evaluated.positional
            .removeRange(declaredArguments.length, evaluated.positional.length);
      }

      argumentList = SassArgumentList(
          rest,
          evaluated.named,
          evaluated.separator == ListSeparator.undecided
              ? ListSeparator.comma
              : evaluated.separator);
      evaluated.positional.add(argumentList);
    }

    Value result;
    try {
      result = callback(evaluated.positional);
      if (result == null) throw "Custom functions may not return Dart's null.";
    } catch (error) {
      String message;
      try {
        message = error.message as String;
      } catch (_) {
        message = error.toString();
      }
      throw _exception(message, nodeWithSpan.span);
    }
    _callableNode = oldCallableNode;

    if (argumentList == null) return result;
    if (evaluated.named.isEmpty) return result;
    if (argumentList.wereKeywordsAccessed) return result;
    throw _exception(
        "No ${pluralize('argument', evaluated.named.keys.length)} named "
        "${toSentence(evaluated.named.keys.map((name) => "\$$name"), 'or')}.",
        nodeWithSpan.span);
  }

  /// Returns the evaluated values of the given [arguments].
  ///
  /// If [trackSpans] is `true`, this tracks the source spans of the arguments
  /// being passed in. It defaults to [_sourceMap].
  _ArgumentResults _evaluateArguments(ArgumentInvocation arguments,
      {bool trackSpans}) {
    trackSpans ??= _sourceMap;

    var positional = arguments.positional
        .map((Expression expression) => expression.accept(this))
        .toList();
    var named = normalizedMapMap<String, Expression, Value>(arguments.named,
        value: (_, expression) => expression.accept(this));

    var positionalNodes =
        trackSpans ? arguments.positional.map(_expressionNode).toList() : null;
    var namedNodes = trackSpans
        ? mapMap<String, Expression, String, AstNode>(arguments.named,
            value: (_, expression) => _expressionNode(expression))
        : null;

    if (arguments.rest == null) {
      return _ArgumentResults(positional, named, ListSeparator.undecided,
          positionalNodes: positionalNodes, namedNodes: namedNodes);
    }

    var rest = arguments.rest.accept(this);
    var restNodeForSpan = trackSpans ? _expressionNode(arguments.rest) : null;
    var separator = ListSeparator.undecided;
    if (rest is SassMap) {
      _addRestMap(named, rest, arguments.rest);
      namedNodes?.addAll(mapMap(rest.contents,
          key: (key, _) => (key as SassString).text,
          value: (_, __) => restNodeForSpan));
    } else if (rest is SassList) {
      positional.addAll(rest.asList);
      positionalNodes?.addAll(List.filled(rest.lengthAsList, restNodeForSpan));
      separator = rest.separator;

      if (rest is SassArgumentList) {
        rest.keywords.forEach((key, value) {
          named[key] = value;
          if (namedNodes != null) namedNodes[key] = restNodeForSpan;
        });
      }
    } else {
      positional.add(rest);
      positionalNodes?.add(restNodeForSpan);
    }

    if (arguments.keywordRest == null) {
      return _ArgumentResults(positional, named, separator,
          positionalNodes: positionalNodes, namedNodes: namedNodes);
    }

    var keywordRest = arguments.keywordRest.accept(this);
    var keywordRestNodeForSpan =
        trackSpans ? _expressionNode(arguments.keywordRest) : null;
    if (keywordRest is SassMap) {
      _addRestMap(named, keywordRest, arguments.keywordRest);
      namedNodes?.addAll(mapMap(keywordRest.contents,
          key: (key, _) => (key as SassString).text,
          value: (_, __) => keywordRestNodeForSpan));
      return _ArgumentResults(positional, named, separator,
          positionalNodes: positionalNodes, namedNodes: namedNodes);
    } else {
      throw _exception(
          "Variable keyword arguments must be a map (was $keywordRest).",
          arguments.keywordRest.span);
    }
  }

  /// Evaluates the arguments in [arguments] only as much as necessary to
  /// separate out positional and named arguments.
  ///
  /// Returns the arguments as expressions so that they can be lazily evaluated
  /// for macros such as `if()`.
  Tuple2<List<Expression>, Map<String, Expression>> _evaluateMacroArguments(
      CallableInvocation invocation) {
    if (invocation.arguments.rest == null) {
      return Tuple2(
          invocation.arguments.positional, invocation.arguments.named);
    }

    var positional = invocation.arguments.positional.toList();
    var named = normalizedMap(invocation.arguments.named);
    var rest = invocation.arguments.rest.accept(this);
    if (rest is SassMap) {
      _addRestMap(named, rest, invocation, (value) => ValueExpression(value));
    } else if (rest is SassList) {
      positional.addAll(rest.asList.map((value) => ValueExpression(value)));
      if (rest is SassArgumentList) {
        rest.keywords.forEach((key, value) {
          named[key] = ValueExpression(value);
        });
      }
    } else {
      positional.add(ValueExpression(rest));
    }

    if (invocation.arguments.keywordRest == null) {
      return Tuple2(positional, named);
    }

    var keywordRest = invocation.arguments.keywordRest.accept(this);
    if (keywordRest is SassMap) {
      _addRestMap(
          named, keywordRest, invocation, (value) => ValueExpression(value));
      return Tuple2(positional, named);
    } else {
      throw _exception(
          "Variable keyword arguments must be a map (was $keywordRest).",
          invocation.span);
    }
  }

  /// Adds the values in [map] to [values].
  ///
  /// Throws a [SassRuntimeException] associated with [nodeForSpan]'s source
  /// span if any [map] keys aren't strings.
  ///
  /// If [convert] is passed, that's used to convert the map values to the value
  /// type for [values]. Otherwise, the [Value]s are used as-is.
  ///
  /// This takes an [AstNode] rather than a [FileSpan] so it can avoid calling
  /// [AstNode.span] if the span isn't required, since some nodes need to do
  /// real work to manufacture a source span.
  void _addRestMap<T>(Map<String, T> values, SassMap map, AstNode nodeForSpan,
      [T convert(Value value)]) {
    convert ??= (value) => value as T;
    map.contents.forEach((key, value) {
      if (key is SassString) {
        values[key.text] = convert(value);
      } else {
        throw _exception(
            "Variable keyword argument map must have string keys.\n"
            "$key is not a string in $map.",
            nodeForSpan.span);
      }
    });
  }

  /// Throws a [SassRuntimeException] if [positional] and [named] aren't valid
  /// when applied to [arguments].
  void _verifyArguments(int positional, Map<String, dynamic> named,
          ArgumentDeclaration arguments, AstNode nodeWithSpan) =>
      _addExceptionSpan(
          nodeWithSpan, () => arguments.verify(positional, MapKeySet(named)));

  Value visitSelectorExpression(SelectorExpression node) {
    if (_styleRule == null) return sassNull;
    return _styleRule.originalSelector.asSassList;
  }

  SassString visitStringExpression(StringExpression node) {
    // Don't use [performInterpolation] here because we need to get the raw text
    // from strings, rather than the semantic value.
    return SassString(
        node.text.contents.map((value) {
          if (value is String) return value;
          var expression = value as Expression;
          var result = expression.accept(this);
          return result is SassString
              ? result.text
              : _serialize(result, expression, quote: false);
        }).join(),
        quotes: node.hasQuotes);
  }

  // ## Utilities

  /// Runs [callback] for each value in [list] until it returns a [Value].
  ///
  /// Returns the value returned by [callback], or `null` if it only ever
  /// returned `null`.
  Value _handleReturn<T>(List<T> list, Value callback(T value)) {
    for (var value in list) {
      var result = callback(value);
      if (result != null) return result;
    }
    return null;
  }

  /// Runs [callback] with [environment] as the current environment.
  T _withEnvironment<T>(Environment environment, T callback()) {
    var oldEnvironment = _environment;
    _environment = environment;
    var result = callback();
    _environment = oldEnvironment;
    return result;
  }

  /// Evaluates [interpolation] and wraps the result in a [CssValue].
  ///
  /// If [trim] is `true`, removes whitespace around the result. If
  /// [warnForColor] is `true`, this will emit a warning for any named color
  /// values passed into the interpolation.
  CssValue<String> _interpolationToValue(Interpolation interpolation,
      {bool trim = false, bool warnForColor = false}) {
    var result =
        _performInterpolation(interpolation, warnForColor: warnForColor);
    return CssValue(trim ? trimAscii(result, excludeEscape: true) : result,
        interpolation.span);
  }

  /// Evaluates [interpolation].
  ///
  /// If [warnForColor] is `true`, this will emit a warning for any named color
  /// values passed into the interpolation.
  String _performInterpolation(Interpolation interpolation,
      {bool warnForColor = false}) {
    return interpolation.contents.map((value) {
      if (value is String) return value;
      var expression = value as Expression;
      var result = expression.accept(this);

      if (warnForColor &&
          result is SassColor &&
          namesByColor.containsKey(result)) {
        var alternative = BinaryOperationExpression(
            BinaryOperator.plus,
            StringExpression(Interpolation([""], null), quotes: true),
            expression);
        _warn(
            "You probably don't mean to use the color value "
            "${namesByColor[result]} in interpolation here.\n"
            "It may end up represented as $result, which will likely produce "
            "invalid CSS.\n"
            "Always quote color names when using them as strings or map keys "
            '(for example, "${namesByColor[result]}").\n'
            "If you really want to use the color value here, use '$alternative'.",
            expression.span);
      }

      return _serialize(result, expression, quote: false);
    }).join();
  }

  /// Evaluates [expression] and calls `toCssString()` and wraps a
  /// [SassScriptException] to associate it with [span].
  String _evaluateToCss(Expression expression, {bool quote = true}) =>
      _serialize(expression.accept(this), expression, quote: quote);

  /// Calls `value.toCssString()` and wraps a [SassScriptException] to associate
  /// it with [nodeWithSpan]'s source span.
  ///
  /// This takes an [AstNode] rather than a [FileSpan] so it can avoid calling
  /// [AstNode.span] if the span isn't required, since some nodes need to do
  /// real work to manufacture a source span.
  String _serialize(Value value, AstNode nodeWithSpan, {bool quote = true}) =>
      _addExceptionSpan(nodeWithSpan, () => value.toCssString(quote: quote));

  /// Returns the [AstNode] whose span should be used for [expression].
  ///
  /// If [expression] is a variable reference, [AstNode]'s span will be the span
  /// where that variable was originally declared. Otherwise, this will just
  /// return [expression].
  ///
  /// Returns `null` if [_sourceMap] is `false`.
  ///
  /// This returns an [AstNode] rather than a [FileSpan] so we can avoid calling
  /// [AstNode.span] if the span isn't required, since some nodes need to do
  /// real work to manufacture a source span.
  AstNode _expressionNode(Expression expression) {
    if (!_sourceMap) return null;
    if (expression is VariableExpression) {
      return _environment.getVariableNode(expression.name);
    } else {
      return expression;
    }
  }

  /// Adds [node] as a child of the current parent, then runs [callback] with
  /// [node] as the current parent.
  ///
  /// If [through] is passed, [node] is added as a child of the first parent for
  /// which [through] returns `false`. That parent is copied unless it's the
  /// lattermost child of its parent.
  ///
  /// Runs [callback] in a new environment scope unless [scopeWhen] is false.
  T _withParent<S extends ModifiableCssParentNode, T>(S node, T callback(),
      {bool through(CssNode node), bool scopeWhen = true}) {
    var oldParent = _parent;

    // Go up through parents that match [through].
    var parent = _parent;
    if (through != null) {
      while (through(parent)) {
        parent = parent.parent;
      }

      // If the parent has a (visible) following sibling, we shouldn't add to
      // the parent. Instead, we should create a copy and add it after the
      // interstitial sibling.
      if (parent.hasFollowingSibling) {
        var grandparent = parent.parent;
        parent = parent.copyWithoutChildren();
        grandparent.addChild(parent);
      }
    }

    parent.addChild(node);
    _parent = node;
    var result = _environment.scope(callback, when: scopeWhen);
    _parent = oldParent;

    return result;
  }

  /// Runs [callback] with [rule] as the current style rule.
  T _withStyleRule<T>(ModifiableCssStyleRule rule, T callback()) {
    var oldRule = _styleRule;
    _styleRule = rule;
    var result = callback();
    _styleRule = oldRule;
    return result;
  }

  /// Runs [callback] with [queries] as the current media queries.
  T _withMediaQueries<T>(List<CssMediaQuery> queries, T callback()) {
    var oldMediaQueries = _mediaQueries;
    _mediaQueries = queries;
    var result = callback();
    _mediaQueries = oldMediaQueries;
    return result;
  }

  /// Adds a frame to the stack with the given [member] name, and [nodeWithSpan]
  /// as the site of the new frame.
  ///
  /// Runs [callback] with the new stack.
  ///
  /// This takes an [AstNode] rather than a [FileSpan] so it can avoid calling
  /// [AstNode.span] if the span isn't required, since some nodes need to do
  /// real work to manufacture a source span.
  T _withStackFrame<T>(String member, AstNode nodeWithSpan, T callback()) {
    _stack.add(Tuple2(_member, nodeWithSpan));
    var oldMember = _member;
    _member = member;
    var result = callback();
    _member = oldMember;
    _stack.removeLast();
    return result;
  }

  /// Creates a new stack frame with location information from [member] and
  /// [span].
  Frame _stackFrame(String member, FileSpan span) {
    var url = span.sourceUrl;
    if (url != null && _importCache != null) url = _importCache.humanize(url);
    return frameForSpan(span, member, url: url);
  }

  /// Returns a stack trace at the current point.
  ///
  /// [span] is the current location, used for the bottom-most stack frame.
  Trace _stackTrace(FileSpan span) {
    var frames = _stack
        .map((tuple) => _stackFrame(tuple.item1, tuple.item2.span))
        .toList()
          ..add(_stackFrame(_member, span));
    return Trace(frames.reversed);
  }

  /// Emits a warning with the given [message] about the given [span].
  void _warn(String message, FileSpan span, {bool deprecation = false}) =>
      _logger.warn(message,
          span: span, trace: _stackTrace(span), deprecation: deprecation);

  /// Throws a [SassRuntimeException] with the given [message] and [span].
  SassRuntimeException _exception(String message, FileSpan span) =>
      SassRuntimeException(message, span, _stackTrace(span));

  /// Runs [callback], and adjusts any [SassFormatException] to be within
  /// [nodeWithSpan]'s source span.
  ///
  /// Specifically, this adjusts format exceptions so that the errors are
  /// reported as though the text being parsed were exactly in [span]. This may
  /// not be quite accurate if the source text contained interpolation, but
  /// it'll still produce a useful error.
  ///
  /// This takes an [AstNode] rather than a [FileSpan] so it can avoid calling
  /// [AstNode.span] if the span isn't required, since some nodes need to do
  /// real work to manufacture a source span.
  T _adjustParseError<T>(AstNode nodeWithSpan, T callback()) {
    try {
      return callback();
    } on SassFormatException catch (error) {
      var errorText = error.span.file.getText(0);
      var span = nodeWithSpan.span;
      var syntheticFile = span.file
          .getText(0)
          .replaceRange(span.start.offset, span.end.offset, errorText);
      var syntheticSpan =
          SourceFile.fromString(syntheticFile, url: span.file.url).span(
              span.start.offset + error.span.start.offset,
              span.start.offset + error.span.end.offset);
      throw _exception(error.message, syntheticSpan);
    }
  }

  /// Runs [callback], and converts any [SassScriptException]s it throws to
  /// [SassRuntimeException]s with [nodeWithSpan]'s source span.
  ///
  /// This takes an [AstNode] rather than a [FileSpan] so it can avoid calling
  /// [AstNode.span] if the span isn't required, since some nodes need to do
  /// real work to manufacture a source span.
  T _addExceptionSpan<T>(AstNode nodeWithSpan, T callback()) {
    try {
      return callback();
    } on SassScriptException catch (error) {
      throw _exception(error.message, nodeWithSpan.span);
    }
  }
}

/// The result of evaluating arguments to a function or mixin.
class _ArgumentResults {
  /// Arguments passed by position.
  final List<Value> positional;

  /// The [AstNode]s that hold the spans for each [positional] argument, or
  /// `null` if source span tracking is disabled.
  ///
  /// This stores [AstNode]s rather than [FileSpan]s so it can avoid calling
  /// [AstNode.span] if the span isn't required, since some nodes need to do
  /// real work to manufacture a source span.
  final List<AstNode> positionalNodes;

  /// Arguments passed by name.
  final Map<String, Value> named;

  /// The [AstNode]s that hold the spans for each [named] argument, or `null` if
  /// source span tracking is disabled.
  ///
  /// This stores [AstNode]s rather than [FileSpan]s so it can avoid calling
  /// [AstNode.span] if the span isn't required, since some nodes need to do
  /// real work to manufacture a source span.
  final Map<String, AstNode> namedNodes;

  /// The separator used for the rest argument list, if any.
  final ListSeparator separator;

  _ArgumentResults(this.positional, this.named, this.separator,
      {this.positionalNodes, this.namedNodes});
}<|MERGE_RESOLUTION|>--- conflicted
+++ resolved
@@ -5,11 +5,7 @@
 // DO NOT EDIT. This file was generated from async_evaluate.dart.
 // See tool/synchronize.dart for details.
 //
-<<<<<<< HEAD
-// Checksum: 8f251e6678ba3dd9a6687f7ad3405dd10bc2425d
-=======
 // Checksum: 816959e86ecf3e10aaa0ced8a58a35cf3604b3b2
->>>>>>> d1fcdbec
 //
 // ignore_for_file: unused_import
 
