--- conflicted
+++ resolved
@@ -12,473 +12,8 @@
 /// A selector that's extending another selector, such as `A` in `A {@extend
 /// B}`.
 class Extender {
-<<<<<<< HEAD
-  /// An [Extender] that contains no extensions and can have no extensions added.
-  static const empty = EmptyExtender();
-
-  /// A map from all simple selectors in the stylesheet to the selector lists
-  /// that contain them.
-  ///
-  /// This is used to find which selectors an `@extend` applies to and adjust
-  /// them.
-  final Map<SimpleSelector, Set<ModifiableCssValue<SelectorList>>> _selectors;
-
-  /// A map from all extended simple selectors to the sources of those
-  /// extensions.
-  final Map<SimpleSelector, Map<ComplexSelector, Extension>> _extensions;
-
-  /// A map from all simple selectors in extenders to the extensions that those
-  /// extenders define.
-  final Map<SimpleSelector, List<Extension>> _extensionsByExtender;
-
-  /// A map from CSS selectors to the media query contexts they're defined in.
-  ///
-  /// This tracks the contexts in which each selector's style rule is defined.
-  /// If a rule is defined at the top level, it doesn't have an entry.
-  final Map<ModifiableCssValue<SelectorList>, List<CssMediaQuery>>
-      _mediaContexts;
-
-  /// A map from [SimpleSelector]s to the specificity of their source
-  /// selectors.
-  ///
-  /// This tracks the maximum specificity of the [ComplexSelector] that
-  /// originally contained each [SimpleSelector]. This allows us to ensure that
-  /// we don't trim any selectors that need to exist to satisfy the [second law
-  /// of extend][].
-  ///
-  /// [second law of extend]: https://github.com/sass/sass/issues/324#issuecomment-4607184
-  final Map<SimpleSelector, int> _sourceSpecificity;
-
-  /// A set of [ComplexSelector]s that were originally part of
-  /// their component [SelectorList]s, as opposed to being added by `@extend`.
-  ///
-  /// This allows us to ensure that we don't trim any selectors that need to
-  /// exist to satisfy the [first law of extend][].
-  ///
-  /// [first law of extend]: https://github.com/sass/sass/issues/324#issuecomment-4607184
-  final Set<ComplexSelector> _originals;
-
-  /// The mode that controls this extender's behavior.
-  final ExtendMode _mode;
-
-  /// Whether this extender has no extensions.
-  bool get isEmpty => _extensions.isEmpty;
-
-  /// Extends [selector] with [source] extender and [targets] extendees.
-  ///
-  /// This works as though `source {@extend target}` were written in the
-  /// stylesheet, with the exception that [target] can contain compound
-  /// selectors which must be extended as a unit.
-  static SelectorList extend(
-          SelectorList selector, SelectorList source, SelectorList targets) =>
-      _extendOrReplace(selector, source, targets, ExtendMode.allTargets);
-
-  /// Returns a copy of [selector] with [targets] replaced by [source].
-  static SelectorList replace(
-          SelectorList selector, SelectorList source, SelectorList targets) =>
-      _extendOrReplace(selector, source, targets, ExtendMode.replace);
-
-  /// A helper function for [extend] and [replace].
-  static SelectorList _extendOrReplace(SelectorList selector,
-      SelectorList source, SelectorList targets, ExtendMode mode) {
-    var extenders = {
-      for (var complex in source.components) complex: Extension.oneOff(complex)
-    };
-
-    var compoundTargets = [
-      for (var complex in targets.components)
-        if (complex.components.length != 1)
-          throw SassScriptException("Can't extend complex selector $complex.")
-        else
-          complex.components.first as CompoundSelector
-    ];
-
-    var extensions = {
-      for (var compound in compoundTargets)
-        for (var simple in compound.components) simple: extenders
-    };
-
-    var extender = Extender._mode(mode);
-    if (!selector.isInvisible) {
-      extender._originals.addAll(selector.components);
-    }
-    selector = extender._extendList(selector, extensions, null);
-
-    return selector;
-  }
-
-  /// The set of all simple selectors in selectors handled by this extender.
-  ///
-  /// This includes simple selectors that were added because of downstream
-  /// extensions.
-  Set<SimpleSelector> get simpleSelectors => MapKeySet(_selectors);
-
-  Extender() : this._mode(ExtendMode.normal);
-
-  Extender._mode(this._mode)
-      : _selectors = {},
-        _extensions = {},
-        _extensionsByExtender = {},
-        _mediaContexts = {},
-        _sourceSpecificity = Map.identity(),
-        _originals = Set.identity();
-
-  Extender._(this._selectors, this._extensions, this._extensionsByExtender,
-      this._mediaContexts, this._sourceSpecificity, this._originals)
-      : _mode = ExtendMode.normal;
-
-  /// Returns all mandatory extensions in this extender for whose targets
-  /// [callback] returns `true`.
-  ///
-  /// This un-merges any [MergedExtension] so only base [Extension]s are
-  /// returned.
-  Iterable<Extension> extensionsWhereTarget(
-      bool callback(SimpleSelector target)) sync* {
-    for (var target in _extensions.keys) {
-      if (!callback(target)) continue;
-      for (var extension in _extensions[target].values) {
-        if (extension is MergedExtension) {
-          yield* extension
-              .unmerge()
-              .where((extension) => !extension.isOptional);
-        } else if (!extension.isOptional) {
-          yield extension;
-        }
-      }
-    }
-  }
-
-  /// Adds [selector] to this extender.
-  ///
-  /// Extends [selector] using any registered extensions, then returns an empty
-  /// [ModifiableCssValue] containing the resulting selector. If any more
-  /// relevant extensions are added, the returned selector is automatically
-  /// updated.
-  ///
-  /// The [mediaContext] is the media query context in which the selector was
-  /// defined, or `null` if it was defined at the top level of the document.
-  ModifiableCssValue<SelectorList> addSelector(
-      SelectorList selector, FileSpan span,
-      [List<CssMediaQuery> mediaContext]) {
-    var originalSelector = selector;
-    if (!originalSelector.isInvisible) {
-      for (var complex in originalSelector.components) {
-        _originals.add(complex);
-      }
-    }
-
-    if (_extensions.isNotEmpty) {
-      try {
-        selector = _extendList(originalSelector, _extensions, mediaContext);
-      } on SassException catch (error) {
-        throw SassException(
-            "From ${error.span.message('')}\n"
-            "${error.message}",
-            span);
-      }
-    }
-
-    var modifiableSelector = ModifiableCssValue(selector, span);
-    if (mediaContext != null) _mediaContexts[modifiableSelector] = mediaContext;
-    _registerSelector(selector, modifiableSelector);
-
-    return modifiableSelector;
-  }
-
-  /// Registers the [SimpleSelector]s in [list] to point to [selector] in
-  /// [_selectors].
-  void _registerSelector(
-      SelectorList list, ModifiableCssValue<SelectorList> selector) {
-    for (var complex in list.components) {
-      for (var component in complex.components) {
-        if (component is CompoundSelector) {
-          for (var simple in component.components) {
-            _selectors.putIfAbsent(simple, () => {}).add(selector);
-
-            if (simple is PseudoSelector && simple.selector != null) {
-              _registerSelector(simple.selector, selector);
-            }
-          }
-        }
-      }
-    }
-  }
-
-  /// Adds an extension to this extender.
-  ///
-  /// The [extender] is the selector for the style rule in which the extension
-  /// is defined, and [target] is the selector passed to `@extend`. The [extend]
-  /// provides the extend span and indicates whether the extension is optional.
-  ///
-  /// The [mediaContext] defines the media query context in which the extension
-  /// is defined. It can only extend selectors within the same context. A `null`
-  /// context indicates no media queries.
-  void addExtension(
-      CssValue<SelectorList> extender, SimpleSelector target, ExtendRule extend,
-      [List<CssMediaQuery> mediaContext]) {
-    var selectors = _selectors[target];
-    var existingExtensions = _extensionsByExtender[target];
-
-    Map<ComplexSelector, Extension> newExtensions;
-    var sources = _extensions.putIfAbsent(target, () => {});
-    for (var complex in extender.value.components) {
-      var state = Extension(
-          complex, target, extender.span, extend.span, mediaContext,
-          optional: extend.isOptional);
-
-      var existingState = sources[complex];
-      if (existingState != null) {
-        // If there's already an extend from [extender] to [target], we don't need
-        // to re-run the extension. We may need to mark the extension as
-        // mandatory, though.
-        sources[complex] = MergedExtension.merge(existingState, state);
-        continue;
-      }
-
-      sources[complex] = state;
-
-      for (var component in complex.components) {
-        if (component is CompoundSelector) {
-          for (var simple in component.components) {
-            _extensionsByExtender.putIfAbsent(simple, () => []).add(state);
-            // Only source specificity for the original selector is relevant.
-            // Selectors generated by `@extend` don't get new specificity.
-            _sourceSpecificity.putIfAbsent(
-                simple, () => complex.maxSpecificity);
-          }
-        }
-      }
-
-      if (selectors != null || existingExtensions != null) {
-        newExtensions ??= {};
-        newExtensions[complex] = state;
-      }
-    }
-
-    if (newExtensions == null) return;
-
-    var newExtensionsByTarget = {target: newExtensions};
-    if (existingExtensions != null) {
-      var additionalExtensions =
-          _extendExistingExtensions(existingExtensions, newExtensionsByTarget);
-      if (additionalExtensions != null) {
-        mapAddAll2(newExtensionsByTarget, additionalExtensions);
-      }
-    }
-
-    if (selectors != null) {
-      _extendExistingSelectors(selectors, newExtensionsByTarget);
-    }
-  }
-
-  /// Extend [extensions] using [newExtensions].
-  ///
-  /// Note that this does duplicate some work done by
-  /// [_extendExistingSelectors], but it's necessary to expand each extension's
-  /// extender separately without reference to the full selector list, so that
-  /// relevant results don't get trimmed too early.
-  ///
-  /// Returns extensions that should be added to [newExtensions] before
-  /// extending selectors in order to properly handle extension loops such as:
-  ///
-  ///     .c {x: y; @extend .a}
-  ///     .x.y.a {@extend .b}
-  ///     .z.b {@extend .c}
-  ///
-  /// Returns `null` if there are no extensions to add.
-  Map<SimpleSelector, Map<ComplexSelector, Extension>>
-      _extendExistingExtensions(List<Extension> extensions,
-          Map<SimpleSelector, Map<ComplexSelector, Extension>> newExtensions) {
-    Map<SimpleSelector, Map<ComplexSelector, Extension>> additionalExtensions;
-
-    for (var extension in extensions.toList()) {
-      var sources = _extensions[extension.target];
-
-      // [_extendExistingSelectors] would have thrown already.
-      List<ComplexSelector> selectors;
-      try {
-        selectors = _extendComplex(
-            extension.extender, newExtensions, extension.mediaContext);
-        if (selectors == null) continue;
-      } on SassException catch (error) {
-        throw SassException(
-            "From ${extension.extenderSpan.message('')}\n"
-            "${error.message}",
-            error.span);
-      }
-
-      var containsExtension = selectors.first == extension.extender;
-      var first = false;
-      for (var complex in selectors) {
-        // If the output contains the original complex selector, there's no
-        // need to recreate it.
-        if (containsExtension && first) {
-          first = false;
-          continue;
-        }
-
-        var withExtender = extension.withExtender(complex);
-        var existingExtension = sources[complex];
-        if (existingExtension != null) {
-          sources[complex] =
-              MergedExtension.merge(existingExtension, withExtender);
-        } else {
-          sources[complex] = withExtender;
-
-          for (var component in complex.components) {
-            if (component is CompoundSelector) {
-              for (var simple in component.components) {
-                _extensionsByExtender
-                    .putIfAbsent(simple, () => [])
-                    .add(withExtender);
-              }
-            }
-          }
-
-          if (newExtensions.containsKey(extension.target)) {
-            additionalExtensions ??= {};
-            var additionalSources =
-                additionalExtensions.putIfAbsent(extension.target, () => {});
-            additionalSources[complex] = withExtender;
-          }
-        }
-      }
-
-      // If [selectors] doesn't contain [extension.extender], for example if it
-      // was replaced due to :not() expansion, we must get rid of the old
-      // version.
-      if (!containsExtension) sources.remove(extension.extender);
-    }
-
-    return additionalExtensions;
-  }
-
-  /// Extend [extensions] using [newExtensions].
-  void _extendExistingSelectors(Set<ModifiableCssValue<SelectorList>> selectors,
-      Map<SimpleSelector, Map<ComplexSelector, Extension>> newExtensions) {
-    for (var selector in selectors) {
-      var oldValue = selector.value;
-      try {
-        selector.value = _extendList(
-            selector.value, newExtensions, _mediaContexts[selector]);
-      } on SassException catch (error) {
-        throw SassException(
-            "From ${selector.span.message('')}\n"
-            "${error.message}",
-            error.span);
-      }
-
-      // If no extends actually happened (for example because unification
-      // failed), we don't need to re-register the selector.
-      if (identical(oldValue, selector.value)) continue;
-      _registerSelector(selector.value, selector);
-    }
-  }
-
-  /// Extends [this] with all the extensions in [extensions].
-  ///
-  /// These extensions will extend all selectors already in [this], but they
-  /// will *not* extend other extensions from [extenders].
-  void addExtensions(Iterable<Extender> extenders) {
-    // Extensions already in [this] whose extenders are extended by
-    // [extensions], and thus which need to be updated.
-    List<Extension> extensionsToExtend;
-
-    // Selectors that contain simple selectors that are extended by
-    // [extensions], and thus which need to be extended themselves.
-    Set<ModifiableCssValue<SelectorList>> selectorsToExtend;
-
-    // An extension map with the same structure as [_extensions] that only
-    // includes extensions from [extenders].
-    Map<SimpleSelector, Map<ComplexSelector, Extension>> newExtensions;
-
-    for (var extender in extenders) {
-      if (extender.isEmpty) continue;
-      _sourceSpecificity.addAll(extender._sourceSpecificity);
-      extender._extensions.forEach((target, newSources) {
-        // Private selectors can't be extended across module boundaries.
-        if (target is PlaceholderSelector && target.isPrivate) return;
-
-        // Find existing extensions to extend.
-        var extensionsForTarget = _extensionsByExtender[target];
-        if (extensionsForTarget != null) {
-          extensionsToExtend ??= [];
-          extensionsToExtend.addAll(extensionsForTarget);
-        }
-
-        // Find existing selectors to extend.
-        var selectorsForTarget = _selectors[target];
-        if (selectorsForTarget != null) {
-          selectorsToExtend ??= {};
-          selectorsToExtend.addAll(selectorsForTarget);
-        }
-
-        // Add [newSources] to [_extensions].
-        var existingSources = _extensions[target];
-        if (existingSources == null) {
-          _extensions[target] = extender._extensions[target];
-          if (extensionsForTarget != null || selectorsForTarget != null) {
-            newExtensions ??= {};
-            newExtensions[target] = extender._extensions[target];
-          }
-        } else {
-          newSources.forEach((extender, extension) {
-            // If [extender] already extends [target] in [_extensions], we don't
-            // need to re-run the extension.
-            if (existingSources.containsKey(extender)) return;
-            existingSources[extender] = extension;
-
-            if (extensionsForTarget != null || selectorsForTarget != null) {
-              newExtensions ??= {};
-              newExtensions
-                  .putIfAbsent(target, () => {})
-                  .putIfAbsent(extender, () => extension);
-            }
-          });
-        }
-      });
-    }
-
-    if (newExtensions == null) return;
-
-    if (extensionsToExtend != null) {
-      // We can ignore the return value here because it's only useful for extend
-      // loops, which can't exist across module boundaries.
-      _extendExistingExtensions(extensionsToExtend, newExtensions);
-    }
-
-    if (selectorsToExtend != null) {
-      _extendExistingSelectors(selectorsToExtend, newExtensions);
-    }
-  }
-
-  /// Extends [list] using [extensions].
-  SelectorList _extendList(
-      SelectorList list,
-      Map<SimpleSelector, Map<ComplexSelector, Extension>> extensions,
-      List<CssMediaQuery> mediaQueryContext) {
-    // This could be written more simply using [List.map], but we want to avoid
-    // any allocations in the common case where no extends apply.
-    List<ComplexSelector> extended;
-    for (var i = 0; i < list.components.length; i++) {
-      var complex = list.components[i];
-      var result = _extendComplex(complex, extensions, mediaQueryContext);
-      if (result == null) {
-        if (extended != null) extended.add(complex);
-      } else {
-        extended ??= i == 0 ? [] : list.components.sublist(0, i).toList();
-        extended.addAll(result);
-      }
-    }
-    if (extended == null) return list;
-
-    return SelectorList(_trim(extended, _originals.contains)
-        .where((complex) => complex != null));
-  }
-=======
   /// The selector in which the `@extend` appeared.
   final ComplexSelector selector;
->>>>>>> f6819060
 
   /// The minimum specificity required for any selector generated from this
   /// extender.
