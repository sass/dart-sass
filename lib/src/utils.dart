// Copyright 2016 Google Inc. Use of this source code is governed by an
// MIT-style license that can be found in the LICENSE file or at
// https://opensource.org/licenses/MIT.

import 'dart:math' as math;

import 'package:charcode/charcode.dart';
import 'package:collection/collection.dart';
import 'package:source_span/source_span.dart';
import 'package:stack_trace/stack_trace.dart';
import 'package:string_scanner/string_scanner.dart';
import 'package:term_glyph/term_glyph.dart' as glyph;

import 'ast/sass.dart';
import 'exception.dart';
import 'parse/scss.dart';
import 'util/character.dart';
import 'util/iterable.dart';
import 'util/map.dart';

/// The URL used in stack traces when no source URL is available.
final _noSourceUrl = Uri.parse("-");

/// Stack traces associated with exceptions thrown with [throwWithTrace].
final _traces = Expando<StackTrace>();

/// Converts [iter] into a sentence, separating each word with [conjunction].
String toSentence(Iterable<Object> iter, [String? conjunction]) {
  conjunction ??= "and";
  if (iter.length == 1) return iter.first.toString();
  return iter.exceptLast.join(", ") + " $conjunction ${iter.last}";
}

/// Returns [string] with every line indented [indentation] spaces.
String indent(String string, int indentation) =>
    string.split("\n").map((line) => (" " * indentation) + line).join("\n");

/// Returns [name] if [number] is 1, or the plural of [name] otherwise.
///
/// By default, this just adds "s" to the end of [name] to get the plural. If
/// [plural] is passed, that's used instead.
String pluralize(String name, int number, {String? plural}) {
  if (number == 1) return name;
  if (plural != null) return plural;
  return '${name}s';
}

/// Returns `a $word` or `an $word` depending on whether [word] starts with a
/// vowel.
String a(String word) =>
    [$a, $e, $i, $o, $u].contains(word.codeUnitAt(0)) ? "an $word" : "a $word";

/// Returns a bulleted list of items in [bullets].
String bulletedList(Iterable<String> bullets) => bullets.map((element) {
      var lines = element.split("\n");
      return "${glyph.bullet} ${lines.first}" +
          switch (lines) {
            [_, ...var rest] => "\n" + indent(rest.join("\n"), 2),
            _ => ""
          };
    }).join("\n");

/// Returns the number of times [codeUnit] appears in [string].
int countOccurrences(String string, int codeUnit) {
  var count = 0;
  for (var i = 0; i < string.length; i++) {
    if (string.codeUnitAt(i) == codeUnit) count++;
  }
  return count;
}

/// Like [String.trim], but only trims ASCII whitespace.
///
/// If [excludeEscape] is `true`, this doesn't trim whitespace included in a CSS
/// escape.
String trimAscii(String string, {bool excludeEscape = false}) {
  var start = _firstNonWhitespace(string);
  return start == null
      ? ""
      : string.substring(
          start, _lastNonWhitespace(string, excludeEscape: excludeEscape)! + 1);
}

/// Like [String.trimLeft], but only trims ASCII whitespace.
String trimAsciiLeft(String string) {
  var start = _firstNonWhitespace(string);
  return start == null ? "" : string.substring(start);
}

/// Like [String.trimRight], but only trims ASCII whitespace.
///
/// If [excludeEscape] is `true`, this doesn't trim whitespace included in a CSS
/// escape.
String trimAsciiRight(String string, {bool excludeEscape = false}) {
  var end = _lastNonWhitespace(string, excludeEscape: excludeEscape);
  return end == null ? "" : string.substring(0, end + 1);
}

/// Returns the index of the first character in [string] that's not ASCII
/// whitespace, or [null] if [string] is entirely spaces.
int? _firstNonWhitespace(String string) {
  for (var i = 0; i < string.length; i++) {
    if (!string.codeUnitAt(i).isWhitespace) return i;
  }
  return null;
}

/// Returns the index of the last character in [string] that's not ASCII
/// whitespace, or [null] if [string] is entirely spaces.
///
/// If [excludeEscape] is `true`, this doesn't move past whitespace that's
/// included in a CSS escape.
int? _lastNonWhitespace(String string, {bool excludeEscape = false}) {
  for (var i = string.length - 1; i >= 0; i--) {
    var codeUnit = string.codeUnitAt(i);
    if (!codeUnit.isWhitespace) {
      if (excludeEscape &&
          i != 0 &&
          i != string.length - 1 &&
          codeUnit == $backslash) {
        return i + 1;
      } else {
        return i;
      }
    }
  }
  return null;
}

/// Returns whether [member] is a public member name.
///
/// Assumes that [member] is a valid Sass identifier.
bool isPublic(String member) {
  var start = member.codeUnitAt(0);
  return start != $dash && start != $underscore;
}

/// Flattens the first level of nested arrays in [iterable].
///
/// The return value is ordered first by index in the nested iterable, then by
/// the index *of* that iterable in [iterable]. For example,
/// `flattenVertically([["1a", "1b"], ["2a", "2b"]])` returns `["1a", "2a",
/// "1b", "2b"]`.
List<T> flattenVertically<T>(Iterable<Iterable<T>> iterable) {
  var queues = iterable.map((inner) => QueueList.from(inner)).toList();
  if (queues.length == 1) return queues.first;

  var result = <T>[];
  while (queues.isNotEmpty) {
    queues.removeWhere((queue) {
      result.add(queue.removeFirst());
      return queue.isEmpty;
    });
  }
  return result;
}

<<<<<<< HEAD
/// Returns the first element of [iterable], or `null` if the iterable is empty.
// TODO(nweiz): Use package:collection
T? firstOrNull<T>(Iterable<T> iterable) {
  var iterator = iterable.iterator;
  return iterator.moveNext() ? iterator.current : null;
}

/// Returns [value] if it's a [T] or null otherwise.
T? castOrNull<T>(Object? value) => value is T ? value : null;

=======
>>>>>>> 8802c693
/// Converts [codepointIndex] to a code unit index, relative to [string].
///
/// A codepoint index is the index in pure Unicode codepoints; a code unit index
/// is an index into a UTF-16 string.
int codepointIndexToCodeUnitIndex(String string, int codepointIndex) {
  var codeUnitIndex = 0;
  for (var i = 0; i < codepointIndex; i++) {
    if (string.codeUnitAt(codeUnitIndex++).isHighSurrogate) codeUnitIndex++;
  }
  return codeUnitIndex;
}

/// Converts [codeUnitIndex] to a codepoint index, relative to [string].
///
/// A codepoint index is the index in pure Unicode codepoints; a code unit index
/// is an index into a UTF-16 string.
int codeUnitIndexToCodepointIndex(String string, int codeUnitIndex) {
  var codepointIndex = 0;
  for (var i = 0; i < codeUnitIndex; i++) {
    codepointIndex++;
    if (string.codeUnitAt(i).isHighSurrogate) i++;
  }
  return codepointIndex;
}

/// Returns whether [iterable1] and [iterable2] have the same contents.
bool iterableEquals(Iterable<Object> iterable1, Iterable<Object> iterable2) =>
    const IterableEquality<Object>().equals(iterable1, iterable2);

/// Returns a hash code for [iterable] that matches [iterableEquals].
int iterableHash(Iterable<Object> iterable) =>
    const IterableEquality<Object>().hash(iterable);

/// Returns whether [list1] and [list2] have the same contents.
bool listEquals(List<Object?>? list1, List<Object?>? list2) =>
    const ListEquality<Object?>().equals(list1, list2);

/// Returns a hash code for [list] that matches [listEquals].
int listHash(List<Object> list) => const ListEquality<Object>().hash(list);

/// Returns whether [map1] and [map2] have the same contents.
bool mapEquals(Map<Object, Object> map1, Map<Object, Object> map2) =>
    const MapEquality<Object, Object>().equals(map1, map2);

/// Returns a hash code for [map] that matches [mapEquals].
int mapHash(Map<Object, Object> map) =>
    const MapEquality<Object, Object>().hash(map);

/// Returns a stack frame for the given [span] with the given [member] name.
///
/// By default, the frame's URL is set to `span.sourceUrl`. However, if [url] is
/// passed, it's used instead.
Frame frameForSpan(SourceSpan span, String member, {Uri? url}) => Frame(
    url ?? span.sourceUrl ?? _noSourceUrl,
    span.start.line + 1,
    span.start.column + 1,
    member);

/// Returns the variable name (including the leading `$`) from a [span] that
/// covers a variable declaration, which includes the variable name as well as
/// the colon and expression following it.
///
/// This isn't particularly efficient, and should only be used for error
/// messages.
String declarationName(FileSpan span) {
  var text = span.text;
  return trimAsciiRight(text.substring(0, text.indexOf(":")));
}

/// Returns [name] without a vendor prefix.
///
/// If [name] has no vendor prefix, it's returned as-is.
String unvendor(String name) {
  if (name.length < 2) return name;
  if (name.codeUnitAt(0) != $dash) return name;
  if (name.codeUnitAt(1) == $dash) return name;

  for (var i = 2; i < name.length; i++) {
    if (name.codeUnitAt(i) == $dash) return name.substring(i + 1);
  }
  return name;
}

/// Returns whether [string1] and [string2] are equal, ignoring ASCII case.
bool equalsIgnoreCase(String? string1, String? string2) {
  if (identical(string1, string2)) return true;
  if (string1 == null || string2 == null) return false;
  if (string1.length != string2.length) return false;

  for (var i = 0; i < string1.length; i++) {
    if (!characterEqualsIgnoreCase(
        string1.codeUnitAt(i), string2.codeUnitAt(i))) {
      return false;
    }
  }
  return true;
}

/// Returns whether [string] starts with [prefix], ignoring ASCII case.
bool startsWithIgnoreCase(String string, String prefix) {
  if (string.length < prefix.length) return false;
  for (var i = 0; i < prefix.length; i++) {
    if (!characterEqualsIgnoreCase(
        string.codeUnitAt(i), prefix.codeUnitAt(i))) {
      return false;
    }
  }
  return true;
}

/// Destructively updates every element of [list] with the result of [function].
void mapInPlace<T>(List<T> list, T function(T element)) {
  for (var i = 0; i < list.length; i++) {
    list[i] = function(list[i]);
  }
}

/// Returns the longest common subsequence between [list1] and [list2].
///
/// If there are more than one equally long common subsequence, returns the one
/// which starts first in [list1].
///
/// If [select] is passed, it's used to check equality between elements in each
/// list. If it returns `null`, the elements are considered unequal; otherwise,
/// it should return the element to include in the return value.
List<T> longestCommonSubsequence<T>(List<T> list1, List<T> list2,
    {T? select(T element1, T element2)?}) {
  select ??= (element1, element2) => element1 == element2 ? element1 : null;

  var lengths = List.generate(
      list1.length + 1, (_) => List.filled(list2.length + 1, 0),
      growable: false);

  var selections = List<List<T?>>.generate(
      list1.length, (_) => List<T?>.filled(list2.length, null),
      growable: false);

  for (var i = 0; i < list1.length; i++) {
    for (var j = 0; j < list2.length; j++) {
      var selection = select(list1[i], list2[j]);
      selections[i][j] = selection;
      lengths[i + 1][j + 1] = selection == null
          ? math.max(lengths[i + 1][j], lengths[i][j + 1])
          : lengths[i][j] + 1;
    }
  }

  List<T> backtrack(int i, int j) {
    if (i == -1 || j == -1) return [];
    var selection = selections[i][j];
    if (selection != null) return backtrack(i - 1, j - 1)..add(selection);

    return lengths[i + 1][j] > lengths[i][j + 1]
        ? backtrack(i, j - 1)
        : backtrack(i - 1, j);
  }

  return backtrack(list1.length - 1, list2.length - 1);
}

/// Removes the first value in [list] that matches [test].
///
/// If [orElse] is passed, calls it if no value matches.
void removeFirstWhere<T>(List<T> list, bool test(T value), {void orElse()?}) {
  for (var i = 0; i < list.length; i++) {
    if (!test(list[i])) continue;
    list.removeAt(i);
    return;
  }

  if (orElse != null) orElse();
}

/// Like [Map.addAll], but for two-layer maps.
///
/// This avoids copying inner maps from [source] if possible.
void mapAddAll2<K1, K2, V>(
    Map<K1, Map<K2, V>> destination, Map<K1, Map<K2, V>> source) {
  source.forEach((key, inner) {
    if (destination[key] case var innerDestination?) {
      innerDestination.addAll(inner);
    } else {
      destination[key] = inner;
    }
  });
}

/// Sets all [keys] in [map] to [value].
void setAll<K, V>(Map<K, V> map, Iterable<K> keys, V value) {
  for (var key in keys) {
    map[key] = value;
  }
}

/// Rotates the element in list from [start] (inclusive) to [end] (exclusive)
/// one index higher, looping the final element back to [start].
void rotateSlice(List<Object> list, int start, int end) {
  var element = list[end - 1];
  for (var i = start; i < end; i++) {
    var next = list[i];
    list[i] = element;
    element = next;
  }
}

/// Like [Iterable.map] but for an asynchronous [callback].
Future<Iterable<F>> mapAsync<E, F>(
        Iterable<E> iterable, Future<F> callback(E value)) async =>
    [for (var element in iterable) await callback(element)];

/// Like [Map.putIfAbsent], but for an asynchronous [ifAbsent].
///
/// Note that this is *not* safe to call in parallel on the same map with the
/// same key.
Future<V> putIfAbsentAsync<K, V>(
    Map<K, V> map, K key, Future<V> ifAbsent()) async {
  if (map.containsKey(key)) return map[key] as V;
  var value = await ifAbsent();
  map[key] = value;
  return value;
}

/// Returns a deep copy of a map that contains maps.
Map<K1, Map<K2, V>> copyMapOfMap<K1, K2, V>(Map<K1, Map<K2, V>> map) =>
    {for (var (key, child) in map.pairs) key: Map.of(child)};

/// Returns a deep copy of a map that contains lists.
Map<K, List<E>> copyMapOfList<K, E>(Map<K, List<E>> map) =>
    {for (var (key, list) in map.pairs) key: list.toList()};

/// Consumes an escape sequence from [scanner] and returns the character it
/// represents.
int consumeEscapedCharacter(StringScanner scanner) {
  // See https://drafts.csswg.org/css-syntax-3/#consume-escaped-code-point.

  scanner.expectChar($backslash);
  switch (scanner.peekChar()) {
    case null:
      return 0xFFFD;
    case int(isNewline: true):
      scanner.error("Expected escape sequence.");
    case int(isHex: true):
      var value = 0;
      for (var i = 0; i < 6; i++) {
        var next = scanner.peekChar();
        if (next == null || !next.isHex) break;
        value = (value << 4) + asHex(scanner.readChar());
      }
      if (scanner.peekChar().isWhitespace) scanner.readChar();

      return switch (value) {
        0 || (>= 0xD800 && <= 0xDFFF) || >= 0x10FFFF => 0xFFFD,
        _ => value
      };
    case _:
      return scanner.readChar();
  }
}

// TODO(nweiz): Use a built-in solution for this when dart-lang/sdk#10297 is
// fixed.
/// Throws [error] with [originalError]'s stack trace (which defaults to
/// [trace]) stored as its stack trace.
///
/// Note that [trace] is only accessible via [getTrace].
Never throwWithTrace(Object error, Object originalError, StackTrace trace) {
  attachTrace(error, getTrace(originalError) ?? trace);
  throw error;
}

/// Attaches [trace] to [error] so that it may be retrieved using [getTrace].
///
/// In most cases, [throwWithTrace] should be used instead of this.
void attachTrace(Object error, StackTrace trace) {
  if (error case String() || num() || bool()) return;

  // Non-`Error` objects thrown in Node will have empty stack traces. We don't
  // want to store these because they don't have any useful information.
  if (trace.toString().isEmpty) return;

  _traces[error] ??= trace;
}

/// Returns the stack trace associated with error using [throwWithTrace], or
/// [defaultTrace] if it was thrown normally.
StackTrace? getTrace(Object error) =>
    error is String || error is num || error is bool ? null : _traces[error];

/// Parses a function signature of the format allowed by Node Sass's functions
/// option and returns its name and declaration.
///
/// If [requireParens] is `false`, this allows parentheses to be omitted.
///
/// Throws a [SassFormatException] if parsing fails.
(String name, ArgumentDeclaration) parseSignature(String signature,
    {bool requireParens = true}) {
  try {
    return ScssParser(signature).parseSignature(requireParens: requireParens);
  } on SassFormatException catch (error, stackTrace) {
    throwWithTrace(
        SassFormatException(
            'Invalid signature "$signature": ${error.message}', error.span),
        error,
        stackTrace);
  }
}<|MERGE_RESOLUTION|>--- conflicted
+++ resolved
@@ -155,19 +155,9 @@
   return result;
 }
 
-<<<<<<< HEAD
-/// Returns the first element of [iterable], or `null` if the iterable is empty.
-// TODO(nweiz): Use package:collection
-T? firstOrNull<T>(Iterable<T> iterable) {
-  var iterator = iterable.iterator;
-  return iterator.moveNext() ? iterator.current : null;
-}
-
 /// Returns [value] if it's a [T] or null otherwise.
 T? castOrNull<T>(Object? value) => value is T ? value : null;
 
-=======
->>>>>>> 8802c693
 /// Converts [codepointIndex] to a code unit index, relative to [string].
 ///
 /// A codepoint index is the index in pure Unicode codepoints; a code unit index
