name: sass
<<<<<<< HEAD
version: 1.7.1-dev
=======
version: 1.7.1
>>>>>>> 576c1c64
description: A Sass implementation in Dart.
author: Dart Team <misc@dartlang.org>
homepage: https://github.com/sass/dart-sass

executables:
  dart-sass: sass

environment:
  sdk: '>=1.25.0-dev.63.0 <2.0.0'

dependencies:
  args: ">=1.4.0 <2.0.0"
  async: ">=1.10.0 <3.0.0"
  charcode: "^1.1.0"
  cli_repl: ">=0.1.3 <0.3.0"
  collection: "^1.8.0"
  convert: "^2.0.1"
  meta: "^1.1.0"
  package_resolver: "^1.0.0"
  path: "^1.6.0"
  source_maps: "^0.10.5"
  source_span: "^1.4.0"
  stack_trace: ">=0.9.0 <2.0.0"
  stream_transform: "^0.0.1"
  string_scanner: ">=0.1.5 <2.0.0"
  tuple: "^1.0.0"
  watcher: "^0.9.6"

dev_dependencies:
  archive: ">=1.0.0 <3.0.0"
  analyzer: ">=0.30.0 <0.33.0"
  crypto: ">=0.9.2 <3.0.0"
  dart_style: "^1.0.0"
  grinder: "^0.8.0"
  http: "^0.11.0"
  js: "^0.6.0"
  node_preamble: "^1.1.0"
  pub_semver: "^1.0.0"
  stream_channel: "^1.0.0"
  test_descriptor: "^1.1.0"
  test_process: "^1.0.0-rc.1"
  test: "^0.12.42"
  xml: ">=2.4.0 <4.0.0"
  yaml: "^2.0.0"<|MERGE_RESOLUTION|>--- conflicted
+++ resolved
@@ -1,9 +1,5 @@
 name: sass
-<<<<<<< HEAD
-version: 1.7.1-dev
-=======
-version: 1.7.1
->>>>>>> 576c1c64
+version: 1.7.2-dev
 description: A Sass implementation in Dart.
 author: Dart Team <misc@dartlang.org>
 homepage: https://github.com/sass/dart-sass
