name: sass
<<<<<<< HEAD
version: 1.93.3-dev
=======
version: 1.94.2
>>>>>>> 293200b1
description: A Sass implementation in Dart.
homepage: https://github.com/sass/dart-sass

executables:
  dart-sass: sass
  sass: sass

environment:
  sdk: ">=3.6.0 <4.0.0"

dependencies:
  args: ^2.0.0
  async: ^2.5.0
  charcode: ^1.2.0
  cli_pkg: ^2.11.0
  cli_repl: ^0.2.1
  collection: ^1.16.0
  http: ^1.1.0
  js: ^0.6.3
  meta: ^1.3.0
  native_synchronization: ^0.3.0
  node_interop: ^2.2.0
  package_config: ^2.0.0
  path: ^1.8.0
  pool: ^1.5.1
  protobuf: ">=4.0.0 <6.0.0"
  pub_semver: ^2.0.0
  source_maps: ^0.10.10
  source_span: ^1.10.0
  stack_trace: ^1.10.0
  stream_channel: ^2.1.0
  stream_transform: ^2.0.0
  string_scanner: ^1.3.0
  term_glyph: ^1.2.0
  typed_data: ^1.1.0
  watcher: ^1.0.0

dev_dependencies:
  analyzer: ">=6.8.0 <9.0.0"
  archive: ^3.1.2
  crypto: ^3.0.0
  dartdoc: ">=8.0.14 <10.0.0"
  grinder: ^0.9.0
  node_preamble: ^2.0.2
  lints: ">=4.0.0 <7.0.0"
  protoc_plugin: ">=22.0.1 <25.0.0"
  pub_api_client: ">=2.1.1 <4.0.0"
  pubspec_parse: ^1.3.0
  test: ^1.16.7
  test_descriptor: ^2.0.0
  test_process: ^2.0.0
  yaml: ^3.1.0
  cli_util: ^0.4.0<|MERGE_RESOLUTION|>--- conflicted
+++ resolved
@@ -1,9 +1,5 @@
 name: sass
-<<<<<<< HEAD
-version: 1.93.3-dev
-=======
-version: 1.94.2
->>>>>>> 293200b1
+version: 1.94.3-dev
 description: A Sass implementation in Dart.
 homepage: https://github.com/sass/dart-sass
 
@@ -49,7 +45,7 @@
   grinder: ^0.9.0
   node_preamble: ^2.0.2
   lints: ">=4.0.0 <7.0.0"
-  protoc_plugin: ">=22.0.1 <25.0.0"
+  protoc_plugin: ">=22.0.1 <24.0.0"
   pub_api_client: ">=2.1.1 <4.0.0"
   pubspec_parse: ^1.3.0
   test: ^1.16.7
