--- conflicted
+++ resolved
@@ -1,9 +1,5 @@
 name: sass
-<<<<<<< HEAD
-version: 1.79.7-dev
-=======
-version: 1.80.0
->>>>>>> ab19f94b
+version: 1.80.1-dev
 description: A Sass implementation in Dart.
 homepage: https://github.com/sass/dart-sass
 
