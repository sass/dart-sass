name: sass
<<<<<<< HEAD
version: 1.42.0
=======
version: 1.41.1
>>>>>>> e3370e6c
description: A Sass implementation in Dart.
homepage: https://github.com/sass/dart-sass

executables:
  dart-sass: sass
  sass: sass

environment:
  sdk: '>=2.12.0 <3.0.0'

dependencies:
  args: ^2.0.0
  async: ^2.5.0
  charcode: ^1.2.0
  cli_repl: ^0.2.1
  collection: ^1.15.0
  meta: ^1.3.0
  node_interop: ^2.0.0
  js: ^0.6.3
  package_config: ^2.0.0
  path: ^1.8.0
  source_maps: ^0.10.10
  source_span: ^1.8.1
  stack_trace: ^1.10.0
  stream_transform: ^2.0.0
  string_scanner: ^1.1.0
  term_glyph: ^1.2.0
  tuple: ^2.0.0
  watcher: ^1.0.0
  http: ^0.13.3

dev_dependencies:
  analyzer: ^2.2.0
  archive: ^3.1.2
  cli_pkg: ^1.7.0
  crypto: ^3.0.0
  dart_style: ^2.0.0
  grinder: ^0.9.0
  node_preamble: ^2.0.0
  pedantic: ^1.11.0
  pub_semver: ^2.0.0
  pubspec_parse: ^1.0.0
  stream_channel: ^2.1.0
  test: ^1.16.7
  test_descriptor: ^2.0.0
  test_process: ^2.0.0
  yaml: ^3.1.0<|MERGE_RESOLUTION|>--- conflicted
+++ resolved
@@ -1,9 +1,5 @@
 name: sass
-<<<<<<< HEAD
 version: 1.42.0
-=======
-version: 1.41.1
->>>>>>> e3370e6c
 description: A Sass implementation in Dart.
 homepage: https://github.com/sass/dart-sass
 
