--- conflicted
+++ resolved
@@ -1,9 +1,5 @@
 name: sass
-<<<<<<< HEAD
-version: 1.45.1
-=======
-version: 1.45.0
->>>>>>> c59fee03
+version: 1.45.1-dev
 description: A Sass implementation in Dart.
 homepage: https://github.com/sass/dart-sass
 
