--- conflicted
+++ resolved
@@ -1,9 +1,5 @@
 name: sass
-<<<<<<< HEAD
-version: 1.81.1
-=======
-version: 1.82.0-dev
->>>>>>> 63ebf160
+version: 1.82.0
 description: A Sass implementation in Dart.
 homepage: https://github.com/sass/dart-sass
 
