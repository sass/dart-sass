name: sass
<<<<<<< HEAD
version: 1.3.0-dev
=======
version: 1.2.1
>>>>>>> 765607ea
description: A Sass implementation in Dart.
author: Dart Team <misc@dartlang.org>
homepage: https://github.com/sass/dart-sass

executables:
  dart-sass: sass

environment:
  sdk: '>=1.22.0 <2.0.0'

dependencies:
  args: ">=1.4.0 <2.0.0"
  async: ">=1.10.0 <3.0.0"
  charcode: "^1.1.0"
  collection: "^1.8.0"
  convert: "^2.0.1"
  dart2_constant: "^1.0.0"
  meta: "^1.0.0"
  path: "^1.0.0"
  source_maps: "^0.10.0"
  source_span: "^1.4.0"
  string_scanner: ">=0.1.5 <2.0.0"
  stack_trace: ">=0.9.0 <2.0.0"
  tuple: "^1.0.0"
  package_resolver: ^1.0.0

dev_dependencies:
  archive: "^1.0.0"
  analyzer: ">=0.30.0 <0.32.0"
  crypto: ">=0.9.2 <3.0.0"
  dart_style: "^1.0.0"
  grinder: "^0.8.0"
  http: "^0.11.0"
  js: "^0.6.0"
  node_preamble: "^1.1.0"
  pub_semver: "^1.0.0"
  stream_channel: "^1.0.0"
  test_descriptor: "^1.0.0"
  test_process: "^1.0.0-rc.1"
  test: "^0.12.29"
  xml: ">=2.4.0 <4.0.0"
  yaml: "^2.0.0"<|MERGE_RESOLUTION|>--- conflicted
+++ resolved
@@ -1,9 +1,5 @@
 name: sass
-<<<<<<< HEAD
 version: 1.3.0-dev
-=======
-version: 1.2.1
->>>>>>> 765607ea
 description: A Sass implementation in Dart.
 author: Dart Team <misc@dartlang.org>
 homepage: https://github.com/sass/dart-sass
