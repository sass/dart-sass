name: sass
<<<<<<< HEAD
version: 1.17.0-dev
=======
version: 1.16.1
>>>>>>> d1fcdbec
description: A Sass implementation in Dart.
author: Dart Team <misc@dartlang.org>
homepage: https://github.com/sass/dart-sass

executables:
  dart-sass: sass

environment:
  sdk: '>=2.1.0 <3.0.0'

dependencies:
  args: ">=1.4.0 <2.0.0"
  async: ">=1.10.0 <3.0.0"
  charcode: "^1.1.0"
  cli_repl: ">=0.1.3 <0.3.0"
  collection: "^1.8.0"
  meta: "^1.1.0"
  package_resolver: "^1.0.0"
  path: "^1.6.0"
  source_maps: "^0.10.5"
  # Temporarily limit source_span to 1.4.x so we can land other fixes before we
  # fix all the tests for the new source_span format. See #566.
  source_span: ">=1.4.0 <1.5.0"
  stack_trace: ">=0.9.0 <2.0.0"
  stream_transform: "^0.0.1"
  string_scanner: ">=0.1.5 <2.0.0"
  term_glyph: "^1.0.0"
  tuple: "^1.0.0"
  watcher: "^0.9.6"

dev_dependencies:
  archive: ">=1.0.0 <3.0.0"
  analyzer: ">=0.30.0 <0.34.0"
  crypto: ">=0.9.2 <3.0.0"
  dart_style: "^1.2.0"
  grinder: "^0.8.0"
  http: "^0.11.0"
  js: "^0.6.0"
  node_preamble: "^1.1.0"
  pub_semver: "^1.0.0"
  source_span: "^1.5.2"
  stream_channel: "^1.0.0"
  test_descriptor: "^1.1.0"
  test_process: "^1.0.0-rc.1"
  test: ">=0.12.42 <2.0.0"
  xml: ">=2.4.0 <4.0.0"
  yaml: "^2.0.0"<|MERGE_RESOLUTION|>--- conflicted
+++ resolved
@@ -1,9 +1,5 @@
 name: sass
-<<<<<<< HEAD
 version: 1.17.0-dev
-=======
-version: 1.16.1
->>>>>>> d1fcdbec
 description: A Sass implementation in Dart.
 author: Dart Team <misc@dartlang.org>
 homepage: https://github.com/sass/dart-sass
