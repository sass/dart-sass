--- conflicted
+++ resolved
@@ -1,9 +1,5 @@
 name: sass
-<<<<<<< HEAD
 version: 1.43.0
-=======
-version: 1.42.2-dev
->>>>>>> 3004a4ee
 description: A Sass implementation in Dart.
 homepage: https://github.com/sass/dart-sass
 
