--- conflicted
+++ resolved
@@ -1,9 +1,5 @@
 name: sass
-<<<<<<< HEAD
 version: 1.67.0
-=======
-version: 1.66.2-dev
->>>>>>> af0118ad
 description: A Sass implementation in Dart.
 homepage: https://github.com/sass/dart-sass
 
