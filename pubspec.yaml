name: sass
<<<<<<< HEAD
version: 1.77.8-dev
=======
version: 1.78.0-dev
>>>>>>> 613fb178
description: A Sass implementation in Dart.
homepage: https://github.com/sass/dart-sass

executables:
  dart-sass: sass
  sass: sass

environment:
  sdk: ">=3.0.0 <4.0.0"

dependencies:
  args: ^2.0.0
  async: ^2.5.0
  charcode: ^1.2.0
  cli_pkg: ^2.8.0
  cli_repl: ^0.2.1
  collection: ^1.16.0
  http: "^1.1.0"
  js: ^0.6.3
  meta: ^1.3.0
  native_synchronization: ^0.3.0
  node_interop: ^2.1.0
  package_config: ^2.0.0
  path: ^1.8.0
  pool: ^1.5.1
  protobuf: ">=2.0.0 <4.0.0"
  pub_semver: ^2.0.0
  source_maps: ^0.10.10
  source_span: ^1.10.0
  stack_trace: ^1.10.0
  stream_channel: ^2.1.0
  stream_transform: ^2.0.0
  string_scanner: ^1.3.0
  term_glyph: ^1.2.0
  typed_data: ^1.1.0
  watcher: ^1.0.0

dev_dependencies:
  analyzer: ">=5.13.0 <7.0.0"
  archive: ^3.1.2
  crypto: ^3.0.0
  dart_style: ^2.0.0
  dartdoc: ">=6.0.0 <9.0.0"
  grinder: ^0.9.0
  node_preamble: ^2.0.2
  lints: ">=2.0.0 <5.0.0"
  protoc_plugin: ">=20.0.0 <22.0.0"
  pub_api_client: ^2.1.1
  pubspec_parse: ^1.3.0
  test: ^1.16.7
  test_descriptor: ^2.0.0
  test_process: ^2.0.0
  yaml: ^3.1.0
  cli_util: ^0.4.0


dependency_overrides:
  string_scanner: {path: ../../pkg/dart/string_scanner}<|MERGE_RESOLUTION|>--- conflicted
+++ resolved
@@ -1,9 +1,5 @@
 name: sass
-<<<<<<< HEAD
-version: 1.77.8-dev
-=======
 version: 1.78.0-dev
->>>>>>> 613fb178
 description: A Sass implementation in Dart.
 homepage: https://github.com/sass/dart-sass
 
