--- conflicted
+++ resolved
@@ -1,9 +1,5 @@
 name: sass
-<<<<<<< HEAD
-version: 1.54.10-dev
-=======
-version: 1.55.0
->>>>>>> 5466dd76
+version: 1.55.0-dev
 description: A Sass implementation in Dart.
 homepage: https://github.com/sass/dart-sass
 
