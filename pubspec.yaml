name: sass
version: 1.59.3
description: A Sass implementation in Dart.
homepage: https://github.com/sass/dart-sass

executables:
  dart-sass: sass
  sass: sass

environment:
  sdk: ">=2.17.0 <3.0.0"

dependencies:
  args: ^2.0.0
  async: ^2.5.0
  charcode: ^1.2.0
  cli_repl: ^0.2.1
  collection: ^1.16.0
  meta: ^1.3.0
  node_interop: ^2.1.0
  js: ^0.6.3
  package_config: ^2.0.0
  path: ^1.8.0
  pub_semver: ^2.0.0
  source_maps: ^0.10.10
  source_span: ^1.8.1
  stack_trace: ^1.10.0
  stream_transform: ^2.0.0
  string_scanner: ^1.1.0
  term_glyph: ^1.2.0
  tuple: ^2.0.0
  watcher: ^1.0.0
  http: ^0.13.3

dev_dependencies:
  analyzer: ^4.7.0
  archive: ^3.1.2
<<<<<<< HEAD
  cli_pkg: ^2.3.0
=======
  cli_pkg: ^2.4.2
>>>>>>> 09a5f096
  crypto: ^3.0.0
  dart_style: ^2.0.0
  dartdoc: ^6.0.0
  grinder: ^0.9.0
  node_preamble: ^2.0.2
  lints: ^2.0.0
  pub_api_client: ^2.1.1
  pubspec_parse: ^1.0.0
  stream_channel: ^2.1.0
  test: ^1.16.7
  test_descriptor: ^2.0.0
  test_process: ^2.0.0
  yaml: ^3.1.0<|MERGE_RESOLUTION|>--- conflicted
+++ resolved
@@ -35,11 +35,7 @@
 dev_dependencies:
   analyzer: ^4.7.0
   archive: ^3.1.2
-<<<<<<< HEAD
-  cli_pkg: ^2.3.0
-=======
   cli_pkg: ^2.4.2
->>>>>>> 09a5f096
   crypto: ^3.0.0
   dart_style: ^2.0.0
   dartdoc: ^6.0.0
