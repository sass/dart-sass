--- conflicted
+++ resolved
@@ -1,9 +1,5 @@
 name: sass
-<<<<<<< HEAD
-version: 1.13.0-dev
-=======
-version: 1.12.1-dev
->>>>>>> 677d781c
+version: 1.13.0
 description: A Sass implementation in Dart.
 author: Dart Team <misc@dartlang.org>
 homepage: https://github.com/sass/dart-sass
