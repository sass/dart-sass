name: sass
<<<<<<< HEAD
version: 2.0.0-dev
=======
version: 1.85.2-dev
>>>>>>> 37b66a1e
description: A Sass implementation in Dart.
homepage: https://github.com/sass/dart-sass

executables:
  dart-sass: sass
  sass: sass

environment:
  sdk: ">=3.3.0 <4.0.0"

dependencies:
  args: ^2.0.0
  async: ^2.5.0
  charcode: ^1.2.0
  cli_pkg: ^2.11.0
  cli_repl: ^0.2.1
  collection: ^1.16.0
  http: ^1.1.0
  js: ^0.6.3
  meta: ^1.3.0
  native_synchronization: ^0.3.0
  node_interop: ^2.1.0
  package_config: ^2.0.0
  path: ^1.8.0
  pool: ^1.5.1
  protobuf: ">=2.0.0 <4.0.0"
  pub_semver: ^2.0.0
  source_maps: ^0.10.10
  source_span: ^1.10.0
  stack_trace: ^1.10.0
  stream_channel: ^2.1.0
  stream_transform: ^2.0.0
  string_scanner: ^1.3.0
  term_glyph: ^1.2.0
  typed_data: ^1.1.0
  watcher: ^1.0.0

dev_dependencies:
  analyzer: ^6.8.0
  archive: ^3.1.2
  crypto: ^3.0.0
  dartdoc: ^8.0.14
  grinder: ^0.9.0
  node_preamble: ^2.0.2
  lints: ">=4.0.0 <6.0.0"
  protoc_plugin: ^21.1.2
  pub_api_client: ">=2.1.1 <4.0.0"
  pubspec_parse: ^1.3.0
  test: ^1.16.7
  test_descriptor: ^2.0.0
  test_process: ^2.0.0
  yaml: ^3.1.0
  cli_util: ^0.4.0<|MERGE_RESOLUTION|>--- conflicted
+++ resolved
@@ -1,9 +1,5 @@
 name: sass
-<<<<<<< HEAD
 version: 2.0.0-dev
-=======
-version: 1.85.2-dev
->>>>>>> 37b66a1e
 description: A Sass implementation in Dart.
 homepage: https://github.com/sass/dart-sass
 
