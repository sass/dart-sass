name: sass
<<<<<<< HEAD
version: 1.78.0-dev # TODO: update the color-4-api and color-functions deprecations when this is updated
=======
version: 1.78.0-dev
>>>>>>> 613fb178
description: A Sass implementation in Dart.
homepage: https://github.com/sass/dart-sass

executables:
  dart-sass: sass
  sass: sass

environment:
  sdk: ">=3.0.0 <4.0.0"

dependencies:
  args: ^2.0.0
  async: ^2.5.0
  charcode: ^1.2.0
  cli_pkg: ^2.8.0
  cli_repl: ^0.2.1
  collection: ^1.16.0
  http: "^1.1.0"
  js: ^0.6.3
  meta: ^1.3.0
  native_synchronization: ^0.3.0
  node_interop: ^2.1.0
  package_config: ^2.0.0
  path: ^1.8.0
  pool: ^1.5.1
  protobuf: ">=2.0.0 <4.0.0"
  pub_semver: ^2.0.0
  source_maps: ^0.10.10
  source_span: ^1.10.0
  stack_trace: ^1.10.0
  stream_channel: ^2.1.0
  stream_transform: ^2.0.0
  string_scanner: ^1.1.0
  term_glyph: ^1.2.0
  typed_data: ^1.1.0
  watcher: ^1.0.0

dev_dependencies:
  analyzer: ">=5.13.0 <7.0.0"
  archive: ^3.1.2
  crypto: ^3.0.0
  dart_style: ^2.0.0
  dartdoc: ">=6.0.0 <9.0.0"
  grinder: ^0.9.0
  node_preamble: ^2.0.2
  lints: ">=2.0.0 <5.0.0"
  protoc_plugin: ">=20.0.0 <22.0.0"
  pub_api_client: ^2.1.1
  pubspec_parse: ^1.3.0
  test: ^1.16.7
  test_descriptor: ^2.0.0
  test_process: ^2.0.0
  yaml: ^3.1.0
  cli_util: ^0.4.0<|MERGE_RESOLUTION|>--- conflicted
+++ resolved
@@ -1,9 +1,5 @@
 name: sass
-<<<<<<< HEAD
-version: 1.78.0-dev # TODO: update the color-4-api and color-functions deprecations when this is updated
-=======
-version: 1.78.0-dev
->>>>>>> 613fb178
+version: 1.79.0-dev # TODO: update the color-4-api and color-functions deprecations when this is updated
 description: A Sass implementation in Dart.
 homepage: https://github.com/sass/dart-sass
 
