name: sass
<<<<<<< HEAD
version: 1.70.0-dev # TODO: update the color-functions deprecation when this is updated
=======
version: 1.69.5
>>>>>>> cd3b0cc1
description: A Sass implementation in Dart.
homepage: https://github.com/sass/dart-sass

executables:
  dart-sass: sass
  sass: sass

environment:
  sdk: ">=3.0.0 <4.0.0"

dependencies:
  args: ^2.0.0
  async: ^2.5.0
  charcode: ^1.2.0
  cli_pkg: ^2.7.0
  cli_repl: ^0.2.1
  collection: ^1.16.0
  http: "^1.1.0"
  js: ^0.6.3
  meta: ^1.3.0
  native_synchronization: ^0.2.0
  node_interop: ^2.1.0
  package_config: ^2.0.0
  path: ^1.8.0
  pool: ^1.5.1
  protobuf: ">=2.0.0 <4.0.0"
  pub_semver: ^2.0.0
  source_maps: ^0.10.10
  source_span: ^1.10.0
  stack_trace: ^1.10.0
  stream_channel: ^2.1.0
  stream_transform: ^2.0.0
  string_scanner: ^1.1.0
  term_glyph: ^1.2.0
  typed_data: ^1.1.0
  watcher: ^1.0.0

dev_dependencies:
  analyzer: ">=5.13.0 <7.0.0"
  archive: ^3.1.2
  crypto: ^3.0.0
  dart_style: ^2.0.0
  dartdoc: ">=6.0.0 <8.0.0"
  grinder: ^0.9.0
  node_preamble: ^2.0.2
  lints: ">=2.0.0 <4.0.0"
  protoc_plugin: ">=20.0.0 <22.0.0"
  pub_api_client: ^2.1.1
  pubspec_parse: ^1.0.0
  test: ^1.16.7
  test_descriptor: ^2.0.0
  test_process: ^2.0.0
  yaml: ^3.1.0
  cli_util: ^0.4.0<|MERGE_RESOLUTION|>--- conflicted
+++ resolved
@@ -1,9 +1,5 @@
 name: sass
-<<<<<<< HEAD
 version: 1.70.0-dev # TODO: update the color-functions deprecation when this is updated
-=======
-version: 1.69.5
->>>>>>> cd3b0cc1
 description: A Sass implementation in Dart.
 homepage: https://github.com/sass/dart-sass
 
