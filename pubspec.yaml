name: sass
version: 1.27.0
description: A Sass implementation in Dart.
author: Sass Team
homepage: https://github.com/sass/dart-sass

executables:
  dart-sass: sass
  sass: sass

environment:
  sdk: '>=2.6.0 <3.0.0'

dependencies:
  args: ">=1.4.0 <2.0.0"
  async: ">=1.10.0 <3.0.0"
  charcode: "^1.1.0"
  cli_repl: ">=0.1.3 <0.3.0"
  collection: "^1.8.0"
  meta: "^1.1.7"
  js: "^0.6.0"
  package_resolver: "^1.0.0"
  path: "^1.6.0"
  source_maps: "^0.10.5"
  source_span: "^1.6.0"
  stack_trace: ">=0.9.0 <2.0.0"
  stream_transform: ">=0.0.20 <2.0.0"
  string_scanner: ">=0.1.5 <2.0.0"
  term_glyph: "^1.0.0"
  tuple: "^1.0.0"
  watcher: "^0.9.6"

dev_dependencies:
  archive: ">=1.0.0 <3.0.0"
<<<<<<< HEAD
  analyzer: "^0.40.0"
  cli_pkg: "^1.0.0-beta.6"
=======
  analyzer: ">=0.37.0 <0.40.0"
  cli_pkg: "^1.0.0-beta.10"
>>>>>>> ca39c834
  crypto: ">=0.9.2 <3.0.0"
  dart_style: "^1.2.0"
  grinder: "^0.8.0"
  node_preamble: "^1.1.0"
  pedantic: "^1.0.0"
  pub_semver: "^1.0.0"
  source_span: "^1.5.2"
  stream_channel: ">=1.0.0 <3.0.0"
  test_descriptor: "^1.1.0"
  test_process: "^1.0.0-rc.1"
  test: ">=0.12.42 <2.0.0"
  yaml: "^2.0.0"

dependency_overrides:
  cli_pkg:
    git:
      url: git://github.com/google/dart_cli_pkg
      ref: 1.0.0-beta.10<|MERGE_RESOLUTION|>--- conflicted
+++ resolved
@@ -32,13 +32,8 @@
 
 dev_dependencies:
   archive: ">=1.0.0 <3.0.0"
-<<<<<<< HEAD
   analyzer: "^0.40.0"
-  cli_pkg: "^1.0.0-beta.6"
-=======
-  analyzer: ">=0.37.0 <0.40.0"
   cli_pkg: "^1.0.0-beta.10"
->>>>>>> ca39c834
   crypto: ">=0.9.2 <3.0.0"
   dart_style: "^1.2.0"
   grinder: "^0.8.0"
