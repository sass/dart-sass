// Copyright 2024 Google Inc. Use of this source code is governed by an
// MIT-style license that can be found in the LICENSE file or at
// https://opensource.org/licenses/MIT.

import 'package:test/test.dart';
import 'package:test_descriptor/test_descriptor.dart' as d;
import 'package:test_process/test_process.dart';

/// Defines test that are shared between the Dart and Node.js CLI test suites.
void sharedTests(Future<TestProcess> runSass(Iterable<String> arguments)) {
  // Test complaining about invalid deprecations, combinations, etc

  group("--silence-deprecation", () {
    group("prints a warning", () {
      setUp(() => d.file("test.scss", "").create());

      test("for user-authored", () async {
        var sass = await runSass([
          "--silence-deprecation=user-authored",
          "test.scss",
        ]);
        expect(sass.stderr, emits(contains("User-authored deprecations")));
        await sass.shouldExit(0);
      });

      test("for an obsolete deprecation", () async {
        var sass = await runSass([
<<<<<<< HEAD
          "--silence-deprecation=moz-document",
          "test.scss",
        ]);
        expect(sass.stderr,
            emits(contains("moz-document deprecation is obsolete")));
=======
          "--silence-deprecation=mixed-decls",
          "test.scss",
        ]);
        expect(sass.stderr,
            emits(contains("mixed-decls deprecation is obsolete")));
>>>>>>> 87e2e1c3
        await sass.shouldExit(0);
      });

      test("for an inactive future deprecation", () async {
        var sass = await runSass(["--silence-deprecation=import", "test.scss"]);
        expect(sass.stderr, emits(contains("Future import deprecation")));
        await sass.shouldExit(0);
      }, skip: true);

      test("for an active future deprecation", () async {
        var sass = await runSass([
          "--future-deprecation=import",
          "--silence-deprecation=import",
          "test.scss",
        ]);
        expect(sass.stderr, emits(contains("Conflicting options for future")));
        await sass.shouldExit(0);
      }, skip: true);

      test("in watch mode", () async {
        var sass = await runSass([
          "--watch",
          "--poll",
          "--silence-deprecation=user-authored",
          "test.scss:out.css",
        ]);
        expect(sass.stderr, emits(contains("User-authored deprecations")));

        await expectLater(
          sass.stdout,
          emitsThrough(endsWith('Compiled test.scss to out.css.')),
        );
        await sass.kill();
      });

      test("in repl mode", () async {
        var sass = await runSass([
          "--interactive",
          "--silence-deprecation=user-authored",
        ]);
        await expectLater(
          sass.stderr,
          emits(contains("User-authored deprecations")),
        );
        await sass.kill();
      });
    });

    group("throws an error for an unknown deprecation", () {
      setUp(() => d.file("test.scss", "").create());

      test("in immediate mode", () async {
        var sass = await runSass([
          "--silence-deprecation=unknown",
          "test.scss",
        ]);
        expect(sass.stdout, emits(contains('Invalid deprecation "unknown".')));
        await sass.shouldExit(64);
      });

      test("in watch mode", () async {
        var sass = await runSass([
          "--watch",
          "--poll",
          "--silence-deprecation=unknown",
          "test.scss:out.css",
        ]);
        expect(sass.stdout, emits(contains('Invalid deprecation "unknown".')));
        await sass.shouldExit(64);
      });

      test("in repl mode", () async {
        var sass = await runSass([
          "--interactive",
          "--silence-deprecation=unknown",
        ]);
        expect(sass.stdout, emits(contains('Invalid deprecation "unknown".')));
        await sass.shouldExit(64);
      });
    });

    group("silences", () {
      group("a parse-time deprecation", () {
        // TODO: Test this again once new deprecations are added post-2.0.0.
      });

      group("an evaluation-time deprecation", () {
        setUp(
          () => d.file("test.scss", """
            @use 'sass:math';
            a {b: math.random(1px)}
          """).create(),
        );

        test("in immediate mode", () async {
          var sass = await runSass([
            "--silence-deprecation=function-units",
            "test.scss",
          ]);
          expect(sass.stderr, emitsDone);
          await sass.shouldExit(0);
        });

        test("in watch mode", () async {
          var sass = await runSass([
            "--watch",
            "--poll",
            "--silence-deprecation=function-units",
            "test.scss:out.css",
          ]);
          expect(sass.stderr, emitsDone);

          await expectLater(
            sass.stdout,
            emitsThrough(endsWith('Compiled test.scss to out.css.')),
          );
          await sass.kill();
        });

        test("in repl mode", () async {
          var sass = await runSass([
            "--interactive",
            "--silence-deprecation=function-units",
          ]);
          expect(sass.stderr, emitsDone);
          sass.stdin.writeln("@use 'sass:math'");
          await expectLater(sass.stdout, emits(">> @use 'sass:math'"));
          sass.stdin.writeln("math.random(1px)");
          await expectLater(
            sass.stdout,
            emitsInOrder([">> math.random(1px)", "1"]),
          );
          await sass.kill();
        });
      });
    });
  });

  group("--fatal-deprecation", () {
    group("prints a warning", () {
      setUp(() => d.file("test.scss", "").create());

      test("for an obsolete deprecation", () async {
        var sass = await runSass([
<<<<<<< HEAD
          "--fatal-deprecation=moz-document",
          "test.scss",
        ]);
        expect(sass.stderr,
            emits(contains("moz-document deprecation is obsolete")));
=======
          "--fatal-deprecation=mixed-decls",
          "test.scss",
        ]);
        expect(sass.stderr,
            emits(contains("mixed-decls deprecation is obsolete")));
>>>>>>> 87e2e1c3
        await sass.shouldExit(0);
      });

      test("for an inactive future deprecation", () async {
        var sass = await runSass(["--fatal-deprecation=import", "test.scss"]);
        expect(sass.stderr, emits(contains("Future import deprecation")));
        await sass.shouldExit(0);
      }, skip: true);

      test("for a silent deprecation", () async {
        // TODO: Test this again once new deprecations are added post-2.0.0.
      });

      test("in watch mode", () async {
        // TODO: Test this again once new deprecations are added post-2.0.0.
      });

      test("in repl mode", () async {
        // TODO: Test this again once new deprecations are added post-2.0.0.
      });
    });

    group("throws an error for", () {
      group("an unknown deprecation", () {
        setUp(() => d.file("test.scss", "").create());

        test("in immediate mode", () async {
          var sass = await runSass([
            "--fatal-deprecation=unknown",
            "test.scss",
          ]);
          expect(
            sass.stdout,
            emits(contains('Invalid deprecation "unknown".')),
          );
          await sass.shouldExit(64);
        });

        test("in watch mode", () async {
          var sass = await runSass([
            "--watch",
            "--poll",
            "--fatal-deprecation=unknown",
            "test.scss:out.css",
          ]);
          expect(
            sass.stdout,
            emits(contains('Invalid deprecation "unknown".')),
          );
          await sass.shouldExit(64);
        });

        test("in repl mode", () async {
          var sass = await runSass([
            "--interactive",
            "--fatal-deprecation=unknown",
          ]);
          expect(
            sass.stdout,
            emits(contains('Invalid deprecation "unknown".')),
          );
          await sass.shouldExit(64);
        });
      });

      group("a parse-time deprecation", () {
        // TODO: Test this again once new deprecations are added post-2.0.0.
      });

      group("an evaluation-time deprecation", () {
        setUp(
          () => d.file("test.scss", """
            @use 'sass:math';
            a {b: math.random(1px)}
          """).create(),
        );

        test("in immediate mode", () async {
          var sass = await runSass([
            "--fatal-deprecation=function-units",
            "test.scss",
          ]);
          expect(sass.stderr, emits(startsWith("Error: ")));
          await sass.shouldExit(65);
        });

        test("in watch mode", () async {
          var sass = await runSass([
            "--watch",
            "--poll",
            "--fatal-deprecation=function-units",
            "test.scss:out.css",
          ]);
          await expectLater(sass.stderr, emits(startsWith("Error: ")));
          await expectLater(
            sass.stdout,
            emitsInOrder([
              "Sass is watching for changes. Press Ctrl-C to stop.",
              "",
            ]),
          );
          await sass.kill();
        });

        test("in repl mode", () async {
          var sass = await runSass([
            "--interactive",
            "--fatal-deprecation=function-units",
          ]);
          sass.stdin.writeln("@use 'sass:math'");
          await expectLater(sass.stdout, emits(">> @use 'sass:math'"));
          sass.stdin.writeln("math.random(1px)");
          await expectLater(
            sass.stdout,
            emitsInOrder([
              ">> math.random(1px)",
              emitsThrough(startsWith("Error: ")),
              emitsThrough(contains("Remove this setting")),
            ]),
          );

          // Verify that there's no output written for the previous line.
          sass.stdin.writeln("1");
          await expectLater(sass.stdout, emitsInOrder([">> 1", "1"]));
          await sass.kill();
        });
      });
    });
  });

  group("--future-deprecation", () {
    group("prints a warning for", () {
      group("an active deprecation", () {
        setUp(() => d.file("test.scss", "").create());

        test("in immediate mode", () async {
          var sass = await runSass([
            "--future-deprecation=function-units",
            "test.scss",
          ]);
          expect(
            sass.stderr,
            emits(contains("function-units is not a future deprecation")),
          );
          await sass.shouldExit(0);
        });

        test("in watch mode", () async {
          var sass = await runSass([
            "--watch",
            "--poll",
            "--future-deprecation=function-units",
            "test.scss:out.css",
          ]);
          expect(
            sass.stderr,
            emits(contains("function-units is not a future deprecation")),
          );

          await expectLater(
            sass.stdout,
            emitsThrough(endsWith('Compiled test.scss to out.css.')),
          );
          await sass.kill();
        });

        test("in repl mode", () async {
          // TODO: test this when there's an expression-level future deprecation
        });
      });

      test("an obsolete deprecation", () async {
        var sass = await runSass([
<<<<<<< HEAD
          "--future-deprecation=moz-document",
          "test.scss",
        ]);
        expect(
          sass.stderr,
          emits(contains("moz-document is not a future deprecation")),
        );
=======
          "--future-deprecation=mixed-decls",
          "test.scss",
        ]);
        expect(sass.stderr,
            emits(contains("mixed-decls deprecation is obsolete")));
>>>>>>> 87e2e1c3
        await sass.shouldExit(0);
      });

      group("a parse-time deprecation", () {
        setUp(() async {
          await d.file("test.scss", "@import 'other';").create();
          await d.file("_other.scss", "").create();
        });

        test("in immediate mode", () async {
          var sass = await runSass([
            "--future-deprecation=import",
            "test.scss",
          ]);
          expect(sass.stderr, emits(startsWith("DEPRECATION WARNING")));
          await sass.shouldExit(0);
        });

        test("in watch mode", () async {
          var sass = await runSass([
            "--watch",
            "--poll",
            "--future-deprecation=import",
            "test.scss:out.css",
          ]);

          await expectLater(
            sass.stderr,
            emits(startsWith("DEPRECATION WARNING")),
          );
          await sass.kill();
        });

        test("in repl mode", () async {
          // TODO: test this when there's an expression-level future deprecation
        });
      });

      group("an evaluation-time deprecation", () {
        // TODO: test this when there's an evaluation-time future deprecation
      });
    });

    group("throws an error for", () {
      group("an unknown deprecation", () {
        setUp(() => d.file("test.scss", "").create());

        test("in immediate mode", () async {
          var sass = await runSass([
            "--future-deprecation=unknown",
            "test.scss",
          ]);
          expect(
            sass.stdout,
            emits(contains('Invalid deprecation "unknown".')),
          );
          await sass.shouldExit(64);
        });

        test("in watch mode", () async {
          var sass = await runSass([
            "--watch",
            "--poll",
            "--future-deprecation=unknown",
            "test.scss:out.css",
          ]);
          expect(
            sass.stdout,
            emits(contains('Invalid deprecation "unknown".')),
          );
          await sass.shouldExit(64);
        });

        test("in repl mode", () async {
          var sass = await runSass([
            "--interactive",
            "--future-deprecation=unknown",
          ]);
          expect(
            sass.stdout,
            emits(contains('Invalid deprecation "unknown".')),
          );
          await sass.shouldExit(64);
        });
      });

      group("a fatal deprecation", () {
        setUp(() async {
          await d.file("test.scss", "@import 'other';").create();
          await d.file("_other.scss", "").create();
        });

        test("in immediate mode", () async {
          var sass = await runSass([
            "--fatal-deprecation=import",
            "--future-deprecation=import",
            "test.scss",
          ]);
          expect(sass.stderr, emits(startsWith("Error: ")));
          await sass.shouldExit(65);
        });

        test("in watch mode", () async {
          var sass = await runSass([
            "--watch",
            "--poll",
            "--fatal-deprecation=import",
            "--future-deprecation=import",
            "test.scss:out.css",
          ]);
          await expectLater(sass.stderr, emits(startsWith("Error: ")));
          await expectLater(
            sass.stdout,
            emitsInOrder([
              "Sass is watching for changes. Press Ctrl-C to stop.",
              "",
            ]),
          );
          await sass.kill();
        });

        test("in repl mode", () async {
          // TODO: test this when there's an expression-level future deprecation
        });
      });
    });
    // Skipping while no future deprecations exist
  }, skip: true);
}<|MERGE_RESOLUTION|>--- conflicted
+++ resolved
@@ -25,19 +25,11 @@
 
       test("for an obsolete deprecation", () async {
         var sass = await runSass([
-<<<<<<< HEAD
-          "--silence-deprecation=moz-document",
-          "test.scss",
-        ]);
-        expect(sass.stderr,
-            emits(contains("moz-document deprecation is obsolete")));
-=======
           "--silence-deprecation=mixed-decls",
           "test.scss",
         ]);
         expect(sass.stderr,
             emits(contains("mixed-decls deprecation is obsolete")));
->>>>>>> 87e2e1c3
         await sass.shouldExit(0);
       });
 
@@ -182,19 +174,11 @@
 
       test("for an obsolete deprecation", () async {
         var sass = await runSass([
-<<<<<<< HEAD
-          "--fatal-deprecation=moz-document",
-          "test.scss",
-        ]);
-        expect(sass.stderr,
-            emits(contains("moz-document deprecation is obsolete")));
-=======
           "--fatal-deprecation=mixed-decls",
           "test.scss",
         ]);
         expect(sass.stderr,
             emits(contains("mixed-decls deprecation is obsolete")));
->>>>>>> 87e2e1c3
         await sass.shouldExit(0);
       });
 
@@ -368,21 +352,11 @@
 
       test("an obsolete deprecation", () async {
         var sass = await runSass([
-<<<<<<< HEAD
-          "--future-deprecation=moz-document",
-          "test.scss",
-        ]);
-        expect(
-          sass.stderr,
-          emits(contains("moz-document is not a future deprecation")),
-        );
-=======
           "--future-deprecation=mixed-decls",
           "test.scss",
         ]);
         expect(sass.stderr,
             emits(contains("mixed-decls deprecation is obsolete")));
->>>>>>> 87e2e1c3
         await sass.shouldExit(0);
       });
 
