--- conflicted
+++ resolved
@@ -142,13 +142,8 @@
     });
   });
 
-<<<<<<< HEAD
   group("an unquoted Unicode", () {
-    SassString value;
-=======
-  group("an unquoted Unicde", () {
     late SassString value;
->>>>>>> f6819060
     setUp(() => value = parseValue("a👭b👬c") as SassString);
 
     test("sassLength returns the length", () {
