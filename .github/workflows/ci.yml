name: CI

defaults:
  run: {shell: bash}

env:
  # Run on Node 14 because node-fibers doesn't support odd-numbered Node
  # versions. Note: when changing this, also change
  # jobs.node_tests.strategy.matrix.node_version and the Node version for Dart
  # dev tests.
  DEFAULT_NODE_VERSION: 14

on:
  push:
    branches: [main, feature.*]
    tags: ['**']
  pull_request:

jobs:
  sass_spec_language:
    name: "Language Tests | Dart ${{ matrix.dart_channel }} | ${{ matrix.async_label }}"
    runs-on: ubuntu-latest

    strategy:
      fail-fast: false
      matrix:
        dart_channel: [stable, dev]
        async_label: [synchronous]
        async_args: ['']
        include:
          - dart_channel: stable
            async_label: asynchronous
            async_args: '--cmd-args --async'

    steps:
      - uses: actions/checkout@v2
      - uses: dart-lang/setup-dart@v1
        with: {sdk: "${{ matrix.dart_channel }}"}
      - run: dart pub get
      - name: Set up sass-spec
        run: tool/github-action/check-out-sass-spec.sh
        env:
          PR_BRANCH: "${{ github.base_ref }}"
          CURRENT_REF: "${{ github.ref }}"
          PR_BODY: "${{ github.event.pull_request.body }}"
      - uses: actions/setup-node@v2
        with: {node-version: "${{ env.DEFAULT_NODE_VERSION }}"}
      - run: npm install
        working-directory: sass-spec
      - name: Run specs
        run: npm run sass-spec -- --dart .. $extra_args
        working-directory: sass-spec
        env: {extra_args: "${{ matrix.async_args }}"}

  # The versions should be kept up-to-date with the latest LTS Node releases.
  # They next need to be rotated April 2021. See
  # https://github.com/nodejs/Release.
  sass_spec_js:
    name: "JS API Tests | Dart ${{ matrix.dart_channel }} | Node ${{ matrix.node_version }} | ${{ matrix.os }}"
    runs-on: "${{ matrix.os }}"

    strategy:
      fail-fast: false
      matrix:
        os: [ubuntu-latest, windows-latest, macos-latest]
        dart_channel: [stable]
        node_version: [14]
        include:
          # Include LTS versions on Ubuntu
          - os: ubuntu-latest
            dart_channel: stable
            node_version: 12
          - os: ubuntu-latest
            dart_channel: stable
            node_version: 10
          - os: ubuntu-latest
            dart_channel: dev
            node_version: 14

    steps:
      - uses: actions/checkout@v2
      - uses: dart-lang/setup-dart@v1
        with: {sdk: "${{ matrix.dart_channel }}"}
      - run: dart pub get
      - uses: actions/setup-node@v2
        with: {node-version: "${{ matrix.node_version }}"}

      - name: Check out sass-spec
        run: tool/github-action/check-out-sass-spec.sh
        env:
          PR_BRANCH: "${{ github.base_ref }}"
          CURRENT_REF: "${{ github.ref }}"
          PR_BODY: "${{ github.event.pull_request.body }}"

      - name: Build JS
        run: dart pub run grinder pkg-npm-dev

      - name: Link Dart Sass into sass-spec
        run: npm install ../build/npm
        working-directory: sass-spec

      - name: Check out Sass specification
        run: git clone https://github.com/sass/sass.git language --depth 1

      - name: Run tests
        run: npm run js-api-spec -- --sassSassRepo ../language
        working-directory: sass-spec

  dart_tests:
    name: "Dart tests | Dart ${{ matrix.dart_channel }} | ${{ matrix.os }}"
    runs-on: "${{ matrix.os }}"

    strategy:
      fail-fast: false
      matrix:
        os: [ubuntu-latest, windows-latest, macos-latest]
        dart_channel: [stable]
        include: [{os: ubuntu-latest, dart_channel: dev}]

    steps:
      - uses: actions/checkout@v2
      - uses: dart-lang/setup-dart@v1
        with: {sdk: "${{ matrix.dart_channel }}"}
      - run: dart pub get
      - run: dart pub run grinder pkg-standalone-dev
      - name: Run tests
        run: dart pub run test -p vm -x node -r expanded

  # Unit tests that use Node.js, defined in test/.
  #
  # The versions should be kept up-to-date with the latest LTS Node releases.
  # They next need to be rotated April 2021. See
  # https://github.com/nodejs/Release.
  node_tests:
    name: "Node tests | Dart ${{ matrix.dart_channel }} | Node ${{ matrix.node_version }} | ${{ matrix.os }}"
    runs-on: "${{ matrix.os }}"

    strategy:
      fail-fast: false

      matrix:
        os: [ubuntu-latest, windows-latest, macos-latest]
        dart_channel: [stable]
        node_version: [14]
        include:
          # Include LTS versions on Ubuntu
          - os: ubuntu-latest
            dart_channel: stable
            node_version: 12
          - os: ubuntu-latest
            dart_channel: stable
            node_version: 10
          - os: ubuntu-latest
            dart_channel: dev
            node_version: 14

    steps:
      - uses: actions/checkout@v2
      - uses: dart-lang/setup-dart@v1
        with: {sdk: "${{ matrix.dart_channel }}"}
      - run: dart pub get
      - uses: actions/setup-node@v2
        with: {node-version: "${{ matrix.node_version }}"}
      - run: npm install
      - run: dart pub run grinder before-test
      - name: Run tests
        run: dart pub run test -j 2 -t node -r expanded

  static_analysis:
    name: Static analysis
    runs-on: ubuntu-latest

    steps:
      - uses: actions/checkout@v2
      - uses: dart-lang/setup-dart@v1
      - run: dart pub get
      - name: Analyze Dart
        run: dart analyze --fatal-warnings --fatal-infos .

  dartdoc:
    name: Dartdoc
    runs-on: ubuntu-latest

    steps:
      - uses: actions/checkout@v2
      - uses: dart-lang/setup-dart@v1
      - run: dart pub get
      - name: dartdoc sass
        run: dartdoc --quiet --no-generate-docs
          --errors ambiguous-doc-reference,broken-link,deprecated
          --errors unknown-directive,unknown-macro,unresolved-doc-reference
      - name: dartdoc sass_api
        run: cd pkg/sass_api && dartdoc --quiet --no-generate-docs
          --errors ambiguous-doc-reference,broken-link,deprecated
          --errors unknown-directive,unknown-macro,unresolved-doc-reference

<<<<<<< HEAD
  bootstrap:
    name: "Bootstrap ${{ matrix.bootstrap_version }}"
    runs-on: ubuntu-latest

    strategy:
      fail-fast: false
      matrix:
        bootstrap_version: [4, 5]

    steps:
      - uses: actions/checkout@v2
      - uses: dart-lang/setup-dart@v1
      - run: dart pub get
      - run: dart pub run grinder fetch-bootstrap${{matrix.bootstrap_version}}
        env: {GITHUB_BEARER_TOKEN: "${{ secrets.GITHUB_TOKEN }}"}
      - name: Build
        run: dart bin/sass.dart --quiet build/bootstrap/scss:build/bootstrap-output

  bourbon:
    name: Bourbon
    runs-on: ubuntu-latest

    steps:
      - uses: actions/checkout@v2
      - uses: dart-lang/setup-dart@v1
      - run: dart pub get
      - run: dart pub run grinder fetch-bourbon
        env: {GITHUB_BEARER_TOKEN: "${{ secrets.GITHUB_TOKEN }}"}
      - name: Test
        run: |
          dart bin/sass.dart --quiet -I build/bourbon -I build/bourbon/spec/fixtures \
              build/bourbon/spec/fixtures:build/bourbon-output

  foundation:
    name: Foundation
    runs-on: ubuntu-latest

    steps:
      - uses: actions/checkout@v2
      - uses: dart-lang/setup-dart@v1
      - run: dart pub get
      - run: dart pub run grinder fetch-foundation
        env: {GITHUB_BEARER_TOKEN: "${{ secrets.GITHUB_TOKEN }}"}
      # TODO(nweiz): Foundation has proper Sass tests, but they're currently not
      # compatible with Dart Sass. Once they are, we should run those rather
      # than just building the CSS output.
      - name: Build
        run: dart bin/sass.dart --quiet build/foundation-sites/assets:build/foundation-output

  bulma:
    name: Bulma
    runs-on: ubuntu-latest

    steps:
      - uses: actions/checkout@v2
      - uses: dart-lang/setup-dart@v1
      - run: dart pub get
      - run: dart pub run grinder fetch-bulma
        env: {GITHUB_BEARER_TOKEN: "${{ secrets.GITHUB_TOKEN }}"}
      - name: Build
        run: dart bin/sass.dart --quiet build/bulma/bulma.sass build/bulma-output.css

  sanity_checks:
    name: Sanity checks
=======
  double_check:
    name: Double-check
>>>>>>> cfb7e405
    runs-on: ubuntu-latest
    needs:
    - sass_spec_language
    - sass_spec_js
    - dart_tests
    - node_tests
    - static_analysis
    - dartdoc
    if: "startsWith(github.ref, 'refs/tags/') && github.repository == 'sass/dart-sass'"

    steps:
      - uses: actions/checkout@v2
      - uses: dart-lang/setup-dart@v1
      - run: dart pub get
      - name: Run checks
        run: dart pub run grinder sanity-check-before-release

  deploy_github_linux:
    name: "Deploy Github: Linux"
    runs-on: ubuntu-latest
    needs: [double_check]
    if: "startsWith(github.ref, 'refs/tags/') && github.repository == 'sass/dart-sass'"

    steps:
      - uses: actions/checkout@v2
      - uses: dart-lang/setup-dart@v1
      - run: dart pub get
      - name: Deploy
        run: dart pub run grinder pkg-github-release pkg-github-linux
        env:
          GH_TOKEN: "${{ secrets.GH_TOKEN }}"
          GH_USER: sassbot

  deploy_github_macos:
    name: "Deploy Github: Mac OS"
    runs-on: macos-latest
    needs: [deploy_github_linux]
    if: "startsWith(github.ref, 'refs/tags/') && github.repository == 'sass/dart-sass'"

    steps:
      - uses: actions/checkout@v2
      - uses: dart-lang/setup-dart@v1
      - run: dart pub get
      - name: Deploy
        run: dart pub run grinder pkg-github-macos
        env:
          GH_TOKEN: "${{ secrets.GH_TOKEN }}"
          GH_USER: sassbot

  deploy_github_windows:
    name: "Deploy Github: Windows"
    runs-on: windows-latest
    needs: [deploy_github_linux]
    if: "startsWith(github.ref, 'refs/tags/') && github.repository == 'sass/dart-sass'"

    steps:
      - uses: actions/checkout@v2
      - uses: dart-lang/setup-dart@v1
      - run: dart pub get
      - name: Deploy
        run: dart pub run grinder pkg-github-windows
        env:
          GH_TOKEN: "${{ secrets.GH_TOKEN }}"
          GH_USER: sassbot

  deploy_npm:
    name: Deploy npm
    runs-on: ubuntu-latest
    needs: [double_check]
    if: "startsWith(github.ref, 'refs/tags/') && github.repository == 'sass/dart-sass'"

    steps:
      - uses: actions/checkout@v2
      - uses: dart-lang/setup-dart@v1
      - run: dart pub get
      - uses: actions/setup-node@v2
        with: {node-version: "${{ env.DEFAULT_NODE_VERSION }}"}
      - name: Deploy
        run: dart pub run grinder pkg-npm-deploy
        env:
          NPM_TOKEN: "${{ secrets.NPM_TOKEN }}"

  deploy_bazel:
    name: Deploy Bazel
    runs-on: ubuntu-latest
    needs: [deploy_npm]
    if: "startsWith(github.ref, 'refs/tags/') && github.repository == 'sass/dart-sass'"

    steps:
      - uses: actions/checkout@v2
      - uses: dart-lang/setup-dart@v1
      - run: dart pub get
      - uses: actions/setup-node@v2
        with: {node-version: "${{ env.DEFAULT_NODE_VERSION }}"}
      - name: Deploy
        run: dart pub run grinder update-bazel
        env:
          GH_TOKEN: "${{ secrets.GH_TOKEN }}"
          GH_USER: sassbot

  deploy_pub:
    name: "Deploy Pub"
    runs-on: ubuntu-latest
    needs: [double_check]
    if: "startsWith(github.ref, 'refs/tags/') && github.repository == 'sass/dart-sass'"

    steps:
      - uses: actions/checkout@v2
      - uses: dart-lang/setup-dart@v1
      - run: dart pub get
      - uses: actions/setup-node@v2
        with: {node-version: "${{ env.DEFAULT_NODE_VERSION }}"}
      - name: Deploy
        run: dart pub run grinder pkg-pub-deploy
        env: {PUB_CREDENTIALS: "${{ secrets.PUB_CREDENTIALS }}"}

  deploy_sub_packages:
    name: "Deploy Sub-Packages"
    runs-on: ubuntu-latest
    needs: [deploy_pub]
    if: "startsWith(github.ref, 'refs/tags/') && github.repository == 'sass/dart-sass'"

    steps:
      - uses: actions/checkout@v2
      - uses: dart-lang/setup-dart@v1
      - run: dart pub get
      - name: Deploy
        run: dart pub run grinder deploy-sub-packages
        env:
          PUB_CREDENTIALS: "${{ secrets.PUB_CREDENTIALS }}"
          GH_TOKEN: "${{ secrets.GH_TOKEN }}"
          GH_USER: sassbot

  deploy_homebrew:
    name: "Deploy Homebrew"
    runs-on: ubuntu-latest
    needs: [double_check]
    if: "startsWith(github.ref, 'refs/tags/') && github.repository == 'sass/dart-sass'"

    steps:
      - uses: actions/checkout@v2
      - uses: dart-lang/setup-dart@v1
      - run: dart pub get
      - name: Deploy
        run: dart pub run grinder pkg-homebrew-update
        env:
          GH_TOKEN: "${{ secrets.GH_TOKEN }}"
          GH_USER: sassbot

  deploy_chocolatey:
    name: "Deploy Chocolatey"
    runs-on: windows-latest
    needs: [double_check]
    if: "startsWith(github.ref, 'refs/tags/') && github.repository == 'sass/dart-sass'"

    steps:
      - uses: actions/checkout@v2
      - uses: dart-lang/setup-dart@v1
      - run: dart pub get
      - name: Deploy
        run: dart pub run grinder pkg-chocolatey-deploy
        env: {CHOCOLATEY_TOKEN: "${{ secrets.CHOCOLATEY_TOKEN }}"}

  deploy_website:
    name: "Deploy sass-lang.com"
    runs-on: ubuntu-latest
    needs: [double_check]
    if: "startsWith(github.ref, 'refs/tags/') && github.repository == 'sass/dart-sass'"

    steps:
      - uses: actions/checkout@v2
      - name: Deploy
        run: tool/github-action/deploy/heroku.sh
        env: {HEROKU_TOKEN: "${{ secrets.HEROKU_TOKEN }}"}<|MERGE_RESOLUTION|>--- conflicted
+++ resolved
@@ -194,7 +194,6 @@
           --errors ambiguous-doc-reference,broken-link,deprecated
           --errors unknown-directive,unknown-macro,unresolved-doc-reference
 
-<<<<<<< HEAD
   bootstrap:
     name: "Bootstrap ${{ matrix.bootstrap_version }}"
     runs-on: ubuntu-latest
@@ -257,12 +256,8 @@
       - name: Build
         run: dart bin/sass.dart --quiet build/bulma/bulma.sass build/bulma-output.css
 
-  sanity_checks:
-    name: Sanity checks
-=======
   double_check:
     name: Double-check
->>>>>>> cfb7e405
     runs-on: ubuntu-latest
     needs:
     - sass_spec_language
