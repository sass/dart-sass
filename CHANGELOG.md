## 1.22.0

* Produce better stack traces when importing a file that contains a syntax
  error.

* Make deprecation warnings for `!global` variable declarations that create new
  variables clearer, especially in the case where the `!global` flag is
  unnecessary because the variables are at the top level of the stylesheet.

<<<<<<< HEAD
### JavaScript API

* Expand the dependency on `chokidar` to allow 3.x.
=======
### Dart API

* Add a `Value.realNull` getter, which returns Dart's `null` if the value is
  Sass's null.
>>>>>>> aca70570

## 1.21.0

### Dart API

* Add a `sass` executable when installing the package through `pub`.

* Add a top-level `warn()` function for custom functions and importers to print
  warning messages.

## 1.20.3

* No user-visible changes.

## 1.20.2

* Fix a bug where numbers could be written using exponential notation in
  Node.js.

* Fix a crash that would appear when writing some very large integers to CSS.

### Command-Line Interface

* Improve performance for stand-alone packages on Linux and Mac OS.

### JavaScript API

* Pass imports to custom importers before resolving them using `includePaths` or
  the `SASS_PATH` environment variable. This matches Node Sass's behavior, so
  it's considered a bug fix.

## 1.20.1

* No user-visible changes.

## 1.20.0

* Support attribute selector modifiers, such as the `i` in `[title="test" i]`.

### Command-Line Interface

* When compilation fails, Sass will now write the error message to the CSS
  output as a comment and as the `content` property of a `body::before` rule so
  it will show up in the browser (unless compiling to standard output). This can
  be disabled with the `--no-error-css` flag, or forced even when compiling to
  standard output with the `--error-css` flag.

### Dart API

* Added `SassException.toCssString()`, which returns the contents of a CSS
  stylesheet describing the error, as above.

## 1.19.0

* Allow `!` in `url()`s without quotes.

### Dart API

* `FilesystemImporter` now doesn't change its effective directory if the working
  directory changes, even if it's passed a relative argument.

## 1.18.0

* Avoid recursively listing directories when finding the canonical name of a
  file on case-insensitive filesystems.

* Fix importing files relative to `package:`-imported files.

* Don't claim that "package:" URLs aren't supported when they actually are.

### Command-Line Interface

* Add a `--no-charset` flag. If this flag is set, Sass will never emit a
  `@charset` declaration or a byte-order mark, even if the CSS file contains
  non-ASCII characters.

### Dart API

* Add a `charset` option to `compile()`, `compileString()`, `compileAsync()` and
  `compileStringAsync()`. If this option is set to `false`, Sass will never emit
  a `@charset` declaration or a byte-order mark, even if the CSS file contains
  non-ASCII characters.

* Explicitly require that importers' `canonicalize()` methods be able to take
  paths relative to their outputs as valid inputs. This isn't considered a
  breaking change because the importer infrastructure already required this in
  practice.

## 1.17.4

* Consistently parse U+000C FORM FEED, U+000D CARRIAGE RETURN, and sequences of
  U+000D CARRIAGE RETURN followed by U+000A LINE FEED as individual newlines.

### JavaScript API

* Add a `sass.types.Error` constructor as an alias for `Error`. This makes our
  custom function API compatible with Node Sass's.

## 1.17.3

* Fix an edge case where slash-separated numbers were written to the stylesheet
  with a slash even when they're used as part of another arithmetic operation,
  such as being concatenated with a string.

* Don't put style rules inside empty `@keyframes` selectors.

## 1.17.2

* Deprecate `!global` variable assignments to variables that aren't yet defined.
  This deprecation message can be avoided by assigning variables to `null` at
  the top level before globally assigning values to them.

### Dart API

* Explicitly mark classes that were never intended to be subclassed or
  implemented as "sealed".

## 1.17.1

* Properly quote attribute selector values that start with identifiers but end
  with a non-identifier character.

## 1.17.0

* Improve error output, particularly for errors that cover multiple lines.

* Improve source locations for some parse errors. Rather than pointing to the
  next token that wasn't what was expected, they point *after* the previous
  token. This should generally provide more context for the syntax error.

* Produce a better error message for style rules that are missing the closing
  `}`.

* Produce a better error message for style rules and property declarations
  within `@function` rules.

### Command-Line Interface

* Passing a directory on the command line now compiles all Sass source files in
  the directory to CSS files in the same directory, as though `dir:dir` were
  passed instead of just `dir`.

* The new error output uses non-ASCII Unicode characters by default. Add a
  `--no-unicode` flag to disable this.

## 1.16.1

* Fix a performance bug where stylesheet evaluation could take a very long time
  when many binary operators were used in sequence.

## 1.16.0

* `rgb()` and `hsl()` now treat unquoted strings beginning with `env()`,
  `min()`, and `max()` as special number strings like `calc()`.

## 1.15.3

* Properly merge `all and` media queries. These queries were previously being
  merged as though `all` referred to a specific media type, rather than all
  media types.

* Never remove units from 0 values in compressed mode. This wasn't safe in
  general, since some properties (such as `line-height`) interpret `0` as a
  `<number>` rather than a `<length>` which can break CSS transforms. It's
  better to do this optimization in a dedicated compressor that's aware of CSS
  property semantics.

* Match Ruby Sass's behavior in some edge-cases involving numbers with many
  significant digits.

* Emit escaped tab characters in identifiers as `\9` rather than a backslash
  followed by a literal tab.

### Command-Line Interface

* The source map generated for a stylesheet read from standard input now uses a
  `data:` URL to include that stylesheet's contents in the source map.

### Node JS API

* `this.includePaths` for a running importer is now a `;`-separated string on
  Windows, rather than `:`-separated. This matches Node Sass's behavior.

### Dart API

* The URL used in a source map to refer to a stylesheet loaded from an importer
  is now `ImportResult.sourceMapUrl` as documented.

## 1.15.2

### Node JS API

* When `setValue()` is called on a Sass string object, make it unquoted even if
  it was quoted originally, to match the behavior of Node Sass.

## 1.15.1

* Always add quotes to attribute selector values that begin with `--`, since IE
  11 doesn't consider them to be identifiers.

## 1.15.0

* Add support for passing arguments to `@content` blocks. See [the
  proposal][content-args] for details.

* Add support for the new `rgb()` and `hsl()` syntax introduced in CSS Colors
  Level 4, such as `rgb(0% 100% 0% / 0.5)`. See [the proposal][color-4-rgb-hsl]
  for more details.

* Add support for interpolation in at-rule names. See [the
  proposal][at-rule-interpolation] for details.

* Add paths from the `SASS_PATH` environment variable to the load paths in the
  command-line interface, Dart API, and JS API. These load paths are checked
  just after the load paths explicitly passed by the user.

* Allow saturation and lightness values outside of the `0%` to `100%` range in
  the `hsl()` and `hsla()` functions. They're now clamped to be within that
  range rather than producing an error if they're outside it.

* Properly compile selectors that end in escaped whitespace.

[content-args]: https://github.com/sass/language/blob/master/accepted/content-args.md
[color-4-rgb-hsl]: https://github.com/sass/language/blob/master/accepted/color-4-rgb-hsl.md
[at-rule-interpolation]: https://github.com/sass/language/blob/master/accepted/at-rule-interpolation.md

### JavaScript API

* Always include the error location in error messages.

## 1.14.4

* Properly escape U+0009 CHARACTER TABULATION in unquoted strings.

## 1.14.3

* Treat `:before`, `:after`, `:first-line`, and `:first-letter` as
  pseudo-elements for the purposes of `@extend`.

* When running in compressed mode, remove spaces around combinators in complex
  selectors, so a selector like `a > b` is output as `a>b`.

* Properly indicate the source span for errors involving binary operation
  expressions whose operands are parenthesized.

## 1.14.2

* Fix a bug where loading the same stylesheet from two different import paths
  could cause its imports to fail to resolve.

* Properly escape U+001F INFORMATION SEPARATOR ONE in unquoted strings.

### Command-Line Interface

* Don't crash when using `@debug` in a stylesheet passed on standard input.

### Dart API

* `AsyncImporter.canonicalize()` and `Importer.canonicalize()` must now return
  absolute URLs. Relative URLs are still supported, but are deprecated and will
  be removed in a future release.

## 1.14.1

* Canonicalize escaped digits at the beginning of identifiers as hex escapes.

* Properly parse property declarations that are both *in* content blocks and
  written *after* content blocks.

### Command-Line Interface

* Print more readable paths in `--watch` mode.

## 1.14.0

### BREAKING CHANGE

In accordance with our [compatibility policy][], breaking changes made for CSS
compatibility reasons are released as minor version revision after a three-month
deprecation period.

[compatibility policy]: README.md#compatibility-policy

* Tokens such as `#abcd` that are now interpreted as hex colors with alpha
  channels, rather than unquoted ID strings.

## 1.13.4

### Node JS

* Tweak JS compilation options to substantially improve performance.

## 1.13.3

* Properly generate source maps for stylesheets that emit `@charset`
  declarations.

### Command-Line Interface

* Don't error out when passing `--embed-source-maps` along with
  `--embed-sources` for stylesheets that contain non-ASCII characters.

## 1.13.2

* Properly parse `:nth-child()` and `:nth-last-child()` selectors with
  whitespace around the argument.

* Don't emit extra whitespace in the arguments for `:nth-child()` and
  `:nth-last-child()` selectors.

* Fix support for CSS hacks in plain CSS mode.

## 1.13.1

* Allow an IE-style single equals operator in plain CSS imports.

## 1.13.0

* Allow `@extend` to be used with multiple comma-separated simple selectors.
  This is already supported by other implementations, but fell through the
  cracks for Dart Sass until now.

* Don't crash when a media rule contains another media rule followed by a style
  rule.

## 1.12.0

### Dart API

* Add a `SassException` type that provides information about Sass compilation
  failures.

### Node JS API

* Remove the source map comment from the compiled JS. We don't ship with the
  source map, so this pointed to nothing.

## 1.11.0

* Add support for importing plain CSS files. They can only be imported *without*
  an extension—for example, `@import "style"` will import `style.css`. Plain CSS
  files imported this way only support standard CSS features, not Sass
  extensions.

  See [the proposal][css-import] for details.

* Add support for CSS's `min()` and `max()` [math functions][]. A `min()` and
  `max()` call will continue to be parsed as a Sass function if it involves any
  Sass-specific features like variables or function calls, but if it's valid
  plain CSS (optionally with interpolation) it will be emitted as plain CSS instead.

  See [the proposal][css-min-max] for details.

* Add support for range-format media features like `(10px < width < 100px)`. See
  [the proposal][media-ranges] for details.

* Normalize escape codes in identifiers so that, for example, `éclair` and
  `\E9clair` are parsed to the same value. See
  [the proposal][identifier-escapes] for details.

* Don't choke on a [byte-order mark][] at the beginning of a document when
  running in JavaScript.

[math functions]: https://drafts.csswg.org/css-values/#math-function
[css-import]: https://github.com/sass/language/blob/master/accepted/css-imports.md
[css-min-max]: https://github.com/sass/language/blob/master/accepted/min-max.md
[media-ranges]: https://github.com/sass/language/blob/master/accepted/media-ranges.md
[identifier-escapes]: https://github.com/sass/language/blob/master/accepted/identifier-escapes.md
[byte-order mark]: https://en.wikipedia.org/wiki/Byte_order_mark

### Command-Line Interface

* The `--watch` command now continues to recompile a file after a syntax error
  has been detected.

### Dart API

* Added a `Syntax` enum to indicate syntaxes for Sass source files.

* The `compile()` and `compileAsync()` functions now parse files with the `.css`
  extension as plain CSS.

* Added a `syntax` parameter to `compileString()` and `compileStringAsync()`.

* Deprecated the `indented` parameter to `compileString()` and `compileStringAsync()`.

* Added a `syntax` parameter to `new ImporterResult()` and a
  `ImporterResult.syntax` getter to set the syntax of the source file.

* Deprecated the `indented` parameter to `new ImporterResult()` and the
  `ImporterResult.indented` getter in favor of `syntax`.

## 1.10.4

### Command-Line Interface

* Fix a Homebrew installation failure.

## 1.10.3

### Command-Line Interface

* Run the Chocolatey script with the correct arguments so it doesn't crash.

## 1.10.2

* No user-visible changes.

## 1.10.1

### Node JS API

* Don't crash when passing both `includePaths` and `importer`.

## 1.10.0

* When two `@media` rules' queries can't be merged, leave nested rules in place
  for browsers that support them.

* Fix a typo in an error message.

## 1.9.2

### Node JS API

* Produce more readable filesystem errors, such as when a file doesn't exist.

## 1.9.1

### Command-Line Interface

* Don't emit ANSI codes to Windows terminals that don't support them.

* Fix a bug where `--watch` crashed on Mac OS.

## 1.9.0

### Node API

* Add support for `new sass.types.Color(argb)` for creating colors from ARGB hex
  numbers. This was overlooked when initially adding support for Node Sass's
  JavaScript API.

## 1.8.0

### Command-Line Interface

* Add a `--poll` flag to make `--watch` mode repeatedly check the filesystem for
  updates rather than relying on native filesystem notifications.

* Add a `--stop-on-error` flag to stop compiling additional files once an error
  is encountered.

## 1.7.3

* No user-visible changes.

## 1.7.2

* Add a deprecation warning for `@-moz-document`, except for cases where only an
  empty `url-prefix()` is used. Support is [being removed from Firefox][] and
  will eventually be removed from Sass as well.

[being removed from Firefox]: https://www.fxsitecompat.com/en-CA/docs/2018/moz-document-support-has-been-dropped-except-for-empty-url-prefix/

* Fix a bug where `@-moz-document` functions with string arguments weren't being
  parsed.

### Command-Line Interface

* Don't crash when a syntax error is added to a watched file.

## 1.7.1

* Fix crashes in released binaries.

## 1.7.0

* Emit deprecation warnings for tokens such as `#abcd` that are ambiguous
  between ID strings and hex colors with alpha channels. These will be
  interpreted as colors in a release on or after 19 September 2018.

* Parse unambiguous hex colors with alpha channels as colors.

* Fix a bug where relative imports from files on the load path could look in the
  incorrect location.

## 1.6.2

### Command-Line Interface

* Fix a bug where the source map comment in the generated CSS could refer to the
  source map file using an incorrect URL.

## 1.6.1

* No user-visible changes.

## 1.6.0

* Produce better errors when expected tokens are missing before a closing brace.

* Avoid crashing when compiling a non-partial stylesheet that exists on the
  filesystem next to a partial with the same name.

### Command-Line Interface

* Add support for the `--watch`, which watches for changes in Sass files on the
  filesystem and ensures that the compiled CSS is up-to-date.

* When using `--update`, surface errors when an import doesn't exist even if the
  file containing the import hasn't been modified.

* When compilation fails, delete the output file rather than leaving an outdated
  version.

## 1.5.1

* Fix a bug where an absolute Windows path would be considered an `input:output`
  pair.

* Forbid custom properties that have no values, like `--foo:;`, since they're
  forbidden by the CSS spec.

## 1.5.0

* Fix a bug where an importer would be passed an incorrectly-resolved URL when
  handling a relative import.

* Throw an error when an import is ambiguous due to a partial and a non-partial
  with the same name, or multiple files with different extensions. This matches
  the standard Sass behavior.

### Command-Line Interface

* Add an `--interactive` flag that supports interactively running Sass
  expressions (thanks to [Jen Thakar][]!).

[Jen Thakar]: https://github.com/jathak

## 1.4.0

* Improve the error message for invalid semicolons in the indented syntax.

* Properly disallow semicolons after declarations in the indented syntax.

### Command-Line Interface

* Add support for compiling multiple files at once by writing
  `sass input.scss:output.css`. Note that unlike Ruby Sass, this *always*
  compiles files by default regardless of when they were modified.

  This syntax also supports compiling entire directories at once. For example,
  `sass templates/stylesheets:public/css` compiles all non-partial Sass files
  in `templates/stylesheets` to CSS files in `public/css`.

* Add an `--update` flag that tells Sass to compile only stylesheets that have
  been (transitively) modified since the CSS file was generated.

### Dart API

* Add `Importer.modificationTime()` and `AsyncImporter.modificationTime()` which
  report the last time a stylesheet was modified.

### Node API

* Generate source maps when the `sourceMaps` option is set to a string and the
  `outFile` option is not set.

## 1.3.2

* Add support for `@elseif` as an alias of `@else if`. This is not an
  intentional feature, so using it will cause a deprecation warning. It will be
  removed at some point in the future.

## 1.3.1

### Node API

* Fix loading imports relative to stylesheets that were themselves imported
  though relative include paths.

## 1.3.0

### Command-Line Interface

* Generate source map files by default when writing to disk. This can be
  disabled by passing `--no-source-map`.

* Add a `--source-map-urls` option to control whether the source file URLs in
  the generated source map are relative or absolute.

* Add an `--embed-sources` option to embed the contents of all source files in
  the generated source map.

* Add an `--embed-source-map` option to embed the generated source map as a
  `data:` URL in the generated CSS.

### Dart API

* Add a `sourceMap` parameter to `compile()`, `compileString()`,
  `compileAsync()`, and `compileStringAsync()`. This takes a callback that's
  called with a [`SingleMapping`][] that contains the source map information for
  the compiled CSS file.

[`SingleMapping`]: https://www.dartdocs.org/documentation/source_maps/latest/source_maps.parser/SingleMapping-class.html

### Node API

* Added support for the `sourceMap`, `omitSourceMapUrl`, `outFile`,
  `sourceMapContents`, `sourceMapEmbed`, and `sourceMapRoot` options to
  `render()` and `renderSync()`.

* Fix a bug where passing a relative path to `render()` or `renderSync()` would
  cause relative imports to break.

* Fix a crash when printing warnings in stylesheets compiled using `render()` or
  `renderSync()`.

* Fix a bug where format errors were reported badly on Windows.

## 1.2.1

* Always emit units in compressed mode for `0` dimensions other than lengths and
  angles.

## 1.2.0

* The command-line executable will now create the directory for the resulting
  CSS if that directory doesn't exist.

* Properly parse `#{$var} -#{$var}` as two separate values in a list rather than
  one value being subtracted from another.

* Improve the error message for extending compound selectors.

## 1.1.1

* Add a commit that was accidentally left out of 1.1.0.

## 1.1.0

* The command-line executable can now be used to write an output file to disk
  using `sass input.scss output.css`.

* Use a POSIX-shell-compatible means of finding the location of the `sass` shell
  script.

## 1.0.0

**Initial stable release.**

### Changes Since 1.0.0-rc.1

* Allow `!` in custom property values ([#260][]).

[#260]: https://github.com/sass/dart-sass/issues/260

#### Dart API

* Remove the deprecated `render()` function.

#### Node API

* Errors are now subtypes of the `Error` type.

* Allow both the `data` and `file` options to be passed to `render()` and
  `renderSync()` at once. The `data` option will be used as the contents of the
  stylesheet, and the `file` option will be used as the path for error reporting
  and relative imports. This matches Node Sass's behavior.

## 1.0.0-rc.1

* Add support for importing an `_index.scss` or `_index.sass` file when
  importing a directory.

* Add a `--load-path` command-line option (alias `-I`) for passing additional
  paths to search for Sass files to import.

* Add a `--quiet` command-line option (alias `-q`) for silencing warnings.

* Add an `--indented` command-line option for using the indented syntax with a
  stylesheet from standard input.

* Don't merge the media queries `not type` and `(feature)`. We had previously
  been generating `not type and (feature)`, but that's not actually the
  intersection of the two queries.

* Don't crash on `$x % 0`.

* The standalone executable distributed on GitHub is now named `sass` rather
  than `dart-sass`. The `dart-sass` executable will remain, with a deprecation
  message, until 1.0.0 is released.

### Dart API

* Add a `Logger` class that allows users to control how messages are printed by
  stylesheets.

* Add a `logger` parameter to `compile()`, `compileAsync()`, `compileString()`,
  and `compileStringAsync()`.

### Node JS API

* Import URLs passed to importers are no longer normalized. For example, if a
  stylesheet contains `@import "./foo.scss"`, importers will now receive
  `"./foo.scss"` rather than `"foo.scss"`.

## 1.0.0-beta.5.3

* Support hard tabs in the indented syntax.

* Improve the formatting of comments that don't start on the same line as the
  opening `/*`.

* Preserve whitespace after `and` in media queries in compressed mode.

### Indented Syntax

* Properly parse multi-line selectors.

* Don't deadlock on `/*` comments.

* Don't add an extra `*/` to comments that already have it.

* Preserve empty lines in `/*` comments.

## 1.0.0-beta.5.2

* Fix a bug where some colors would crash `compressed` mode.

## 1.0.0-beta.5.1

* Add a `compressed` output style.

* Emit a warning when `&&` is used, since it's probably not what the user means.

* `round()` now returns the correct results for negative numbers that should
  round down.

* `var()` may now be passed in place of multiple arguments to `rgb()`, `rgba()`,
  `hsl()` and `hsla()`.

* Fix some cases where equivalent numbers wouldn't count as the same keys in
  maps.

* Fix a bug where multiplication like `(1/1px) * (1px/1)` wouldn't properly
  cancel out units.

* Fix a bug where dividing by a compatible unit would produce an invalid
  result.

* Remove a non-`sh`-compatible idiom from the standalone shell script.

### Dart API

* Add a `functions` parameter to `compile()`, `compleString()`,
  `compileAsync()`, and `compileStringAsync()`. This allows users to define
  custom functions in Dart that can be invoked from Sass stylesheets.

* Expose the `Callable` and `AsyncCallable` types, which represent functions
  that can be invoked from Sass.

* Expose the `Value` type and its subclasses, as well as the top-level
  `sassTrue`, `sassFalse`, and `sassNull` values, which represent Sass values
  that may be passed into or returned from custom functions.

* Expose the `OutputStyle` enum, and add a `style` parameter to `compile()`,
  `compleString()`, `compileAsync()`, and `compileStringAsync()` that allows
  users to control the output style.

### Node JS API

* Support the `functions` option.

* Support the `"compressed"` value for the `outputStyle` option.

## 1.0.0-beta.4

* Support unquoted imports in the indented syntax.

* Fix a crash when `:not(...)` extends a selector that appears in
  `:not(:not(...))`.

### Node JS API

* Add support for asynchronous importers to `render()` and `renderSync()`.

### Dart API

* Add `compileAsync()` and `compileStringAsync()` methods. These run
  asynchronously, which allows them to take asynchronous importers (see below).

* Add an `AsyncImporter` class. This allows imports to be resolved
  asynchronously in case no synchronous APIs are available. `AsyncImporter`s are
  only compatible with `compileAysnc()` and `compileStringAsync()`.

## 1.0.0-beta.3

* Properly parse numbers with exponents.

* Don't crash when evaluating CSS variables whose names are entirely
  interpolated (for example, `#{--foo}: ...`).

### Node JS API

* Add support for the `importer` option to `render()` and `renderSync()`.
  Only synchronous importers are currently supported.

### Dart API

* Added an `Importer` class. This can be extended by users to provide support
  for custom resolution for `@import` rules.

* Added built-in `FilesystemImporter` and `PackageImporter` implementations that
  support resolving `file:` and `package:` URLs, respectively.

* Added an `importers` argument to the `compile()` and `compileString()`
  functions that provides `Importer`s to use when resolving `@import` rules.

* Added a `loadPaths` argument to the `compile()` and `compileString()`
  functions that provides paths to search for stylesheets when resolving
  `@import` rules. This is a shorthand for passing `FilesystemImporter`s to the
  `importers` argument.

## 1.0.0-beta.2

* Add support for the `::slotted()` pseudo-element.

* Generated transparent colors will now be emitted as `rgba(0, 0, 0, 0)` rather
  than `transparent`. This works around a bug wherein IE incorrectly handles the
  latter format.

### Command-Line Interface

* Improve the logic for whether to use terminal colors by default.

### Node JS API

* Add support for `data`, `includePaths`, `indentedSyntax`, `lineFeed`,
  `indentWidth`, and `indentType` options to `render()` and `renderSync()`.

* The result object returned by `render()` and `renderSync()` now includes the
  `stats` object which provides metadata about the compilation process.

* The error object thrown by `render()` and `renderSync()` now includes `line`,
  `column`, `file`, `status`, and `formatted` fields. The `message` field and
  `toString()` also provide more information.

### Dart API

* Add a `renderString()` method for rendering Sass source that's not in a file
  on disk.

## 1.0.0-beta.1

* Drop support for the reference combinator. This has been removed from the
  spec, and will be deprecated and eventually removed in other implementations.

* Trust type annotations when compiling to JavaScript, which makes it
  substantially faster.

* Compile to minified JavaScript, which decreases the code size substantially
  and makes startup a little faster.

* Fix a crash when inspecting a string expression that ended in "\a".

* Fix a bug where declarations and `@extend` were allowed outside of a style
  rule in certain circumstances.

* Fix `not` in parentheses in `@supports` conditions.

* Allow `url` as an identifier name.

* Properly parse `/***/` in selectors.

* Properly parse unary operators immediately after commas.

* Match Ruby Sass's rounding behavior for all functions.

* Allow `\` at the beginning of a selector in the indented syntax.

* Fix a number of `@extend` bugs:

  * `selector-extend()` and `selector-replace()` now allow compound selector
    extendees.

  * Remove the universal selector `*` when unifying with other selectors.

  * Properly unify the result of multiple simple selectors in the same compound
    selector being extended.

  * Properly handle extensions being extended.

  * Properly follow the [first law of `@extend`][laws].

  * Fix selector specificity tracking to follow the
    [second law of `@extend`][laws].

  * Allow extensions that match selectors but fail to unify.

  * Partially-extended selectors are no longer used as parent selectors.

  * Fix an edge case where both the extender and the extended selector
    have invalid combinator sequences.

  * Don't crash with a "Bad state: no element" error in certain edge cases.

[laws]: https://github.com/sass/sass/issues/324#issuecomment-4607184

## 1.0.0-alpha.9

* Elements without a namespace (such as `div`) are no longer unified with
  elements with the empty namespace (such as `|div`). This unification didn't
  match the results returned by `is-superselector()`, and was not guaranteed to
  be valid.

* Support `&` within `@at-root`.

* Properly error when a compound selector is followed immediately by `&`.

* Properly handle variable scoping in `@at-root` and nested properties.

* Properly handle placeholder selectors in selector pseudos.

* Properly short-circuit the `or` and `and` operators.

* Support `--$variable`.

* Don't consider unitless numbers equal to numbers with units.

* Warn about using named colors in interpolation.

* Don't emit loud comments in functions.

* Detect import loops.

* Fix `@import` with a `supports()` clause.

* Forbid functions named "and", "or", and "not".

* Fix `type-of()` with a function.

* Emit a nicer error for invalid tokens in a selector.

* Fix `invert()` with a `$weight` parameter.

* Fix a unit-parsing edge-cases.

* Always parse imports with queries as plain CSS imports.

* Support `&` followed by a non-identifier.

* Properly handle split media queries.

* Properly handle a placeholder selector that isn't at the beginning of a
  compound selector.

* Fix more `str-slice()` bugs.

* Fix the `%` operator.

* Allow whitespace between `=` and the mixin name in the indented syntax.

* Fix some slash division edge cases.

* Fix `not` when used like a function.

* Fix attribute selectors with single-character values.

* Fix some bugs with the `call()` function.

* Properly handle a backslash followed by a CRLF sequence in a quoted string.

* Fix numbers divided by colors.

* Support slash-separated numbers in arguments to plain CSS functions.

* Error out if a function is passed an unknown named parameter.

* Improve the speed of loading large files on Node.

* Don't consider browser-prefixed selector pseudos to be superselectors of
  differently- or non-prefixed selector pseudos with the same base name.

* Fix an `@extend` edge case involving multiple combinators in a row.

* Fix a bug where a `@content` block could get incorrectly passed to a mixin.

* Properly isolate the lexical environments of different calls to the same mixin
  and function.

## 1.0.0-alpha.8

* Add the `content-exists()` function.

* Support interpolation in loud comments.

* Fix a bug where even valid semicolons and exclamation marks in custom property
  values were disallowed.

* Disallow invalid function names.

* Disallow extending across media queries.

* Properly parse whitespace after `...` in argument declaration lists.

* Support terse mixin syntax in the indented syntax.

* Fix `@at-root` query parsing.

* Support special functions in `@-moz-document`.

* Support `...` after a digit.

* Fix some bugs when treating a map as a list of pairs.

## 1.0.0-alpha.7

* Fix `function-exists()`, `variable-exists()`, and `mixin-exists()` to use the
  lexical scope rather than always using the global scope.

* `str-index()` now correctly inserts at negative indices.

* Properly parse `url()`s that contain comment-like text.

* Fix a few more small `@extend` bugs.

* Fix a bug where interpolation in a quoted string was being dropped in some
  circumstances.

* Properly handle `@for` rules where each bound has a different unit.

* Forbid mixins and functions from being defined in control directives.

* Fix a superselector-computation edge case involving `:not()`.

* Gracefully handle input files that are invalid UTF-8.

* Print a Sass stack trace when a file fails to load.

## 1.0.0-alpha.6

* Allow `var()` to be passed to `rgb()`, `rgba()`, `hsl()`, and `hsla()`.

* Fix conversions between numbers with `dpi`, `dpcm`, and `dppx` units.
  Previously these conversions were inverted.

* Don't crash when calling `str-slice()` with an `$end-at` index lower than the
  `$start-at` index.

* `str-slice()` now correctly returns `""` when `$end-at` is negative and points
  before the beginning of the string.

* Interpolation in quoted strings now properly preserves newlines.

* Don't crash when passing only `$hue` or no keyword arguments to
  `adjust-color()`, `scale-color()`, or `change-color()`.

* Preserve escapes in identifiers. This used to only work for identifiers in
  SassScript.

* Fix a few small `@extend` bugs.

## 1.0.0-alpha.5

* Fix bounds-checking for `opacify()`, `fade-in()`, `transparentize()`, and
  `fade-out()`.

* Fix a bug with `@extend` superselector calculations.

* Fix some cases where `#{...}--` would fail to parse in selectors.

* Allow a single number to be passed to `saturate()` for use in filter contexts.

* Fix a bug where `**/` would fail to close a loud comment.

* Fix a bug where mixin and function calls could set variables incorrectly.

* Move plain CSS `@import`s to the top of the document.

## 1.0.0-alpha.4

* Add support for bracketed lists.

* Add support for Unicode ranges.

* Add support for the Microsoft-style `=` operator.

* Print the filename for `@debug` rules.

* Fix a bug where `1 + - 2` and similar constructs would crash the parser.

* Fix a bug where `@extend` produced the wrong result when used with
  selector combinators.

* Fix a bug where placeholder selectors were not allowed to be unified.

* Fix the `mixin-exists()` function.

* Fix `:nth-child()` and `:nth-last-child()` parsing when they contain `of
  selector`.

## 1.0.0-alpha.3

* Fix a bug where color equality didn't take the alpha channel into account.

* Fix a bug with converting some RGB colors to HSL.

* Fix a parent selector resolution bug.

* Properly declare the arguments for `opacify()` and related functions.

* Add a missing dependency on the `stack_trace` package.

* Fix broken Windows archives.

* Emit colors using their original representation if possible.

* Emit colors without an original representation as names if possible.

## 1.0.0-alpha.2

* Fix a bug where variables, functions, and mixins were broken in imported
  files.

## 1.0.0-alpha.1

* Initial alpha release.<|MERGE_RESOLUTION|>--- conflicted
+++ resolved
@@ -1,3 +1,9 @@
+## 1.22.1
+
+### JavaScript API
+
+* Expand the dependency on `chokidar` to allow 3.x.
+
 ## 1.22.0
 
 * Produce better stack traces when importing a file that contains a syntax
@@ -7,16 +13,10 @@
   variables clearer, especially in the case where the `!global` flag is
   unnecessary because the variables are at the top level of the stylesheet.
 
-<<<<<<< HEAD
-### JavaScript API
-
-* Expand the dependency on `chokidar` to allow 3.x.
-=======
 ### Dart API
 
 * Add a `Value.realNull` getter, which returns Dart's `null` if the value is
   Sass's null.
->>>>>>> aca70570
 
 ## 1.21.0
 
