<<<<<<< HEAD
## 1.79.7

* No user-visible changes.
=======
## 1.80.0

* `@import` is now officially deprecated, as are global built-in functions that
  are available within built-in modules. See [the Sass blog post] for more
  details on the deprecation process.

[the Sass blog post]: https://sass-lang.com/blog/import-is-deprecated/

### Embedded Host

* Fix an error that would sometimes occur when deprecation warnings were
  emitted when using a custom importer with the legacy API.
>>>>>>> ab19f94b

## 1.79.6

* Fix a bug where Sass would add an extra `*/` after loud comments with
  whitespace after an explicit `*/` in the indented syntax.

* **Potentially breaking bug fix:** Adding text after an explicit `*/` in the
  indented syntax is now an error, rather than silently generating invalid CSS.

### Embedded Host

* Properly export the `SassBoolean` type.

## 1.79.5

* Changes to how `selector.unify()` and `@extend` combine selectors:

  * The relative order of pseudo-classes (like `:hover`) and pseudo-elements
    (like `::before`) within each original selector is now preserved when
    they're combined.

  * Pseudo selectors are now consistently placed at the end of the combined
    selector, regardless of which selector they came from. Previously, this
    reordering only applied to pseudo-selectors in the second selector.

* Tweak the color transformation matrices for OKLab and OKLCH to match the
  newer, more accurate values in the CSS spec.

* Fix a slight inaccuracy case when converting to `srgb-linear` and
  `display-p3`.

* **Potentially breaking bug fix:** `math.unit()` now wraps multiple denominator
  units in parentheses. For example, `px/(em*em)` instead of `px/em*em`.

### Command-Line Interface

* Use `@parcel/watcher` to watch the filesystem when running from JavaScript and
  not using `--poll`. This should mitigate more frequent failures users have
  been seeing since version 4.0.0 of Chokidar, our previous watching tool, was
  released.

### JS API

* Fix `SassColor.interpolate()` to allow an undefined `options` parameter, as
  the types indicate.

### Embedded Sass

* Properly pass missing color channel values to and from custom functions.

## 1.79.4

### JS API

* Fix a bug where passing `green` or `blue` to `color.change()` for legacy
  colors would fail.

## 1.79.3

* Update the `$channel` parameter in the suggested replacement for
  `color.red()`, `color.green()`, `color.blue()`, `color.hue()`,
  `color.saturation()`, `color.lightness()`, `color.whiteness()`, and
  `color.blackness()` to use a quoted string.

## 1.79.2

* Add a `$space` parameter to the suggested replacement for `color.red()`,
  `color.green()`, `color.blue()`, `color.hue()`, `color.saturation()`,
  `color.lightness()`, `color.whiteness()`, and `color.blackness()`.

* Update deprecation warnings for the legacy JS API to include a link to
  [relevant documentation].

[relevant documentation]: https://sass-lang.com/d/legacy-js-api

## 1.79.1

* No user-visible changes.

## 1.79.0

* **Breaking change**: Passing a number with unit `%` to the `$alpha` parameter
  of `color.change()`, `color.adjust()`, `change-color()`, and `adjust-color()`
  is now interpreted as a percentage, instead of ignoring the unit. For example,
  `color.change(red, $alpha: 50%)` now returns `rgb(255 0 0 / 0.5)`.

* **Potentially breaking compatibility fix**: Sass no longer rounds RGB channels
  to the nearest integer. This means that, for example, `rgb(0 0 1) != rgb(0 0
  0.6)`. This matches the latest version of the CSS spec and browser behavior.

* **Potentially breaking compatibility fix**: Passing large positive or negative
  values to `color.adjust()` can now cause a color's channels to go outside that
  color's gamut. In most cases this will currently be clipped by the browser and
  end up showing the same color as before, but once browsers implement gamut
  mapping it may produce a different result.

* Add support for CSS Color Level 4 [color spaces]. Each color value now tracks
  its color space along with the values of each channel in that color space.
  There are two general principles to keep in mind when dealing with new color
  spaces:

  1. With the exception of legacy color spaces (`rgb`, `hsl`, and `hwb`), colors
     will always be emitted in the color space they were defined in unless
     they're explicitly converted.

  2. The `color.to-space()` function is the only way to convert a color to
     another color space. Some built-in functions may do operations in a
     different color space, but they'll always convert back to the original space
     afterwards.

* `rgb` colors can now have non-integer channels and channels outside the normal
  gamut of 0-255. These colors are always emitted using the `rgb()` syntax so
  that modern browsers that are being displayed on wide-gamut devices can
  display the most accurate color possible.

* Add support for all the new color syntax defined in Color Level 4, including:

  * `oklab()`, `oklch()`, `lab()`, and `lch()` functions;
  * a top-level `hwb()` function that matches the space-separated CSS syntax;
  * and a `color()` function that supports the `srgb`, `srgb-linear`,
    `display-p3`, `a98-rgb`, `prophoto-rgb`, `rec2020`, `xyz`, `xyz-d50`, and
    `xyz-d65` color spaces.

* Add new functions for working with color spaces:

  * `color.to-space($color, $space)` converts `$color` to the given `$space`. In
    most cases this conversion is lossless—the color may end up out-of-gamut for
    the destination color space, but browsers will generally display it as best
    they can regardless. However, the `hsl` and `hwb` spaces can't represent
    out-of-gamut colors and so will be clamped.

  * `color.channel($color, $channel, $space: null)` returns the value of the
    given `$channel` in `$color`, after converting it to `$space` if necessary.
    It should be used instead of the old channel-specific functions such as
    `color.red()` and `color.hue()`.

  * `color.same($color1, $color2)` returns whether two colors represent the same
    color even across color spaces. It differs from `$color1 == $color2` because
    `==` never consider colors in different (non-legacy) spaces as equal.

  * `color.is-in-gamut($color, $space: null)` returns whether `$color` is
    in-gamut for its color space (or `$space` if it's passed).

  * `color.to-gamut($color, $space: null)` returns `$color` constrained to its
    space's gamut (or to `$space`'s gamut, if passed). This is generally not
    recommended since even older browsers will display out-of-gamut colors as
    best they can, but it may be necessary in some cases.

  * `color.space($color)`: Returns the name of `$color`'s color space.

  * `color.is-legacy($color)`: Returns whether `$color` is in a legacy color
    space (`rgb`, `hsl`, or `hwb`).

  * `color.is-powerless($color, $channel, $space: null)`: Returns whether the
    given `$channel` of `$color` is powerless in `$space` (or its own color
    space). A channel is "powerless" if its value doesn't affect the way the
    color is displayed, such as hue for a color with 0 chroma.

  * `color.is-missing($color, $channel)`: Returns whether `$channel`'s value is
    missing in `$color`. Missing channels can be explicitly specified using the
    special value `none` and can appear automatically when `color.to-space()`
    returns a color with a powerless channel. Missing channels are usually
    treated as 0, except when interpolating between two colors and in
    `color.mix()` where they're treated as the same value as the other color.

* Update existing functions to support color spaces:

  * `hsl()` and `color.hwb()` no longer forbid out-of-bounds values. Instead,
    they follow the CSS spec by clamping them to within the allowed range.

  * `color.change()`, `color.adjust()`, and `color.scale()` now support all
    channels of all color spaces. However, if you want to modify a channel
    that's not in `$color`'s own color space, you have to explicitly specify the
    space with the `$space` parameter. (For backwards-compatibility, this
    doesn't apply to legacy channels of legacy colors—for example, you can still
    adjust an `rgb` color's saturation without passing `$space: hsl`).

  * `color.mix()` and `color.invert()` now support the standard CSS algorithm
    for interpolating between two colors (the same one that's used for gradients
    and animations). To use this, pass the color space to use for interpolation
    to the `$method` parameter. For polar color spaces like `hsl` and `oklch`,
    this parameter also allows you to specify how hue interpolation is handled.

  * `color.complement()` now supports a `$space` parameter that indicates which
    color space should be used to take the complement.

  * `color.grayscale()` now operates in the `oklch` space for non-legacy colors.

  * `color.ie-hex-str()` now automatically converts its color to the `rgb` space
    and gamut-maps it so that it can continue to take colors from any color
    space.

[color spaces]: https://developer.mozilla.org/en-US/docs/Web/CSS/color_value

* The following functions are now deprecated, and uses should be replaced with
  the new color-space-aware functions defined above:

  * The `color.red()`, `color.green()`, `color.blue()`, `color.hue()`,
    `color.saturation()`, `color.lightness()`, `color.whiteness()`, and
    `color.blackness()` functions, as well as their global counterparts, should
    be replaced with calls to `color.channel()`.

  * The global `adjust-hue()`, `saturate()`, `desaturate()`, `lighten()`,
    `darken()`, `transaprentize()`, `fade-out()`, `opacify()`, and `fade-in()`
    functions should be replaced by `color.adjust()` or `color.scale()`.

* Add a `global-builtin` future deprecation, which can be opted-into with the
  `--future-deprecation` flag or the `futureDeprecations` option in the JS or
  Dart API. This emits warnings when any global built-in functions that are
  now available in `sass:` modules are called. It will become active by default
  in an upcoming release alongside the `@import` deprecation.

### Dart API

* Added a `ColorSpace` class which represents the various color spaces defined
  in the CSS spec.

* Added `SassColor.space` which returns a color's color space.

* Added `SassColor.channels` and `.channelsOrNull` which returns a list
  of channel values, with missing channels converted to 0 or exposed as null,
  respectively.

* Added `SassColor.isLegacy`, `.isInGamut`, `.channel()`, `.isChannelMissing()`,
  `.isChannelPowerless()`, `.toSpace()`, `.toGamut()`, `.changeChannels()`, and
  `.interpolate()` which do the same thing as the Sass functions of the
  corresponding names.

* `SassColor.rgb()` now allows out-of-bounds and non-integer arguments.

* `SassColor.hsl()` and `.hwb()` now allow out-of-bounds arguments.

* Added `SassColor.hwb()`, `.srgb()`, `.srgbLinear()`, `.displayP3()`,
  `.a98Rgb()`, `.prophotoRgb()`, `.rec2020()`, `.xyzD50()`, `.xyzD65()`,
  `.lab()`, `.lch()`, `.oklab()`, `.oklch()`, and `.forSpace()` constructors.

* Deprecated `SassColor.red`, `.green`, `.blue`, `.hue`, `.saturation`,
  `.lightness`, `.whiteness`, and `.blackness` in favor of
  `SassColor.channel()`.

* Deprecated `SassColor.changeRgb()`, `.changeHsl()`, and `.changeHwb()` in
  favor of `SassColor.changeChannels()`.

* Added `SassNumber.convertValueToUnit()` as a shorthand for
  `SassNumber.convertValue()` with a single numerator.

* Added `InterpolationMethod` and `HueInterpolationMethod` which collectively
  represent the method to use to interpolate two colors.

### JS API

* While the legacy API has been deprecated since we released the modern API, we
  now emit warnings when the legacy API is used to make sure users are aware
  that it will be removed in Dart Sass 2.0.0. In the meantime, you can silence
  these warnings by passing `legacy-js-api` in `silenceDeprecations` when using
  the legacy API.

* Modify `SassColor` to accept a new `space` option, with support for all the
  new color spaces defined in Color Level 4.

* Add `SassColor.space` which returns a color's color space.

* Add `SassColor.channels` and `.channelsOrNull` which returns a list of channel
  values, with missing channels converted to 0 or exposed as null, respectively.

* Add `SassColor.isLegacy`, `.isInGamut()`, `.channel()`, `.isChannelMissing()`,
  `.isChannelPowerless()`, `.toSpace()`, `.toGamut()`, `.change()`, and
  `.interpolate()` which do the same thing as the Sass functions of the
  corresponding names.

* Deprecate `SassColor.red`, `.green`, `.blue`, `.hue`, `.saturation`,
  `.lightness`, `.whiteness`, and `.blackness` in favor of
  `SassColor.channel()`.

### Embedded Sass

* Add `Color` SassScript value, with support for all the new color spaces
  defined in Color Level 4.

* Remove `RgbColor`, `HslColor` and `HwbColor` SassScript values.

## 1.78.0

* The `meta.feature-exists` function is now deprecated. This deprecation is
  named `feature-exists`.

* Fix a crash when using `@at-root` without any queries or children in the
  indented syntax.

### JS API

* Backport the deprecation options (`fatalDeprecations`, `futureDeprecations`,
  and `silenceDeprecations`) to the legacy JS API. The legacy JS API is itself
  deprecated, and you should move off of it if possible, but this will allow
  users of bundlers and other tools that are still using the legacy API to
  still control deprecation warnings.

* Fix a bug where accessing `SourceSpan.url` would crash when a relative URL was
  passed to the Sass API.

### Embedded Sass

* Explicitly expose a `sass` executable from the `sass-embedded` npm package.
  This was intended to be included in 1.63.0, but due to the way
  platform-specific dependency executables are installed it did not work as
  intended. Now users can run `npx sass` for local installs or just `sass` when
  `sass-embedded` is installed globally.

* Add linux-riscv64, linux-musl-riscv64, and android-riscv64 support for the
  `sass-embedded` npm package.

* Fix an edge case where the Dart VM could hang when shutting down when requests
  were in flight.

* Fix a race condition where the embedded host could fail to shut down if it was
  closed around the same time a new compilation was started.

* Fix a bug where parse-time deprecation warnings could not be controlled by
  the deprecation options in some circumstances.

## 1.77.8

* No user-visible changes.

## 1.77.7

* Declarations that appear after nested rules are deprecated, because the
  semantics Sass has historically used are different from the semantics
  specified by CSS. In the future, Sass will adopt the standard CSS semantics.

  See [the Sass website](https://sass-lang.com/d/mixed-decls) for details.

* **Potentially breaking bug fix:** `//` in certain places such as unknown
  at-rule values was being preserved in the CSS output, leading to potentially
  invalid CSS. It's now properly parsed as a silent comment and omitted from the
  CSS output.

## 1.77.6

* Fix a few cases where comments and occasionally even whitespace wasn't allowed
  between the end of Sass statements and the following semicolon.

## 1.77.5

* Fully trim redundant selectors generated by `@extend`.

## 1.77.4

### Embedded Sass

* Support passing `Version` input for `fatalDeprecations` as string over
  embedded protocol.

* Fix a bug in the JS Embedded Host where `Version` could be incorrectly accepted
  as input for `silenceDeprecations` and `futureDeprecations` in pure JS.

## 1.77.3

### Dart API

* `Deprecation.duplicateVariableFlags` has been deprecated and replaced with
  `Deprecation.duplicateVarFlags` to make it consistent with the
  `duplicate-var-flags` name used on the command line and in the JS API.

## 1.77.2

* Don't emit deprecation warnings for functions and mixins beginning with `__`.

* Allow user-defined functions whose names begin with `_` and otherwise look
  like vendor-prefixed functions with special CSS syntax.

### Command-Line Interface

* Properly handle the `--silence-deprecation` flag.

* Handle the `--fatal-deprecation` and `--future-deprecation` flags for
  `--interactive` mode.

## 1.77.1

* Fix a crash that could come up with importers in certain contexts.

## 1.77.0

* *Don't* throw errors for at-rules in keyframe blocks.

## 1.76.0

* Throw errors for misplaced statements in keyframe blocks.

* Mixins and functions whose names begin with `--` are now deprecated for
  forwards-compatibility with the in-progress CSS functions and mixins spec.
  This deprecation is named `css-function-mixin`.

## 1.75.0

* Fix a bug in which stylesheet canonicalization could be cached incorrectly
  when custom importers or the Node.js package importer made decisions based on
  the URL of the containing stylesheet.

### JS API

* Allow `importer` to be passed without `url` in `StringOptionsWithImporter`.

## 1.74.1

* No user-visible changes.

## 1.74.0

### JS API

* Add a new top-level `deprecations` object, which contains various
  `Deprecation` objects that define the different types of deprecation used by
  the Sass compiler and can be passed to the options below.

* Add a new `fatalDeprecations` compiler option that causes the compiler to
  error if any deprecation warnings of the provided types are encountered. You
  can also pass in a `Version` object to treat all deprecations that were active
  in that Dart Sass version as fatal.

* Add a new `futureDeprecations` compiler option that allows you to opt-in to
  certain deprecations early (currently just `import`).

* Add a new `silenceDeprecations` compiler option to ignore any deprecation
  warnings of the provided types.

### Command-Line Interface

* Add a new `--silence-deprecation` flag, which causes the compiler to ignore
  any deprecation warnings of the provided types.

* Previously, if a future deprecation was passed to `--fatal-deprecation` but
  not `--future-deprecation`, it would be treated as fatal despite not being
  enabled. Both flags are now required to treat a future deprecation as fatal
  with a warning emitted if `--fatal-deprecation` is passed without
  `--future-deprecation`, matching the JS API's behavior.

### Dart API

* The `compile` methods now take in a `silenceDeprecations` parameter, which
  causes the compiler to ignore any deprecation warnings of the provided types.

* Add `Deprecation.obsoleteIn` to match the JS API. This is currently null for
  all deprecations, but will be used once some deprecations become obsolete in
  Dart Sass 2.0.0.

* **Potentially breaking bug fix:** Fix a bug where `compileStringToResultAsync`
  ignored `fatalDeprecations` and `futureDeprecations`.

* The behavior around making future deprecations fatal mentioned in the CLI
  section above has also been changed in the Dart API.

## 1.73.0

* Add support for nesting in plain CSS files. This is not processed by Sass at
  all; it's emitted exactly as-is in the CSS.

* In certain circumstances, the current working directory was unintentionally
  being made available as a load path. This is now deprecated. Anyone relying on
  this should explicitly pass in `.` as a load path or `FilesystemImporter('.')`
  as the current importer.

* Add linux-riscv64 and windows-arm64 releases.

### Command-Line Interface

* Fix a bug where absolute `file:` URLs weren't loaded for files compiled via
  the command line unless an unrelated load path was also passed.

* Fix a bug where `--update` would always update files that were specified via
  absolute path unless an unrelated load path was also passed.

### Dart API

* Add `FilesystemImporter.noLoadPath`, which is a `FilesystemImporter` that can
  load absolute `file:` URLs and resolve URLs relative to the base file but
  doesn't load relative URLs from a load path.

* `FilesystemImporter.cwd` is now deprecated. Either use
  `FilesystemImporter.noLoadPath` if you weren't intending to rely on the load
  path, or `FilesystemImporter('.')` if you were.

## 1.72.0

* Support adjacent `/`s without whitespace in between when parsing plain CSS
  expressions.

* Allow the Node.js `pkg:` importer to load Sass stylesheets for `package.json`
  `exports` field entries without extensions.

* When printing suggestions for variables, use underscores in variable names
  when the original usage used underscores.

### JavaScript API

* Properly resolve `pkg:` imports with the Node.js package importer when
  arguments are passed to the JavaScript process.

## 1.71.1

### Command-Line Interface

* Ship the musl Linux release with the proper Dart executable.

### JavaScript API

* Export the `NodePackageImporter` class in ESM mode.

* Allow `NodePackageImporter` to locate a default directory even when the
  entrypoint is an ESM module.

### Dart API

* Make passing a null argument to `NodePackageImporter()` a static error rather
  than just a runtime error.

### Embedded Sass

* In the JS Embedded Host, properly install the musl Linux embedded compiler
  when running on musl Linux.

## 1.71.0

For more information about `pkg:` importers, see [the
announcement][pkg-importers] on the Sass blog.

[pkg-importers]: https://sass-lang.com/blog/announcing-pkg-importers

### Command-Line Interface

* Add a `--pkg-importer` flag to enable built-in `pkg:` importers. Currently
  this only supports the Node.js package resolution algorithm, via
  `--pkg-importer=node`. For example, `@use "pkg:bootstrap"` will load
  `node_modules/bootstrap/scss/bootstrap.scss`.

### JavaScript API

* Add a `NodePackageImporter` importer that can be passed to the `importers`
  option. This loads files using the `pkg:` URL scheme according to the Node.js
  package resolution algorithm. For example, `@use "pkg:bootstrap"` will load
  `node_modules/bootstrap/scss/bootstrap.scss`. The constructor takes a single
  optional argument, which indicates the base directory to use when locating
  `node_modules` directories. It defaults to
  `path.dirname(require.main.filename)`.

### Dart API

* Add a `NodePackageImporter` importer that can be passed to the `importers`
  option. This loads files using the `pkg:` URL scheme according to the Node.js
  package resolution algorithm. For example, `@use "pkg:bootstrap"` will load
  `node_modules/bootstrap/scss/bootstrap.scss`. The constructor takes a single
  argument, which indicates the base directory to use when locating
  `node_modules` directories.

## 1.70.0

### JavaScript API

* Add a `sass.initCompiler()` function that returns a `sass.Compiler` object
  which supports `compile()` and `compileString()` methods with the same API as
  the global Sass object. On the Node.js embedded host, each `sass.Compiler`
  object uses a single long-lived subprocess, making compiling multiple
  stylesheets much more efficient.

* Add a `sass.initAsyncCompiler()` function that returns a `sass.AsyncCompiler`
  object which supports `compileAsync()` and `compileStringAsync()` methods with
  the same API as the global Sass object. On the Node.js embedded host, each
  `sass.AsynCompiler` object uses a single long-lived subprocess, making
  compiling multiple stylesheets much more efficient.

### Embedded Sass

* Support the `CompileRequest.silent` field. This allows compilations with no
  logging to avoid unnecessary request/response cycles.

* The Dart Sass embedded compiler now reports its name as "dart-sass" rather
  than "Dart Sass", to match the JS API's `info` field.

## 1.69.7

### Embedded Sass

* In the JS Embedded Host, properly install the x64 Dart Sass executable on
  ARM64 Windows.

## 1.69.6

* Produce better output for numbers with complex units in `meta.inspect()` and
  debugging messages.

* Escape U+007F DELETE when serializing strings.

* When generating CSS error messages to display in-browser, escape all code
  points that aren't in the US-ASCII region. Previously only code points U+0100
  LATIN CAPITAL LETTER A WITH MACRON were escaped.

* Provide official releases for musl LibC and for Android.

* Don't crash when running `meta.apply()` in asynchronous mode.

### JS API

* Fix a bug where certain exceptions could produce `SourceSpan`s that didn't
  follow the documented `SourceSpan` API.

## 1.69.5

### JS API

* Compatibility with Node.js 21.0.0.

## 1.69.4

* No user-visible changes.

## 1.69.3

### Embedded Sass

* Fix TypeScript type locations in `package.json`.

## 1.69.2

### JS API

* Fix a bug where Sass crashed when running in the browser if there was a global
  variable named `process`.

## 1.69.1

* No user-visible changes.

## 1.69.0

* Add a `meta.get-mixin()` function that returns a mixin as a first-class Sass
  value.

* Add a `meta.apply()` mixin that includes a mixin value.

* Add a `meta.module-mixins()` function which returns a map from mixin names in
  a module to the first-class mixins that belong to those names.

* Add a `meta.accepts-content()` function which returns whether or not a mixin
  value can take a content block.

* Add support for the relative color syntax from CSS Color 5. This syntax
  cannot be used to create Sass color values. It is always emitted as-is in the
  CSS output.

### Dart API

* Deprecate `Deprecation.calcInterp` since it was never actually emitted as a
  deprecation.

### Embedded Sass

* Fix a rare race condition where the embedded compiler could freeze when a
  protocol error was immediately followed by another request.

## 1.68.0

* Fix the source spans associated with the `abs-percent` deprecation.

### JS API

* Non-filesystem importers can now set the `nonCanonicalScheme` field, which
  declares that one or more URL schemes (without `:`) will never be used for
  URLs returned by the `canonicalize()` method.

* Add a `containingUrl` field to the `canonicalize()` and `findFileUrl()`
  methods of importers, which is set to the canonical URL of the stylesheet that
  contains the current load. For filesystem importers, this is always set; for
  other importers, it's set only if the current load has no URL scheme, or if
  its URL scheme is declared as non-canonical by the importer.

### Dart API

* Add `AsyncImporter.isNonCanonicalScheme`, which importers (async or sync) can
  use to indicate that a certain URL scheme will never be used for URLs returned
  by the `canonicalize()` method.

* Add `AsyncImporter.containingUrl`, which is set during calls to the
  `canonicalize()` method to the canonical URL of the stylesheet that contains
  the current load. This is set only if the current load has no URL scheme, or
  if its URL scheme is declared as non-canonical by the importer.

### Embedded Sass

* The `CalculationValue.interpolation` field is deprecated and will be removed
  in a future version. It will no longer be set by the compiler, and if the host
  sets it it will be treated as equivalent to `CalculationValue.string` except
  that `"("` and `")"` will be added to the beginning and end of the string
  values.

* Properly include TypeScript types in the `sass-embedded` package.

## 1.67.0

* All functions defined in CSS Values and Units 4 are now once again parsed as
  calculation objects: `round()`, `mod()`, `rem()`, `sin()`, `cos()`, `tan()`,
  `asin()`, `acos()`, `atan()`, `atan2()`, `pow()`, `sqrt()`, `hypot()`,
  `log()`, `exp()`, `abs()`, and `sign()`.

  Unlike in 1.65.0, function calls are _not_ locked into being parsed as
  calculations or plain Sass functions at parse-time. This means that
  user-defined functions will take precedence over CSS calculations of the same
  name. Although the function names `calc()` and `clamp()` are still forbidden,
  users may continue to freely define functions whose names overlap with other
  CSS calculations (including `abs()`, `min()`, `max()`, and `round()` whose
  names overlap with global Sass functions).

* **Breaking change**: As a consequence of the change in calculation parsing
  described above, calculation functions containing interpolation are now parsed
  more strictly than before. However, _almost_ all interpolations that would
  have produced valid CSS will continue to work. The only exception is
  `#{$variable}%` which is not valid in Sass and is no longer valid in
  calculations. Instead of this, either use `$variable` directly and ensure it
  already has the `%` unit, or write `($variable * 1%)`.

* **Potentially breaking bug fix**: The importer used to load a given file is no
  longer used to load absolute URLs that appear in that file. This was
  unintented behavior that contradicted the Sass specification. Absolute URLs
  will now correctly be loaded only from the global importer list. This applies
  to the modern JS API, the Dart API, and the embedded protocol.

### Embedded Sass

* Substantially improve the embedded compiler's performance when compiling many
  files or files that require many importer or function call round-trips with
  the embedded host.

## 1.66.1

### JS API

* Fix a bug where Sass compilation could crash in strict mode if passed a
  callback that threw a string, boolean, number, symbol, or bignum.

## 1.66.0

* **Breaking change:** Drop support for the additional CSS calculations defined
  in CSS Values and Units 4. Custom Sass functions whose names overlapped with
  these new CSS functions were being parsed as CSS calculations instead, causing
  an unintentional breaking change outside our normal [compatibility policy] for
  CSS compatibility changes.

  Support will be added again in a future version, but only after Sass has
  emitted a deprecation warning for all functions that will break for at least
  three months prior to the breakage.

## 1.65.1

* Update abs-percent deprecatedIn version to `1.65.0`.

## 1.65.0

* All functions defined in CSS Values and Units 4 are now parsed as calculation
  objects: `round()`, `mod()`, `rem()`, `sin()`, `cos()`, `tan()`, `asin()`,
  `acos()`, `atan()`, `atan2()`, `pow()`, `sqrt()`, `hypot()`, `log()`, `exp()`,
  `abs()`, and `sign()`.

* Deprecate explicitly passing the `%` unit to the global `abs()` function. In
  future releases, this will emit a CSS abs() function to be resolved by the
  browser. This deprecation is named `abs-percent`.

## 1.64.3

### Dart API

* Deprecate explicitly passing `null` as the alpha channel for
  `SassColor.rgb()`, `SassColor.hsl()`, and `SassColor.hwb()`. Omitting the
  `alpha` channel is still allowed. In future releases, `null` will be used to
  indicate a [missing component]. This deprecation is named `null-alpha`.

  [missing component]: https://developer.mozilla.org/en-US/docs/Web/CSS/color_value#missing_color_components

* Include protocol buffer definitions when uploading the `sass` package to pub.

### JS API

* Deprecate explicitly passing `null` as the alpha channel for `new
  SassColor()`. Omitting the `alpha` channel or passing `undefined` for it is
  still allowed. In future releases, `null` will be used to indicate a [missing
  component]. This deprecation is named `null-alpha`.

  [missing component]: https://developer.mozilla.org/en-US/docs/Web/CSS/color_value#missing_color_components

  (Note that this was already prohibited by the TypeScript types, but in
  practice prior to this `null` was treated as `1`.)

## 1.64.2

* No user-visible changes.

## 1.64.1

### Embedded Sass

* Fix a bug where a valid `SassCalculation.clamp()` with less than 3 arguments
  would throw an error.

## 1.64.0

* Comments that appear before or between `@use` and `@forward` rules are now
  emitted in source order as much as possible, instead of always being emitted
  after the CSS of all module dependencies.

* Fix a bug where an interpolation in a custom property name crashed if the file
  was loaded by a `@use` nested in an `@import`.

### JavaScript API

* Add a new `SassCalculation` type that represents the calculation objects added
  in Dart Sass 1.40.0.

* Add `Value.assertCalculation()`, which returns the value if it's a
  `SassCalculation` and throws an error otherwise.

* Produce a better error message when an environment that supports some Node.js
  APIs loads the browser entrypoint but attempts to access the filesystem.

### Embedded Sass

* Fix a bug where nested relative `@imports` failed to load when using the
  deprecated functions `render` or `renderSync` and those relative imports were
  loaded multiple times across different files.

## 1.63.6

### JavaScript API

* Fix `import sass from 'sass'` again after it was broken in the last release.

### Embedded Sass

* Fix the `exports` declaration in `package.json`.

## 1.63.5

### JavaScript API

* Fix a bug where loading the package through both CJS `require()` and ESM
  `import` could crash on Node.js.

### Embedded Sass

* Fix a deadlock when running at high concurrency on 32-bit systems.

* Fix a race condition where the embedded compiler could deadlock or crash if a
  compilation ID was reused immediately after the compilation completed.

## 1.63.4

### JavaScript API

* Re-enable support for `import sass from 'sass'` when loading the package from
  an ESM module in Node.js. However, this syntax is now deprecated; ESM users
  should use `import * as sass from 'sass'` instead.

  On the browser and other ESM-only platforms, only `import * as sass from
  'sass'` is supported.

* Properly export the legacy API values `TRUE`, `FALSE`, `NULL`, and `types` from
  the ECMAScript module API.

### Embedded Sass

* Fix a race condition where closing standard input while requests are in-flight
  could sometimes cause the process to hang rather than shutting down
  gracefully.

* Properly include the root stylesheet's URL in the set of loaded URLs when it
  fails to parse.

## 1.63.3

### JavaScript API

* Fix loading Sass as an ECMAScript module on Node.js.

## 1.63.2

* No user-visible changes.

## 1.63.1

* No user-visible changes.

## 1.63.0

### JavaScript API

* Dart Sass's JS API now supports running in the browser. Further details and
  instructions for use are in [the README](README.md#dart-sass-in-the-browser).

### Embedded Sass

* The Dart Sass embedded compiler is now included as part of the primary Dart
  Sass distribution, rather than a separate executable. To use the embedded
  compiler, just run `sass --embedded` from any Sass executable (other than the
  pure JS executable).

  The Node.js embedded host will still be distributed as the `sass-embedded`
  package on npm. The only change is that it will now provide direct access to a
  `sass` executable with the same CLI as the `sass` package.

* The Dart Sass embedded compiler now uses version 2.0.0 of the Sass embedded
  protocol. See [the spec][embedded-protocol-spec] for a full description of the
  protocol, and [the changelog][embedded-protocol-changelog] for a summary of
  changes since version 1.2.0.

  [embedded-protocol-spec]: https://github.com/sass/sass/blob/main/spec/embedded-protocol.md
  [embedded-protocol-changelog]: https://github.com/sass/sass/blob/main/EMBEDDED_PROTOCOL_CHANGELOG.md

* The Dart Sass embedded compiler now runs multiple simultaneous compilations in
  parallel, rather than serially.

## 1.62.1

* Fix a bug where `:has(+ &)` and related constructs would drop the leading
  combinator.

## 1.62.0

* Deprecate the use of multiple `!global` or `!default` flags on the same
  variable. This deprecation is named `duplicate-var-flags`.

* Allow special numbers like `var()` or `calc()` in the global functions:
  `grayscale()`, `invert()`, `saturate()`, and `opacity()`. These are also
  native CSS `filter` functions. This is in addition to number values which were
  already allowed.

* Fix a cosmetic bug where an outer rule could be duplicated after nesting was
  resolved, instead of re-using a shared rule.

## 1.61.0

* **Potentially breaking change:** Drop support for End-of-Life Node.js 12.

* Fix remaining cases for the performance regression introduced in 1.59.0.

### Embedded Sass

* The JS embedded host now loads files from the working directory when using the
  legacy API.

## 1.60.0

* Add support for the `pi`, `e`, `infinity`, `-infinity`, and `NaN` constants in
  calculations. These will be interpreted as the corresponding numbers.

* Add support for unknown constants in calculations. These will be interpreted
  as unquoted strings.

* Serialize numbers with value `infinity`, `-infinity`, and `NaN` to `calc()`
  expressions rather than CSS-invalid identifiers. Numbers with complex units
  still can't be serialized.

## 1.59.3

* Fix a performance regression introduced in 1.59.0.

* The NPM release of 1.59.0 dropped support for Node 12 without actually
  indicating so in its pubspec. This release temporarily adds back support so
  that the latest Sass version that declares it supports Node 12 actually does
  so. However, Node 12 is now end-of-life, so we will drop support for it
  properly in an upcoming release.

## 1.59.2

* No user-visible changes.

## 1.59.1

* No user-visible changes.

## 1.59.0

### Command Line Interface

* Added a new `--fatal-deprecation` flag that lets you treat a deprecation
  warning as an error. You can pass an individual deprecation ID
  (e.g. `slash-div`) or you can pass a Dart Sass version to treat all
  deprecations initially emitted in that version or earlier as errors.

* New `--future-deprecation` flag that lets you opt into warning for use of
  certain features that will be deprecated in the future. At the moment, the
  only option is `--future-deprecation=import`, which will emit warnings for
  Sass `@import` rules, which are not yet deprecated, but will be in the future.

### Dart API

* New `Deprecation` enum, which contains the different current and future
  deprecations used by the new CLI flags.

* The `compile` methods now take in `fatalDeprecations` and `futureDeprecations`
  parameters, which work similarly to the CLI flags.

## 1.58.4

* Pull `@font-face` to the root rather than bubbling the style rule selector
  inwards.

* Improve error messages for invalid CSS values passed to plain CSS functions.

* Improve error messages involving selectors.

### Embedded Sass

* Improve the performance of starting up a compilation.

## 1.58.3

* No user-visible changes.

## 1.58.2

### Command Line Interface

* Add a timestamp to messages printed in `--watch` mode.

* Print better `calc()`-based suggestions for `/`-as-division expression that
  contain calculation-incompatible constructs like unary minus.

## 1.58.1

* Emit a unitless hue when serializing `hsl()` colors. The `deg` unit is
  incompatible with IE, and while that officially falls outside our
  compatibility policy, it's better to lean towards greater compatibility.

## 1.58.0

* Remove sourcemap comments from Sass sources. The generated sourcemap comment
  for the compiled CSS output remains unaffected.

* Fix a bug in `@extend` logic where certain selectors with three or more
  combinators were incorrectly considered superselectors of similar selectors
  with fewer combinators, causing them to be incorrectly trimmed from the
  output.

* Produce a better error message for a number with a leading `+` or `-`, a
  decimal point, but no digits.

* Produce a better error message for a nested property whose name starts with
  `--`.

* Fix a crash when a selector ends in an escaped backslash.

* Add the relative length units from CSS Values 4 and CSS Contain 3 as known
  units to validate bad computation in `calc`.

### Command Line Interface

* The `--watch` flag will now track loads through calls to `meta.load-css()` as
  long as their URLs are literal strings without any interpolation.

## 1.57.1

* No user-visible changes.

## 1.57.0

* Add a `split($string, $separator, $limit: null)` function to `sass:string`
  that splits a string into separate substrings based on a separator string.

### JavaScript API

* **Potentially breaking bug fix**: Custom functions in both the modern and
  legacy API now properly reject signatures with whitespace between the function
  name and parentheses.

* Custom functions in the legacy API now allow signatures with whitespace before
  the function name, to match a bug in Node Sass.

### Dart API

* **Potentially breaking bug fix**: `Callable.fromSignature()` and
  `AsyncCallable.fromSignature()` now reject signatures with whitespace between
  the function name and parentheses.

## 1.56.2

### Embedded Sass

* The embedded compiler now supports version 1.2.0 of [the embedded
  protocol](https://github.com/sass/embedded-protocol).

## 1.56.1

### Embedded Sass

* Importer results now validate that `contents` is actually a string and whether
  `sourceMapUrl` is an absolute URL.

## 1.56.0

* **Potentially breaking change:** To match the CSS spec, SassScript expressions
  beginning with `not` or `(` are no longer supported at the beginning of
  parenthesized sections of media queries. For example,

  ```scss
  @media (width >= 500px) and (not (grid))
  ```

  will now be emitted unchanged, instead of producing

  ```scss
  @media (width >= 500px) and (false)
  ```

  See [the Sass website](https://sass-lang.com/d/media-logic) for details.

* **Potentially breaking bug fix:** Angle units like `rad` or `turn` are now
  properly converted to equivalent `deg` values for `hsl()`, `hsla()`,
  `adjust-hue()`, `color.adjust()`, and `color.change()`.

  See [the Sass website](https://sass-lang.com/d/function-units#hue) for
  details.

* Fix indentation for selectors that span multiple lines in a `@media` query.

* Emit a deprecation warning when passing `$alpha` values with units to
  `color.adjust()` or `color.change()`. This will be an error in Dart Sass
  2.0.0.

  See [the Sass website](https://sass-lang.com/d/function-units#alpha) for
  details.

* Emit a deprecation warning when passing a `$weight` value with no units or
  with units other than `%` to `color.mix()`. This will be an error in Dart Sass
  2.0.0.

  See [the Sass website](https://sass-lang.com/d/function-units#weight) for
  details.

* Emit a deprecation warning when passing `$n` values with units to `list.nth()`
  or `list.set-nth()`. This will be an error in Dart Sass 2.0.0.

  See [the Sass website](https://sass-lang.com/d/function-units#index) for
  details.

* Improve existing deprecation warnings to wrap `/`-as-division suggestions in
  `calc()` expressions.

* Properly mark the warning for passing numbers with units to `random()` as a
  deprecation warning.

* Fix a bug where `@extend` could behave unpredicatably when used along with
  `meta.load-css()` and shared modules that contained no CSS themselves but
  loaded CSS from other modules.

### Dart API

* Emit a deprecation warning when passing a `sassIndex` with units to
  `Value.sassIndexToListIndex()`. This will be an error in Dart Sass 2.0.0.

### JS API

* Importer results now validate whether `contents` is actually a string type.

* Importer result argument errors are now rendered correctly.

## 1.55.0

* **Potentially breaking bug fix:** Sass numbers are now universally stored as
  64-bit floating-point numbers, rather than sometimes being stored as integers.
  This will generally make arithmetic with very large numbers more reliable and
  more consistent across platforms, but it does mean that numbers between nine
  quadrillion and nine quintillion will no longer be represented with full
  accuracy when compiling Sass on the Dart VM.

* **Potentially breaking bug fix:** Sass equality is now properly [transitive].
  Two numbers are now considered equal (after doing unit conversions) if they
  round to the same `1e-11`th. Previously, numbers were considered equal if they
  were within `1e-11` of one another, which led to some circumstances where `$a
  == $b` and `$b == $c` but `$a != $b`.

[transitive]: https://en.wikipedia.org/wiki/Transitive_property

* **Potentially breaking bug fix:** Various functions in `sass:math` no longer
  treat floating-point numbers that are very close (but not identical) to
  integers as integers. Instead, these functions now follow the floating-point
  specification exactly. For example, `math.pow(0.000000000001, -1)` now returns
  `1000000000000` instead of `Infinity`.

* Emit a deprecation warning for `$a -$b` and `$a +$b`, since these look like
  they could be unary operations but they're actually parsed as binary
  operations. Either explicitly write `$a - $b` or `$a (-$b)`. See
  https://sass-lang.com/d/strict-unary for more details.

### Dart API

* Add an optional `argumentName` parameter to `SassScriptException()` to make it
  easier to throw exceptions associated with particular argument names.

* Most APIs that previously returned `num` now return `double`. All APIs
  continue to _accept_ `num`, although in Dart 2.0.0 these APIs will be changed
  to accept only `double`.

### JS API

* Fix a bug in which certain warning spans would not have their properties
  accessible by the JS API.

## 1.54.9

* Fix an incorrect span in certain `@media` query deprecation warnings.

## 1.54.8

* No user-visible changes.

## 1.54.7

* Add support for 32-bit ARM releases on Linux.

## 1.54.6

* Fix a bug where a `@media` query could be incorrectly omitted from a
  stylesheet if it had multiple levels of nested `@media` queries within it
  *and* the inner queries were mergeable but the outer query was not.

## 1.54.5

* Properly consider `a ~ c` to be a superselector of `a ~ b ~ c` and `a + b +
  c`.

* Properly consider `b > c` to be a superselector of `a > b > c`, and similarly
  for other combinators.

* Properly calculate specificity for selector pseudoclasses.

* Deprecate use of `random()` when `$limit` has units to make it explicit that
   `random()` currently ignores units. A future version will no longer ignore
  units.

* Don't throw an error when the same module is `@forward`ed multiple times
  through a configured module.

### Embedded Sass

* Rather than downloading the embedded compiler for the local platform on
  install, the `sass-embedded` npm package now declares optional dependencies on
  platform-specific embedded compiler packages.

## 1.54.4

* Improve error messages when passing incorrect units that are also
  out-of-bounds to various color functions.

## 1.54.3

* Release a native ARM64 executable for Mac OS.

## 1.54.2

* No user-visible changes.

## 1.54.1

* When unifying selectors for `@extend` and `selector.unify()`, ensure that
  `:root`, `:scope`, `:host`, and `:host-context` only appear at the beginning
  of complex selectors.

## 1.54.0

* Deprecate selectors with leading or trailing combinators, or with multiple
  combinators in a row. If they're included in style rules after nesting is
  resolved, Sass will now produce a deprecation warning and, in most cases, omit
  the selector. Leading and trailing combinators can still be freely used for
  nesting purposes.

  See https://sass-lang.com/d/bogus-combinators for more details.

* Add partial support for new media query syntax from Media Queries Level 4. The
  only exception are logical operations nested within parentheses, as these were
  previously interpreted differently as SassScript expressions.

  A parenthesized media condition that begins with `not` or an opening
  parenthesis now produces a deprecation warning. In a future release, these
  will be interpreted as plain CSS instead.

* Deprecate passing non-`deg` units to `color.hwb()`'s `$hue` argument.

* Fix a number of bugs when determining whether selectors with pseudo-elements
  are superselectors.

* Treat `*` as a superselector of all selectors.

### Dart API

* Add a top-level `fakeFromImport()` function for testing custom importers
  that use `AsyncImporter.fromImport`.

### JS API

* Add a `charset` option that controls whether or not Sass emits a
  `@charset`/BOM for non-ASCII stylesheets.

* Fix Sass npm package types for TS 4.7+ Node16 and NodeNext module resolution.

## 1.53.0

* Add support for calling `var()` with an empty second argument, such as
  `var(--side, )`.

### JS API

* Fix a bug where `meta.load-css()` would sometimes resolve relative URLs
  incorrectly when called from a mixin using the legacy JS API.

### Embedded Sass

* Respect npm's proxy settings when downloading the embedded Sass compiler.

## 1.52.3

* Fix crash when trailing loud comments (`/* ... */`) appear twice in a row
  across two different imports which themselves imported the same file each.

## 1.52.2

* Preserve location of trailing loud comments (`/* ... */`) instead of pushing
  the comment to the next line.

## 1.52.1

### Command Line Interface

* Fix a bug where `--watch` mode would close immediately in TTY mode. This was
  caused by our change to close `--watch` when stdin was closed *outside of* TTY
  mode, which has been reverted for now while we work on a fix.

## 1.52.0

* Add support for arbitrary modifiers at the end of plain CSS imports, in
  addition to the existing `supports()` and media queries. Sass now allows any
  sequence of identifiers of functions after the URL of an import for forwards
  compatibility with future additions to the CSS spec.

* Fix an issue where source locations tracked through variable references could
  potentially become incorrect.

* Fix a bug where a loud comment in the source can break the source map when
  embedding the sources, when using the command-line interface or the legacy JS
  API.

### JS API

* `SassNumber.assertUnit()` and `SassNumber.assertNoUnits()` now correctly
  return the number called on when it passes the assertion.

## 1.51.0

* **Potentially breaking change**: Change the order of maps returned by
  `map.deep-merge()` to match those returned by `map.merge()`. All keys that
  appeared in the first map will now be listed first in the same order they
  appeared in that map, followed by any new keys added from the second map.

* Improve the string output of some AST nodes in error messages.

## 1.50.1

### Embedded Sass

* The JS embedded host and the embedded compiler will now properly avoid
  resolving imports relative to the current working directory unless `'.'` is
  passed as a load path.

* Fix a bug in the JS embedded host's implementation of the legacy JS API where
  imports that began with `/` could crash on Windows.

## 1.50.0

* `@extend` now treats [`:where()`] the same as `:is()`.

[`:where()`]: https://developer.mozilla.org/en-US/docs/Web/CSS/:where

### Command Line Interface

* Closing the standard input stream will now cause the `--watch` command to stop
  running.

### Embedded Sass

* Fix a bug where the JS embedded host crashed when invoking a legacy importer
  after resolving a relative filesystem import.

* Improve error messages when returning non-`Object` values from legacy
  importers.

## 1.49.11

* Add support for 64-bit ARM releases on Linux.

### Embedded Sass

* The embedded compiler now correctly sets the `id` field for all
  `OutboundMessage`s.

## 1.49.10

* Quiet deps mode now silences compiler warnings in mixins and functions that
  are defined in dependencies even if they're invoked from application
  stylesheets.

* In expanded mode, Sass will now emit colors using `rgb()`, `rbga()`, `hsl()`,
  and `hsla()` function notation if they were defined using the corresponding
  notation. As per our browser support policy, this change was only done once
  95% of browsers were confirmed to support this output format, and so is not
  considered a breaking change.

  Note that this output format is intended for human readability and not for
  interoperability with other tools. As always, Sass targets the CSS
  specification, and any tool that consumes Sass's output should parse all
  colors that are supported by the CSS spec.

* Fix a bug in which a color written using the four- or eight-digit hex format
  could be emitted as a hex color rather than a format with higher browser
  compatibility.

* Calculations are no longer simplified within supports declarations

## 1.49.9

### Embedded Sass

* Fixed a bug where the legacy API could crash when passed an empty importer
  list.

## 1.49.8

* Fixed a bug where some plain CSS imports would not be emitted.

### JS API

* Fix a bug where inspecting the Sass module in the Node.js console crashed on
  Node 17.

### Embedded Sass

* Fix a bug where source map URLs were incorrectly generated when passing
  importers to the legacy API.

## 1.49.7

### Embedded Sass

* First stable release the `sass-embedded` npm package that contains the Node.js
  Embedded Host.

* First stable release of the `sass_embedded` pub package that contains the
  Embedded Dart Sass compiler.

## 1.49.6

* No user-visible changes.

## 1.49.5

* No user-visible changes.

## 1.49.4

* No user-visible changes.

## 1.49.3

* No user-visible changes.

## 1.49.2

* No user-visible changes.

## 1.49.1

* Stop supporting non-LTS Node.js versions.

## 1.49.0

* Fix a bug in `string.insert` with certain negative indices.

### JS API

* Add support for the `sourceMapIncludeSources` option in the new JS API.

#### TypeScript Declarations

* Fix a bug where `LegacyPluginThis.options.linefeed` was typed to return
  abbreviations when it actually returned literal linefeed characters.

## 1.48.0

### JS API

* **Potentially breaking bug fix:** Match the specification of the new JS API by
  setting `LegacyResult.map` to `undefined` rather than `null`.

#### TypeScript Declarations

* Add a declaration for the `NULL` constant.

## 1.47.0

### JS API

#### TypeScript Declarations

* Add declarations for the `TRUE` and `FALSE` constants.

## 1.46.0

### JS API

* **Potentially breaking bug fix:** Match the specification of the new JS API by
  passing `undefined` rather than `null` to `Logger.warn()` for an unset `span`.

#### TypeScript Declarations

* Add a declaration for the `LegacyPluginThis.options.context` field.

* Update the definition of `LegacyAsyncFunction` to include explicit definitions
  with zero through six arguments before the `done` parameter. This makes it
  possible for TypeScript users to pass in callbacks that take a specific number
  of arguments, rather than having to declare a callback that takes an arbitrary
  number.

* Add a declaration for `types.Error`, a legacy API class that can be returned
  by asynchronous functions to signal asynchronous errors.

* Add a `LegacyAsyncFunctionDone` type for the `done` callback that's passed to
  `LegacyAsyncFunction`.

## 1.45.2

### JS API

* **Potentially breaking bug fix:** Change the default value of the `separator`
  parameter for `new SassArgumentList()` to `','` rather than `null`. This
  matches the API specification.

## 1.45.1

* **Potentially breaking bug fix:** Properly parse custom properties in
  `@supports` conditions. Note that this means that SassScript expressions on
  the right-hand side of custom property `@supports` queries now need to be
  interpolated, as per https://sass-lang.com/d/css-vars.

* **Potentially breaking bug fix:** Fix a bug where `inspect()` was not
  properly printing nested, empty, bracketed lists.

## 1.45.0

### JS API

This release includes an entirely new JavaScript API, designed to be more
idiomatic, performant, and usable. The old API will continue to be supported
until Dart Sass 2.0.0, but it is now considered deprecated and should be avoided
for new code.

The new API includes:

* `compile()` and `compileAsync()` functions that take Sass file paths and
  return the result of compiling them to CSS. The async function returns a
  `Promise` rather than using a callback-based API.

* `compileString()` and `compileStringAsync()` functions that take a string of
  Sass source and compiles it to CSS. As above, the async function returns a
  `Promise`.

* A new importer API that more closely matches the Sass specification's logic
  for resolving loads. This makes it much easier for Sass to cache information
  across `@import` and `@use` rules, which substantially improves performance
  for applications that rely heavily on repeated `@import`s.

* A new custom function API, including much more usable JS representations of
  Sass value types complete with type-assertion functions, easy map and list
  lookups, and compatibility with the [`immutable`] package. **Unlike in the
  legacy API,** function callbacks now take one argument which contains an array
  of Sass values (rather than taking a separate JS argument for each Sass
  argument).

[`immutable`]: https://immutable-js.com/

For full documentation of this API, please see [the Sass website][js-api].

[js-api]: https://sass-lang.com/documentation/js-api

This release also adds TypeScript type definitions.

## 1.44.0

* Suggest `calc()` as an alternative in `/`-as-division deprecation messages.

### Dart API

* Add `SassNumber.convert()` and `SassNumber.convertValue()`. These work like
  `SassNumber.coerce()` and `SassNumber.coerceValue()`, except they don't treat
  unitless numbers as universally compatible.

* Fix a bug where `SassNumber.coerceToMatch()` and
  `SassNumber.coerceValueToMatch()` wouldn't coerce single-unit numbers to
  match unitless numbers.

## 1.43.5

* Fix a bug where calculations with different operators were incorrectly
  considered equal.

* Properly parse attribute selectors with empty namespaces.

### JS API

* Print more detailed JS stack traces. This is mostly useful for the Sass team's
  own debugging purposes.

## 1.43.4

### JS API

* Fix a bug where the `logger` option was ignored for the `render()` function.

## 1.43.3

* Improve performance.

## 1.43.2

* Improve the error message when the default namespace of a `@use` rule is not
  a valid identifier.

## 1.43.1

* No user-visible changes.

## 1.43.0

### JS API

* Add support for the `logger` option. This takes an object that can define
  `warn` or `debug` methods to add custom handling for messages emitted by the
  Sass compiler. See [the JS API docs] for details.

  [the JS API docs]: https://sass-lang.com/documentation/js-api/interfaces/Logger

* Add a `Logger.silent` object that can be passed to the `logger` option to
  silence all messages from the Sass compiler.

## 1.42.1

* Fix a bug where Sass variables and function calls in calculations weren't
  being resolved correctly if there was a parenthesized interpolation elsewhere
  in the file.

## 1.42.0

* `min()` and `max()` expressions are once again parsed as calculations as long
  as they contain only syntax that's allowed in calculation expressions. To
  avoid the backwards-compatibility issues that were present in 1.40.0, they now
  allow unitless numbers to be mixed with numbers with units just like the
  global `min()` and `max()` functions. Similarly, `+` and `-` operations within
  `min()` and `max()` functions allow unitless numbers to be mixed with numbers
  with units.

## 1.41.1

* Preserve parentheses around `var()` functions in calculations, because they
  could potentially be replaced with sub-expressions that might need to be
  parenthesized.

## 1.41.0

* Calculation values can now be combined with strings using the `+` operator.
  This was an error in 1.40.0, but this broke stylesheets that were relying on
  `$value + ""` expressions to generically convert values to strings. (Note that
  the Sass team recommends the use of `"#{$value}"` or `inspect($value)` for
  that use-case.)

* The `selector.unify()` function now correctly returns `null` when one selector
  is a `:host` or `:host-context` and the other is a selector that's guaranteed
  to be within the current shadow DOM. The `@extend` logic has been updated
  accordingly as well.

* Fix a bug where extra whitespace in `min()`, `max()`, `clamp()`, and `calc()`
  expressions could cause bogus parse errors.

* Fix a bug where the right-hand operand of a `-` in a calculation could
  incorrectly be stripped of parentheses.

### Dart API

* `SassCalculation.plus()` now allows `SassString` arguments.

## 1.40.1

* **Potentially breaking bug fix:** `min()` and `max()` expressions outside of
  calculations now behave the same way they did in 1.39.2, returning unquoted
  strings if they contain no Sass-specific features and calling the global
  `min()` and `max()` functions otherwise. Within calculations, they continue to
  behave how they did in 1.40.0.

  This fixes an unintended breaking change added in 1.40.0, wherein passing a
  unitless number and a number without units to `min()` or `max()` now produces
  an error. Since this breakage affects a major Sass library, we're temporarily
  reverting support for `min()` and `max()` calculations while we work on
  designing a longer-term fix.

## 1.40.0

* Add support for first-class `calc()` expressions (as well as `clamp()` and
  plain-CSS `min()` and `max()`). This means:

  * `calc()` expressions will be parsed more thoroughly, and errors will be
    highlighted where they weren't before. **This may break your stylesheets,**
    but only if they were already producing broken CSS.

  * `calc()` expressions will be simplified where possible, and may even return
    numbers if they can be simplified away entirely.

  * `calc()` expressions that can't be simplified to numbers return a new data
    type known as "calculations".

  * Sass variables and functions can now be used in `calc()` expressions.

  * New functions `meta.calc-name()` and `meta.calc-args()` can now inspect
    calculations.

### Dart API

* Add a new value type, `SassCalculation`, that represents calculations.

* Add new `CalculationOperation`, `CalculationOperator`, and
  `CalculationInterpolation` types to represent types of arguments that may
  exist as part of a calculation.

* Add a new `Value.assertCalculation()` method.

* Add a new `Number.hasCompatibleUnits()` method.

## 1.39.2

* Fix a bug where configuring with `@use ... with` would throw an error when
  that variable was defined in a module that also contained `@forward ... with`.

## 1.39.1

* Partial fix for a bug where `@at-root` does not work properly in nested
  imports that contain `@use` rules. If the only `@use` rules in the nested
  import are for built-in modules, `@at-root` should now work properly.

## 1.39.0

### JS API

* Add a `charset` option that controls whether or not Sass emits a
  `@charset`/BOM for non-ASCII stylesheets.

## 1.38.2

* No user-visible changes

## 1.38.1

* No user-visible changes

## 1.38.0

* In expanded mode, emit characters in Unicode private-use areas as escape
  sequences rather than literal characters.

* Fix a bug where quotes would be omitted for an attribute selector whose value
  was a single backslash.

* Properly consider numbers that begin with `.` as "plain CSS" for the purposes
  of parsing plain-CSS `min()` and `max()` functions.

* Allow `if` to be used as an unquoted string.

* Properly parse backslash escapes within `url()` expressions.

* Fix a couple bugs where `@extend`s could be marked as unsatisfied when
  multiple identical `@extend`s extended selectors across `@use` rules.

### Command Line Interface

* Strip CRLF newlines from snippets of the original stylesheet that are included
  in the output when an error occurs.

### JS API

* Don't crash when a Windows path is returned by a custom Node importer at the
  same time as file contents.

* Don't crash when an error occurs in a stylesheet loaded via a custom importer
  with a custom URL scheme.

### Dart API

* Add a `SassArgumentList.keywordsWithoutMarking` getter to access the keyword
  arguments of an argument list without marking them accessed.

## 1.37.5

* No user-visible changes.

## 1.37.4

* No user-visible changes.

## 1.37.3

* No user-visible changes.

## 1.37.2

* No user-visible changes.

## 1.37.1

* No user-visible changes.

## 1.37.0

### Dart API

* **Potentially breaking bug fix:** `SassNumber.asSlash`,
  `SassNumber.withSlash()`, and `SassNumber.withoutSlash()` have been marked as
  `@internal`. They were never intended to be used outside the `sass` package.

* **Potentially breaking bug fix:** `SassException` has been marked as `@sealed`
  to formally indicate that it's not intended to be extended outside of the
  `sass` package.

* Add a `Value.withListContents()` method that returns a new Sass list with the
  same list separator and brackets as the current value, interpreted as a list.

## 1.36.0

### Dart API

* Added `compileToResult()`, `compileStringToResult()`,
  `compileToResultAsync()`, and `compileStringToResultAsync()` methods. These
  are intended to replace the existing `compile*()` methods, which are now
  deprecated. Rather than returning a simple string, these return a
  `CompileResult` object, which will allow us to add additional information
  about the compilation without having to introduce further deprecations.

  * Instead of passing a `sourceMaps` callback to `compile*()`, pass
    `sourceMaps: true` to `compile*ToResult()` and access
    `CompileResult.sourceMap`.

  * The `CompileResult` object exposes a `loadedUrls` object which lists the
    canonical URLs accessed during a compilation. This information was
    previously unavailable except through the JS API.

## 1.35.2

* **Potentially breaking bug fix**: Properly throw an error for Unicode ranges
  that have too many `?`s after hexadecimal digits, such as `U+12345??`.

* **Potentially breaking bug fix:** Fixed a bug where certain local variable
  declarations nested within multiple `@if` statements would incorrectly
  override a global variable. It's unlikely that any real stylesheets were
  relying on this bug, but if so they can simply add `!global` to the variable
  declaration to preserve the old behavior.

* **Potentially breaking bug fix:** Fix a bug where imports of root-relative
  URLs (those that begin with `/`) in `@import` rules would be passed to
  both Dart and JS importers as `file:` URLs.

* Properly support selector lists for the `$extendee` argument to
  `selector.extend()` and `selector.replace()`.

* Fix an edge case where `@extend` wouldn't affect a selector within a
  pseudo-selector such as `:is()` that itself extended other selectors.

* Fix a race condition where `meta.load-css()` could trigger an internal error
  when running in asynchronous mode.

### Dart API

* Use the `@internal` annotation to indicate which `Value` APIs are available
  for public use.

## 1.35.1

* Fix a bug where the quiet dependency flag didn't silence warnings in some
  stylesheets loaded using `@import`.

## 1.35.0

* Fix a couple bugs that could prevent some members from being found in certain
  files that use a mix of imports and the module system.

* Fix incorrect recommendation for migrating division expressions that reference
  namespaced variables.

### JS API

* Add a `quietDeps` option which silences compiler warnings from stylesheets
  loaded through importers and load paths.

* Add a `verbose` option which causes the compiler to emit all deprecation
  warnings, not just 5 per feature.

## 1.34.1

* Fix a bug where `--update` would always compile any file that depends on a
  built-in module.

* Fix the URL for the `@-moz-document` deprecation message.

* Fix a bug with `@for` loops nested inside property declarations.

## 1.34.0

* Don't emit the same warning in the same location multiple times.

* Cap deprecation warnings at 5 per feature by default.

### Command Line Interface

* Add a `--quiet-deps` flag which silences compiler warnings from stylesheets
  loaded through `--load-path`s.

* Add a `--verbose` flag which causes the compiler to emit all deprecation
  warnings, not just 5 per feature.

### Dart API

* Add a `quietDeps` argument to `compile()`, `compileString()`,
  `compileAsync()`, and `compileStringAsync()` which silences compiler warnings
  from stylesheets loaded through importers, load paths, and `package:` URLs.

* Add a `verbose` argument to `compile()`, `compileString()`, `compileAsync()`,
  and `compileStringAsync()` which causes the compiler to emit all deprecation
  warnings, not just 5 per feature.

## 1.33.0

* Deprecate the use of `/` for division. The new `math.div()` function should be
  used instead. See [this page][] for details.

[this page]: https://sass-lang.com/documentation/breaking-changes/slash-div

* Add a `list.slash()` function that returns a slash-separated list.

* **Potentially breaking bug fix:** The heuristics around when potentially
  slash-separated numbers are converted to slash-free numbers—for example, when
  `1/2` will be printed as `0.5` rather than `1/2`—have been slightly expanded.
  Previously, a number would be made slash-free if it was passed as an argument
  to a *user-defined function*, but not to a *built-in function*. Now it will be
  made slash-free in both cases. This is a behavioral change, but it's unlikely
  to affect any real-world stylesheets.

* [`:is()`][] now behaves identically to `:matches()`.

[`:is()`]: https://developer.mozilla.org/en-US/docs/Web/CSS/:is

* Fix a bug where non-integer numbers that were very close to integer
  values would be incorrectly formatted in CSS.

* Fix a bug where very small number and very large negative numbers would be
  incorrectly formatted in CSS.

### JS API

* The `this` context for importers now has a `fromImport` field, which is `true`
  if the importer is being invoked from an `@import` and `false` otherwise.
  Importers should only use this to determine whether to load [import-only
  files].

[import-only files]: https://sass-lang.com/documentation/at-rules/import#import-only-files

### Dart API

* Add an `Importer.fromImport` getter, which is `true` if the current
  `Importer.canonicalize()` call comes from an `@import` rule and `false`
  otherwise. Importers should only use this to determine whether to load
  [import-only files].

## 1.32.13

* **Potentially breaking bug fix:** Null values in `@use` and `@forward`
  configurations no longer override the `!default` variable, matching the
  behavior of the equivalent code using `@import`.

* Use the proper parameter names in error messages about `string.slice`

## 1.32.12

* Fix a bug that disallowed more than one module from extending the same
  selector from a module if that selector itself extended a selector from
  another upstream module.

## 1.32.11

* Fix a bug where bogus indented syntax errors were reported for lines that
  contained only whitespace.

## 1.32.10

* No user-visible changes.

## 1.32.9

* Fix a typo in a deprecation warning.

### JavaScript API

* Drop support for Chokidar 2.x. This version was incompatible with Node 14, but
  due to shortcomings in npm's version resolver sometimes still ended up
  installed anyway. Only declaring support for 3.0.0 should ensure compatibility
  going forward.

### Dart API

* Allow the null safety release of args and watcher.

### Command Line Interface

* Add a `-w` shorthand for the `--watch` flag.

## 1.32.8

* Update chokidar version for Node API tests.

### JavaScript API

* Allow a custom function to access the `render()` options object within its
  local context, as `this.options`.

## 1.32.7

* Allow the null safety release of stream_transform.

* Allow `@forward...with` to take arguments that have a `!default` flag without
  a trailing comma.

* Improve the performance of unitless and single-unit numbers.

## 1.32.6

### Node JS API

* Fix Electron support when `nodeIntegration` is disabled.

### Dart API

* All range checks for `SassColor` constructors now throw `RangeError`s with
  `start` and `end` set.

## 1.32.5

* **Potentially breaking bug fix:** When using `@for` with numbers that have
  units, the iteration variable now matches the unit of the initial number. This
  matches the behavior of Ruby Sass and LibSass.

### Node JS API

* Fix a few infrequent errors when calling `render()` with `fiber` multiple
  times simultaneously.

* Avoid possible mangled error messages when custom functions or importers throw
  unexpected exceptions.

* Fix Electron support when `nodeIntegration` is disabled.

## 1.32.4

* No user-visible changes.

## 1.32.3

* Optimize `==` for numbers that have different units.

## 1.32.2

* Print the actual number that was received in unit deprecation warnings for
  color functions.

## 1.32.1

* Don't emit permissions errors on Windows and OS X when trying to determine the
  real case of path names.

## 1.32.0

* Deprecate passing non-`%` numbers as lightness and saturation to `hsl()`,
  `hsla()`, `color.adjust()`, and `color.change()`. This matches the CSS
  specification, which also requires `%` for all lightness and saturation
  parameters. See [the Sass website][color-units] for more details.

* Deprecate passing numbers with units other than `deg` as the hue to `hsl()`,
  `hsla()`, `adjust-hue()`, `color.adjust()`, and `color.change()`. Unitless
  numbers *are* still allowed here, since they're allowed by CSS. See [the Sass
  website][color-units] for more details.

* Improve error messages about incompatible units.

* Properly mark some warnings emitted by `sass:color` functions as deprecation
  warnings.

### Dart API

* Rename `SassNumber.valueInUnits()` to `SassNumber.coerceValue()`. The old name
  remains, but is now deprecated.

* Rename `SassNumber.coerceValueToUnit()`, a shorthand for
  `SassNumber.coerceValue()` that takes a single numerator unit.

* Add `SassNumber.coerceToMatch()` and `SassNumber.coerceValueToMatch()`, which
  work like `SassNumber.coerce()` and `SassNumber.coerceValue()` but take a
  `SassNumber` whose units should be matched rather than taking the units
  explicitly. These generate better error messages than `SassNumber.coerce()`
  and `SassNumber.coerceValue()`.

* Add `SassNumber.convertToMatch()` and `SassNumber.convertValueToMatch()`,
  which work like `SassNumber.coerceToMatch()` and
  `SassNumber.coerceValueToMatch()` except they throw exceptions when converting
  unitless values to or from units.

* Add `SassNumber.compatibleWithUnit()`, which returns whether the number can be
  coerced to a single numerator unit.

## 1.31.0

* Add support for parsing `clamp()` as a special math function, the same way
  `calc()` is parsed.

* Properly load files in case-sensitive Windows directories with upper-case
  names.

## 1.30.0

* Fix a bug where `@at-root (without: all)` wouldn't properly remove a
  `@keyframes` context when parsing selectors.

### Node JS API

* The generated `main()` function in `sass.js` now returns a `Promise` that
  completes when the executable is finished running.

### Dart API

* Fix a bug that prevented importers from returning null when loading from a
  URL that they had already canonicalized.

## 1.29.0

* Support a broader syntax for `@supports` conditions, based on the latest
  [Editor's Draft of CSS Conditional Rules 3]. Almost all syntax will be allowed
  (with interpolation) in the conditions' parentheses, as well as function
  syntax such as `@supports selector(...)`.

[Editor's Draft of CSS Conditional Rules 3]: https://drafts.csswg.org/css-conditional-3/#at-supports

## 1.28.0

* Add a [`color.hwb()`] function to `sass:color` that can express colors in [HWB] format.

[`color.hwb()`]: https://sass-lang.com/documentation/modules/color#hwb
[HWB]: https://en.wikipedia.org/wiki/HWB_color_model

* Add [`color.whiteness()`] and [`color.blackness()`] functions to `sass:color`
  to get a color's [HWB] whiteness and blackness components.

[`color.whiteness()`]: https://sass-lang.com/documentation/modules/color#whiteness
[`color.blackness()`]: https://sass-lang.com/documentation/modules/color#blackness

* Add `$whiteness` and `$blackness` parameters to [`color.adjust()`],
  [`color.change()`], and [`color.scale()`] to modify a color's [HWB] whiteness
  and blackness components.

[`color.adjust()`]: https://sass-lang.com/documentation/modules/color#adjust
[`color.change()`]: https://sass-lang.com/documentation/modules/color#change
[`color.scale()`]: https://sass-lang.com/documentation/modules/color#scale

### Dart API

* Add [HWB] support to the `SassColor` class, including a `SassColor.hwb()`
  constructor, `whiteness` and `blackness` getters, and a `changeHwb()` method.

[HWB]: https://en.wikipedia.org/wiki/HWB_color_model

## 1.27.2

* No user-visible changes.

## 1.27.1

* **Potentially breaking bug fix:** `meta.load-css()` now correctly uses the
  name `$url` for its first argument, rather than `$module`.

* Don't crash when using `Infinity` or `NaN` as a key in a map.

* Emit a proper parse error for a `=` with no right-hand side in a function.

* Avoid going exponential on certain recursive `@extend` edge cases.

## 1.27.0

* Adds an overload to `map.merge()` that supports merging a nested map.

  `map.merge($map1, $keys..., $map2)`: The `$keys` form a path to the nested map
  in `$map1`, into which `$map2` gets merged.

  See [the Sass documentation][map-merge] for more details.

  [map-merge]: https://sass-lang.com/documentation/modules/map#merge

* Adds an overloaded `map.set()` function.

  `map.set($map, $key, $value)`: Adds to or updates `$map` with the specified
  `$key` and `$value`.

  `map.set($map, $keys..., $value)`: Adds to or updates a map that is nested
  within `$map`. The `$keys` form a path to the nested map in `$map`, into
  which `$value` is inserted.

  See [the Sass documentation][map-set] for more details.

  [map-set]: https://sass-lang.com/documentation/modules/map#set

* Add support for nested maps to `map.get()`.
  For example, `map.get((a: (b: (c: d))), a, b, c)` would return `d`.
  See [the documentation][map-get] for more details.

  [map-get]: https://sass-lang.com/documentation/modules/map#get

* Add support for nested maps in `map.has-key`.
  For example, `map.has-key((a: (b: (c: d))), a, b, c)` would return true.
  See [the documentation][map-has-key] for more details.

  [map-has-key]: https://sass-lang.com/documentation/modules/map#has-key

* Add a `map.deep-merge()` function. This works like `map.merge()`, except that
  nested map values are *also* recursively merged. For example:

  ```
  map.deep-merge(
    (color: (primary: red, secondary: blue),
    (color: (secondary: teal)
  ) // => (color: (primary: red, secondary: teal))
  ```

  See [the Sass documentation][map-deep-merge] for more details.

  [map-deep-merge]: https://sass-lang.com/documentation/modules/map#deep-merge

* Add a `map.deep-remove()` function. This allows you to remove keys from
  nested maps by passing multiple keys. For example:

  ```
  map.deep-remove(
    (color: (primary: red, secondary: blue)),
    color, primary
  ) // => (color: (secondary: blue))
  ```

  See [the Sass documentation][map-deep-remove] for more details.

  [map-deep-remove]: https://sass-lang.com/documentation/modules/map#deep-remove

* Fix a bug where custom property values in plain CSS were being parsed as
  normal property values.

### Dart API

* Add a `Value.tryMap()` function which returns the `Value` as a `SassMap` if
  it's a valid map, or `null` otherwise. This allows function authors to safely
  retrieve maps even if they're internally stored as empty lists, without having
  to catch exceptions from `Value.assertMap()`.

## 1.26.12

* Fix a bug where nesting properties beneath a Sass-syntax custom property
  (written as `#{--foo}: ...`) would crash.

## 1.26.11

* **Potentially breaking bug fix:** `selector.nest()` now throws an error
  if the first arguments contains the parent selector `&`.

* Fixes a parsing bug with inline comments in selectors.

* Improve some error messages for edge-case parse failures.

* Throw a proper error when the same built-in module is `@use`d twice.

* Don't crash when writing `Infinity` in JS mode.

* Produce a better error message for positional arguments following named
  arguments.

## 1.26.10

* Fixes a bug where two adjacent combinators could cause an error.

## 1.26.9

* Use an updated version of `node_preamble` when compiling to JS.

## 1.26.8

* Fixes an error when emitting source maps to stdout.

## 1.26.7

* No user-visible changes.

## 1.26.6

* Fix a bug where escape sequences were improperly recognized in `@else` rules.

### JavaScript API

* Add `sass.NULL`, `sass.TRUE`, and `sass.FALSE` constants to match Node Sass's
  API.

* If a custom Node importer returns both `file` and `contents`, don't attempt to
  read the `file`. Instead, use the `contents` provided by the importer, with
  `file` as the canonical url.

## 1.26.5

* No user-visible changes.

## 1.26.4

* Be more memory-efficient when handling `@forward`s through `@import`s.

## 1.26.3

* Fix a bug where `--watch` mode could go into an infinite loop compiling CSS
  files to themselves.

## 1.26.2

* More aggressively eliminate redundant selectors in the `selector.extend()` and
  `selector.replace()` functions.

## 1.26.1

### Command Line Interface

* Fix a longstanding bug where `--watch` mode could enter into a state where
  recompilation would not occur after a syntax error was introduced into a
  dependency and then fixed.

## 1.26.0

* **Potentially breaking bug fix:** `@use` rules whose URLs' basenames begin
  with `_` now correctly exclude that `_` from the rules' namespaces.

* Fix a bug where imported forwarded members weren't visible in mixins and
  functions that were defined before the `@import`.

* Don't throw errors if the exact same member is loaded or forwarded from
  multiple modules at the same time.

## 1.25.2

* Fix a bug where, under extremely rare circumstances, a valid variable could
  become unassigned.

## 1.25.0

* Add functions to the built-in "sass:math" module.

  * `clamp($min, $number, $max)`. Clamps `$number` in between `$min` and `$max`.

  * `hypot($numbers...)`. Given *n* numbers, outputs the length of the
    *n*-dimensional vector that has components equal to each of the inputs.

  * Exponential. All inputs must be unitless.
    * `log($number)` or `log($number, $base)`. If no base is provided, performs
       a natural log.
    * `pow($base, $exponent)`
    * `sqrt($number)`

  * Trigonometric. The input must be an angle. If no unit is given, the input is
    assumed to be in `rad`.
    * `cos($number)`
    * `sin($number)`
    * `tan($number)`

  * Inverse trigonometric. The output is in `deg`.
    * `acos($number)`. Input must be unitless.
    * `asin($number)`. Input must be unitless.
    * `atan($number)`. Input must be unitless.
    * `atan2($y, $x)`. `$y` and `$x` must have compatible units or be unitless.

* Add the variables `$pi` and `$e` to the built-in "sass:math" module.

### JavaScript API

* `constructor.value` fields on value objects now match their Node Sass
  equivalents.

## 1.24.5

* Highlight contextually-relevant sections of the stylesheet in error messages,
  rather than only highlighting the section where the error was detected.

## 1.24.4

### JavaScript API

* Fix a bug where source map generation would crash with an absolute source map
  path and a custom importer that returns string file contents.

## 1.24.3

### Command Line Interface

* Fix a bug where `sass --version` would crash for certain executable
  distributions.

## 1.24.2

### JavaScript API

* Fix a bug introduced in the previous release that prevented custom importers
  in Node.js from loading import-only files.

## 1.24.1

* Fix a bug where the wrong file could be loaded when the same URL is used by
  both a `@use` rule and an `@import` rule.

## 1.24.0

* Add an optional `with` clause to the `@forward` rule. This works like the
  `@use` rule's `with` clause, except that `@forward ... with` can declare
  variables as `!default` to allow downstream modules to reconfigure their
  values.

* Support configuring modules through `@import` rules.

## 1.23.8

* **Potentially breaking bug fix:** Members loaded through a nested `@import`
  are no longer ever accessible outside that nested context.

* Don't throw an error when importing two modules that both forward members with
  the same name. The latter name now takes precedence over the former, as per
  the specification.

### Dart API

* `SassFormatException` now implements `SourceSpanFormatException` (and thus
  `FormatException`).

## 1.23.7

* No user-visible changes

## 1.23.6

* No user-visible changes.

## 1.23.5

* Support inline comments in the indented syntax.

* When an overloaded function receives the wrong number of arguments, guess
  which overload the user actually meant to invoke, and display the invalid
  argument error for that overload.

* When `@error` is used in a function or mixin, print the call site rather than
  the location of the `@error` itself to better match the behavior of calling a
  built-in function that throws an error.

## 1.23.4

### Command-Line Interface

* Fix a bug where `--watch` wouldn't watch files referred to by `@forward`
  rules.

## 1.23.3

* Fix a bug where selectors were being trimmed over-eagerly when `@extend`
  crossed module boundaries.

## 1.23.2

### Command-Line Interface

* Fix a bug when compiling all Sass files in a directory where a CSS file could
  be compiled to its own location, creating an infinite loop in `--watch` mode.

* Properly compile CSS entrypoints in directories outside of `--watch` mode.

## 1.23.1

* Fix a bug preventing built-in modules from being loaded within a configured
  module.

* Fix a bug preventing an unconfigured module from being loaded from within two
  different configured modules.

* Fix a bug when `meta.load-css()` was used to load some files that included
  media queries.

* Allow `saturate()` in plain CSS files, since it can be used as a plain CSS
  filter function.

* Improve the error messages for trying to access functions like `lighten()`
  from the `sass:color` module.

## 1.23.0

* **Launch the new Sass module system!** This adds:

  * The [`@use` rule][], which loads Sass files as *modules* and makes their
    members available only in the current file, with automatic namespacing.

    [`@use` rule]: https://sass-lang.com/documentation/at-rules/use

  * The [`@forward` rule][], which makes members of another Sass file available
    to stylesheets that `@use` the current file.

    [`@forward` rule]: https://sass-lang.com/documentation/at-rules/forward

  * Built-in modules named `sass:color`, `sass:list`, `sass:map`, `sass:math`,
    `sass:meta`, `sass:selector`, and `sass:string` that provide access to all
    the built-in Sass functions you know and love, with automatic module
    namespaces.

  * The [`meta.load-css()` mixin][], which includes the CSS contents of a module
    loaded from a (potentially dynamic) URL.

    [`meta.load-css()` mixin]: https://sass-lang.com/documentation/modules/meta#load-css

  * The [`meta.module-variables()` function][], which provides access to the
    variables defined in a given module.

    [`meta.module-variables()` function]: https://sass-lang.com/documentation/modules/meta#module-variables

  * The [`meta.module-functions()` function][], which provides access to the
    functions defined in a given module.

    [`meta.module-functions()` function]: https://sass-lang.com/documentation/modules/meta#module-functions

  Check out [the Sass blog][migrator blog] for more information on the new
  module system. You can also use the new [Sass migrator][] to automatically
  migrate your stylesheets to the new module system!

  [migrator blog]: https://sass-lang.com/blog/the-module-system-is-launched
  [Sass migrator]: https://sass-lang.com/documentation/cli/migrator

## 1.22.12

* **Potentially breaking bug fix:** character sequences consisting of two or
  more hyphens followed by a number (such as `--123`), or two or more hyphens on
  their own (such as `--`), are now parsed as identifiers [in accordance with
  the CSS spec][ident-token-diagram].

  [ident-token-diagram]: https://drafts.csswg.org/css-syntax-3/#ident-token-diagram

  The sequence `--` was previously parsed as multiple applications of the `-`
  operator. Since this is unlikely to be used intentionally in practice, we
  consider this bug fix safe.

### Command-Line Interface

* Fix a bug where changes in `.css` files would be ignored in `--watch` mode.

### JavaScript API

* Allow underscore-separated custom functions to be defined.

* Improve the performance of Node.js compilation involving many `@import`s.

## 1.22.11

* Don't try to load unquoted plain-CSS indented-syntax imports.

* Fix a couple edge cases in `@extend` logic and related selector functions:

  * Recognize `:matches()` and similar pseudo-selectors as superselectors of
    matching complex selectors.

  * Recognize `::slotted()` as a superselector of other `::slotted()` selectors.

  * Recognize `:current()` with a vendor prefix as a superselector.

## 1.22.10

* Fix a bug in which `get-function()` would fail to find a dash-separated
  function when passed a function name with underscores.

## 1.22.9

* Include argument names when reporting range errors and selector parse errors.

* Avoid double `Error:` headers when reporting selector parse errors.

* Clarify the error message when the wrong number of positional arguments are
  passed along with a named argument.

### JavaScript API

* Re-add support for Node Carbon (8.x).

## 1.22.8

### JavaScript API

* Don't crash when running in a directory whose name contains URL-sensitive
  characters.

* Drop support for Node Carbon (8.x), which doesn't support `url.pathToFileURL`.

## 1.22.7

* Restrict the supported versions of the Dart SDK to `^2.4.0`.

## 1.22.6

* **Potentially breaking bug fix:** The `keywords()` function now converts
  underscore-separated argument names to hyphen-separated names. This matches
  LibSass's behavior, but not Ruby Sass's.

* Further improve performance for logic-heavy stylesheets.

* Improve a few error messages.

## 1.22.5

### JavaScript API

* Improve performance for logic-heavy stylesheets.

## 1.22.4

* Fix a bug where at-rules imported from within a style rule would appear within
  that style rule rather than at the root of the document.

## 1.22.3

* **Potentially breaking bug fix:** The argument name for the `saturate()`
  function is now `$amount`, to match the name in LibSass and originally in Ruby
  Sass.

* **Potentially breaking bug fix:** The `invert()` function now properly returns
  `#808080` when passed `$weight: 50%`. This matches the behavior in LibSass and
  originally in Ruby Sass, as well as being consistent with other nearby values
  of `$weight`.

* **Potentially breaking bug fix:** The `invert()` function now throws an error
  if it's used [as a plain CSS function][plain-CSS invert] *and* the Sass-only
  `$weight` parameter is passed. This never did anything useful, so it's
  considered a bug fix rather than a full breaking change.

  [plain-CSS invert]: https://developer.mozilla.org/en-US/docs/Web/CSS/filter-function/invert

* **Potentially breaking bug fix**: The `str-insert()` function now properly
  inserts at the end of the string if the `$index` is `-1`. This matches the
  behavior in LibSass and originally in Ruby Sass.

* **Potentially breaking bug fix**: An empty map returned by `map-remove()` is
  now treated as identical to the literal value `()`, rather than being treated
  as though it had a comma separator. This matches the original behavior in Ruby
  Sass.

* The `adjust-color()` function no longer throws an error when a large `$alpha`
  value is combined with HSL adjustments.

* The `alpha()` function now produces clearer error messages when the wrong
  number of arguments are passed.

* Fix a bug where the `str-slice()` function could produce invalid output when
  passed a string that contains characters that aren't represented as a single
  byte in UTF-16.

* Improve the error message for an unknown separator name passed to the `join()`
  or `append()` functions.

* The `zip()` function no longer deadlocks if passed no arguments.

* The `map-remove()` function can now take a `$key` named argument. This matches
  the signature in LibSass and originally in Ruby Sass.

## 1.22.2

### JavaScript API

* Avoid re-assigning the `require()` function to make the code statically
  analyzable by Webpack.

## 1.22.1

### JavaScript API

* Expand the dependency on `chokidar` to allow 3.x.

## 1.22.0

* Produce better stack traces when importing a file that contains a syntax
  error.

* Make deprecation warnings for `!global` variable declarations that create new
  variables clearer, especially in the case where the `!global` flag is
  unnecessary because the variables are at the top level of the stylesheet.

### Dart API

* Add a `Value.realNull` getter, which returns Dart's `null` if the value is
  Sass's null.

## 1.21.0

### Dart API

* Add a `sass` executable when installing the package through `pub`.

* Add a top-level `warn()` function for custom functions and importers to print
  warning messages.

## 1.20.3

* No user-visible changes.

## 1.20.2

* Fix a bug where numbers could be written using exponential notation in
  Node.js.

* Fix a crash that would appear when writing some very large integers to CSS.

### Command-Line Interface

* Improve performance for stand-alone packages on Linux and Mac OS.

### JavaScript API

* Pass imports to custom importers before resolving them using `includePaths` or
  the `SASS_PATH` environment variable. This matches Node Sass's behavior, so
  it's considered a bug fix.

## 1.20.1

* No user-visible changes.

## 1.20.0

* Support attribute selector modifiers, such as the `i` in `[title="test" i]`.

### Command-Line Interface

* When compilation fails, Sass will now write the error message to the CSS
  output as a comment and as the `content` property of a `body::before` rule so
  it will show up in the browser (unless compiling to standard output). This can
  be disabled with the `--no-error-css` flag, or forced even when compiling to
  standard output with the `--error-css` flag.

### Dart API

* Added `SassException.toCssString()`, which returns the contents of a CSS
  stylesheet describing the error, as above.

## 1.19.0

* Allow `!` in `url()`s without quotes.

### Dart API

* `FilesystemImporter` now doesn't change its effective directory if the working
  directory changes, even if it's passed a relative argument.

## 1.18.0

* Avoid recursively listing directories when finding the canonical name of a
  file on case-insensitive filesystems.

* Fix importing files relative to `package:`-imported files.

* Don't claim that "package:" URLs aren't supported when they actually are.

### Command-Line Interface

* Add a `--no-charset` flag. If this flag is set, Sass will never emit a
  `@charset` declaration or a byte-order mark, even if the CSS file contains
  non-ASCII characters.

### Dart API

* Add a `charset` option to `compile()`, `compileString()`, `compileAsync()` and
  `compileStringAsync()`. If this option is set to `false`, Sass will never emit
  a `@charset` declaration or a byte-order mark, even if the CSS file contains
  non-ASCII characters.

* Explicitly require that importers' `canonicalize()` methods be able to take
  paths relative to their outputs as valid inputs. This isn't considered a
  breaking change because the importer infrastructure already required this in
  practice.

## 1.17.4

* Consistently parse U+000C FORM FEED, U+000D CARRIAGE RETURN, and sequences of
  U+000D CARRIAGE RETURN followed by U+000A LINE FEED as individual newlines.

### JavaScript API

* Add a `sass.types.Error` constructor as an alias for `Error`. This makes our
  custom function API compatible with Node Sass's.

## 1.17.3

* Fix an edge case where slash-separated numbers were written to the stylesheet
  with a slash even when they're used as part of another arithmetic operation,
  such as being concatenated with a string.

* Don't put style rules inside empty `@keyframes` selectors.

## 1.17.2

* Deprecate `!global` variable assignments to variables that aren't yet defined.
  This deprecation message can be avoided by assigning variables to `null` at
  the top level before globally assigning values to them.

### Dart API

* Explicitly mark classes that were never intended to be subclassed or
  implemented as "sealed".

## 1.17.1

* Properly quote attribute selector values that start with identifiers but end
  with a non-identifier character.

## 1.17.0

* Improve error output, particularly for errors that cover multiple lines.

* Improve source locations for some parse errors. Rather than pointing to the
  next token that wasn't what was expected, they point *after* the previous
  token. This should generally provide more context for the syntax error.

* Produce a better error message for style rules that are missing the closing
  `}`.

* Produce a better error message for style rules and property declarations
  within `@function` rules.

### Command-Line Interface

* Passing a directory on the command line now compiles all Sass source files in
  the directory to CSS files in the same directory, as though `dir:dir` were
  passed instead of just `dir`.

* The new error output uses non-ASCII Unicode characters by default. Add a
  `--no-unicode` flag to disable this.

## 1.16.1

* Fix a performance bug where stylesheet evaluation could take a very long time
  when many binary operators were used in sequence.

## 1.16.0

* `rgb()` and `hsl()` now treat unquoted strings beginning with `env()`,
  `min()`, and `max()` as special number strings like `calc()`.

## 1.15.3

* Properly merge `all and` media queries. These queries were previously being
  merged as though `all` referred to a specific media type, rather than all
  media types.

* Never remove units from 0 values in compressed mode. This wasn't safe in
  general, since some properties (such as `line-height`) interpret `0` as a
  `<number>` rather than a `<length>` which can break CSS transforms. It's
  better to do this optimization in a dedicated compressor that's aware of CSS
  property semantics.

* Match Ruby Sass's behavior in some edge-cases involving numbers with many
  significant digits.

* Emit escaped tab characters in identifiers as `\9` rather than a backslash
  followed by a literal tab.

### Command-Line Interface

* The source map generated for a stylesheet read from standard input now uses a
  `data:` URL to include that stylesheet's contents in the source map.

### Node JS API

* `this.includePaths` for a running importer is now a `;`-separated string on
  Windows, rather than `:`-separated. This matches Node Sass's behavior.

### Dart API

* The URL used in a source map to refer to a stylesheet loaded from an importer
  is now `ImportResult.sourceMapUrl` as documented.

## 1.15.2

### Node JS API

* When `setValue()` is called on a Sass string object, make it unquoted even if
  it was quoted originally, to match the behavior of Node Sass.

## 1.15.1

* Always add quotes to attribute selector values that begin with `--`, since IE
  11 doesn't consider them to be identifiers.

## 1.15.0

* Add support for passing arguments to `@content` blocks. See [the
  proposal][content-args] for details.

* Add support for the new `rgb()` and `hsl()` syntax introduced in CSS Colors
  Level 4, such as `rgb(0% 100% 0% / 0.5)`. See [the proposal][color-4-rgb-hsl]
  for more details.

* Add support for interpolation in at-rule names. See [the
  proposal][at-rule-interpolation] for details.

* Add paths from the `SASS_PATH` environment variable to the load paths in the
  command-line interface, Dart API, and JS API. These load paths are checked
  just after the load paths explicitly passed by the user.

* Allow saturation and lightness values outside of the `0%` to `100%` range in
  the `hsl()` and `hsla()` functions. They're now clamped to be within that
  range rather than producing an error if they're outside it.

* Properly compile selectors that end in escaped whitespace.

[content-args]: https://github.com/sass/language/blob/master/accepted/content-args.md
[color-4-rgb-hsl]: https://github.com/sass/language/blob/master/accepted/color-4-rgb-hsl.md
[at-rule-interpolation]: https://github.com/sass/language/blob/master/accepted/at-rule-interpolation.md

### JavaScript API

* Always include the error location in error messages.

## 1.14.4

* Properly escape U+0009 CHARACTER TABULATION in unquoted strings.

## 1.14.3

* Treat `:before`, `:after`, `:first-line`, and `:first-letter` as
  pseudo-elements for the purposes of `@extend`.

* When running in compressed mode, remove spaces around combinators in complex
  selectors, so a selector like `a > b` is output as `a>b`.

* Properly indicate the source span for errors involving binary operation
  expressions whose operands are parenthesized.

## 1.14.2

* Fix a bug where loading the same stylesheet from two different import paths
  could cause its imports to fail to resolve.

* Properly escape U+001F INFORMATION SEPARATOR ONE in unquoted strings.

### Command-Line Interface

* Don't crash when using `@debug` in a stylesheet passed on standard input.

### Dart API

* `AsyncImporter.canonicalize()` and `Importer.canonicalize()` must now return
  absolute URLs. Relative URLs are still supported, but are deprecated and will
  be removed in a future release.

## 1.14.1

* Canonicalize escaped digits at the beginning of identifiers as hex escapes.

* Properly parse property declarations that are both *in* content blocks and
  written *after* content blocks.

### Command-Line Interface

* Print more readable paths in `--watch` mode.

## 1.14.0

### BREAKING CHANGE

In accordance with our [compatibility policy][], breaking changes made for CSS
compatibility reasons are released as minor version revision after a three-month
deprecation period.

[compatibility policy]: README.md#compatibility-policy

* Tokens such as `#abcd` that are now interpreted as hex colors with alpha
  channels, rather than unquoted ID strings.

## 1.13.4

### Node JS

* Tweak JS compilation options to substantially improve performance.

## 1.13.3

* Properly generate source maps for stylesheets that emit `@charset`
  declarations.

### Command-Line Interface

* Don't error out when passing `--embed-source-maps` along with
  `--embed-sources` for stylesheets that contain non-ASCII characters.

## 1.13.2

* Properly parse `:nth-child()` and `:nth-last-child()` selectors with
  whitespace around the argument.

* Don't emit extra whitespace in the arguments for `:nth-child()` and
  `:nth-last-child()` selectors.

* Fix support for CSS hacks in plain CSS mode.

## 1.13.1

* Allow an IE-style single equals operator in plain CSS imports.

## 1.13.0

* Allow `@extend` to be used with multiple comma-separated simple selectors.
  This is already supported by other implementations, but fell through the
  cracks for Dart Sass until now.

* Don't crash when a media rule contains another media rule followed by a style
  rule.

## 1.12.0

### Dart API

* Add a `SassException` type that provides information about Sass compilation
  failures.

### Node JS API

* Remove the source map comment from the compiled JS. We don't ship with the
  source map, so this pointed to nothing.

## 1.11.0

* Add support for importing plain CSS files. They can only be imported *without*
  an extension—for example, `@import "style"` will import `style.css`. Plain CSS
  files imported this way only support standard CSS features, not Sass
  extensions.

  See [the proposal][css-import] for details.

* Add support for CSS's `min()` and `max()` [math functions][]. A `min()` and
  `max()` call will continue to be parsed as a Sass function if it involves any
  Sass-specific features like variables or function calls, but if it's valid
  plain CSS (optionally with interpolation) it will be emitted as plain CSS instead.

  See [the proposal][css-min-max] for details.

* Add support for range-format media features like `(10px < width < 100px)`. See
  [the proposal][media-ranges] for details.

* Normalize escape codes in identifiers so that, for example, `éclair` and
  `\E9clair` are parsed to the same value. See
  [the proposal][identifier-escapes] for details.

* Don't choke on a [byte-order mark][] at the beginning of a document when
  running in JavaScript.

[math functions]: https://drafts.csswg.org/css-values/#math-function
[css-import]: https://github.com/sass/language/blob/master/accepted/css-imports.md
[css-min-max]: https://github.com/sass/language/blob/master/accepted/min-max.md
[media-ranges]: https://github.com/sass/language/blob/master/accepted/media-ranges.md
[identifier-escapes]: https://github.com/sass/language/blob/master/accepted/identifier-escapes.md
[byte-order mark]: https://en.wikipedia.org/wiki/Byte_order_mark

### Command-Line Interface

* The `--watch` command now continues to recompile a file after a syntax error
  has been detected.

### Dart API

* Added a `Syntax` enum to indicate syntaxes for Sass source files.

* The `compile()` and `compileAsync()` functions now parse files with the `.css`
  extension as plain CSS.

* Added a `syntax` parameter to `compileString()` and `compileStringAsync()`.

* Deprecated the `indented` parameter to `compileString()` and `compileStringAsync()`.

* Added a `syntax` parameter to `new ImporterResult()` and a
  `ImporterResult.syntax` getter to set the syntax of the source file.

* Deprecated the `indented` parameter to `new ImporterResult()` and the
  `ImporterResult.indented` getter in favor of `syntax`.

## 1.10.4

### Command-Line Interface

* Fix a Homebrew installation failure.

## 1.10.3

### Command-Line Interface

* Run the Chocolatey script with the correct arguments so it doesn't crash.

## 1.10.2

* No user-visible changes.

## 1.10.1

### Node JS API

* Don't crash when passing both `includePaths` and `importer`.

## 1.10.0

* When two `@media` rules' queries can't be merged, leave nested rules in place
  for browsers that support them.

* Fix a typo in an error message.

## 1.9.2

### Node JS API

* Produce more readable filesystem errors, such as when a file doesn't exist.

## 1.9.1

### Command-Line Interface

* Don't emit ANSI codes to Windows terminals that don't support them.

* Fix a bug where `--watch` crashed on Mac OS.

## 1.9.0

### Node API

* Add support for `new sass.types.Color(argb)` for creating colors from ARGB hex
  numbers. This was overlooked when initially adding support for Node Sass's
  JavaScript API.

## 1.8.0

### Command-Line Interface

* Add a `--poll` flag to make `--watch` mode repeatedly check the filesystem for
  updates rather than relying on native filesystem notifications.

* Add a `--stop-on-error` flag to stop compiling additional files once an error
  is encountered.

## 1.7.3

* No user-visible changes.

## 1.7.2

* Add a deprecation warning for `@-moz-document`, except for cases where only an
  empty `url-prefix()` is used. Support is [being removed from Firefox][] and
  will eventually be removed from Sass as well.

[being removed from Firefox]: https://www.fxsitecompat.com/en-CA/docs/2018/moz-document-support-has-been-dropped-except-for-empty-url-prefix/

* Fix a bug where `@-moz-document` functions with string arguments weren't being
  parsed.

### Command-Line Interface

* Don't crash when a syntax error is added to a watched file.

## 1.7.1

* Fix crashes in released binaries.

## 1.7.0

* Emit deprecation warnings for tokens such as `#abcd` that are ambiguous
  between ID strings and hex colors with alpha channels. These will be
  interpreted as colors in a release on or after 19 September 2018.

* Parse unambiguous hex colors with alpha channels as colors.

* Fix a bug where relative imports from files on the load path could look in the
  incorrect location.

## 1.6.2

### Command-Line Interface

* Fix a bug where the source map comment in the generated CSS could refer to the
  source map file using an incorrect URL.

## 1.6.1

* No user-visible changes.

## 1.6.0

* Produce better errors when expected tokens are missing before a closing brace.

* Avoid crashing when compiling a non-partial stylesheet that exists on the
  filesystem next to a partial with the same name.

### Command-Line Interface

* Add support for the `--watch`, which watches for changes in Sass files on the
  filesystem and ensures that the compiled CSS is up-to-date.

* When using `--update`, surface errors when an import doesn't exist even if the
  file containing the import hasn't been modified.

* When compilation fails, delete the output file rather than leaving an outdated
  version.

## 1.5.1

* Fix a bug where an absolute Windows path would be considered an `input:output`
  pair.

* Forbid custom properties that have no values, like `--foo:;`, since they're
  forbidden by the CSS spec.

## 1.5.0

* Fix a bug where an importer would be passed an incorrectly-resolved URL when
  handling a relative import.

* Throw an error when an import is ambiguous due to a partial and a non-partial
  with the same name, or multiple files with different extensions. This matches
  the standard Sass behavior.

### Command-Line Interface

* Add an `--interactive` flag that supports interactively running Sass
  expressions (thanks to [Jen Thakar][]!).

[Jen Thakar]: https://github.com/jathak

## 1.4.0

* Improve the error message for invalid semicolons in the indented syntax.

* Properly disallow semicolons after declarations in the indented syntax.

### Command-Line Interface

* Add support for compiling multiple files at once by writing
  `sass input.scss:output.css`. Note that unlike Ruby Sass, this *always*
  compiles files by default regardless of when they were modified.

  This syntax also supports compiling entire directories at once. For example,
  `sass templates/stylesheets:public/css` compiles all non-partial Sass files
  in `templates/stylesheets` to CSS files in `public/css`.

* Add an `--update` flag that tells Sass to compile only stylesheets that have
  been (transitively) modified since the CSS file was generated.

### Dart API

* Add `Importer.modificationTime()` and `AsyncImporter.modificationTime()` which
  report the last time a stylesheet was modified.

### Node API

* Generate source maps when the `sourceMaps` option is set to a string and the
  `outFile` option is not set.

## 1.3.2

* Add support for `@elseif` as an alias of `@else if`. This is not an
  intentional feature, so using it will cause a deprecation warning. It will be
  removed at some point in the future.

## 1.3.1

### Node API

* Fix loading imports relative to stylesheets that were themselves imported
  though relative include paths.

## 1.3.0

### Command-Line Interface

* Generate source map files by default when writing to disk. This can be
  disabled by passing `--no-source-map`.

* Add a `--source-map-urls` option to control whether the source file URLs in
  the generated source map are relative or absolute.

* Add an `--embed-sources` option to embed the contents of all source files in
  the generated source map.

* Add an `--embed-source-map` option to embed the generated source map as a
  `data:` URL in the generated CSS.

### Dart API

* Add a `sourceMap` parameter to `compile()`, `compileString()`,
  `compileAsync()`, and `compileStringAsync()`. This takes a callback that's
  called with a [`SingleMapping`][] that contains the source map information for
  the compiled CSS file.

[`SingleMapping`]: https://www.dartdocs.org/documentation/source_maps/latest/source_maps.parser/SingleMapping-class.html

### Node API

* Added support for the `sourceMap`, `omitSourceMapUrl`, `outFile`,
  `sourceMapContents`, `sourceMapEmbed`, and `sourceMapRoot` options to
  `render()` and `renderSync()`.

* Fix a bug where passing a relative path to `render()` or `renderSync()` would
  cause relative imports to break.

* Fix a crash when printing warnings in stylesheets compiled using `render()` or
  `renderSync()`.

* Fix a bug where format errors were reported badly on Windows.

## 1.2.1

* Always emit units in compressed mode for `0` dimensions other than lengths and
  angles.

## 1.2.0

* The command-line executable will now create the directory for the resulting
  CSS if that directory doesn't exist.

* Properly parse `#{$var} -#{$var}` as two separate values in a list rather than
  one value being subtracted from another.

* Improve the error message for extending compound selectors.

## 1.1.1

* Add a commit that was accidentally left out of 1.1.0.

## 1.1.0

* The command-line executable can now be used to write an output file to disk
  using `sass input.scss output.css`.

* Use a POSIX-shell-compatible means of finding the location of the `sass` shell
  script.

## 1.0.0

**Initial stable release.**

### Changes Since 1.0.0-rc.1

* Allow `!` in custom property values ([#260][]).

[#260]: https://github.com/sass/dart-sass/issues/260

#### Dart API

* Remove the deprecated `render()` function.

#### Node API

* Errors are now subtypes of the `Error` type.

* Allow both the `data` and `file` options to be passed to `render()` and
  `renderSync()` at once. The `data` option will be used as the contents of the
  stylesheet, and the `file` option will be used as the path for error reporting
  and relative imports. This matches Node Sass's behavior.

## 1.0.0-rc.1

* Add support for importing an `_index.scss` or `_index.sass` file when
  importing a directory.

* Add a `--load-path` command-line option (alias `-I`) for passing additional
  paths to search for Sass files to import.

* Add a `--quiet` command-line option (alias `-q`) for silencing warnings.

* Add an `--indented` command-line option for using the indented syntax with a
  stylesheet from standard input.

* Don't merge the media queries `not type` and `(feature)`. We had previously
  been generating `not type and (feature)`, but that's not actually the
  intersection of the two queries.

* Don't crash on `$x % 0`.

* The standalone executable distributed on GitHub is now named `sass` rather
  than `dart-sass`. The `dart-sass` executable will remain, with a deprecation
  message, until 1.0.0 is released.

### Dart API

* Add a `Logger` class that allows users to control how messages are printed by
  stylesheets.

* Add a `logger` parameter to `compile()`, `compileAsync()`, `compileString()`,
  and `compileStringAsync()`.

### Node JS API

* Import URLs passed to importers are no longer normalized. For example, if a
  stylesheet contains `@import "./foo.scss"`, importers will now receive
  `"./foo.scss"` rather than `"foo.scss"`.

## 1.0.0-beta.5.3

* Support hard tabs in the indented syntax.

* Improve the formatting of comments that don't start on the same line as the
  opening `/*`.

* Preserve whitespace after `and` in media queries in compressed mode.

### Indented Syntax

* Properly parse multi-line selectors.

* Don't deadlock on `/*` comments.

* Don't add an extra `*/` to comments that already have it.

* Preserve empty lines in `/*` comments.

## 1.0.0-beta.5.2

* Fix a bug where some colors would crash `compressed` mode.

## 1.0.0-beta.5.1

* Add a `compressed` output style.

* Emit a warning when `&&` is used, since it's probably not what the user means.

* `round()` now returns the correct results for negative numbers that should
  round down.

* `var()` may now be passed in place of multiple arguments to `rgb()`, `rgba()`,
  `hsl()` and `hsla()`.

* Fix some cases where equivalent numbers wouldn't count as the same keys in
  maps.

* Fix a bug where multiplication like `(1/1px) * (1px/1)` wouldn't properly
  cancel out units.

* Fix a bug where dividing by a compatible unit would produce an invalid
  result.

* Remove a non-`sh`-compatible idiom from the standalone shell script.

### Dart API

* Add a `functions` parameter to `compile()`, `compleString()`,
  `compileAsync()`, and `compileStringAsync()`. This allows users to define
  custom functions in Dart that can be invoked from Sass stylesheets.

* Expose the `Callable` and `AsyncCallable` types, which represent functions
  that can be invoked from Sass.

* Expose the `Value` type and its subclasses, as well as the top-level
  `sassTrue`, `sassFalse`, and `sassNull` values, which represent Sass values
  that may be passed into or returned from custom functions.

* Expose the `OutputStyle` enum, and add a `style` parameter to `compile()`,
  `compleString()`, `compileAsync()`, and `compileStringAsync()` that allows
  users to control the output style.

### Node JS API

* Support the `functions` option.

* Support the `"compressed"` value for the `outputStyle` option.

## 1.0.0-beta.4

* Support unquoted imports in the indented syntax.

* Fix a crash when `:not(...)` extends a selector that appears in
  `:not(:not(...))`.

### Node JS API

* Add support for asynchronous importers to `render()` and `renderSync()`.

### Dart API

* Add `compileAsync()` and `compileStringAsync()` methods. These run
  asynchronously, which allows them to take asynchronous importers (see below).

* Add an `AsyncImporter` class. This allows imports to be resolved
  asynchronously in case no synchronous APIs are available. `AsyncImporter`s are
  only compatible with `compileAysnc()` and `compileStringAsync()`.

## 1.0.0-beta.3

* Properly parse numbers with exponents.

* Don't crash when evaluating CSS variables whose names are entirely
  interpolated (for example, `#{--foo}: ...`).

### Node JS API

* Add support for the `importer` option to `render()` and `renderSync()`.
  Only synchronous importers are currently supported.

### Dart API

* Added an `Importer` class. This can be extended by users to provide support
  for custom resolution for `@import` rules.

* Added built-in `FilesystemImporter` and `PackageImporter` implementations that
  support resolving `file:` and `package:` URLs, respectively.

* Added an `importers` argument to the `compile()` and `compileString()`
  functions that provides `Importer`s to use when resolving `@import` rules.

* Added a `loadPaths` argument to the `compile()` and `compileString()`
  functions that provides paths to search for stylesheets when resolving
  `@import` rules. This is a shorthand for passing `FilesystemImporter`s to the
  `importers` argument.

## 1.0.0-beta.2

* Add support for the `::slotted()` pseudo-element.

* Generated transparent colors will now be emitted as `rgba(0, 0, 0, 0)` rather
  than `transparent`. This works around a bug wherein IE incorrectly handles the
  latter format.

### Command-Line Interface

* Improve the logic for whether to use terminal colors by default.

### Node JS API

* Add support for `data`, `includePaths`, `indentedSyntax`, `lineFeed`,
  `indentWidth`, and `indentType` options to `render()` and `renderSync()`.

* The result object returned by `render()` and `renderSync()` now includes the
  `stats` object which provides metadata about the compilation process.

* The error object thrown by `render()` and `renderSync()` now includes `line`,
  `column`, `file`, `status`, and `formatted` fields. The `message` field and
  `toString()` also provide more information.

### Dart API

* Add a `renderString()` method for rendering Sass source that's not in a file
  on disk.

## 1.0.0-beta.1

* Drop support for the reference combinator. This has been removed from the
  spec, and will be deprecated and eventually removed in other implementations.

* Trust type annotations when compiling to JavaScript, which makes it
  substantially faster.

* Compile to minified JavaScript, which decreases the code size substantially
  and makes startup a little faster.

* Fix a crash when inspecting a string expression that ended in "\a".

* Fix a bug where declarations and `@extend` were allowed outside of a style
  rule in certain circumstances.

* Fix `not` in parentheses in `@supports` conditions.

* Allow `url` as an identifier name.

* Properly parse `/***/` in selectors.

* Properly parse unary operators immediately after commas.

* Match Ruby Sass's rounding behavior for all functions.

* Allow `\` at the beginning of a selector in the indented syntax.

* Fix a number of `@extend` bugs:

  * `selector-extend()` and `selector-replace()` now allow compound selector
    extendees.

  * Remove the universal selector `*` when unifying with other selectors.

  * Properly unify the result of multiple simple selectors in the same compound
    selector being extended.

  * Properly handle extensions being extended.

  * Properly follow the [first law of `@extend`][laws].

  * Fix selector specificity tracking to follow the
    [second law of `@extend`][laws].

  * Allow extensions that match selectors but fail to unify.

  * Partially-extended selectors are no longer used as parent selectors.

  * Fix an edge case where both the extender and the extended selector
    have invalid combinator sequences.

  * Don't crash with a "Bad state: no element" error in certain edge cases.

[laws]: https://github.com/sass/sass/issues/324#issuecomment-4607184

## 1.0.0-alpha.9

* Elements without a namespace (such as `div`) are no longer unified with
  elements with the empty namespace (such as `|div`). This unification didn't
  match the results returned by `is-superselector()`, and was not guaranteed to
  be valid.

* Support `&` within `@at-root`.

* Properly error when a compound selector is followed immediately by `&`.

* Properly handle variable scoping in `@at-root` and nested properties.

* Properly handle placeholder selectors in selector pseudos.

* Properly short-circuit the `or` and `and` operators.

* Support `--$variable`.

* Don't consider unitless numbers equal to numbers with units.

* Warn about using named colors in interpolation.

* Don't emit loud comments in functions.

* Detect import loops.

* Fix `@import` with a `supports()` clause.

* Forbid functions named "and", "or", and "not".

* Fix `type-of()` with a function.

* Emit a nicer error for invalid tokens in a selector.

* Fix `invert()` with a `$weight` parameter.

* Fix a unit-parsing edge-cases.

* Always parse imports with queries as plain CSS imports.

* Support `&` followed by a non-identifier.

* Properly handle split media queries.

* Properly handle a placeholder selector that isn't at the beginning of a
  compound selector.

* Fix more `str-slice()` bugs.

* Fix the `%` operator.

* Allow whitespace between `=` and the mixin name in the indented syntax.

* Fix some slash division edge cases.

* Fix `not` when used like a function.

* Fix attribute selectors with single-character values.

* Fix some bugs with the `call()` function.

* Properly handle a backslash followed by a CRLF sequence in a quoted string.

* Fix numbers divided by colors.

* Support slash-separated numbers in arguments to plain CSS functions.

* Error out if a function is passed an unknown named parameter.

* Improve the speed of loading large files on Node.

* Don't consider browser-prefixed selector pseudos to be superselectors of
  differently- or non-prefixed selector pseudos with the same base name.

* Fix an `@extend` edge case involving multiple combinators in a row.

* Fix a bug where a `@content` block could get incorrectly passed to a mixin.

* Properly isolate the lexical environments of different calls to the same mixin
  and function.

## 1.0.0-alpha.8

* Add the `content-exists()` function.

* Support interpolation in loud comments.

* Fix a bug where even valid semicolons and exclamation marks in custom property
  values were disallowed.

* Disallow invalid function names.

* Disallow extending across media queries.

* Properly parse whitespace after `...` in argument declaration lists.

* Support terse mixin syntax in the indented syntax.

* Fix `@at-root` query parsing.

* Support special functions in `@-moz-document`.

* Support `...` after a digit.

* Fix some bugs when treating a map as a list of pairs.

## 1.0.0-alpha.7

* Fix `function-exists()`, `variable-exists()`, and `mixin-exists()` to use the
  lexical scope rather than always using the global scope.

* `str-index()` now correctly inserts at negative indices.

* Properly parse `url()`s that contain comment-like text.

* Fix a few more small `@extend` bugs.

* Fix a bug where interpolation in a quoted string was being dropped in some
  circumstances.

* Properly handle `@for` rules where each bound has a different unit.

* Forbid mixins and functions from being defined in control directives.

* Fix a superselector-computation edge case involving `:not()`.

* Gracefully handle input files that are invalid UTF-8.

* Print a Sass stack trace when a file fails to load.

## 1.0.0-alpha.6

* Allow `var()` to be passed to `rgb()`, `rgba()`, `hsl()`, and `hsla()`.

* Fix conversions between numbers with `dpi`, `dpcm`, and `dppx` units.
  Previously these conversions were inverted.

* Don't crash when calling `str-slice()` with an `$end-at` index lower than the
  `$start-at` index.

* `str-slice()` now correctly returns `""` when `$end-at` is negative and points
  before the beginning of the string.

* Interpolation in quoted strings now properly preserves newlines.

* Don't crash when passing only `$hue` or no keyword arguments to
  `adjust-color()`, `scale-color()`, or `change-color()`.

* Preserve escapes in identifiers. This used to only work for identifiers in
  SassScript.

* Fix a few small `@extend` bugs.

## 1.0.0-alpha.5

* Fix bounds-checking for `opacify()`, `fade-in()`, `transparentize()`, and
  `fade-out()`.

* Fix a bug with `@extend` superselector calculations.

* Fix some cases where `#{...}--` would fail to parse in selectors.

* Allow a single number to be passed to `saturate()` for use in filter contexts.

* Fix a bug where `**/` would fail to close a loud comment.

* Fix a bug where mixin and function calls could set variables incorrectly.

* Move plain CSS `@import`s to the top of the document.

## 1.0.0-alpha.4

* Add support for bracketed lists.

* Add support for Unicode ranges.

* Add support for the Microsoft-style `=` operator.

* Print the filename for `@debug` rules.

* Fix a bug where `1 + - 2` and similar constructs would crash the parser.

* Fix a bug where `@extend` produced the wrong result when used with
  selector combinators.

* Fix a bug where placeholder selectors were not allowed to be unified.

* Fix the `mixin-exists()` function.

* Fix `:nth-child()` and `:nth-last-child()` parsing when they contain `of
  selector`.

## 1.0.0-alpha.3

* Fix a bug where color equality didn't take the alpha channel into account.

* Fix a bug with converting some RGB colors to HSL.

* Fix a parent selector resolution bug.

* Properly declare the arguments for `opacify()` and related functions.

* Add a missing dependency on the `stack_trace` package.

* Fix broken Windows archives.

* Emit colors using their original representation if possible.

* Emit colors without an original representation as names if possible.

## 1.0.0-alpha.2

* Fix a bug where variables, functions, and mixins were broken in imported
  files.

## 1.0.0-alpha.1

* Initial alpha release.<|MERGE_RESOLUTION|>--- conflicted
+++ resolved
@@ -1,8 +1,7 @@
-<<<<<<< HEAD
-## 1.79.7
+## 1.80.1
 
 * No user-visible changes.
-=======
+
 ## 1.80.0
 
 * `@import` is now officially deprecated, as are global built-in functions that
@@ -15,7 +14,6 @@
 
 * Fix an error that would sometimes occur when deprecation warnings were
   emitted when using a custom importer with the legacy API.
->>>>>>> ab19f94b
 
 ## 1.79.6
 
