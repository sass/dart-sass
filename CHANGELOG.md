--- conflicted
+++ resolved
@@ -1,18 +1,16 @@
 ## 1.77.2
 
-<<<<<<< HEAD
 * Don't emit deprecation warnings for functions and mixins beginning with `__`.
 
 * Allow user-defined functions whose names begin with `_` and otherwise look
   like vendor-prefixed functions with special CSS syntax.
-=======
+
 ### Command-Line Interface
 
 * Properly handle the `--silence-deprecation` flag.
 
 * Handle the `--fatal-deprecation` and `--future-deprecation` flags for
   `--interactive` mode.
->>>>>>> bdc08fdb
 
 ## 1.77.1
 
