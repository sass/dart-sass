--- conflicted
+++ resolved
@@ -1,12 +1,9 @@
-<<<<<<< HEAD
-## 1.81.1
+## 1.82.0
 
 ### Command-Line Interface
 
 * Improve `--watch` mode reliability when making multiple changes at once, such
   as checking out a different Git branch.
-=======
-## 1.82.0-dev
 
 * Parse the `calc-size()` function as a calculation now that it's supported in
   some browsers.
@@ -18,7 +15,6 @@
 ## 1.81.1
 
 * No user-visible changes.
->>>>>>> 63ebf160
 
 ## 1.81.0
 
