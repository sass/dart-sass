## 1.48.1

* Fix a bug in `string.insert` with certain negative indices.

<<<<<<< HEAD
#### TypeScript Declarations

* Fix a bug where `LegacyPluginThis.options.linefeed` was typed to return
  abbreviations when it actually returned literal linefeed characters.
=======
### JS API

* Add support for the `sourceMapIncludeSources` option in the new JS API.
>>>>>>> f055db07

## 1.48.0

### JS API

* **Potentially breaking bug fix:** Match the specification of the new JS API by
  setting `LegacyResult.map` to `undefined` rather than `null`.

#### TypeScript Declarations

* Add a declaration for the `NULL` constant.

## 1.47.0

### JS API

#### TypeScript Declarations

* Add declarations for the `TRUE` and `FALSE` constants.

## 1.46.0

### JS API

* **Potentially breaking bug fix:** Match the specification of the new JS API by
  passing `undefined` rather than `null` to `Logger.warn()` for an unset `span`.

#### TypeScript Declarations

* Add a declaration for the `LegacyPluginThis.options.context` field.

* Update the definition of `LegacyAsyncFunction` to include explicit definitions
  with zero through six arguments before the `done` parameter. This makes it
  possible for TypeScript users to pass in callbacks that take a specific number
  of arguments, rather than having to declare a callback that takes an arbitrary
  number.

* Add a declaration for `types.Error`, a legacy API class that can be returned
  by asynchronous functions to signal asynchronous errors.

* Add a `LegacyAsyncFunctionDone` type for the `done` callback that's passed to
  `LegacyAsyncFunction`.

## 1.45.2

### JS API

* **Potentially breaking bug fix:** Change the default value of the `separator`
  parameter for `new SassArgumentList()` to `','` rather than `null`. This
  matches the API specification.

## 1.45.1

* **Potentially breaking bug fix:** Properly parse custom properties in
  `@supports` conditions. Note that this means that SassScript expressions on
  the right-hand side of custom property `@supports` queries now need to be
  interpolated, as per https://sass-lang.com/d/css-vars.

* **Potentially breaking bug fix:** Fix a bug where `inspect()` was not
  properly printing nested, empty, bracketed lists.

## 1.45.0

### JS API

This release includes an entirely new JavaScript API, designed to be more
idiomatic, performant, and usable. The old API will continue to be supported
until Dart Sass 2.0.0, but it is now considered deprecated and should be avoided
for new code.

The new API includes:

* `compile()` and `compileAsync()` functions that take Sass file paths and
  return the result of compiling them to CSS. The async function returns a
  `Promise` rather than using a callback-based API.

* `compileString()` and `compileStringAsync()` functions that take a string of
  Sass source and compiles it to CSS. As above, the async function returns a
  `Promise`.

* A new importer API that more closely matches the Sass specification's logic
  for resolving loads. This makes it much easier for Sass to cache information
  across `@import` and `@use` rules, which substantially improves performance
  for applications that rely heavily on repeated `@import`s.

* A new custom function API, including much more usable JS representations of
  Sass value types complete with type-assertion functions, easy map and list
  lookups, and compatibility with the [`immutable`] package. **Unlike in the
  legacy API,** function callbacks now take one argument which contains an array
  of Sass values (rather than taking a separate JS argument for each Sass
  argument).

[`immutable`]: https://immutable-js.com/

For full documentation of this API, please see [the Sass website][js-api].

[js-api]: https://sass-lang.com/documentation/js-api

This release also adds TypeScript type definitions.

## 1.44.0

* Suggest `calc()` as an alternative in `/`-as-division deprecation messages.

### Dart API

* Add `SassNumber.convert()` and `SassNumber.convertValue()`. These work like
  `SassNumber.coerce()` and `SassNumber.coerceValue()`, except they don't treat
  unitless numbers as universally compatible.

* Fix a bug where `SassNumber.coerceToMatch()` and
  `SassNumber.coerceValueToMatch()` wouldn't coerce single-unit numbers to
  match unitless numbers.

## 1.43.5

* Fix a bug where calculations with different operators were incorrectly
  considered equal.

* Properly parse attribute selectors with empty namespaces.

### JS API

* Print more detailed JS stack traces. This is mostly useful for the Sass team's
  own debugging purposes.

## 1.43.4

### JS API

* Fix a bug where the `logger` option was ignored for the `render()` function.

## 1.43.3

* Improve performance.

## 1.43.2

* Improve the error message when the default namespace of a `@use` rule is not
  a valid identifier.

## 1.43.1

* No user-visible changes.

## 1.43.0

### JS API

* Add support for the `logger` option. This takes an object that can define
  `warn` or `debug` methods to add custom handling for messages emitted by the
  Sass compiler. See [the JS API docs] for details.

  [the JS API docs]: https://sass-lang.com/documentation/js-api/interfaces/Logger

* Add a `Logger.silent` object that can be passed to the `logger` option to
  silence all messages from the Sass compiler.

## 1.42.1

* Fix a bug where Sass variables and function calls in calculations weren't
  being resolved correctly if there was a parenthesized interpolation elsewhere
  in the file.

## 1.42.0

* `min()` and `max()` expressions are once again parsed as calculations as long
  as they contain only syntax that's allowed in calculation expressions. To
  avoid the backwards-compatibility issues that were present in 1.40.0, they now
  allow unitless numbers to be mixed with numbers with units just like the
  global `min()` and `max()` functions. Similarly, `+` and `-` operations within
  `min()` and `max()` functions allow unitless numbers to be mixed with numbers
  with units.

## 1.41.1

* Preserve parentheses around `var()` functions in calculations, because they
  could potentially be replaced with sub-expressions that might need to be
  parenthesized.

## 1.41.0

* Calculation values can now be combined with strings using the `+` operator.
  This was an error in 1.40.0, but this broke stylesheets that were relying on
  `$value + ""` expressions to generically convert values to strings. (Note that
  the Sass team recommends the use of `"#{$value}"` or `inspect($value)` for
  that use-case.)

* The `selector.unify()` function now correctly returns `null` when one selector
  is a `:host` or `:host-context` and the other is a selector that's guaranteed
  to be within the current shadow DOM. The `@extend` logic has been updated
  accordingly as well.

* Fix a bug where extra whitespace in `min()`, `max()`, `clamp()`, and `calc()`
  expressions could cause bogus parse errors.

* Fix a bug where the right-hand operand of a `-` in a calculation could
  incorrectly be stripped of parentheses.

### Dart API

* `SassCalculation.plus()` now allows `SassString` arguments.

## 1.40.1

* **Potentially breaking bug fix:** `min()` and `max()` expressions outside of
  calculations now behave the same way they did in 1.39.2, returning unquoted
  strings if they contain no Sass-specific features and calling the global
  `min()` and `max()` functions otherwise. Within calculations, they continue to
  behave how they did in 1.40.0.

  This fixes an unintended breaking change added in 1.40.0, wherein passing a
  unitless number and a number without units to `min()` or `max()` now produces
  an error. Since this breakage affects a major Sass library, we're temporarily
  reverting support for `min()` and `max()` calculations while we work on
  designing a longer-term fix.

## 1.40.0

* Add support for first-class `calc()` expressions (as well as `clamp()` and
  plain-CSS `min()` and `max()`). This means:

  * `calc()` expressions will be parsed more thoroughly, and errors will be
    highlighted where they weren't before. **This may break your stylesheets,**
    but only if they were already producing broken CSS.

  * `calc()` expressions will be simplified where possible, and may even return
    numbers if they can be simplified away entirely.

  * `calc()` expressions that can't be simplified to numbers return a new data
    type known as "calculations".

  * Sass variables and functions can now be used in `calc()` expressions.

  * New functions `meta.calc-name()` and `meta.calc-args()` can now inspect
    calculations.

### Dart API

* Add a new value type, `SassCalculation`, that represents calculations.

* Add new `CalculationOperation`, `CalculationOperator`, and
  `CalculationInterpolation` types to represent types of arguments that may
  exist as part of a calculation.

* Add a new `Value.assertCalculation()` method.

* Add a new `Number.hasCompatibleUnits()` method.

## 1.39.2

* Fix a bug where configuring with `@use ... with` would throw an error when
  that variable was defined in a module that also contained `@forward ... with`.

## 1.39.1

* Partial fix for a bug where `@at-root` does not work properly in nested
  imports that contain `@use` rules. If the only `@use` rules in the nested
  import are for built-in modules, `@at-root` should now work properly.

## 1.39.0

### JS API

* Add a `charset` option that controls whether or not Sass emits a
  `@charset`/BOM for non-ASCII stylesheets.

## 1.38.2

* No user-visible changes

## 1.38.1

* No user-visible changes

## 1.38.0

* In expanded mode, emit characters in Unicode private-use areas as escape
  sequences rather than literal characters.

* Fix a bug where quotes would be omitted for an attribute selector whose value
  was a single backslash.

* Properly consider numbers that begin with `.` as "plain CSS" for the purposes
  of parsing plain-CSS `min()` and `max()` functions.

* Allow `if` to be used as an unquoted string.

* Properly parse backslash escapes within `url()` expressions.

* Fix a couple bugs where `@extend`s could be marked as unsatisfied when
  multiple identical `@extend`s extended selectors across `@use` rules.

### Command Line Interface

* Strip CRLF newlines from snippets of the original stylesheet that are included
  in the output when an error occurs.

### JS API

* Don't crash when a Windows path is returned by a custom Node importer at the
  same time as file contents.

* Don't crash when an error occurs in a stylesheet loaded via a custom importer
  with a custom URL scheme.

### Dart API

* Add a `SassArgumentList.keywordsWithoutMarking` getter to access the keyword
  arguments of an argument list without marking them accessed.

## 1.37.5

* No user-visible changes.

## 1.37.4

* No user-visible changes.

## 1.37.3

* No user-visible changes.

## 1.37.2

* No user-visible changes.

## 1.37.1

* No user-visible changes.

## 1.37.0

### Dart API

* **Potentially breaking bug fix:** `SassNumber.asSlash`,
  `SassNumber.withSlash()`, and `SassNumber.withoutSlash()` have been marked as
  `@internal`. They were never intended to be used outside the `sass` package.

* **Potentially breaking bug fix:** `SassException` has been marked as `@sealed`
  to formally indicate that it's not intended to be extended outside of the
  `sass` package.

* Add a `Value.withListContents()` method that returns a new Sass list with the
  same list separator and brackets as the current value, interpreted as a list.

## 1.36.0

### Dart API

* Added `compileToResult()`, `compileStringToResult()`,
  `compileToResultAsync()`, and `compileStringToResultAsync()` methods. These
  are intended to replace the existing `compile*()` methods, which are now
  deprecated. Rather than returning a simple string, these return a
  `CompileResult` object, which will allow us to add additional information
  about the compilation without having to introduce further deprecations.

  * Instead of passing a `sourceMaps` callback to `compile*()`, pass
    `sourceMaps: true` to `compile*ToResult()` and access
    `CompileResult.sourceMap`.

  * The `CompileResult` object exposes a `loadedUrls` object which lists the
    canonical URLs accessed during a compilation. This information was
    previously unavailable except through the JS API.

## 1.35.2

* **Potentially breaking bug fix**: Properly throw an error for Unicode ranges
  that have too many `?`s after hexadecimal digits, such as `U+12345??`.

* **Potentially breaking bug fix:** Fixed a bug where certain local variable
  declarations nested within multiple `@if` statements would incorrectly
  override a global variable. It's unlikely that any real stylesheets were
  relying on this bug, but if so they can simply add `!global` to the variable
  declaration to preserve the old behavior.

* **Potentially breaking bug fix:** Fix a bug where imports of root-relative
  URLs (those that begin with `/`) in `@import` rules would be passed to
  both Dart and JS importers as `file:` URLs.

* Properly support selector lists for the `$extendee` argument to
  `selector.extend()` and `selector.replace()`.

* Fix an edge case where `@extend` wouldn't affect a selector within a
  pseudo-selector such as `:is()` that itself extended other selectors.

* Fix a race condition where `meta.load-css()` could trigger an internal error
  when running in asynchronous mode.

### Dart API

* Use the `@internal` annotation to indicate which `Value` APIs are available
  for public use.

## 1.35.1

* Fix a bug where the quiet dependency flag didn't silence warnings in some
  stylesheets loaded using `@import`.

## 1.35.0

* Fix a couple bugs that could prevent some members from being found in certain
  files that use a mix of imports and the module system.

* Fix incorrect recommendation for migrating division expressions that reference
  namespaced variables.

### JS API

* Add a `quietDeps` option which silences compiler warnings from stylesheets
  loaded through importers and load paths.

* Add a `verbose` option which causes the compiler to emit all deprecation
  warnings, not just 5 per feature.

## 1.34.1

* Fix a bug where `--update` would always compile any file that depends on a
  built-in module.

* Fix the URL for the `@-moz-document` deprecation message.

* Fix a bug with `@for` loops nested inside property declarations.

## 1.34.0

* Don't emit the same warning in the same location multiple times.

* Cap deprecation warnings at 5 per feature by default.

### Command Line Interface

* Add a `--quiet-deps` flag which silences compiler warnings from stylesheets
  loaded through `--load-path`s.

* Add a `--verbose` flag which causes the compiler to emit all deprecation
  warnings, not just 5 per feature.

### Dart API

* Add a `quietDeps` argument to `compile()`, `compileString()`,
  `compileAsync()`, and `compileStringAsync()` which silences compiler warnings
  from stylesheets loaded through importers, load paths, and `package:` URLs.

* Add a `verbose` argument to `compile()`, `compileString()`, `compileAsync()`,
  and `compileStringAsync()` which causes the compiler to emit all deprecation
  warnings, not just 5 per feature.

## 1.33.0

* Deprecate the use of `/` for division. The new `math.div()` function should be
  used instead. See [this page][] for details.

[this page]: https://sass-lang.com/documentation/breaking-changes/slash-div

* Add a `list.slash()` function that returns a slash-separated list.

* **Potentially breaking bug fix:** The heuristics around when potentially
  slash-separated numbers are converted to slash-free numbers—for example, when
  `1/2` will be printed as `0.5` rather than `1/2`—have been slightly expanded.
  Previously, a number would be made slash-free if it was passed as an argument
  to a *user-defined function*, but not to a *built-in function*. Now it will be
  made slash-free in both cases. This is a behavioral change, but it's unlikely
  to affect any real-world stylesheets.

* [`:is()`][] now behaves identically to `:matches()`.

[`:is()`]: https://developer.mozilla.org/en-US/docs/Web/CSS/:is

* Fix a bug where non-integer numbers that were very close to integer
  values would be incorrectly formatted in CSS.

* Fix a bug where very small number and very large negative numbers would be
  incorrectly formatted in CSS.

### JS API

* The `this` context for importers now has a `fromImport` field, which is `true`
  if the importer is being invoked from an `@import` and `false` otherwise.
  Importers should only use this to determine whether to load [import-only
  files].

[import-only files]: https://sass-lang.com/documentation/at-rules/import#import-only-files

### Dart API

* Add an `Importer.fromImport` getter, which is `true` if the current
  `Importer.canonicalize()` call comes from an `@import` rule and `false`
  otherwise. Importers should only use this to determine whether to load
  [import-only files].

## 1.32.13

* **Potentially breaking bug fix:** Null values in `@use` and `@forward`
  configurations no longer override the `!default` variable, matching the
  behavior of the equivalent code using `@import`.

* Use the proper parameter names in error messages about `string.slice`

## 1.32.12

* Fix a bug that disallowed more than one module from extending the same
  selector from a module if that selector itself extended a selector from
  another upstream module.

## 1.32.11

* Fix a bug where bogus indented syntax errors were reported for lines that
  contained only whitespace.

## 1.32.10

* No user-visible changes.

## 1.32.9

* Fix a typo in a deprecation warning.

### JavaScript API

* Drop support for Chokidar 2.x. This version was incompatible with Node 14, but
  due to shortcomings in npm's version resolver sometimes still ended up
  installed anyway. Only declaring support for 3.0.0 should ensure compatibility
  going forward.

### Dart API

* Allow the null safety release of args and watcher.

### Command Line Interface

* Add a `-w` shorthand for the `--watch` flag.

## 1.32.8

* Update chokidar version for Node API tests.

### JavaScript API

* Allow a custom function to access the `render()` options object within its
  local context, as `this.options`.

## 1.32.7

* Allow the null safety release of stream_transform.

* Allow `@forward...with` to take arguments that have a `!default` flag without
  a trailing comma.

* Improve the performance of unitless and single-unit numbers.

## 1.32.6

### Node JS API

* Fix Electron support when `nodeIntegration` is disabled.

### Dart API

* All range checks for `SassColor` constructors now throw `RangeError`s with
  `start` and `end` set.

## 1.32.5

* **Potentially breaking bug fix:** When using `@for` with numbers that have
  units, the iteration variable now matches the unit of the initial number. This
  matches the behavior of Ruby Sass and LibSass.

### Node JS API

* Fix a few infrequent errors when calling `render()` with `fiber` multiple
  times simultaneously.

* Avoid possible mangled error messages when custom functions or importers throw
  unexpected exceptions.

* Fix Electron support when `nodeIntegration` is disabled.

## 1.32.4

* No user-visible changes.

## 1.32.3

* Optimize `==` for numbers that have different units.

## 1.32.2

* Print the actual number that was received in unit deprecation warnings for
  color functions.

## 1.32.1

* Don't emit permissions errors on Windows and OS X when trying to determine the
  real case of path names.

## 1.32.0

* Deprecate passing non-`%` numbers as lightness and saturation to `hsl()`,
  `hsla()`, `color.adjust()`, and `color.change()`. This matches the CSS
  specification, which also requires `%` for all lightness and saturation
  parameters. See [the Sass website][color-units] for more details.

* Deprecate passing numbers with units other than `deg` as the hue to `hsl()`,
  `hsla()`, `adjust-hue()`, `color.adjust()`, and `color.change()`. Unitless
  numbers *are* still allowed here, since they're allowed by CSS. See [the Sass
  website][color-units] for more details.

* Improve error messages about incompatible units.

* Properly mark some warnings emitted by `sass:color` functions as deprecation
  warnings.

### Dart API

* Rename `SassNumber.valueInUnits()` to `SassNumber.coerceValue()`. The old name
  remains, but is now deprecated.

* Rename `SassNumber.coerceValueToUnit()`, a shorthand for
  `SassNumber.coerceValue()` that takes a single numerator unit.

* Add `SassNumber.coerceToMatch()` and `SassNumber.coerceValueToMatch()`, which
  work like `SassNumber.coerce()` and `SassNumber.coerceValue()` but take a
  `SassNumber` whose units should be matched rather than taking the units
  explicitly. These generate better error messages than `SassNumber.coerce()`
  and `SassNumber.coerceValue()`.

* Add `SassNumber.convertToMatch()` and `SassNumber.convertValueToMatch()`,
  which work like `SassNumber.coerceToMatch()` and
  `SassNumber.coerceValueToMatch()` except they throw exceptions when converting
  unitless values to or from units.

* Add `SassNumber.compatibleWithUnit()`, which returns whether the number can be
  coerced to a single numerator unit.

## 1.31.0

* Add support for parsing `clamp()` as a special math function, the same way
  `calc()` is parsed.

* Properly load files in case-sensitive Windows directories with upper-case
  names.

## 1.30.0

* Fix a bug where `@at-root (without: all)` wouldn't properly remove a
  `@keyframes` context when parsing selectors.

### Node JS API

* The generated `main()` function in `sass.js` now returns a `Promise` that
  completes when the executable is finished running.

### Dart API

* Fix a bug that prevented importers from returning null when loading from a
  URL that they had already canonicalized.

## 1.29.0

* Support a broader syntax for `@supports` conditions, based on the latest
  [Editor's Draft of CSS Conditional Rules 3]. Almost all syntax will be allowed
  (with interpolation) in the conditions' parentheses, as well as function
  syntax such as `@supports selector(...)`.

[Editor's Draft of CSS Conditional Rules 3]: https://drafts.csswg.org/css-conditional-3/#at-supports

## 1.28.0

* Add a [`color.hwb()`] function to `sass:color` that can express colors in [HWB] format.

[`color.hwb()`]: https://sass-lang.com/documentation/modules/color#hwb
[HWB]: https://en.wikipedia.org/wiki/HWB_color_model

* Add [`color.whiteness()`] and [`color.blackness()`] functions to `sass:color`
  to get a color's [HWB] whiteness and blackness components.

[`color.whiteness()`]: https://sass-lang.com/documentation/modules/color#whiteness
[`color.blackness()`]: https://sass-lang.com/documentation/modules/color#blackness

* Add `$whiteness` and `$blackness` parameters to [`color.adjust()`],
  [`color.change()`], and [`color.scale()`] to modify a color's [HWB] whiteness
  and blackness components.

[`color.adjust()`]: https://sass-lang.com/documentation/modules/color#adjust
[`color.change()`]: https://sass-lang.com/documentation/modules/color#change
[`color.scale()`]: https://sass-lang.com/documentation/modules/color#scale

### Dart API

* Add [HWB] support to the `SassColor` class, including a `SassColor.hwb()`
  constructor, `whiteness` and `blackness` getters, and a `changeHwb()` method.

[HWB]: https://en.wikipedia.org/wiki/HWB_color_model

## 1.27.2

* No user-visible changes.

## 1.27.1

* **Potentially breaking bug fix:** `meta.load-css()` now correctly uses the
  name `$url` for its first argument, rather than `$module`.

* Don't crash when using `Infinity` or `NaN` as a key in a map.

* Emit a proper parse error for a `=` with no right-hand side in a function.

* Avoid going exponential on certain recursive `@extend` edge cases.

## 1.27.0

* Adds an overload to `map.merge()` that supports merging a nested map.

  `map.merge($map1, $keys..., $map2)`: The `$keys` form a path to the nested map
  in `$map1`, into which `$map2` gets merged.

  See [the Sass documentation][map-merge] for more details.

  [map-merge]: https://sass-lang.com/documentation/modules/map#merge

* Adds an overloaded `map.set()` function.

  `map.set($map, $key, $value)`: Adds to or updates `$map` with the specified
  `$key` and `$value`.

  `map.set($map, $keys..., $value)`: Adds to or updates a map that is nested
  within `$map`. The `$keys` form a path to the nested map in `$map`, into
  which `$value` is inserted.

  See [the Sass documentation][map-set] for more details.

  [map-set]: https://sass-lang.com/documentation/modules/map#set

* Add support for nested maps to `map.get()`.
  For example, `map.get((a: (b: (c: d))), a, b, c)` would return `d`.
  See [the documentation][map-get] for more details.

  [map-get]: https://sass-lang.com/documentation/modules/map#get

* Add support for nested maps in `map.has-key`.
  For example, `map.has-key((a: (b: (c: d))), a, b, c)` would return true.
  See [the documentation][map-has-key] for more details.

  [map-has-key]: https://sass-lang.com/documentation/modules/map#has-key

* Add a `map.deep-merge()` function. This works like `map.merge()`, except that
  nested map values are *also* recursively merged. For example:

  ```
  map.deep-merge(
    (color: (primary: red, secondary: blue),
    (color: (secondary: teal)
  ) // => (color: (primary: red, secondary: teal))
  ```

  See [the Sass documentation][map-deep-merge] for more details.

  [map-deep-merge]: https://sass-lang.com/documentation/modules/map#deep-merge

* Add a `map.deep-remove()` function. This allows you to remove keys from
  nested maps by passing multiple keys. For example:

  ```
  map.deep-remove(
    (color: (primary: red, secondary: blue)),
    color, primary
  ) // => (color: (secondary: blue))
  ```

  See [the Sass documentation][map-deep-remove] for more details.

  [map-deep-remove]: https://sass-lang.com/documentation/modules/map#deep-remove

* Fix a bug where custom property values in plain CSS were being parsed as
  normal property values.

### Dart API

* Add a `Value.tryMap()` function which returns the `Value` as a `SassMap` if
  it's a valid map, or `null` otherwise. This allows function authors to safely
  retrieve maps even if they're internally stored as empty lists, without having
  to catch exceptions from `Value.assertMap()`.

## 1.26.12

* Fix a bug where nesting properties beneath a Sass-syntax custom property
  (written as `#{--foo}: ...`) would crash.

## 1.26.11

* **Potentially breaking bug fix:** `selector.nest()` now throws an error
  if the first arguments contains the parent selector `&`.

* Fixes a parsing bug with inline comments in selectors.

* Improve some error messages for edge-case parse failures.

* Throw a proper error when the same built-in module is `@use`d twice.

* Don't crash when writing `Infinity` in JS mode.

* Produce a better error message for positional arguments following named
  arguments.

## 1.26.10

* Fixes a bug where two adjacent combinators could cause an error.

## 1.26.9

* Use an updated version of `node_preamble` when compiling to JS.

## 1.26.8

* Fixes an error when emitting source maps to stdout.

## 1.26.7

* No user-visible changes.

## 1.26.6

* Fix a bug where escape sequences were improperly recognized in `@else` rules.

### JavaScript API

* Add `sass.NULL`, `sass.TRUE`, and `sass.FALSE` constants to match Node Sass's
  API.

* If a custom Node importer returns both `file` and `contents`, don't attempt to
  read the `file`. Instead, use the `contents` provided by the importer, with
  `file` as the canonical url.

## 1.26.5

* No user-visible changes.

## 1.26.4

* Be more memory-efficient when handling `@forward`s through `@import`s.

## 1.26.3

* Fix a bug where `--watch` mode could go into an infinite loop compiling CSS
  files to themselves.

## 1.26.2

* More aggressively eliminate redundant selectors in the `selector.extend()` and
  `selector.replace()` functions.

## 1.26.1

### Command Line Interface

* Fix a longstanding bug where `--watch` mode could enter into a state where
  recompilation would not occur after a syntax error was introduced into a
  dependency and then fixed.

## 1.26.0

* **Potentially breaking bug fix:** `@use` rules whose URLs' basenames begin
  with `_` now correctly exclude that `_` from the rules' namespaces.

* Fix a bug where imported forwarded members weren't visible in mixins and
  functions that were defined before the `@import`.

* Don't throw errors if the exact same member is loaded or forwarded from
  multiple modules at the same time.

## 1.25.2

* Fix a bug where, under extremely rare circumstances, a valid variable could
  become unassigned.

## 1.25.0

* Add functions to the built-in "sass:math" module.

  * `clamp($min, $number, $max)`. Clamps `$number` in between `$min` and `$max`.

  * `hypot($numbers...)`. Given *n* numbers, outputs the length of the
    *n*-dimensional vector that has components equal to each of the inputs.

  * Exponential. All inputs must be unitless.
    * `log($number)` or `log($number, $base)`. If no base is provided, performs
       a natural log.
    * `pow($base, $exponent)`
    * `sqrt($number)`

  * Trigonometric. The input must be an angle. If no unit is given, the input is
    assumed to be in `rad`.
    * `cos($number)`
    * `sin($number)`
    * `tan($number)`

  * Inverse trigonometric. The output is in `deg`.
    * `acos($number)`. Input must be unitless.
    * `asin($number)`. Input must be unitless.
    * `atan($number)`. Input must be unitless.
    * `atan2($y, $x)`. `$y` and `$x` must have compatible units or be unitless.

* Add the variables `$pi` and `$e` to the built-in "sass:math" module.

### JavaScript API

* `constructor.value` fields on value objects now match their Node Sass
  equivalents.

## 1.24.5

* Highlight contextually-relevant sections of the stylesheet in error messages,
  rather than only highlighting the section where the error was detected.

## 1.24.4

### JavaScript API

* Fix a bug where source map generation would crash with an absolute source map
  path and a custom importer that returns string file contents.

## 1.24.3

### Command Line Interface

* Fix a bug where `sass --version` would crash for certain executable
  distributions.

## 1.24.2

### JavaScript API

* Fix a bug introduced in the previous release that prevented custom importers
  in Node.js from loading import-only files.

## 1.24.1

* Fix a bug where the wrong file could be loaded when the same URL is used by
  both a `@use` rule and an `@import` rule.

## 1.24.0

* Add an optional `with` clause to the `@forward` rule. This works like the
  `@use` rule's `with` clause, except that `@forward ... with` can declare
  variables as `!default` to allow downstream modules to reconfigure their
  values.

* Support configuring modules through `@import` rules.

## 1.23.8

* **Potentially breaking bug fix:** Members loaded through a nested `@import`
  are no longer ever accessible outside that nested context.

* Don't throw an error when importing two modules that both forward members with
  the same name. The latter name now takes precedence over the former, as per
  the specification.

### Dart API

* `SassFormatException` now implements `SourceSpanFormatException` (and thus
  `FormatException`).

## 1.23.7

* No user-visible changes

## 1.23.6

* No user-visible changes.

## 1.23.5

* Support inline comments in the indented syntax.

* When an overloaded function receives the wrong number of arguments, guess
  which overload the user actually meant to invoke, and display the invalid
  argument error for that overload.

* When `@error` is used in a function or mixin, print the call site rather than
  the location of the `@error` itself to better match the behavior of calling a
  built-in function that throws an error.

## 1.23.4

### Command-Line Interface

* Fix a bug where `--watch` wouldn't watch files referred to by `@forward`
  rules.

## 1.23.3

* Fix a bug where selectors were being trimmed over-eagerly when `@extend`
  crossed module boundaries.

## 1.23.2

### Command-Line Interface

* Fix a bug when compiling all Sass files in a directory where a CSS file could
  be compiled to its own location, creating an infinite loop in `--watch` mode.

* Properly compile CSS entrypoints in directories outside of `--watch` mode.

## 1.23.1

* Fix a bug preventing built-in modules from being loaded within a configured
  module.

* Fix a bug preventing an unconfigured module from being loaded from within two
  different configured modules.

* Fix a bug when `meta.load-css()` was used to load some files that included
  media queries.

* Allow `saturate()` in plain CSS files, since it can be used as a plain CSS
  filter function.

* Improve the error messages for trying to access functions like `lighten()`
  from the `sass:color` module.

## 1.23.0

* **Launch the new Sass module system!** This adds:

  * The [`@use` rule][], which loads Sass files as *modules* and makes their
    members available only in the current file, with automatic namespacing.

    [`@use` rule]: https://sass-lang.com/documentation/at-rules/use

  * The [`@forward` rule][], which makes members of another Sass file available
    to stylesheets that `@use` the current file.

    [`@forward` rule]: https://sass-lang.com/documentation/at-rules/forward

  * Built-in modules named `sass:color`, `sass:list`, `sass:map`, `sass:math`,
    `sass:meta`, `sass:selector`, and `sass:string` that provide access to all
    the built-in Sass functions you know and love, with automatic module
    namespaces.

  * The [`meta.load-css()` mixin][], which includes the CSS contents of a module
    loaded from a (potentially dynamic) URL.

    [`meta.load-css()` mixin]: https://sass-lang.com/documentation/modules/meta#load-css

  * The [`meta.module-variables()` function][], which provides access to the
    variables defined in a given module.

    [`meta.module-variables()` function]: https://sass-lang.com/documentation/modules/meta#module-variables

  * The [`meta.module-functions()` function][], which provides access to the
    functions defined in a given module.

    [`meta.module-functions()` function]: https://sass-lang.com/documentation/modules/meta#module-functions

  Check out [the Sass blog][migrator blog] for more information on the new
  module system. You can also use the new [Sass migrator][] to automatically
  migrate your stylesheets to the new module system!

  [migrator blog]: https://sass-lang.com/blog/the-module-system-is-launched
  [Sass migrator]: https://sass-lang.com/documentation/cli/migrator

## 1.22.12

* **Potentially breaking bug fix:** character sequences consisting of two or
  more hyphens followed by a number (such as `--123`), or two or more hyphens on
  their own (such as `--`), are now parsed as identifiers [in accordance with
  the CSS spec][ident-token-diagram].

  [ident-token-diagram]: https://drafts.csswg.org/css-syntax-3/#ident-token-diagram

  The sequence `--` was previously parsed as multiple applications of the `-`
  operator. Since this is unlikely to be used intentionally in practice, we
  consider this bug fix safe.

### Command-Line Interface

* Fix a bug where changes in `.css` files would be ignored in `--watch` mode.

### JavaScript API

* Allow underscore-separated custom functions to be defined.

* Improve the performance of Node.js compilation involving many `@import`s.

## 1.22.11

* Don't try to load unquoted plain-CSS indented-syntax imports.

* Fix a couple edge cases in `@extend` logic and related selector functions:

  * Recognize `:matches()` and similar pseudo-selectors as superselectors of
    matching complex selectors.

  * Recognize `::slotted()` as a superselector of other `::slotted()` selectors.

  * Recognize `:current()` with a vendor prefix as a superselector.

## 1.22.10

* Fix a bug in which `get-function()` would fail to find a dash-separated
  function when passed a function name with underscores.

## 1.22.9

* Include argument names when reporting range errors and selector parse errors.

* Avoid double `Error:` headers when reporting selector parse errors.

* Clarify the error message when the wrong number of positional arguments are
  passed along with a named argument.

### JavaScript API

* Re-add support for Node Carbon (8.x).

## 1.22.8

### JavaScript API

* Don't crash when running in a directory whose name contains URL-sensitive
  characters.

* Drop support for Node Carbon (8.x), which doesn't support `url.pathToFileURL`.

## 1.22.7

* Restrict the supported versions of the Dart SDK to `^2.4.0`.

## 1.22.6

* **Potentially breaking bug fix:** The `keywords()` function now converts
  underscore-separated argument names to hyphen-separated names. This matches
  LibSass's behavior, but not Ruby Sass's.

* Further improve performance for logic-heavy stylesheets.

* Improve a few error messages.

## 1.22.5

### JavaScript API

* Improve performance for logic-heavy stylesheets.

## 1.22.4

* Fix a bug where at-rules imported from within a style rule would appear within
  that style rule rather than at the root of the document.

## 1.22.3

* **Potentially breaking bug fix:** The argument name for the `saturate()`
  function is now `$amount`, to match the name in LibSass and originally in Ruby
  Sass.

* **Potentially breaking bug fix:** The `invert()` function now properly returns
  `#808080` when passed `$weight: 50%`. This matches the behavior in LibSass and
  originally in Ruby Sass, as well as being consistent with other nearby values
  of `$weight`.

* **Potentially breaking bug fix:** The `invert()` function now throws an error
  if it's used [as a plain CSS function][plain-CSS invert] *and* the Sass-only
  `$weight` parameter is passed. This never did anything useful, so it's
  considered a bug fix rather than a full breaking change.

  [plain-CSS invert]: https://developer.mozilla.org/en-US/docs/Web/CSS/filter-function/invert

* **Potentially breaking bug fix**: The `str-insert()` function now properly
  inserts at the end of the string if the `$index` is `-1`. This matches the
  behavior in LibSass and originally in Ruby Sass.

* **Potentially breaking bug fix**: An empty map returned by `map-remove()` is
  now treated as identical to the literal value `()`, rather than being treated
  as though it had a comma separator. This matches the original behavior in Ruby
  Sass.

* The `adjust-color()` function no longer throws an error when a large `$alpha`
  value is combined with HSL adjustments.

* The `alpha()` function now produces clearer error messages when the wrong
  number of arguments are passed.

* Fix a bug where the `str-slice()` function could produce invalid output when
  passed a string that contains characters that aren't represented as a single
  byte in UTF-16.

* Improve the error message for an unknown separator name passed to the `join()`
  or `append()` functions.

* The `zip()` function no longer deadlocks if passed no arguments.

* The `map-remove()` function can now take a `$key` named argument. This matches
  the signature in LibSass and originally in Ruby Sass.

## 1.22.2

### JavaScript API

* Avoid re-assigning the `require()` function to make the code statically
  analyzable by Webpack.

## 1.22.1

### JavaScript API

* Expand the dependency on `chokidar` to allow 3.x.

## 1.22.0

* Produce better stack traces when importing a file that contains a syntax
  error.

* Make deprecation warnings for `!global` variable declarations that create new
  variables clearer, especially in the case where the `!global` flag is
  unnecessary because the variables are at the top level of the stylesheet.

### Dart API

* Add a `Value.realNull` getter, which returns Dart's `null` if the value is
  Sass's null.

## 1.21.0

### Dart API

* Add a `sass` executable when installing the package through `pub`.

* Add a top-level `warn()` function for custom functions and importers to print
  warning messages.

## 1.20.3

* No user-visible changes.

## 1.20.2

* Fix a bug where numbers could be written using exponential notation in
  Node.js.

* Fix a crash that would appear when writing some very large integers to CSS.

### Command-Line Interface

* Improve performance for stand-alone packages on Linux and Mac OS.

### JavaScript API

* Pass imports to custom importers before resolving them using `includePaths` or
  the `SASS_PATH` environment variable. This matches Node Sass's behavior, so
  it's considered a bug fix.

## 1.20.1

* No user-visible changes.

## 1.20.0

* Support attribute selector modifiers, such as the `i` in `[title="test" i]`.

### Command-Line Interface

* When compilation fails, Sass will now write the error message to the CSS
  output as a comment and as the `content` property of a `body::before` rule so
  it will show up in the browser (unless compiling to standard output). This can
  be disabled with the `--no-error-css` flag, or forced even when compiling to
  standard output with the `--error-css` flag.

### Dart API

* Added `SassException.toCssString()`, which returns the contents of a CSS
  stylesheet describing the error, as above.

## 1.19.0

* Allow `!` in `url()`s without quotes.

### Dart API

* `FilesystemImporter` now doesn't change its effective directory if the working
  directory changes, even if it's passed a relative argument.

## 1.18.0

* Avoid recursively listing directories when finding the canonical name of a
  file on case-insensitive filesystems.

* Fix importing files relative to `package:`-imported files.

* Don't claim that "package:" URLs aren't supported when they actually are.

### Command-Line Interface

* Add a `--no-charset` flag. If this flag is set, Sass will never emit a
  `@charset` declaration or a byte-order mark, even if the CSS file contains
  non-ASCII characters.

### Dart API

* Add a `charset` option to `compile()`, `compileString()`, `compileAsync()` and
  `compileStringAsync()`. If this option is set to `false`, Sass will never emit
  a `@charset` declaration or a byte-order mark, even if the CSS file contains
  non-ASCII characters.

* Explicitly require that importers' `canonicalize()` methods be able to take
  paths relative to their outputs as valid inputs. This isn't considered a
  breaking change because the importer infrastructure already required this in
  practice.

## 1.17.4

* Consistently parse U+000C FORM FEED, U+000D CARRIAGE RETURN, and sequences of
  U+000D CARRIAGE RETURN followed by U+000A LINE FEED as individual newlines.

### JavaScript API

* Add a `sass.types.Error` constructor as an alias for `Error`. This makes our
  custom function API compatible with Node Sass's.

## 1.17.3

* Fix an edge case where slash-separated numbers were written to the stylesheet
  with a slash even when they're used as part of another arithmetic operation,
  such as being concatenated with a string.

* Don't put style rules inside empty `@keyframes` selectors.

## 1.17.2

* Deprecate `!global` variable assignments to variables that aren't yet defined.
  This deprecation message can be avoided by assigning variables to `null` at
  the top level before globally assigning values to them.

### Dart API

* Explicitly mark classes that were never intended to be subclassed or
  implemented as "sealed".

## 1.17.1

* Properly quote attribute selector values that start with identifiers but end
  with a non-identifier character.

## 1.17.0

* Improve error output, particularly for errors that cover multiple lines.

* Improve source locations for some parse errors. Rather than pointing to the
  next token that wasn't what was expected, they point *after* the previous
  token. This should generally provide more context for the syntax error.

* Produce a better error message for style rules that are missing the closing
  `}`.

* Produce a better error message for style rules and property declarations
  within `@function` rules.

### Command-Line Interface

* Passing a directory on the command line now compiles all Sass source files in
  the directory to CSS files in the same directory, as though `dir:dir` were
  passed instead of just `dir`.

* The new error output uses non-ASCII Unicode characters by default. Add a
  `--no-unicode` flag to disable this.

## 1.16.1

* Fix a performance bug where stylesheet evaluation could take a very long time
  when many binary operators were used in sequence.

## 1.16.0

* `rgb()` and `hsl()` now treat unquoted strings beginning with `env()`,
  `min()`, and `max()` as special number strings like `calc()`.

## 1.15.3

* Properly merge `all and` media queries. These queries were previously being
  merged as though `all` referred to a specific media type, rather than all
  media types.

* Never remove units from 0 values in compressed mode. This wasn't safe in
  general, since some properties (such as `line-height`) interpret `0` as a
  `<number>` rather than a `<length>` which can break CSS transforms. It's
  better to do this optimization in a dedicated compressor that's aware of CSS
  property semantics.

* Match Ruby Sass's behavior in some edge-cases involving numbers with many
  significant digits.

* Emit escaped tab characters in identifiers as `\9` rather than a backslash
  followed by a literal tab.

### Command-Line Interface

* The source map generated for a stylesheet read from standard input now uses a
  `data:` URL to include that stylesheet's contents in the source map.

### Node JS API

* `this.includePaths` for a running importer is now a `;`-separated string on
  Windows, rather than `:`-separated. This matches Node Sass's behavior.

### Dart API

* The URL used in a source map to refer to a stylesheet loaded from an importer
  is now `ImportResult.sourceMapUrl` as documented.

## 1.15.2

### Node JS API

* When `setValue()` is called on a Sass string object, make it unquoted even if
  it was quoted originally, to match the behavior of Node Sass.

## 1.15.1

* Always add quotes to attribute selector values that begin with `--`, since IE
  11 doesn't consider them to be identifiers.

## 1.15.0

* Add support for passing arguments to `@content` blocks. See [the
  proposal][content-args] for details.

* Add support for the new `rgb()` and `hsl()` syntax introduced in CSS Colors
  Level 4, such as `rgb(0% 100% 0% / 0.5)`. See [the proposal][color-4-rgb-hsl]
  for more details.

* Add support for interpolation in at-rule names. See [the
  proposal][at-rule-interpolation] for details.

* Add paths from the `SASS_PATH` environment variable to the load paths in the
  command-line interface, Dart API, and JS API. These load paths are checked
  just after the load paths explicitly passed by the user.

* Allow saturation and lightness values outside of the `0%` to `100%` range in
  the `hsl()` and `hsla()` functions. They're now clamped to be within that
  range rather than producing an error if they're outside it.

* Properly compile selectors that end in escaped whitespace.

[content-args]: https://github.com/sass/language/blob/master/accepted/content-args.md
[color-4-rgb-hsl]: https://github.com/sass/language/blob/master/accepted/color-4-rgb-hsl.md
[at-rule-interpolation]: https://github.com/sass/language/blob/master/accepted/at-rule-interpolation.md

### JavaScript API

* Always include the error location in error messages.

## 1.14.4

* Properly escape U+0009 CHARACTER TABULATION in unquoted strings.

## 1.14.3

* Treat `:before`, `:after`, `:first-line`, and `:first-letter` as
  pseudo-elements for the purposes of `@extend`.

* When running in compressed mode, remove spaces around combinators in complex
  selectors, so a selector like `a > b` is output as `a>b`.

* Properly indicate the source span for errors involving binary operation
  expressions whose operands are parenthesized.

## 1.14.2

* Fix a bug where loading the same stylesheet from two different import paths
  could cause its imports to fail to resolve.

* Properly escape U+001F INFORMATION SEPARATOR ONE in unquoted strings.

### Command-Line Interface

* Don't crash when using `@debug` in a stylesheet passed on standard input.

### Dart API

* `AsyncImporter.canonicalize()` and `Importer.canonicalize()` must now return
  absolute URLs. Relative URLs are still supported, but are deprecated and will
  be removed in a future release.

## 1.14.1

* Canonicalize escaped digits at the beginning of identifiers as hex escapes.

* Properly parse property declarations that are both *in* content blocks and
  written *after* content blocks.

### Command-Line Interface

* Print more readable paths in `--watch` mode.

## 1.14.0

### BREAKING CHANGE

In accordance with our [compatibility policy][], breaking changes made for CSS
compatibility reasons are released as minor version revision after a three-month
deprecation period.

[compatibility policy]: README.md#compatibility-policy

* Tokens such as `#abcd` that are now interpreted as hex colors with alpha
  channels, rather than unquoted ID strings.

## 1.13.4

### Node JS

* Tweak JS compilation options to substantially improve performance.

## 1.13.3

* Properly generate source maps for stylesheets that emit `@charset`
  declarations.

### Command-Line Interface

* Don't error out when passing `--embed-source-maps` along with
  `--embed-sources` for stylesheets that contain non-ASCII characters.

## 1.13.2

* Properly parse `:nth-child()` and `:nth-last-child()` selectors with
  whitespace around the argument.

* Don't emit extra whitespace in the arguments for `:nth-child()` and
  `:nth-last-child()` selectors.

* Fix support for CSS hacks in plain CSS mode.

## 1.13.1

* Allow an IE-style single equals operator in plain CSS imports.

## 1.13.0

* Allow `@extend` to be used with multiple comma-separated simple selectors.
  This is already supported by other implementations, but fell through the
  cracks for Dart Sass until now.

* Don't crash when a media rule contains another media rule followed by a style
  rule.

## 1.12.0

### Dart API

* Add a `SassException` type that provides information about Sass compilation
  failures.

### Node JS API

* Remove the source map comment from the compiled JS. We don't ship with the
  source map, so this pointed to nothing.

## 1.11.0

* Add support for importing plain CSS files. They can only be imported *without*
  an extension—for example, `@import "style"` will import `style.css`. Plain CSS
  files imported this way only support standard CSS features, not Sass
  extensions.

  See [the proposal][css-import] for details.

* Add support for CSS's `min()` and `max()` [math functions][]. A `min()` and
  `max()` call will continue to be parsed as a Sass function if it involves any
  Sass-specific features like variables or function calls, but if it's valid
  plain CSS (optionally with interpolation) it will be emitted as plain CSS instead.

  See [the proposal][css-min-max] for details.

* Add support for range-format media features like `(10px < width < 100px)`. See
  [the proposal][media-ranges] for details.

* Normalize escape codes in identifiers so that, for example, `éclair` and
  `\E9clair` are parsed to the same value. See
  [the proposal][identifier-escapes] for details.

* Don't choke on a [byte-order mark][] at the beginning of a document when
  running in JavaScript.

[math functions]: https://drafts.csswg.org/css-values/#math-function
[css-import]: https://github.com/sass/language/blob/master/accepted/css-imports.md
[css-min-max]: https://github.com/sass/language/blob/master/accepted/min-max.md
[media-ranges]: https://github.com/sass/language/blob/master/accepted/media-ranges.md
[identifier-escapes]: https://github.com/sass/language/blob/master/accepted/identifier-escapes.md
[byte-order mark]: https://en.wikipedia.org/wiki/Byte_order_mark

### Command-Line Interface

* The `--watch` command now continues to recompile a file after a syntax error
  has been detected.

### Dart API

* Added a `Syntax` enum to indicate syntaxes for Sass source files.

* The `compile()` and `compileAsync()` functions now parse files with the `.css`
  extension as plain CSS.

* Added a `syntax` parameter to `compileString()` and `compileStringAsync()`.

* Deprecated the `indented` parameter to `compileString()` and `compileStringAsync()`.

* Added a `syntax` parameter to `new ImporterResult()` and a
  `ImporterResult.syntax` getter to set the syntax of the source file.

* Deprecated the `indented` parameter to `new ImporterResult()` and the
  `ImporterResult.indented` getter in favor of `syntax`.

## 1.10.4

### Command-Line Interface

* Fix a Homebrew installation failure.

## 1.10.3

### Command-Line Interface

* Run the Chocolatey script with the correct arguments so it doesn't crash.

## 1.10.2

* No user-visible changes.

## 1.10.1

### Node JS API

* Don't crash when passing both `includePaths` and `importer`.

## 1.10.0

* When two `@media` rules' queries can't be merged, leave nested rules in place
  for browsers that support them.

* Fix a typo in an error message.

## 1.9.2

### Node JS API

* Produce more readable filesystem errors, such as when a file doesn't exist.

## 1.9.1

### Command-Line Interface

* Don't emit ANSI codes to Windows terminals that don't support them.

* Fix a bug where `--watch` crashed on Mac OS.

## 1.9.0

### Node API

* Add support for `new sass.types.Color(argb)` for creating colors from ARGB hex
  numbers. This was overlooked when initially adding support for Node Sass's
  JavaScript API.

## 1.8.0

### Command-Line Interface

* Add a `--poll` flag to make `--watch` mode repeatedly check the filesystem for
  updates rather than relying on native filesystem notifications.

* Add a `--stop-on-error` flag to stop compiling additional files once an error
  is encountered.

## 1.7.3

* No user-visible changes.

## 1.7.2

* Add a deprecation warning for `@-moz-document`, except for cases where only an
  empty `url-prefix()` is used. Support is [being removed from Firefox][] and
  will eventually be removed from Sass as well.

[being removed from Firefox]: https://www.fxsitecompat.com/en-CA/docs/2018/moz-document-support-has-been-dropped-except-for-empty-url-prefix/

* Fix a bug where `@-moz-document` functions with string arguments weren't being
  parsed.

### Command-Line Interface

* Don't crash when a syntax error is added to a watched file.

## 1.7.1

* Fix crashes in released binaries.

## 1.7.0

* Emit deprecation warnings for tokens such as `#abcd` that are ambiguous
  between ID strings and hex colors with alpha channels. These will be
  interpreted as colors in a release on or after 19 September 2018.

* Parse unambiguous hex colors with alpha channels as colors.

* Fix a bug where relative imports from files on the load path could look in the
  incorrect location.

## 1.6.2

### Command-Line Interface

* Fix a bug where the source map comment in the generated CSS could refer to the
  source map file using an incorrect URL.

## 1.6.1

* No user-visible changes.

## 1.6.0

* Produce better errors when expected tokens are missing before a closing brace.

* Avoid crashing when compiling a non-partial stylesheet that exists on the
  filesystem next to a partial with the same name.

### Command-Line Interface

* Add support for the `--watch`, which watches for changes in Sass files on the
  filesystem and ensures that the compiled CSS is up-to-date.

* When using `--update`, surface errors when an import doesn't exist even if the
  file containing the import hasn't been modified.

* When compilation fails, delete the output file rather than leaving an outdated
  version.

## 1.5.1

* Fix a bug where an absolute Windows path would be considered an `input:output`
  pair.

* Forbid custom properties that have no values, like `--foo:;`, since they're
  forbidden by the CSS spec.

## 1.5.0

* Fix a bug where an importer would be passed an incorrectly-resolved URL when
  handling a relative import.

* Throw an error when an import is ambiguous due to a partial and a non-partial
  with the same name, or multiple files with different extensions. This matches
  the standard Sass behavior.

### Command-Line Interface

* Add an `--interactive` flag that supports interactively running Sass
  expressions (thanks to [Jen Thakar][]!).

[Jen Thakar]: https://github.com/jathak

## 1.4.0

* Improve the error message for invalid semicolons in the indented syntax.

* Properly disallow semicolons after declarations in the indented syntax.

### Command-Line Interface

* Add support for compiling multiple files at once by writing
  `sass input.scss:output.css`. Note that unlike Ruby Sass, this *always*
  compiles files by default regardless of when they were modified.

  This syntax also supports compiling entire directories at once. For example,
  `sass templates/stylesheets:public/css` compiles all non-partial Sass files
  in `templates/stylesheets` to CSS files in `public/css`.

* Add an `--update` flag that tells Sass to compile only stylesheets that have
  been (transitively) modified since the CSS file was generated.

### Dart API

* Add `Importer.modificationTime()` and `AsyncImporter.modificationTime()` which
  report the last time a stylesheet was modified.

### Node API

* Generate source maps when the `sourceMaps` option is set to a string and the
  `outFile` option is not set.

## 1.3.2

* Add support for `@elseif` as an alias of `@else if`. This is not an
  intentional feature, so using it will cause a deprecation warning. It will be
  removed at some point in the future.

## 1.3.1

### Node API

* Fix loading imports relative to stylesheets that were themselves imported
  though relative include paths.

## 1.3.0

### Command-Line Interface

* Generate source map files by default when writing to disk. This can be
  disabled by passing `--no-source-map`.

* Add a `--source-map-urls` option to control whether the source file URLs in
  the generated source map are relative or absolute.

* Add an `--embed-sources` option to embed the contents of all source files in
  the generated source map.

* Add an `--embed-source-map` option to embed the generated source map as a
  `data:` URL in the generated CSS.

### Dart API

* Add a `sourceMap` parameter to `compile()`, `compileString()`,
  `compileAsync()`, and `compileStringAsync()`. This takes a callback that's
  called with a [`SingleMapping`][] that contains the source map information for
  the compiled CSS file.

[`SingleMapping`]: https://www.dartdocs.org/documentation/source_maps/latest/source_maps.parser/SingleMapping-class.html

### Node API

* Added support for the `sourceMap`, `omitSourceMapUrl`, `outFile`,
  `sourceMapContents`, `sourceMapEmbed`, and `sourceMapRoot` options to
  `render()` and `renderSync()`.

* Fix a bug where passing a relative path to `render()` or `renderSync()` would
  cause relative imports to break.

* Fix a crash when printing warnings in stylesheets compiled using `render()` or
  `renderSync()`.

* Fix a bug where format errors were reported badly on Windows.

## 1.2.1

* Always emit units in compressed mode for `0` dimensions other than lengths and
  angles.

## 1.2.0

* The command-line executable will now create the directory for the resulting
  CSS if that directory doesn't exist.

* Properly parse `#{$var} -#{$var}` as two separate values in a list rather than
  one value being subtracted from another.

* Improve the error message for extending compound selectors.

## 1.1.1

* Add a commit that was accidentally left out of 1.1.0.

## 1.1.0

* The command-line executable can now be used to write an output file to disk
  using `sass input.scss output.css`.

* Use a POSIX-shell-compatible means of finding the location of the `sass` shell
  script.

## 1.0.0

**Initial stable release.**

### Changes Since 1.0.0-rc.1

* Allow `!` in custom property values ([#260][]).

[#260]: https://github.com/sass/dart-sass/issues/260

#### Dart API

* Remove the deprecated `render()` function.

#### Node API

* Errors are now subtypes of the `Error` type.

* Allow both the `data` and `file` options to be passed to `render()` and
  `renderSync()` at once. The `data` option will be used as the contents of the
  stylesheet, and the `file` option will be used as the path for error reporting
  and relative imports. This matches Node Sass's behavior.

## 1.0.0-rc.1

* Add support for importing an `_index.scss` or `_index.sass` file when
  importing a directory.

* Add a `--load-path` command-line option (alias `-I`) for passing additional
  paths to search for Sass files to import.

* Add a `--quiet` command-line option (alias `-q`) for silencing warnings.

* Add an `--indented` command-line option for using the indented syntax with a
  stylesheet from standard input.

* Don't merge the media queries `not type` and `(feature)`. We had previously
  been generating `not type and (feature)`, but that's not actually the
  intersection of the two queries.

* Don't crash on `$x % 0`.

* The standalone executable distributed on GitHub is now named `sass` rather
  than `dart-sass`. The `dart-sass` executable will remain, with a deprecation
  message, until 1.0.0 is released.

### Dart API

* Add a `Logger` class that allows users to control how messages are printed by
  stylesheets.

* Add a `logger` parameter to `compile()`, `compileAsync()`, `compileString()`,
  and `compileStringAsync()`.

### Node JS API

* Import URLs passed to importers are no longer normalized. For example, if a
  stylesheet contains `@import "./foo.scss"`, importers will now receive
  `"./foo.scss"` rather than `"foo.scss"`.

## 1.0.0-beta.5.3

* Support hard tabs in the indented syntax.

* Improve the formatting of comments that don't start on the same line as the
  opening `/*`.

* Preserve whitespace after `and` in media queries in compressed mode.

### Indented Syntax

* Properly parse multi-line selectors.

* Don't deadlock on `/*` comments.

* Don't add an extra `*/` to comments that already have it.

* Preserve empty lines in `/*` comments.

## 1.0.0-beta.5.2

* Fix a bug where some colors would crash `compressed` mode.

## 1.0.0-beta.5.1

* Add a `compressed` output style.

* Emit a warning when `&&` is used, since it's probably not what the user means.

* `round()` now returns the correct results for negative numbers that should
  round down.

* `var()` may now be passed in place of multiple arguments to `rgb()`, `rgba()`,
  `hsl()` and `hsla()`.

* Fix some cases where equivalent numbers wouldn't count as the same keys in
  maps.

* Fix a bug where multiplication like `(1/1px) * (1px/1)` wouldn't properly
  cancel out units.

* Fix a bug where dividing by a compatible unit would produce an invalid
  result.

* Remove a non-`sh`-compatible idiom from the standalone shell script.

### Dart API

* Add a `functions` parameter to `compile()`, `compleString()`,
  `compileAsync()`, and `compileStringAsync()`. This allows users to define
  custom functions in Dart that can be invoked from Sass stylesheets.

* Expose the `Callable` and `AsyncCallable` types, which represent functions
  that can be invoked from Sass.

* Expose the `Value` type and its subclasses, as well as the top-level
  `sassTrue`, `sassFalse`, and `sassNull` values, which represent Sass values
  that may be passed into or returned from custom functions.

* Expose the `OutputStyle` enum, and add a `style` parameter to `compile()`,
  `compleString()`, `compileAsync()`, and `compileStringAsync()` that allows
  users to control the output style.

### Node JS API

* Support the `functions` option.

* Support the `"compressed"` value for the `outputStyle` option.

## 1.0.0-beta.4

* Support unquoted imports in the indented syntax.

* Fix a crash when `:not(...)` extends a selector that appears in
  `:not(:not(...))`.

### Node JS API

* Add support for asynchronous importers to `render()` and `renderSync()`.

### Dart API

* Add `compileAsync()` and `compileStringAsync()` methods. These run
  asynchronously, which allows them to take asynchronous importers (see below).

* Add an `AsyncImporter` class. This allows imports to be resolved
  asynchronously in case no synchronous APIs are available. `AsyncImporter`s are
  only compatible with `compileAysnc()` and `compileStringAsync()`.

## 1.0.0-beta.3

* Properly parse numbers with exponents.

* Don't crash when evaluating CSS variables whose names are entirely
  interpolated (for example, `#{--foo}: ...`).

### Node JS API

* Add support for the `importer` option to `render()` and `renderSync()`.
  Only synchronous importers are currently supported.

### Dart API

* Added an `Importer` class. This can be extended by users to provide support
  for custom resolution for `@import` rules.

* Added built-in `FilesystemImporter` and `PackageImporter` implementations that
  support resolving `file:` and `package:` URLs, respectively.

* Added an `importers` argument to the `compile()` and `compileString()`
  functions that provides `Importer`s to use when resolving `@import` rules.

* Added a `loadPaths` argument to the `compile()` and `compileString()`
  functions that provides paths to search for stylesheets when resolving
  `@import` rules. This is a shorthand for passing `FilesystemImporter`s to the
  `importers` argument.

## 1.0.0-beta.2

* Add support for the `::slotted()` pseudo-element.

* Generated transparent colors will now be emitted as `rgba(0, 0, 0, 0)` rather
  than `transparent`. This works around a bug wherein IE incorrectly handles the
  latter format.

### Command-Line Interface

* Improve the logic for whether to use terminal colors by default.

### Node JS API

* Add support for `data`, `includePaths`, `indentedSyntax`, `lineFeed`,
  `indentWidth`, and `indentType` options to `render()` and `renderSync()`.

* The result object returned by `render()` and `renderSync()` now includes the
  `stats` object which provides metadata about the compilation process.

* The error object thrown by `render()` and `renderSync()` now includes `line`,
  `column`, `file`, `status`, and `formatted` fields. The `message` field and
  `toString()` also provide more information.

### Dart API

* Add a `renderString()` method for rendering Sass source that's not in a file
  on disk.

## 1.0.0-beta.1

* Drop support for the reference combinator. This has been removed from the
  spec, and will be deprecated and eventually removed in other implementations.

* Trust type annotations when compiling to JavaScript, which makes it
  substantially faster.

* Compile to minified JavaScript, which decreases the code size substantially
  and makes startup a little faster.

* Fix a crash when inspecting a string expression that ended in "\a".

* Fix a bug where declarations and `@extend` were allowed outside of a style
  rule in certain circumstances.

* Fix `not` in parentheses in `@supports` conditions.

* Allow `url` as an identifier name.

* Properly parse `/***/` in selectors.

* Properly parse unary operators immediately after commas.

* Match Ruby Sass's rounding behavior for all functions.

* Allow `\` at the beginning of a selector in the indented syntax.

* Fix a number of `@extend` bugs:

  * `selector-extend()` and `selector-replace()` now allow compound selector
    extendees.

  * Remove the universal selector `*` when unifying with other selectors.

  * Properly unify the result of multiple simple selectors in the same compound
    selector being extended.

  * Properly handle extensions being extended.

  * Properly follow the [first law of `@extend`][laws].

  * Fix selector specificity tracking to follow the
    [second law of `@extend`][laws].

  * Allow extensions that match selectors but fail to unify.

  * Partially-extended selectors are no longer used as parent selectors.

  * Fix an edge case where both the extender and the extended selector
    have invalid combinator sequences.

  * Don't crash with a "Bad state: no element" error in certain edge cases.

[laws]: https://github.com/sass/sass/issues/324#issuecomment-4607184

## 1.0.0-alpha.9

* Elements without a namespace (such as `div`) are no longer unified with
  elements with the empty namespace (such as `|div`). This unification didn't
  match the results returned by `is-superselector()`, and was not guaranteed to
  be valid.

* Support `&` within `@at-root`.

* Properly error when a compound selector is followed immediately by `&`.

* Properly handle variable scoping in `@at-root` and nested properties.

* Properly handle placeholder selectors in selector pseudos.

* Properly short-circuit the `or` and `and` operators.

* Support `--$variable`.

* Don't consider unitless numbers equal to numbers with units.

* Warn about using named colors in interpolation.

* Don't emit loud comments in functions.

* Detect import loops.

* Fix `@import` with a `supports()` clause.

* Forbid functions named "and", "or", and "not".

* Fix `type-of()` with a function.

* Emit a nicer error for invalid tokens in a selector.

* Fix `invert()` with a `$weight` parameter.

* Fix a unit-parsing edge-cases.

* Always parse imports with queries as plain CSS imports.

* Support `&` followed by a non-identifier.

* Properly handle split media queries.

* Properly handle a placeholder selector that isn't at the beginning of a
  compound selector.

* Fix more `str-slice()` bugs.

* Fix the `%` operator.

* Allow whitespace between `=` and the mixin name in the indented syntax.

* Fix some slash division edge cases.

* Fix `not` when used like a function.

* Fix attribute selectors with single-character values.

* Fix some bugs with the `call()` function.

* Properly handle a backslash followed by a CRLF sequence in a quoted string.

* Fix numbers divided by colors.

* Support slash-separated numbers in arguments to plain CSS functions.

* Error out if a function is passed an unknown named parameter.

* Improve the speed of loading large files on Node.

* Don't consider browser-prefixed selector pseudos to be superselectors of
  differently- or non-prefixed selector pseudos with the same base name.

* Fix an `@extend` edge case involving multiple combinators in a row.

* Fix a bug where a `@content` block could get incorrectly passed to a mixin.

* Properly isolate the lexical environments of different calls to the same mixin
  and function.

## 1.0.0-alpha.8

* Add the `content-exists()` function.

* Support interpolation in loud comments.

* Fix a bug where even valid semicolons and exclamation marks in custom property
  values were disallowed.

* Disallow invalid function names.

* Disallow extending across media queries.

* Properly parse whitespace after `...` in argument declaration lists.

* Support terse mixin syntax in the indented syntax.

* Fix `@at-root` query parsing.

* Support special functions in `@-moz-document`.

* Support `...` after a digit.

* Fix some bugs when treating a map as a list of pairs.

## 1.0.0-alpha.7

* Fix `function-exists()`, `variable-exists()`, and `mixin-exists()` to use the
  lexical scope rather than always using the global scope.

* `str-index()` now correctly inserts at negative indices.

* Properly parse `url()`s that contain comment-like text.

* Fix a few more small `@extend` bugs.

* Fix a bug where interpolation in a quoted string was being dropped in some
  circumstances.

* Properly handle `@for` rules where each bound has a different unit.

* Forbid mixins and functions from being defined in control directives.

* Fix a superselector-computation edge case involving `:not()`.

* Gracefully handle input files that are invalid UTF-8.

* Print a Sass stack trace when a file fails to load.

## 1.0.0-alpha.6

* Allow `var()` to be passed to `rgb()`, `rgba()`, `hsl()`, and `hsla()`.

* Fix conversions between numbers with `dpi`, `dpcm`, and `dppx` units.
  Previously these conversions were inverted.

* Don't crash when calling `str-slice()` with an `$end-at` index lower than the
  `$start-at` index.

* `str-slice()` now correctly returns `""` when `$end-at` is negative and points
  before the beginning of the string.

* Interpolation in quoted strings now properly preserves newlines.

* Don't crash when passing only `$hue` or no keyword arguments to
  `adjust-color()`, `scale-color()`, or `change-color()`.

* Preserve escapes in identifiers. This used to only work for identifiers in
  SassScript.

* Fix a few small `@extend` bugs.

## 1.0.0-alpha.5

* Fix bounds-checking for `opacify()`, `fade-in()`, `transparentize()`, and
  `fade-out()`.

* Fix a bug with `@extend` superselector calculations.

* Fix some cases where `#{...}--` would fail to parse in selectors.

* Allow a single number to be passed to `saturate()` for use in filter contexts.

* Fix a bug where `**/` would fail to close a loud comment.

* Fix a bug where mixin and function calls could set variables incorrectly.

* Move plain CSS `@import`s to the top of the document.

## 1.0.0-alpha.4

* Add support for bracketed lists.

* Add support for Unicode ranges.

* Add support for the Microsoft-style `=` operator.

* Print the filename for `@debug` rules.

* Fix a bug where `1 + - 2` and similar constructs would crash the parser.

* Fix a bug where `@extend` produced the wrong result when used with
  selector combinators.

* Fix a bug where placeholder selectors were not allowed to be unified.

* Fix the `mixin-exists()` function.

* Fix `:nth-child()` and `:nth-last-child()` parsing when they contain `of
  selector`.

## 1.0.0-alpha.3

* Fix a bug where color equality didn't take the alpha channel into account.

* Fix a bug with converting some RGB colors to HSL.

* Fix a parent selector resolution bug.

* Properly declare the arguments for `opacify()` and related functions.

* Add a missing dependency on the `stack_trace` package.

* Fix broken Windows archives.

* Emit colors using their original representation if possible.

* Emit colors without an original representation as names if possible.

## 1.0.0-alpha.2

* Fix a bug where variables, functions, and mixins were broken in imported
  files.

## 1.0.0-alpha.1

* Initial alpha release.<|MERGE_RESOLUTION|>--- conflicted
+++ resolved
@@ -1,17 +1,15 @@
-## 1.48.1
+## 1.49.0
 
 * Fix a bug in `string.insert` with certain negative indices.
 
-<<<<<<< HEAD
+### JS API
+
+* Add support for the `sourceMapIncludeSources` option in the new JS API.
+
 #### TypeScript Declarations
 
 * Fix a bug where `LegacyPluginThis.options.linefeed` was typed to return
   abbreviations when it actually returned literal linefeed characters.
-=======
-### JS API
-
-* Add support for the `sourceMapIncludeSources` option in the new JS API.
->>>>>>> f055db07
 
 ## 1.48.0
 
