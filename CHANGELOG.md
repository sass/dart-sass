--- conflicted
+++ resolved
@@ -1,9 +1,8 @@
 ## 1.37.6
 
-<<<<<<< HEAD
 * In expanded mode, emit characters in Unicode private-use areas as escape
   sequences rather than literal characters.
-=======
+
 * Fix a bug where quotes would be omitted for an attribute selector whose value
   was a single backslash.
 
@@ -18,7 +17,6 @@
 
 * Strip CRLF newlines from snippets of the original stylesheet that are included
   in the output when an error occurs.
->>>>>>> e0e132e0
 
 ### JS API
 
