## 1.15.3

* Properly merge `all and` media queries. These queries were previously being
  merged as though `all` referred to a specific media type, rather than all
  media types.

* Match Ruby Sass's behavior in some edge-cases involving numbers with many
  significant digits.

<<<<<<< HEAD
* Emit escaped tab characters in identifiers as `\9` rather than a backslash
  followed by a literal tab.
=======
### Command-Line Interface

* The source map generated for a stylesheet read from standard input now uses a
  `data:` URL to include that stylesheet's contents in the source map.

### Dart API

* The URL used in a source map to refer to a stylesheet loaded from an importer
  is now `ImportResult.sourceMapUrl` as documented.
>>>>>>> 9f2f1168

## 1.15.2

### Node JS API

* When `setValue()` is called on a Sass string object, make it unquoted even if
  it was quoted originally, to match the behavior of Node Sass.

## 1.15.1

* Always add quotes to attribute selector values that begin with `--`, since IE
  11 doesn't consider them to be identifiers.

## 1.15.0

* Add support for passing arguments to `@content` blocks. See [the
  proposal][content-args] for details.

* Add support for the new `rgb()` and `hsl()` syntax introduced in CSS Colors
  Level 4, such as `rgb(0% 100% 0% / 0.5)`. See [the proposal][color-4-rgb-hsl]
  for more details.

* Add support for interpolation in at-rule names. See [the
  proposal][at-rule-interpolation] for details.

* Add paths from the `SASS_PATH` environment variable to the load paths in the
  command-line interface, Dart API, and JS API. These load paths are checked
  just after the load paths explicitly passed by the user.

* Allow saturation and lightness values outside of the `0%` to `100%` range in
  the `hsl()` and `hsla()` functions. They're now clamped to be within that
  range rather than producing an error if they're outside it.

* Properly compile selectors that end in escaped whitespace.

[content-args]: https://github.com/sass/language/blob/master/accepted/content-args.md
[color-4-rgb-hsl]: https://github.com/sass/language/blob/master/accepted/color-4-rgb-hsl.md
[at-rule-interpolation]: https://github.com/sass/language/blob/master/accepted/at-rule-interpolation.md

### JavaScript API

* Always include the error location in error messages.

## 1.14.4

* Properly escape U+0009 CHARACTER TABULATION in unquoted strings.

## 1.14.3

* Treat `:before`, `:after`, `:first-line`, and `:first-letter` as
  pseudo-elements for the purposes of `@extend`.

* When running in compressed mode, remove spaces around combinators in complex
  selectors, so a selector like `a > b` is output as `a>b`.

* Properly indicate the source span for errors involving binary operation
  expressions whose operands are parenthesized.

## 1.14.2

* Fix a bug where loading the same stylesheet from two different import paths
  could cause its imports to fail to resolve.

* Properly escape U+001F INFORMATION SEPARATOR ONE in unquoted strings.

### Command-Line Interface

* Don't crash when using `@debug` in a stylesheet passed on standard input.

### Dart API

* `AsyncImporter.canonicalize()` and `Importer.canonicalize()` must now return
  absolute URLs. Relative URLs are still supported, but are deprecated and will
  be removed in a future release.

## 1.14.1

* Canonicalize escaped digits at the beginning of identifiers as hex escapes.

* Properly parse property declarations that are both *in* content blocks and
  written *after* content blocks.

### Command-Line Interface

* Print more readable paths in `--watch` mode.

## 1.14.0

### BREAKING CHANGE

In accordance with our [compatibility policy][], breaking changes made for CSS
compatibility reasons are released as minor version revision after a three-month
deprecation period.

[compatibility policy]: README.md#compatibility-policy

* Tokens such as `#abcd` that are now interpreted as hex colors with alpha
  channels, rather than unquoted ID strings.

## 1.13.4

### Node JS

* Tweak JS compilation options to substantially improve performance.

## 1.13.3

* Properly generate source maps for stylesheets that emit `@charset`
  declarations.

### Command-Line Interface

* Don't error out when passing `--embed-source-maps` along with
  `--embed-sources` for stylesheets that contain non-ASCII characters.

## 1.13.2

* Properly parse `:nth-child()` and `:nth-last-child()` selectors with
  whitespace around the argument.

* Don't emit extra whitespace in the arguments for `:nth-child()` and
  `:nth-last-child()` selectors.

* Fix support for CSS hacks in plain CSS mode.

## 1.13.1

* Allow an IE-style single equals operator in plain CSS imports.

## 1.13.0

* Allow `@extend` to be used with multiple comma-separated simple selectors.
  This is already supported by other implementations, but fell through the
  cracks for Dart Sass until now.

* Don't crash when a media rule contains another media rule followed by a style
  rule.

## 1.12.0

### Dart API

* Add a `SassException` type that provides information about Sass compilation
  failures.

### Node JS API

* Remove the source map comment from the compiled JS. We don't ship with the
  source map, so this pointed to nothing.

## 1.11.0

* Add support for importing plain CSS files. They can only be imported *without*
  an extension—for example, `@import "style"` will import `style.css`. Plain CSS
  files imported this way only support standard CSS features, not Sass
  extensions.

  See [the proposal][css-import] for details.

* Add support for CSS's `min()` and `max()` [math functions][]. A `min()` and
  `max()` call will continue to be parsed as a Sass function if it involves any
  Sass-specific features like variables or function calls, but if it's valid
  plain CSS (optionally with interpolation) it will be emitted as plain CSS instead.

  See [the proposal][css-min-max] for details.

* Add support for range-format media features like `(10px < width < 100px)`. See
  [the proposal][media-ranges] for details.

* Normalize escape codes in identifiers so that, for example, `éclair` and
  `\E9clair` are parsed to the same value. See
  [the proposal][identifier-escapes] for details.

* Don't choke on a [byte-order mark][] at the beginning of a document when
  running in JavaScript.

[math functions]: https://drafts.csswg.org/css-values/#math-function
[css-import]: https://github.com/sass/language/blob/master/accepted/css-imports.md
[css-min-max]: https://github.com/sass/language/blob/master/accepted/min-max.md
[media-ranges]: https://github.com/sass/language/blob/master/accepted/media-ranges.md
[identifier-escapes]: https://github.com/sass/language/blob/master/accepted/identifier-escapes.md
[byte-order mark]: https://en.wikipedia.org/wiki/Byte_order_mark

### Command-Line Interface

* The `--watch` command now continues to recompile a file after a syntax error
  has been detected.

### Dart API

* Added a `Syntax` enum to indicate syntaxes for Sass source files.

* The `compile()` and `compileAsync()` functions now parse files with the `.css`
  extension as plain CSS.

* Added a `syntax` parameter to `compileString()` and `compileStringAsync()`.

* Deprecated the `indented` parameter to `compileString()` and `compileStringAsync()`.

* Added a `syntax` parameter to `new ImporterResult()` and a
  `ImporterResult.syntax` getter to set the syntax of the source file.

* Deprecated the `indented` parameter to `new ImporterResult()` and the
  `ImporterResult.indented` getter in favor of `syntax`.

## 1.10.4

### Command-Line Interface

* Fix a Homebrew installation failure.

## 1.10.3

### Command-Line Interface

* Run the Chocolatey script with the correct arguments so it doesn't crash.

## 1.10.2

* No user-visible changes.

## 1.10.1

### Node JS API

* Don't crash when passing both `includePaths` and `importer`.

## 1.10.0

* When two `@media` rules' queries can't be merged, leave nested rules in place
  for browsers that support them.

* Fix a typo in an error message.

## 1.9.2

### Node JS API

* Produce more readable filesystem errors, such as when a file doesn't exist.

## 1.9.1

### Command-Line Interface

* Don't emit ANSI codes to Windows terminals that don't support them.

* Fix a bug where `--watch` crashed on Mac OS.

## 1.9.0

### Node API

* Add support for `new sass.types.Color(argb)` for creating colors from ARGB hex
  numbers. This was overlooked when initially adding support for Node Sass's
  JavaScript API.

## 1.8.0

### Command-Line Interface

* Add a `--poll` flag to make `--watch` mode repeatedly check the filesystem for
  updates rather than relying on native filesystem notifications.

* Add a `--stop-on-error` flag to stop compiling additional files once an error
  is encountered.

## 1.7.3

* No user-visible changes.

## 1.7.2

* Add a deprecation warning for `@-moz-document`, except for cases where only an
  empty `url-prefix()` is used. Support is [being removed from Firefox][] and
  will eventually be removed from Sass as well.

[being removed from Firefox]: https://www.fxsitecompat.com/en-CA/docs/2018/moz-document-support-has-been-dropped-except-for-empty-url-prefix/

* Fix a bug where `@-moz-document` functions with string arguments weren't being
  parsed.

### Command-Line Interface

* Don't crash when a syntax error is added to a watched file.

## 1.7.1

* Fix crashes in released binaries.

## 1.7.0

* Emit deprecation warnings for tokens such as `#abcd` that are ambiguous
  between ID strings and hex colors with alpha channels. These will be
  interpreted as colors in a release on or after 19 September 2018.

* Parse unambiguous hex colors with alpha channels as colors.

* Fix a bug where relative imports from files on the load path could look in the
  incorrect location.

## 1.6.2

### Command-Line Interface

* Fix a bug where the source map comment in the generated CSS could refer to the
  source map file using an incorrect URL.

## 1.6.1

* No user-visible changes.

## 1.6.0

* Produce better errors when expected tokens are missing before a closing brace.

* Avoid crashing when compiling a non-partial stylesheet that exists on the
  filesystem next to a partial with the same name.

### Command-Line Interface

* Add support for the `--watch`, which watches for changes in Sass files on the
  filesystem and ensures that the compiled CSS is up-to-date.

* When using `--update`, surface errors when an import doesn't exist even if the
  file containing the import hasn't been modified.

* When compilation fails, delete the output file rather than leaving an outdated
  version.

## 1.5.1

* Fix a bug where an absolute Windows path would be considered an `input:output`
  pair.

* Forbid custom properties that have no values, like `--foo:;`, since they're
  forbidden by the CSS spec.

## 1.5.0

* Fix a bug where an importer would be passed an incorrectly-resolved URL when
  handling a relative import.

* Throw an error when an import is ambiguous due to a partial and a non-partial
  with the same name, or multiple files with different extensions. This matches
  the standard Sass behavior.

### Command-Line Interface

* Add an `--interactive` flag that supports interactively running Sass
  expressions (thanks to [Jen Thakar][]!).

[Jen Thakar]: https://github.com/jathak

## 1.4.0

* Improve the error message for invalid semicolons in the indented syntax.

* Properly disallow semicolons after declarations in the indented syntax.

### Command-Line Interface

* Add support for compiling multiple files at once by writing
  `sass input.scss:output.css`. Note that unlike Ruby Sass, this *always*
  compiles files by default regardless of when they were modified.

  This syntax also supports compiling entire directories at once. For example,
  `sass templates/stylesheets:public/css` compiles all non-partial Sass files
  in `templates/stylesheets` to CSS files in `public/css`.

* Add an `--update` flag that tells Sass to compile only stylesheets that have
  been (transitively) modified since the CSS file was generated.

### Dart API

* Add `Importer.modificationTime()` and `AsyncImporter.modificationTime()` which
  report the last time a stylesheet was modified.

### Node API

* Generate source maps when the `sourceMaps` option is set to a string and the
  `outFile` option is not set.

## 1.3.2

* Add support for `@elseif` as an alias of `@else if`. This is not an
  intentional feature, so using it will cause a deprecation warning. It will be
  removed at some point in the future.

## 1.3.1

### Node API

* Fix loading imports relative to stylesheets that were themselves imported
  though relative include paths.

## 1.3.0

### Command-Line Interface

* Generate source map files by default when writing to disk. This can be
  disabled by passing `--no-source-map`.

* Add a `--source-map-urls` option to control whether the source file URLs in
  the generated source map are relative or absolute.

* Add an `--embed-sources` option to embed the contents of all source files in
  the generated source map.

* Add an `--embed-source-map` option to embed the generated source map as a
  `data:` URL in the generated CSS.

### Dart API

* Add a `sourceMap` parameter to `compile()`, `compileString()`,
  `compileAsync()`, and `compileStringAsync()`. This takes a callback that's
  called with a [`SingleMapping`][] that contains the source map information for
  the compiled CSS file.

[`SingleMapping`]: https://www.dartdocs.org/documentation/source_maps/latest/source_maps.parser/SingleMapping-class.html

### Node API

* Added support for the `sourceMap`, `omitSourceMapUrl`, `outFile`,
  `sourceMapContents`, `sourceMapEmbed`, and `sourceMapRoot` options to
  `render()` and `renderSync()`.

* Fix a bug where passing a relative path to `render()` or `renderSync()` would
  cause relative imports to break.

* Fix a crash when printing warnings in stylesheets compiled using `render()` or
  `renderSync()`.

* Fix a bug where format errors were reported badly on Windows.

## 1.2.1

* Always emit units in compressed mode for `0` dimensions other than lengths and
  angles.

## 1.2.0

* The command-line executable will now create the directory for the resulting
  CSS if that directory doesn't exist.

* Properly parse `#{$var} -#{$var}` as two separate values in a list rather than
  one value being subtracted from another.

* Improve the error message for extending compound selectors.

## 1.1.1

* Add a commit that was accidentally left out of 1.1.0.

## 1.1.0

* The command-line executable can now be used to write an output file to disk
  using `sass input.scss output.css`.

* Use a POSIX-shell-compatible means of finding the location of the `sass` shell
  script.

## 1.0.0

**Initial stable release.**

### Changes Since 1.0.0-rc.1

* Allow `!` in custom property values ([#260][]).

[#260]: https://github.com/sass/dart-sass/issues/260

#### Dart API

* Remove the deprecated `render()` function.

#### Node API

* Errors are now subtypes of the `Error` type.

* Allow both the `data` and `file` options to be passed to `render()` and
  `renderSync()` at once. The `data` option will be used as the contents of the
  stylesheet, and the `file` option will be used as the path for error reporting
  and relative imports. This matches Node Sass's behavior.

## 1.0.0-rc.1

* Add support for importing an `_index.scss` or `_index.sass` file when
  importing a directory.

* Add a `--load-path` command-line option (alias `-I`) for passing additional
  paths to search for Sass files to import.

* Add a `--quiet` command-line option (alias `-q`) for silencing warnings.

* Add an `--indented` command-line option for using the indented syntax with a
  stylesheet from standard input.

* Don't merge the media queries `not type` and `(feature)`. We had previously
  been generating `not type and (feature)`, but that's not actually the
  intersection of the two queries.

* Don't crash on `$x % 0`.

* The standalone executable distributed on GitHub is now named `sass` rather
  than `dart-sass`. The `dart-sass` executable will remain, with a deprecation
  message, until 1.0.0 is released.

### Dart API

* Add a `Logger` class that allows users to control how messages are printed by
  stylesheets.

* Add a `logger` parameter to `compile()`, `compileAsync()`, `compileString()`,
  and `compileStringAsync()`.

### Node JS API

* Import URLs passed to importers are no longer normalized. For example, if a
  stylesheet contains `@import "./foo.scss"`, importers will now receive
  `"./foo.scss"` rather than `"foo.scss"`.

## 1.0.0-beta.5.3

* Support hard tabs in the indented syntax.

* Improve the formatting of comments that don't start on the same line as the
  opening `/*`.

* Preserve whitespace after `and` in media queries in compressed mode.

### Indented Syntax

* Properly parse multi-line selectors.

* Don't deadlock on `/*` comments.

* Don't add an extra `*/` to comments that already have it.

* Preserve empty lines in `/*` comments.

## 1.0.0-beta.5.2

* Fix a bug where some colors would crash `compressed` mode.

## 1.0.0-beta.5.1

* Add a `compressed` output style.

* Emit a warning when `&&` is used, since it's probably not what the user means.

* `round()` now returns the correct results for negative numbers that should
  round down.

* `var()` may now be passed in place of multiple arguments to `rgb()`, `rgba()`,
  `hsl()` and `hsla()`.

* Fix some cases where equivalent numbers wouldn't count as the same keys in
  maps.

* Fix a bug where multiplication like `(1/1px) * (1px/1)` wouldn't properly
  cancel out units.

* Fix a bug where dividing by a compatible unit would produce an invalid
  result.

* Remove a non-`sh`-compatible idiom from the standalone shell script.

### Dart API

* Add a `functions` parameter to `compile()`, `compleString()`,
  `compileAsync()`, and `compileStringAsync()`. This allows users to define
  custom functions in Dart that can be invoked from Sass stylesheets.

* Expose the `Callable` and `AsyncCallable` types, which represent functions
  that can be invoked from Sass.

* Expose the `Value` type and its subclasses, as well as the top-level
  `sassTrue`, `sassFalse`, and `sassNull` values, which represent Sass values
  that may be passed into or returned from custom functions.

* Expose the `OutputStyle` enum, and add a `style` parameter to `compile()`,
  `compleString()`, `compileAsync()`, and `compileStringAsync()` that allows
  users to control the output style.

### Node JS API

* Support the `functions` option.

* Support the `"compressed"` value for the `outputStyle` option.

## 1.0.0-beta.4

* Support unquoted imports in the indented syntax.

* Fix a crash when `:not(...)` extends a selector that appears in
  `:not(:not(...))`.

### Node JS API

* Add support for asynchronous importers to `render()` and `renderSync()`.

### Dart API

* Add `compileAsync()` and `compileStringAsync()` methods. These run
  asynchronously, which allows them to take asynchronous importers (see below).

* Add an `AsyncImporter` class. This allows imports to be resolved
  asynchronously in case no synchronous APIs are available. `AsyncImporter`s are
  only compatible with `compileAysnc()` and `compileStringAsync()`.

## 1.0.0-beta.3

* Properly parse numbers with exponents.

* Don't crash when evaluating CSS variables whose names are entirely
  interpolated (for example, `#{--foo}: ...`).

### Node JS API

* Add support for the `importer` option to `render()` and `renderSync()`.
  Only synchronous importers are currently supported.

### Dart API

* Added an `Importer` class. This can be extended by users to provide support
  for custom resolution for `@import` rules.

* Added built-in `FilesystemImporter` and `PackageImporter` implementations that
  support resolving `file:` and `package:` URLs, respectively.

* Added an `importers` argument to the `compile()` and `compileString()`
  functions that provides `Importer`s to use when resolving `@import` rules.

* Added a `loadPaths` argument to the `compile()` and `compileString()`
  functions that provides paths to search for stylesheets when resolving
  `@import` rules. This is a shorthand for passing `FilesystemImporter`s to the
  `importers` argument.

## 1.0.0-beta.2

* Add support for the `::slotted()` pseudo-element.

* Generated transparent colors will now be emitted as `rgba(0, 0, 0, 0)` rather
  than `transparent`. This works around a bug wherein IE incorrectly handles the
  latter format.

### Command-Line Interface

* Improve the logic for whether to use terminal colors by default.

### Node JS API

* Add support for `data`, `includePaths`, `indentedSyntax`, `lineFeed`,
  `indentWidth`, and `indentType` options to `render()` and `renderSync()`.

* The result object returned by `render()` and `renderSync()` now includes the
  `stats` object which provides metadata about the compilation process.

* The error object thrown by `render()` and `renderSync()` now includes `line`,
  `column`, `file`, `status`, and `formatted` fields. The `message` field and
  `toString()` also provide more information.

### Dart API

* Add a `renderString()` method for rendering Sass source that's not in a file
  on disk.

## 1.0.0-beta.1

* Drop support for the reference combinator. This has been removed from the
  spec, and will be deprecated and eventually removed in other implementations.

* Trust type annotations when compiling to JavaScript, which makes it
  substantially faster.

* Compile to minified JavaScript, which decreases the code size substantially
  and makes startup a little faster.

* Fix a crash when inspecting a string expression that ended in "\a".

* Fix a bug where declarations and `@extend` were allowed outside of a style
  rule in certain circumstances.

* Fix `not` in parentheses in `@supports` conditions.

* Allow `url` as an identifier name.

* Properly parse `/***/` in selectors.

* Properly parse unary operators immediately after commas.

* Match Ruby Sass's rounding behavior for all functions.

* Allow `\` at the beginning of a selector in the indented syntax.

* Fix a number of `@extend` bugs:

  * `selector-extend()` and `selector-replace()` now allow compound selector
    extendees.

  * Remove the universal selector `*` when unifying with other selectors.

  * Properly unify the result of multiple simple selectors in the same compound
    selector being extended.

  * Properly handle extensions being extended.

  * Properly follow the [first law of `@extend`][laws].

  * Fix selector specificity tracking to follow the
    [second law of `@extend`][laws].

  * Allow extensions that match selectors but fail to unify.

  * Partially-extended selectors are no longer used as parent selectors.

  * Fix an edge case where both the extender and the extended selector
    have invalid combinator sequences.

  * Don't crash with a "Bad state: no element" error in certain edge cases.

[laws]: https://github.com/sass/sass/issues/324#issuecomment-4607184

## 1.0.0-alpha.9

* Elements without a namespace (such as `div`) are no longer unified with
  elements with the empty namespace (such as `|div`). This unification didn't
  match the results returned by `is-superselector()`, and was not guaranteed to
  be valid.

* Support `&` within `@at-root`.

* Properly error when a compound selector is followed immediately by `&`.

* Properly handle variable scoping in `@at-root` and nested properties.

* Properly handle placeholder selectors in selector pseudos.

* Properly short-circuit the `or` and `and` operators.

* Support `--$variable`.

* Don't consider unitless numbers equal to numbers with units.

* Warn about using named colors in interpolation.

* Don't emit loud comments in functions.

* Detect import loops.

* Fix `@import` with a `supports()` clause.

* Forbid functions named "and", "or", and "not".

* Fix `type-of()` with a function.

* Emit a nicer error for invalid tokens in a selector.

* Fix `invert()` with a `$weight` parameter.

* Fix a unit-parsing edge-cases.

* Always parse imports with queries as plain CSS imports.

* Support `&` followed by a non-identifier.

* Properly handle split media queries.

* Properly handle a placeholder selector that isn't at the beginning of a
  compound selector.

* Fix more `str-slice()` bugs.

* Fix the `%` operator.

* Allow whitespace between `=` and the mixin name in the indented syntax.

* Fix some slash division edge cases.

* Fix `not` when used like a function.

* Fix attribute selectors with single-character values.

* Fix some bugs with the `call()` function.

* Properly handle a backslash followed by a CRLF sequence in a quoted string.

* Fix numbers divided by colors.

* Support slash-separated numbers in arguments to plain CSS functions.

* Error out if a function is passed an unknown named parameter.

* Improve the speed of loading large files on Node.

* Don't consider browser-prefixed selector pseudos to be superselectors of
  differently- or non-prefixed selector pseudos with the same base name.

* Fix an `@extend` edge case involving multiple combinators in a row.

* Fix a bug where a `@content` block could get incorrectly passed to a mixin.

* Properly isolate the lexical environments of different calls to the same mixin
  and function.

## 1.0.0-alpha.8

* Add the `content-exists()` function.

* Support interpolation in loud comments.

* Fix a bug where even valid semicolons and exclamation marks in custom property
  values were disallowed.

* Disallow invalid function names.

* Disallow extending across media queries.

* Properly parse whitespace after `...` in argument declaration lists.

* Support terse mixin syntax in the indented syntax.

* Fix `@at-root` query parsing.

* Support special functions in `@-moz-document`.

* Support `...` after a digit.

* Fix some bugs when treating a map as a list of pairs.

## 1.0.0-alpha.7

* Fix `function-exists()`, `variable-exists()`, and `mixin-exists()` to use the
  lexical scope rather than always using the global scope.

* `str-index()` now correctly inserts at negative indices.

* Properly parse `url()`s that contain comment-like text.

* Fix a few more small `@extend` bugs.

* Fix a bug where interpolation in a quoted string was being dropped in some
  circumstances.

* Properly handle `@for` rules where each bound has a different unit.

* Forbid mixins and functions from being defined in control directives.

* Fix a superselector-computation edge case involving `:not()`.

* Gracefully handle input files that are invalid UTF-8.

* Print a Sass stack trace when a file fails to load.

## 1.0.0-alpha.6

* Allow `var()` to be passed to `rgb()`, `rgba()`, `hsl()`, and `hsla()`.

* Fix conversions between numbers with `dpi`, `dpcm`, and `dppx` units.
  Previously these conversions were inverted.

* Don't crash when calling `str-slice()` with an `$end-at` index lower than the
  `$start-at` index.

* `str-slice()` now correctly returns `""` when `$end-at` is negative and points
  before the beginning of the string.

* Interpolation in quoted strings now properly preserves newlines.

* Don't crash when passing only `$hue` or no keyword arguments to
  `adjust-color()`, `scale-color()`, or `change-color()`.

* Preserve escapes in identifiers. This used to only work for identifiers in
  SassScript.

* Fix a few small `@extend` bugs.

## 1.0.0-alpha.5

* Fix bounds-checking for `opacify()`, `fade-in()`, `transparentize()`, and
  `fade-out()`.

* Fix a bug with `@extend` superselector calculations.

* Fix some cases where `#{...}--` would fail to parse in selectors.

* Allow a single number to be passed to `saturate()` for use in filter contexts.

* Fix a bug where `**/` would fail to close a loud comment.

* Fix a bug where mixin and function calls could set variables incorrectly.

* Move plain CSS `@import`s to the top of the document.

## 1.0.0-alpha.4

* Add support for bracketed lists.

* Add support for Unicode ranges.

* Add support for the Microsoft-style `=` operator.

* Print the filename for `@debug` rules.

* Fix a bug where `1 + - 2` and similar constructs would crash the parser.

* Fix a bug where `@extend` produced the wrong result when used with
  selector combinators.

* Fix a bug where placeholder selectors were not allowed to be unified.

* Fix the `mixin-exists()` function.

* Fix `:nth-child()` and `:nth-last-child()` parsing when they contain `of
  selector`.

## 1.0.0-alpha.3

* Fix a bug where color equality didn't take the alpha channel into account.

* Fix a bug with converting some RGB colors to HSL.

* Fix a parent selector resolution bug.

* Properly declare the arguments for `opacify()` and related functions.

* Add a missing dependency on the `stack_trace` package.

* Fix broken Windows archives.

* Emit colors using their original representation if possible.

* Emit colors without an original representation as names if possible.

## 1.0.0-alpha.2

* Fix a bug where variables, functions, and mixins were broken in imported
  files.

## 1.0.0-alpha.1

* Initial alpha release.<|MERGE_RESOLUTION|>--- conflicted
+++ resolved
@@ -7,10 +7,9 @@
 * Match Ruby Sass's behavior in some edge-cases involving numbers with many
   significant digits.
 
-<<<<<<< HEAD
 * Emit escaped tab characters in identifiers as `\9` rather than a backslash
   followed by a literal tab.
-=======
+
 ### Command-Line Interface
 
 * The source map generated for a stylesheet read from standard input now uses a
@@ -20,7 +19,6 @@
 
 * The URL used in a source map to refer to a stylesheet loaded from an importer
   is now `ImportResult.sourceMapUrl` as documented.
->>>>>>> 9f2f1168
 
 ## 1.15.2
 
