--- conflicted
+++ resolved
@@ -1,11 +1,3 @@
-<<<<<<< HEAD
-## 1.24.6
-
-### JavaScript API
-
-* `constructor.value` fields on value objects now match their Node Sass
-  equivalents.
-=======
 ## 1.25.0
 
 * Add functions to the built-in "sass:math" module.
@@ -34,7 +26,11 @@
     * `atan2($y, $x)`. `$y` and `$x` must have compatible units or be unitless.
 
 * Add the variables `$pi` and `$e` to the built-in "sass:math" module.
->>>>>>> 244a1d9c
+
+### JavaScript API
+
+* `constructor.value` fields on value objects now match their Node Sass
+  equivalents.
 
 ## 1.24.5
 
