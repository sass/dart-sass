## 1.13.2

<<<<<<< HEAD
* Properly parse `:nth-child()` and `:nth-last-child()` selectors with
  whitespace around the argument.
  
* Don't emit extra whitespace in the arguments for `:nth-child()` and
  `:nth-last-child()` selectors.
=======
* Fix support for CSS hacks in plain CSS mode.
>>>>>>> 048b1749

## 1.13.1

* Allow an IE-style single equals operator in plain CSS imports.

## 1.13.0

* Allow `@extend` to be used with multiple comma-separated simple selectors.
  This is already supported by other implementations, but fell through the
  cracks for Dart Sass until now.

* Don't crash when a media rule contains another media rule followed by a style
  rule.

## 1.12.0

### Dart API

* Add a `SassException` type that provides information about Sass compilation
  failures.

### JS API

* Remove the source map comment from the compiled JS. We don't ship with the
  source map, so this pointed to nothing.

## 1.11.0

* Add support for importing plain CSS files. They can only be imported *without*
  an extension—for example, `@import "style"` will import `style.css`. Plain CSS
  files imported this way only support standard CSS features, not Sass
  extensions.

  See [the proposal][css-import] for details.

* Add support for CSS's `min()` and `max()` [math functions][]. A `min()` and
  `max()` call will continue to be parsed as a Sass function if it involves any
  Sass-specific features like variables or function calls, but if it's valid
  plain CSS (optionally with interpolation) it will be emitted as plain CSS instead.

  See [the proposal][css-min-max] for details.

* Add support for range-format media features like `(10px < width < 100px)`. See
  [the proposal][media-ranges] for details.

* Normalize escape codes in identifiers so that, for example, `éclair` and
  `\E9clair` are parsed to the same value. See
  [the proposal][identifier-escapes] for details.

* Don't choke on a [byte-order mark][] at the beginning of a document when
  running in JavaScript.

[math functions]: https://drafts.csswg.org/css-values/#math-function
[css-import]: https://github.com/sass/language/blob/master/accepted/css-imports.md
[css-min-max]: https://github.com/sass/language/blob/master/accepted/min-max.md
[media-ranges]: https://github.com/sass/language/blob/master/accepted/media-ranges.md
[identifier-escapes]: https://github.com/sass/language/blob/master/accepted/identifier-escapes.md
[byte-order mark]: https://en.wikipedia.org/wiki/Byte_order_mark

### Command-Line Interface

* The `--watch` command now continues to recompile a file after a syntax error
  has been detected.

### Dart API

* Added a `Syntax` enum to indicate syntaxes for Sass source files.

* The `compile()` and `compileAsync()` functions now parse files with the `.css`
  extension as plain CSS.

* Added a `syntax` parameter to `compileString()` and `compileStringAsync()`.

* Deprecated the `indented` parameter to `compileString()` and `compileStringAsync()`.

* Added a `syntax` parameter to `new ImporterResult()` and a
  `ImporterResult.syntax` getter to set the syntax of the source file.

* Deprecated the `indented` parameter to `new ImporterResult()` and the
  `ImporterResult.indented` getter in favor of `syntax`.

## 1.10.4

### Command-Line Interface

* Fix a Homebrew installation failure.

## 1.10.3

### Command-Line Interface

* Run the Chocolatey script with the correct arguments so it doesn't crash.

## 1.10.2

* No user-visible changes.

## 1.10.1

### Node JS API

* Don't crash when passing both `includePaths` and `importer`.

## 1.10.0

* When two `@media` rules' queries can't be merged, leave nested rules in place
  for browsers that support them.

* Fix a typo in an error message.

## 1.9.2

### Node JS API

* Produce more readable filesystem errors, such as when a file doesn't exist.

## 1.9.1

### Command-Line Interface

* Don't emit ANSI codes to Windows terminals that don't support them.

* Fix a bug where `--watch` crashed on Mac OS.

## 1.9.0

### Node API

* Add support for `new sass.types.Color(argb)` for creating colors from ARGB hex
  numbers. This was overlooked when initially adding support for Node Sass's
  JavaScript API.

## 1.8.0

### Command-Line Interface

* Add a `--poll` flag to make `--watch` mode repeatedly check the filesystem for
  updates rather than relying on native filesystem notifications.

* Add a `--stop-on-error` flag to stop compiling additional files once an error
  is encountered.

## 1.7.3

* No user-visible changes.

## 1.7.2

* Add a deprecation warning for `@-moz-document`, except for cases where only an
  empty `url-prefix()` is used. Support is [being removed from Firefox][] and
  will eventually be removed from Sass as well.

[being removed from Firefox]: https://www.fxsitecompat.com/en-CA/docs/2018/moz-document-support-has-been-dropped-except-for-empty-url-prefix/

* Fix a bug where `@-moz-document` functions with string arguments weren't being
  parsed.

### Command-Line Interface

* Don't crash when a syntax error is added to a watched file.

## 1.7.1

* Fix crashes in released binaries.

## 1.7.0

* Emit deprecation warnings for tokens such as `#abcd` that are ambiguous
  between ID strings and hex colors with alpha channels. These will be
  interpreted as colors in a release on or after 19 September 2018.

* Parse unambiguous hex colors with alpha channels as colors.

* Fix a bug where relative imports from files on the load path could look in the
  incorrect location.

## 1.6.2

### Command-Line Interface

* Fix a bug where the source map comment in the generated CSS could refer to the
  source map file using an incorrect URL.

## 1.6.1

* No user-visible changes.

## 1.6.0

* Produce better errors when expected tokens are missing before a closing brace.

* Avoid crashing when compiling a non-partial stylesheet that exists on the
  filesystem next to a partial with the same name.

### Command-Line Interface

* Add support for the `--watch`, which watches for changes in Sass files on the
  filesystem and ensures that the compiled CSS is up-to-date.

* When using `--update`, surface errors when an import doesn't exist even if the
  file containing the import hasn't been modified.

* When compilation fails, delete the output file rather than leaving an outdated
  version.

## 1.5.1

* Fix a bug where an absolute Windows path would be considered an `input:output`
  pair.

* Forbid custom properties that have no values, like `--foo:;`, since they're
  forbidden by the CSS spec.

## 1.5.0

* Fix a bug where an importer would be passed an incorrectly-resolved URL when
  handling a relative import.

* Throw an error when an import is ambiguous due to a partial and a non-partial
  with the same name, or multiple files with different extensions. This matches
  the standard Sass behavior.

### Command-Line Interface

* Add an `--interactive` flag that supports interactively running Sass
  expressions (thanks to [Jen Thakar][]!).

[Jen Thakar]: https://github.com/jathak

## 1.4.0

* Improve the error message for invalid semicolons in the indented syntax.

* Properly disallow semicolons after declarations in the indented syntax.

### Command-Line Interface

* Add support for compiling multiple files at once by writing
  `sass input.scss:output.css`. Note that unlike Ruby Sass, this *always*
  compiles files by default regardless of when they were modified.

  This syntax also supports compiling entire directories at once. For example,
  `sass templates/stylesheets:public/css` compiles all non-partial Sass files
  in `templates/stylesheets` to CSS files in `public/css`.

* Add an `--update` flag that tells Sass to compile only stylesheets that have
  been (transitively) modified since the CSS file was generated.

### Dart API

* Add `Importer.modificationTime()` and `AsyncImporter.modificationTime()` which
  report the last time a stylesheet was modified.

### Node API

* Generate source maps when the `sourceMaps` option is set to a string and the
  `outFile` option is not set.

## 1.3.2

* Add support for `@elseif` as an alias of `@else if`. This is not an
  intentional feature, so using it will cause a deprecation warning. It will be
  removed at some point in the future.

## 1.3.1

### Node API

* Fix loading imports relative to stylesheets that were themselves imported
  though relative include paths.

## 1.3.0

### Command-Line Interface

* Generate source map files by default when writing to disk. This can be
  disabled by passing `--no-source-map`.

* Add a `--source-map-urls` option to control whether the source file URLs in
  the generated source map are relative or absolute.

* Add an `--embed-sources` option to embed the contents of all source files in
  the generated source map.

* Add an `--embed-source-map` option to embed the generated source map as a
  `data:` URL in the generated CSS.

### Dart API

* Add a `sourceMap` parameter to `compile()`, `compileString()`,
  `compileAsync()`, and `compileStringAsync()`. This takes a callback that's
  called with a [`SingleMapping`][] that contains the source map information for
  the compiled CSS file.

[`SingleMapping`]: https://www.dartdocs.org/documentation/source_maps/latest/source_maps.parser/SingleMapping-class.html

### Node API

* Added support for the `sourceMap`, `omitSourceMapUrl`, `outFile`,
  `sourceMapContents`, `sourceMapEmbed`, and `sourceMapRoot` options to
  `render()` and `renderSync()`.

* Fix a bug where passing a relative path to `render()` or `renderSync()` would
  cause relative imports to break.

* Fix a crash when printing warnings in stylesheets compiled using `render()` or
  `renderSync()`.

* Fix a bug where format errors were reported badly on Windows.

## 1.2.1

* Always emit units in compressed mode for `0` dimensions other than lengths and
  angles.

## 1.2.0

* The command-line executable will now create the directory for the resulting
  CSS if that directory doesn't exist.

* Properly parse `#{$var} -#{$var}` as two separate values in a list rather than
  one value being subtracted from another.

* Improve the error message for extending compound selectors.

## 1.1.1

* Add a commit that was accidentally left out of 1.1.0.

## 1.1.0

* The command-line executable can now be used to write an output file to disk
  using `sass input.scss output.css`.

* Use a POSIX-shell-compatible means of finding the location of the `sass` shell
  script.

## 1.0.0

**Initial stable release.**

### Changes Since 1.0.0-rc.1

* Allow `!` in custom property values ([#260][]).

[#260]: https://github.com/sass/dart-sass/issues/260

#### Dart API

* Remove the deprecated `render()` function.

#### Node API

* Errors are now subtypes of the `Error` type.

* Allow both the `data` and `file` options to be passed to `render()` and
  `renderSync()` at once. The `data` option will be used as the contents of the
  stylesheet, and the `file` option will be used as the path for error reporting
  and relative imports. This matches Node Sass's behavior.

## 1.0.0-rc.1

* Add support for importing an `_index.scss` or `_index.sass` file when
  importing a directory.

* Add a `--load-path` command-line option (alias `-I`) for passing additional
  paths to search for Sass files to import.

* Add a `--quiet` command-line option (alias `-q`) for silencing warnings.

* Add an `--indented` command-line option for using the indented syntax with a
  stylesheet from standard input.

* Don't merge the media queries `not type` and `(feature)`. We had previously
  been generating `not type and (feature)`, but that's not actually the
  intersection of the two queries.

* Don't crash on `$x % 0`.

* The standalone executable distributed on GitHub is now named `sass` rather
  than `dart-sass`. The `dart-sass` executable will remain, with a deprecation
  message, until 1.0.0 is released.

### Dart API

* Add a `Logger` class that allows users to control how messages are printed by
  stylesheets.

* Add a `logger` parameter to `compile()`, `compileAsync()`, `compileString()`,
  and `compileStringAsync()`.

### Node JS API

* Import URLs passed to importers are no longer normalized. For example, if a
  stylesheet contains `@import "./foo.scss"`, importers will now receive
  `"./foo.scss"` rather than `"foo.scss"`.

## 1.0.0-beta.5.3

* Support hard tabs in the indented syntax.

* Improve the formatting of comments that don't start on the same line as the
  opening `/*`.

* Preserve whitespace after `and` in media queries in compressed mode.

### Indented Syntax

* Properly parse multi-line selectors.

* Don't deadlock on `/*` comments.

* Don't add an extra `*/` to comments that already have it.

* Preserve empty lines in `/*` comments.

## 1.0.0-beta.5.2

* Fix a bug where some colors would crash `compressed` mode.

## 1.0.0-beta.5.1

* Add a `compressed` output style.

* Emit a warning when `&&` is used, since it's probably not what the user means.

* `round()` now returns the correct results for negative numbers that should
  round down.

* `var()` may now be passed in place of multiple arguments to `rgb()`, `rgba()`,
  `hsl()` and `hsla()`.

* Fix some cases where equivalent numbers wouldn't count as the same keys in
  maps.

* Fix a bug where multiplication like `(1/1px) * (1px/1)` wouldn't properly
  cancel out units.

* Fix a bug where dividing by a compatible unit would produce an invalid
  result.

* Remove a non-`sh`-compatible idiom from the standalone shell script.

### Dart API

* Add a `functions` parameter to `compile()`, `compleString()`,
  `compileAsync()`, and `compileStringAsync()`. This allows users to define
  custom functions in Dart that can be invoked from Sass stylesheets.

* Expose the `Callable` and `AsyncCallable` types, which represent functions
  that can be invoked from Sass.

* Expose the `Value` type and its subclasses, as well as the top-level
  `sassTrue`, `sassFalse`, and `sassNull` values, which represent Sass values
  that may be passed into or returned from custom functions.

* Expose the `OutputStyle` enum, and add a `style` parameter to `compile()`,
  `compleString()`, `compileAsync()`, and `compileStringAsync()` that allows
  users to control the output style.

### Node JS API

* Support the `functions` option.

* Support the `"compressed"` value for the `outputStyle` option.

## 1.0.0-beta.4

* Support unquoted imports in the indented syntax.

* Fix a crash when `:not(...)` extends a selector that appears in
  `:not(:not(...))`.

### Node JS API

* Add support for asynchronous importers to `render()` and `renderSync()`.

### Dart API

* Add `compileAsync()` and `compileStringAsync()` methods. These run
  asynchronously, which allows them to take asynchronous importers (see below).

* Add an `AsyncImporter` class. This allows imports to be resolved
  asynchronously in case no synchronous APIs are available. `AsyncImporter`s are
  only compatible with `compileAysnc()` and `compileStringAsync()`.

## 1.0.0-beta.3

* Properly parse numbers with exponents.

* Don't crash when evaluating CSS variables whose names are entirely
  interpolated (for example, `#{--foo}: ...`).

### Node JS API

* Add support for the `importer` option to `render()` and `renderSync()`.
  Only synchronous importers are currently supported.

### Dart API

* Added an `Importer` class. This can be extended by users to provide support
  for custom resolution for `@import` rules.

* Added built-in `FilesystemImporter` and `PackageImporter` implementations that
  support resolving `file:` and `package:` URLs, respectively.

* Added an `importers` argument to the `compile()` and `compileString()`
  functions that provides `Importer`s to use when resolving `@import` rules.

* Added a `loadPaths` argument to the `compile()` and `compileString()`
  functions that provides paths to search for stylesheets when resolving
  `@import` rules. This is a shorthand for passing `FilesystemImporter`s to the
  `importers` argument.

## 1.0.0-beta.2

* Add support for the `::slotted()` pseudo-element.

* Generated transparent colors will now be emitted as `rgba(0, 0, 0, 0)` rather
  than `transparent`. This works around a bug wherein IE incorrectly handles the
  latter format.

### Command-Line Interface

* Improve the logic for whether to use terminal colors by default.

### Node JS API

* Add support for `data`, `includePaths`, `indentedSyntax`, `lineFeed`,
  `indentWidth`, and `indentType` options to `render()` and `renderSync()`.

* The result object returned by `render()` and `renderSync()` now includes the
  `stats` object which provides metadata about the compilation process.

* The error object thrown by `render()` and `renderSync()` now includes `line`,
  `column`, `file`, `status`, and `formatted` fields. The `message` field and
  `toString()` also provide more information.

### Dart API

* Add a `renderString()` method for rendering Sass source that's not in a file
  on disk.

## 1.0.0-beta.1

* Drop support for the reference combinator. This has been removed from the
  spec, and will be deprecated and eventually removed in other implementations.

* Trust type annotations when compiling to JavaScript, which makes it
  substantially faster.

* Compile to minified JavaScript, which decreases the code size substantially
  and makes startup a little faster.

* Fix a crash when inspecting a string expression that ended in "\a".

* Fix a bug where declarations and `@extend` were allowed outside of a style
  rule in certain circumstances.

* Fix `not` in parentheses in `@supports` conditions.

* Allow `url` as an identifier name.

* Properly parse `/***/` in selectors.

* Properly parse unary operators immediately after commas.

* Match Ruby Sass's rounding behavior for all functions.

* Allow `\` at the beginning of a selector in the indented syntax.

* Fix a number of `@extend` bugs:

  * `selector-extend()` and `selector-replace()` now allow compound selector
    extendees.

  * Remove the universal selector `*` when unifying with other selectors.

  * Properly unify the result of multiple simple selectors in the same compound
    selector being extended.

  * Properly handle extensions being extended.

  * Properly follow the [first law of `@extend`][laws].

  * Fix selector specificity tracking to follow the
    [second law of `@extend`][laws].

  * Allow extensions that match selectors but fail to unify.

  * Partially-extended selectors are no longer used as parent selectors.

  * Fix an edge case where both the extender and the extended selector
    have invalid combinator sequences.

  * Don't crash with a "Bad state: no element" error in certain edge cases.

[laws]: https://github.com/sass/sass/issues/324#issuecomment-4607184

## 1.0.0-alpha.9

* Elements without a namespace (such as `div`) are no longer unified with
  elements with the empty namespace (such as `|div`). This unification didn't
  match the results returned by `is-superselector()`, and was not guaranteed to
  be valid.

* Support `&` within `@at-root`.

* Properly error when a compound selector is followed immediately by `&`.

* Properly handle variable scoping in `@at-root` and nested properties.

* Properly handle placeholder selectors in selector pseudos.

* Properly short-circuit the `or` and `and` operators.

* Support `--$variable`.

* Don't consider unitless numbers equal to numbers with units.

* Warn about using named colors in interpolation.

* Don't emit loud comments in functions.

* Detect import loops.

* Fix `@import` with a `supports()` clause.

* Forbid functions named "and", "or", and "not".

* Fix `type-of()` with a function.

* Emit a nicer error for invalid tokens in a selector.

* Fix `invert()` with a `$weight` parameter.

* Fix a unit-parsing edge-cases.

* Always parse imports with queries as plain CSS imports.

* Support `&` followed by a non-identifier.

* Properly handle split media queries.

* Properly handle a placeholder selector that isn't at the beginning of a
  compound selector.

* Fix more `str-slice()` bugs.

* Fix the `%` operator.

* Allow whitespace between `=` and the mixin name in the indented syntax.

* Fix some slash division edge cases.

* Fix `not` when used like a function.

* Fix attribute selectors with single-character values.

* Fix some bugs with the `call()` function.

* Properly handle a backslash followed by a CRLF sequence in a quoted string.

* Fix numbers divided by colors.

* Support slash-separated numbers in arguments to plain CSS functions.

* Error out if a function is passed an unknown named parameter.

* Improve the speed of loading large files on Node.

* Don't consider browser-prefixed selector pseudos to be superselectors of
  differently- or non-prefixed selector pseudos with the same base name.

* Fix an `@extend` edge case involving multiple combinators in a row.

* Fix a bug where a `@content` block could get incorrectly passed to a mixin.

* Properly isolate the lexical environments of different calls to the same mixin
  and function.

## 1.0.0-alpha.8

* Add the `content-exists()` function.

* Support interpolation in loud comments.

* Fix a bug where even valid semicolons and exclamation marks in custom property
  values were disallowed.

* Disallow invalid function names.

* Disallow extending across media queries.

* Properly parse whitespace after `...` in argument declaration lists.

* Support terse mixin syntax in the indented syntax.

* Fix `@at-root` query parsing.

* Support special functions in `@-moz-document`.

* Support `...` after a digit.

* Fix some bugs when treating a map as a list of pairs.

## 1.0.0-alpha.7

* Fix `function-exists()`, `variable-exists()`, and `mixin-exists()` to use the
  lexical scope rather than always using the global scope.

* `str-index()` now correctly inserts at negative indices.

* Properly parse `url()`s that contain comment-like text.

* Fix a few more small `@extend` bugs.

* Fix a bug where interpolation in a quoted string was being dropped in some
  circumstances.

* Properly handle `@for` rules where each bound has a different unit.

* Forbid mixins and functions from being defined in control directives.

* Fix a superselector-computation edge case involving `:not()`.

* Gracefully handle input files that are invalid UTF-8.

* Print a Sass stack trace when a file fails to load.

## 1.0.0-alpha.6

* Allow `var()` to be passed to `rgb()`, `rgba()`, `hsl()`, and `hsla()`.

* Fix conversions between numbers with `dpi`, `dpcm`, and `dppx` units.
  Previously these conversions were inverted.

* Don't crash when calling `str-slice()` with an `$end-at` index lower than the
  `$start-at` index.

* `str-slice()` now correctly returns `""` when `$end-at` is negative and points
  before the beginning of the string.

* Interpolation in quoted strings now properly preserves newlines.

* Don't crash when passing only `$hue` or no keyword arguments to
  `adjust-color()`, `scale-color()`, or `change-color()`.

* Preserve escapes in identifiers. This used to only work for identifiers in
  SassScript.

* Fix a few small `@extend` bugs.

## 1.0.0-alpha.5

* Fix bounds-checking for `opacify()`, `fade-in()`, `transparentize()`, and
  `fade-out()`.

* Fix a bug with `@extend` superselector calculations.

* Fix some cases where `#{...}--` would fail to parse in selectors.

* Allow a single number to be passed to `saturate()` for use in filter contexts.

* Fix a bug where `**/` would fail to close a loud comment.

* Fix a bug where mixin and function calls could set variables incorrectly.

* Move plain CSS `@import`s to the top of the document.

## 1.0.0-alpha.4

* Add support for bracketed lists.

* Add support for Unicode ranges.

* Add support for the Microsoft-style `=` operator.

* Print the filename for `@debug` rules.

* Fix a bug where `1 + - 2` and similar constructs would crash the parser.

* Fix a bug where `@extend` produced the wrong result when used with
  selector combinators.

* Fix a bug where placeholder selectors were not allowed to be unified.

* Fix the `mixin-exists()` function.

* Fix `:nth-child()` and `:nth-last-child()` parsing when they contain `of
  selector`.

## 1.0.0-alpha.3

* Fix a bug where color equality didn't take the alpha channel into account.

* Fix a bug with converting some RGB colors to HSL.

* Fix a parent selector resolution bug.

* Properly declare the arguments for `opacify()` and related functions.

* Add a missing dependency on the `stack_trace` package.

* Fix broken Windows archives.

* Emit colors using their original representation if possible.

* Emit colors without an original representation as names if possible.

## 1.0.0-alpha.2

* Fix a bug where variables, functions, and mixins were broken in imported
  files.

## 1.0.0-alpha.1

* Initial alpha release.<|MERGE_RESOLUTION|>--- conflicted
+++ resolved
@@ -1,14 +1,12 @@
 ## 1.13.2
 
-<<<<<<< HEAD
 * Properly parse `:nth-child()` and `:nth-last-child()` selectors with
   whitespace around the argument.
   
 * Don't emit extra whitespace in the arguments for `:nth-child()` and
   `:nth-last-child()` selectors.
-=======
+
 * Fix support for CSS hacks in plain CSS mode.
->>>>>>> 048b1749
 
 ## 1.13.1
 
