## 1.41.0

* Calculation values can now be combined with strings using the `+` operator.
  This was an error in 1.40.0, but this broke stylesheets that were relying on
  `$value + ""` expressions to generically convert values to strings. (Note that
  the Sass team recommends the use of `"#{$value}"` or `inspect($value)` for
  that use-case.)

* The `selector.unify()` function now correctly returns `null` when one selector
  is a `:host` or `:host-context` and the other is a selector that's guaranteed
  to be within the current shadow DOM. The `@extend` logic has been updated
  accordingly as well.

<<<<<<< HEAD
* Fix a bug where extra whitespace in `min()`, `max()`, `clamp()`, and `calc()`
  expressions could cause bogus parse errors.
=======
* Fix a bug where the right-hand operand of a `-` in a calculation could
  incorrectly be stripped of parentheses.

### Dart API

* `SassCalculation.plus()` now allows `SassString` arguments.
>>>>>>> 7de7ab40

## 1.40.1

* **Potentially breaking bug fix:** `min()` and `max()` expressions outside of
  calculations now behave the same way they did in 1.39.2, returning unquoted
  strings if they contain no Sass-specific features and calling the global
  `min()` and `max()` functions otherwise. Within calculations, they continue to
  behave how they did in 1.40.0.

  This fixes an unintended breaking change added in 1.40.0, wherein passing a
  unitless number and a number without units to `min()` or `max()` now produces
  an error. Since this breakage affects a major Sass library, we're temporarily
  reverting support for `min()` and `max()` calculations while we work on
  designing a longer-term fix.

## 1.40.0

* Add support for first-class `calc()` expressions (as well as `clamp()` and
  plain-CSS `min()` and `max()`). This means:

  * `calc()` expressions will be parsed more thoroughly, and errors will be
    highlighted where they weren't before. **This may break your stylesheets,**
    but only if they were already producing broken CSS.

  * `calc()` expressions will be simplified where possible, and may even return
    numbers if they can be simplified away entirely.

  * `calc()` expressions that can't be simplified to numbers return a new data
    type known as "calculations".

  * Sass variables and functions can now be used in `calc()` expressions.

  * New functions `meta.calc-name()` and `meta.calc-args()` can now inspect
    calculations.

### Dart API

* Add a new value type, `SassCalculation`, that represents calculations.

* Add new `CalculationOperation`, `CalculationOperator`, and
  `CalculationInterpolation` types to represent types of arguments that may
  exist as part of a calculation.

* Add a new `Value.assertCalculation()` method.

* Add a new `Number.hasCompatibleUnits()` method.

## 1.39.2

* Fix a bug where configuring with `@use ... with` would throw an error when
  that variable was defined in a module that also contained `@forward ... with`.

## 1.39.1

* Partial fix for a bug where `@at-root` does not work properly in nested
  imports that contain `@use` rules. If the only `@use` rules in the nested
  import are for built-in modules, `@at-root` should now work properly. 

## 1.39.0

### JS API

* Add a `charset` option that controls whether or not Sass emits a
  `@charset`/BOM for non-ASCII stylesheets.

## 1.38.2

* No user-visible changes

## 1.38.1

* No user-visible changes

## 1.38.0

* In expanded mode, emit characters in Unicode private-use areas as escape
  sequences rather than literal characters.

* Fix a bug where quotes would be omitted for an attribute selector whose value
  was a single backslash.

* Properly consider numbers that begin with `.` as "plain CSS" for the purposes
  of parsing plain-CSS `min()` and `max()` functions.

* Allow `if` to be used as an unquoted string.

* Properly parse backslash escapes within `url()` expressions.

* Fix a couple bugs where `@extend`s could be marked as unsatisfied when
  multiple identical `@extend`s extended selectors across `@use` rules.

### Command Line Interface

* Strip CRLF newlines from snippets of the original stylesheet that are included
  in the output when an error occurs.

### JS API

* Don't crash when a Windows path is returned by a custom Node importer at the
  same time as file contents.

* Don't crash when an error occurs in a stylesheet loaded via a custom importer
  with a custom URL scheme.

### Dart API

* Add a `SassArgumentList.keywordsWithoutMarking` getter to access the keyword
  arguments of an argument list without marking them accessed.

## 1.37.5

* No user-visible changes.

## 1.37.4

* No user-visible changes.

## 1.37.3

* No user-visible changes.

## 1.37.2

* No user-visible changes.

## 1.37.1

* No user-visible changes.

## 1.37.0

### Dart API

* **Potentially breaking bug fix:** `SassNumber.asSlash`,
  `SassNumber.withSlash()`, and `SassNumber.withoutSlash()` have been marked as
  `@internal`. They were never intended to be used outside the `sass` package.

* **Potentially breaking bug fix:** `SassException` has been marked as `@sealed`
  to formally indicate that it's not intended to be extended outside of the
  `sass` package.

* Add a `Value.withListContents()` method that returns a new Sass list with the
  same list separator and brackets as the current value, interpreted as a list.

## 1.36.0

### Dart API

* Added `compileToResult()`, `compileStringToResult()`,
  `compileToResultAsync()`, and `compileStringToResultAsync()` methods. These
  are intended to replace the existing `compile*()` methods, which are now
  deprecated. Rather than returning a simple string, these return a
  `CompileResult` object, which will allow us to add additional information
  about the compilation without having to introduce further deprecations.

  * Instead of passing a `sourceMaps` callback to `compile*()`, pass
    `sourceMaps: true` to `compile*ToResult()` and access
    `CompileResult.sourceMap`.

  * The `CompileResult` object exposes a `loadedUrls` object which lists the
    canonical URLs accessed during a compilation. This information was
    previously unavailable except through the JS API.

## 1.35.2

* **Potentially breaking bug fix**: Properly throw an error for Unicode ranges
  that have too many `?`s after hexadecimal digits, such as `U+12345??`.

* **Potentially breaking bug fix:** Fixed a bug where certain local variable
  declarations nested within multiple `@if` statements would incorrectly
  override a global variable. It's unlikely that any real stylesheets were
  relying on this bug, but if so they can simply add `!global` to the variable
  declaration to preserve the old behavior.

* **Potentially breaking bug fix:** Fix a bug where imports of root-relative
  URLs (those that begin with `/`) in `@import` rules would be passed to
  both Dart and JS importers as `file:` URLs.

* Properly support selector lists for the `$extendee` argument to
  `selector.extend()` and `selector.replace()`.

* Fix an edge case where `@extend` wouldn't affect a selector within a
  pseudo-selector such as `:is()` that itself extended other selectors.

* Fix a race condition where `meta.load-css()` could trigger an internal error
  when running in asynchronous mode.

### Dart API

* Use the `@internal` annotation to indicate which `Value` APIs are available
  for public use.

## 1.35.1

* Fix a bug where the quiet dependency flag didn't silence warnings in some
  stylesheets loaded using `@import`.

## 1.35.0

* Fix a couple bugs that could prevent some members from being found in certain
  files that use a mix of imports and the module system.

* Fix incorrect recommendation for migrating division expressions that reference
  namespaced variables.

### JS API

* Add a `quietDeps` option which silences compiler warnings from stylesheets
  loaded through importers and load paths.

* Add a `verbose` option which causes the compiler to emit all deprecation
  warnings, not just 5 per feature.

## 1.34.1

* Fix a bug where `--update` would always compile any file that depends on a
  built-in module.

* Fix the URL for the `@-moz-document` deprecation message.

* Fix a bug with `@for` loops nested inside property declarations.

## 1.34.0

* Don't emit the same warning in the same location multiple times.

* Cap deprecation warnings at 5 per feature by default.

### Command Line Interface

* Add a `--quiet-deps` flag which silences compiler warnings from stylesheets
  loaded through `--load-path`s.

* Add a `--verbose` flag which causes the compiler to emit all deprecation
  warnings, not just 5 per feature.

### Dart API

* Add a `quietDeps` argument to `compile()`, `compileString()`,
  `compileAsync()`, and `compileStringAsync()` which silences compiler warnings
  from stylesheets loaded through importers, load paths, and `package:` URLs.

* Add a `verbose` argument to `compile()`, `compileString()`, `compileAsync()`,
  and `compileStringAsync()` which causes the compiler to emit all deprecation
  warnings, not just 5 per feature.

## 1.33.0

* Deprecate the use of `/` for division. The new `math.div()` function should be
  used instead. See [this page][] for details.

[this page]: https://sass-lang.com/documentation/breaking-changes/slash-div

* Add a `list.slash()` function that returns a slash-separated list.

* **Potentially breaking bug fix:** The heuristics around when potentially
  slash-separated numbers are converted to slash-free numbers—for example, when
  `1/2` will be printed as `0.5` rather than `1/2`—have been slightly expanded.
  Previously, a number would be made slash-free if it was passed as an argument
  to a *user-defined function*, but not to a *built-in function*. Now it will be
  made slash-free in both cases. This is a behavioral change, but it's unlikely
  to affect any real-world stylesheets.

* [`:is()`][] now behaves identically to `:matches()`.

[`:is()`]: https://developer.mozilla.org/en-US/docs/Web/CSS/:is

* Fix a bug where non-integer numbers that were very close to integer
  values would be incorrectly formatted in CSS.

* Fix a bug where very small number and very large negative numbers would be
  incorrectly formatted in CSS.

### JS API

* The `this` context for importers now has a `fromImport` field, which is `true`
  if the importer is being invoked from an `@import` and `false` otherwise.
  Importers should only use this to determine whether to load [import-only
  files].

[import-only files]: https://sass-lang.com/documentation/at-rules/import#import-only-files

### Dart API

* Add an `Importer.fromImport` getter, which is `true` if the current
  `Importer.canonicalize()` call comes from an `@import` rule and `false`
  otherwise. Importers should only use this to determine whether to load
  [import-only files].

## 1.32.13

* **Potentially breaking bug fix:** Null values in `@use` and `@forward`
  configurations no longer override the `!default` variable, matching the
  behavior of the equivalent code using `@import`.

* Use the proper parameter names in error messages about `string.slice`

## 1.32.12

* Fix a bug that disallowed more than one module from extending the same
  selector from a module if that selector itself extended a selector from
  another upstream module.

## 1.32.11

* Fix a bug where bogus indented syntax errors were reported for lines that
  contained only whitespace.

## 1.32.10

* No user-visible changes.

## 1.32.9

* Fix a typo in a deprecation warning.

### JavaScript API

* Drop support for Chokidar 2.x. This version was incompatible with Node 14, but
  due to shortcomings in npm's version resolver sometimes still ended up
  installed anyway. Only declaring support for 3.0.0 should ensure compatibility
  going forward.

### Dart API

* Allow the null safety release of args and watcher.

### Command Line Interface

* Add a `-w` shorthand for the `--watch` flag.

## 1.32.8

* Update chokidar version for Node API tests.

### JavaScript API

* Allow a custom function to access the `render()` options object within its
  local context, as `this.options`.

## 1.32.7

* Allow the null safety release of stream_transform.

* Allow `@forward...with` to take arguments that have a `!default` flag without
  a trailing comma.

* Improve the performance of unitless and single-unit numbers.

## 1.32.6

### Node JS API

* Fix Electron support when `nodeIntegration` is disabled.

### Dart API

* All range checks for `SassColor` constructors now throw `RangeError`s with
  `start` and `end` set.

## 1.32.5

* **Potentially breaking bug fix:** When using `@for` with numbers that have
  units, the iteration variable now matches the unit of the initial number. This
  matches the behavior of Ruby Sass and LibSass.

### Node JS API

* Fix a few infrequent errors when calling `render()` with `fiber` multiple
  times simultaneously.

* Avoid possible mangled error messages when custom functions or importers throw
  unexpected exceptions.

* Fix Electron support when `nodeIntegration` is disabled.

## 1.32.4

* No user-visible changes.

## 1.32.3

* Optimize `==` for numbers that have different units.

## 1.32.2

* Print the actual number that was received in unit deprecation warnings for
  color functions.

## 1.32.1

* Don't emit permissions errors on Windows and OS X when trying to determine the
  real case of path names.

## 1.32.0

* Deprecate passing non-`%` numbers as lightness and saturation to `hsl()`,
  `hsla()`, `color.adjust()`, and `color.change()`. This matches the CSS
  specification, which also requires `%` for all lightness and saturation
  parameters. See [the Sass website][color-units] for more details.

* Deprecate passing numbers with units other than `deg` as the hue to `hsl()`,
  `hsla()`, `adjust-hue()`, `color.adjust()`, and `color.change()`. Unitless
  numbers *are* still allowed here, since they're allowed by CSS. See [the Sass
  website][color-units] for more details.

* Improve error messages about incompatible units.

* Properly mark some warnings emitted by `sass:color` functions as deprecation
  warnings.

### Dart API

* Rename `SassNumber.valueInUnits()` to `SassNumber.coerceValue()`. The old name
  remains, but is now deprecated.

* Rename `SassNumber.coerceValueToUnit()`, a shorthand for
  `SassNumber.coerceValue()` that takes a single numerator unit.

* Add `SassNumber.coerceToMatch()` and `SassNumber.coerceValueToMatch()`, which
  work like `SassNumber.coerce()` and `SassNumber.coerceValue()` but take a
  `SassNumber` whose units should be matched rather than taking the units
  explicitly. These generate better error messages than `SassNumber.coerce()`
  and `SassNumber.coerceValue()`.

* Add `SassNumber.convertToMatch()` and `SassNumber.convertValueToMatch()`,
  which work like `SassNumber.coerceToMatch()` and
  `SassNumber.coerceValueToMatch()` except they throw exceptions when converting
  unitless values to or from units.

* Add `SassNumber.compatibleWithUnit()`, which returns whether the number can be
  coerced to a single numerator unit.

## 1.31.0

* Add support for parsing `clamp()` as a special math function, the same way
  `calc()` is parsed.

* Properly load files in case-sensitive Windows directories with upper-case
  names.

## 1.30.0

* Fix a bug where `@at-root (without: all)` wouldn't properly remove a
  `@keyframes` context when parsing selectors.

### Node JS API

* The generated `main()` function in `sass.js` now returns a `Promise` that
  completes when the executable is finished running.

### Dart API

* Fix a bug that prevented importers from returning null when loading from a
  URL that they had already canonicalized.

## 1.29.0

* Support a broader syntax for `@supports` conditions, based on the latest
  [Editor's Draft of CSS Conditional Rules 3]. Almost all syntax will be allowed
  (with interpolation) in the conditions' parentheses, as well as function
  syntax such as `@supports selector(...)`.

[Editor's Draft of CSS Conditional Rules 3]: https://drafts.csswg.org/css-conditional-3/#at-supports

## 1.28.0

* Add a [`color.hwb()`] function to `sass:color` that can express colors in [HWB] format.

[`color.hwb()`]: https://sass-lang.com/documentation/modules/color#hwb
[HWB]: https://en.wikipedia.org/wiki/HWB_color_model

* Add [`color.whiteness()`] and [`color.blackness()`] functions to `sass:color`
  to get a color's [HWB] whiteness and blackness components.

[`color.whiteness()`]: https://sass-lang.com/documentation/modules/color#whiteness
[`color.blackness()`]: https://sass-lang.com/documentation/modules/color#blackness

* Add `$whiteness` and `$blackness` parameters to [`color.adjust()`],
  [`color.change()`], and [`color.scale()`] to modify a color's [HWB] whiteness
  and blackness components.

[`color.adjust()`]: https://sass-lang.com/documentation/modules/color#adjust
[`color.change()`]: https://sass-lang.com/documentation/modules/color#change
[`color.scale()`]: https://sass-lang.com/documentation/modules/color#scale

### Dart API

* Add [HWB] support to the `SassColor` class, including a `SassColor.hwb()`
  constructor, `whiteness` and `blackness` getters, and a `changeHwb()` method.

[HWB]: https://en.wikipedia.org/wiki/HWB_color_model

## 1.27.2

* No user-visible changes.

## 1.27.1

* **Potentially breaking bug fix:** `meta.load-css()` now correctly uses the
  name `$url` for its first argument, rather than `$module`.

* Don't crash when using `Infinity` or `NaN` as a key in a map.

* Emit a proper parse error for a `=` with no right-hand side in a function.

* Avoid going exponential on certain recursive `@extend` edge cases.

## 1.27.0

* Adds an overload to `map.merge()` that supports merging a nested map.

  `map.merge($map1, $keys..., $map2)`: The `$keys` form a path to the nested map
  in `$map1`, into which `$map2` gets merged.

  See [the Sass documentation][map-merge] for more details.

  [map-merge]: https://sass-lang.com/documentation/modules/map#merge

* Adds an overloaded `map.set()` function.

  `map.set($map, $key, $value)`: Adds to or updates `$map` with the specified
  `$key` and `$value`.

  `map.set($map, $keys..., $value)`: Adds to or updates a map that is nested
  within `$map`. The `$keys` form a path to the nested map in `$map`, into
  which `$value` is inserted.

  See [the Sass documentation][map-set] for more details.

  [map-set]: https://sass-lang.com/documentation/modules/map#set

* Add support for nested maps to `map.get()`.
  For example, `map.get((a: (b: (c: d))), a, b, c)` would return `d`.
  See [the documentation][map-get] for more details.

  [map-get]: https://sass-lang.com/documentation/modules/map#get

* Add support for nested maps in `map.has-key`.
  For example, `map.has-key((a: (b: (c: d))), a, b, c)` would return true.
  See [the documentation][map-has-key] for more details.

  [map-has-key]: https://sass-lang.com/documentation/modules/map#has-key

* Add a `map.deep-merge()` function. This works like `map.merge()`, except that
  nested map values are *also* recursively merged. For example:

  ```
  map.deep-merge(
    (color: (primary: red, secondary: blue),
    (color: (secondary: teal)
  ) // => (color: (primary: red, secondary: teal))
  ```

  See [the Sass documentation][map-deep-merge] for more details.

  [map-deep-merge]: https://sass-lang.com/documentation/modules/map#deep-merge

* Add a `map.deep-remove()` function. This allows you to remove keys from
  nested maps by passing multiple keys. For example:

  ```
  map.deep-remove(
    (color: (primary: red, secondary: blue)),
    color, primary
  ) // => (color: (secondary: blue))
  ```

  See [the Sass documentation][map-deep-remove] for more details.

  [map-deep-remove]: https://sass-lang.com/documentation/modules/map#deep-remove

* Fix a bug where custom property values in plain CSS were being parsed as
  normal property values.

### Dart API

* Add a `Value.tryMap()` function which returns the `Value` as a `SassMap` if
  it's a valid map, or `null` otherwise. This allows function authors to safely
  retrieve maps even if they're internally stored as empty lists, without having
  to catch exceptions from `Value.assertMap()`.

## 1.26.12

* Fix a bug where nesting properties beneath a Sass-syntax custom property
  (written as `#{--foo}: ...`) would crash.

## 1.26.11

* **Potentially breaking bug fix:** `selector.nest()` now throws an error
  if the first arguments contains the parent selector `&`.

* Fixes a parsing bug with inline comments in selectors.

* Improve some error messages for edge-case parse failures.

* Throw a proper error when the same built-in module is `@use`d twice.

* Don't crash when writing `Infinity` in JS mode.

* Produce a better error message for positional arguments following named
  arguments.

## 1.26.10

* Fixes a bug where two adjacent combinators could cause an error.

## 1.26.9

* Use an updated version of `node_preamble` when compiling to JS.

## 1.26.8

* Fixes an error when emitting source maps to stdout.

## 1.26.7

* No user-visible changes.

## 1.26.6

* Fix a bug where escape sequences were improperly recognized in `@else` rules.

### JavaScript API

* Add `sass.NULL`, `sass.TRUE`, and `sass.FALSE` constants to match Node Sass's
  API.

* If a custom Node importer returns both `file` and `contents`, don't attempt to
  read the `file`. Instead, use the `contents` provided by the importer, with
  `file` as the canonical url.

## 1.26.5

* No user-visible changes.

## 1.26.4

* Be more memory-efficient when handling `@forward`s through `@import`s.

## 1.26.3

* Fix a bug where `--watch` mode could go into an infinite loop compiling CSS
  files to themselves.

## 1.26.2

* More aggressively eliminate redundant selectors in the `selector.extend()` and
  `selector.replace()` functions.

## 1.26.1

### Command Line Interface

* Fix a longstanding bug where `--watch` mode could enter into a state where
  recompilation would not occur after a syntax error was introduced into a
  dependency and then fixed.

## 1.26.0

* **Potentially breaking bug fix:** `@use` rules whose URLs' basenames begin
  with `_` now correctly exclude that `_` from the rules' namespaces.

* Fix a bug where imported forwarded members weren't visible in mixins and
  functions that were defined before the `@import`.

* Don't throw errors if the exact same member is loaded or forwarded from
  multiple modules at the same time.

## 1.25.2

* Fix a bug where, under extremely rare circumstances, a valid variable could
  become unassigned.

## 1.25.0

* Add functions to the built-in "sass:math" module.

  * `clamp($min, $number, $max)`. Clamps `$number` in between `$min` and `$max`.

  * `hypot($numbers...)`. Given *n* numbers, outputs the length of the
    *n*-dimensional vector that has components equal to each of the inputs.

  * Exponential. All inputs must be unitless.
    * `log($number)` or `log($number, $base)`. If no base is provided, performs
       a natural log.
    * `pow($base, $exponent)`
    * `sqrt($number)`

  * Trigonometric. The input must be an angle. If no unit is given, the input is
    assumed to be in `rad`.
    * `cos($number)`
    * `sin($number)`
    * `tan($number)`

  * Inverse trigonometric. The output is in `deg`.
    * `acos($number)`. Input must be unitless.
    * `asin($number)`. Input must be unitless.
    * `atan($number)`. Input must be unitless.
    * `atan2($y, $x)`. `$y` and `$x` must have compatible units or be unitless.

* Add the variables `$pi` and `$e` to the built-in "sass:math" module.

### JavaScript API

* `constructor.value` fields on value objects now match their Node Sass
  equivalents.

## 1.24.5

* Highlight contextually-relevant sections of the stylesheet in error messages,
  rather than only highlighting the section where the error was detected.

## 1.24.4

### JavaScript API

* Fix a bug where source map generation would crash with an absolute source map
  path and a custom importer that returns string file contents.

## 1.24.3

### Command Line Interface

* Fix a bug where `sass --version` would crash for certain executable
  distributions.

## 1.24.2

### JavaScript API

* Fix a bug introduced in the previous release that prevented custom importers
  in Node.js from loading import-only files.

## 1.24.1

* Fix a bug where the wrong file could be loaded when the same URL is used by
  both a `@use` rule and an `@import` rule.

## 1.24.0

* Add an optional `with` clause to the `@forward` rule. This works like the
  `@use` rule's `with` clause, except that `@forward ... with` can declare
  variables as `!default` to allow downstream modules to reconfigure their
  values.

* Support configuring modules through `@import` rules.

## 1.23.8

* **Potentially breaking bug fix:** Members loaded through a nested `@import`
  are no longer ever accessible outside that nested context.

* Don't throw an error when importing two modules that both forward members with
  the same name. The latter name now takes precedence over the former, as per
  the specification.

### Dart API

* `SassFormatException` now implements `SourceSpanFormatException` (and thus
  `FormatException`).

## 1.23.7

* No user-visible changes

## 1.23.6

* No user-visible changes.

## 1.23.5

* Support inline comments in the indented syntax.

* When an overloaded function receives the wrong number of arguments, guess
  which overload the user actually meant to invoke, and display the invalid
  argument error for that overload.

* When `@error` is used in a function or mixin, print the call site rather than
  the location of the `@error` itself to better match the behavior of calling a
  built-in function that throws an error.

## 1.23.4

### Command-Line Interface

* Fix a bug where `--watch` wouldn't watch files referred to by `@forward`
  rules.

## 1.23.3

* Fix a bug where selectors were being trimmed over-eagerly when `@extend`
  crossed module boundaries.

## 1.23.2

### Command-Line Interface

* Fix a bug when compiling all Sass files in a directory where a CSS file could
  be compiled to its own location, creating an infinite loop in `--watch` mode.

* Properly compile CSS entrypoints in directories outside of `--watch` mode.

## 1.23.1

* Fix a bug preventing built-in modules from being loaded within a configured
  module.

* Fix a bug preventing an unconfigured module from being loaded from within two
  different configured modules.

* Fix a bug when `meta.load-css()` was used to load some files that included
  media queries.

* Allow `saturate()` in plain CSS files, since it can be used as a plain CSS
  filter function.

* Improve the error messages for trying to access functions like `lighten()`
  from the `sass:color` module.

## 1.23.0

* **Launch the new Sass module system!** This adds:

  * The [`@use` rule][], which loads Sass files as *modules* and makes their
    members available only in the current file, with automatic namespacing.

    [`@use` rule]: https://sass-lang.com/documentation/at-rules/use

  * The [`@forward` rule][], which makes members of another Sass file available
    to stylesheets that `@use` the current file.

    [`@forward` rule]: https://sass-lang.com/documentation/at-rules/forward

  * Built-in modules named `sass:color`, `sass:list`, `sass:map`, `sass:math`,
    `sass:meta`, `sass:selector`, and `sass:string` that provide access to all
    the built-in Sass functions you know and love, with automatic module
    namespaces.

  * The [`meta.load-css()` mixin][], which includes the CSS contents of a module
    loaded from a (potentially dynamic) URL.

    [`meta.load-css()` mixin]: https://sass-lang.com/documentation/modules/meta#load-css

  * The [`meta.module-variables()` function][], which provides access to the
    variables defined in a given module.

    [`meta.module-variables()` function]: https://sass-lang.com/documentation/modules/meta#module-variables

  * The [`meta.module-functions()` function][], which provides access to the
    functions defined in a given module.

    [`meta.module-functions()` function]: https://sass-lang.com/documentation/modules/meta#module-functions

  Check out [the Sass blog][migrator blog] for more information on the new
  module system. You can also use the new [Sass migrator][] to automatically
  migrate your stylesheets to the new module system!

  [migrator blog]: https://sass-lang.com/blog/the-module-system-is-launched
  [Sass migrator]: https://sass-lang.com/documentation/cli/migrator

## 1.22.12

* **Potentially breaking bug fix:** character sequences consisting of two or
  more hyphens followed by a number (such as `--123`), or two or more hyphens on
  their own (such as `--`), are now parsed as identifiers [in accordance with
  the CSS spec][ident-token-diagram].

  [ident-token-diagram]: https://drafts.csswg.org/css-syntax-3/#ident-token-diagram

  The sequence `--` was previously parsed as multiple applications of the `-`
  operator. Since this is unlikely to be used intentionally in practice, we
  consider this bug fix safe.

### Command-Line Interface

* Fix a bug where changes in `.css` files would be ignored in `--watch` mode.

### JavaScript API

* Allow underscore-separated custom functions to be defined.

* Improve the performance of Node.js compilation involving many `@import`s.

## 1.22.11

* Don't try to load unquoted plain-CSS indented-syntax imports.

* Fix a couple edge cases in `@extend` logic and related selector functions:

  * Recognize `:matches()` and similar pseudo-selectors as superselectors of
    matching complex selectors.

  * Recognize `::slotted()` as a superselector of other `::slotted()` selectors.

  * Recognize `:current()` with a vendor prefix as a superselector.

## 1.22.10

* Fix a bug in which `get-function()` would fail to find a dash-separated
  function when passed a function name with underscores.

## 1.22.9

* Include argument names when reporting range errors and selector parse errors.

* Avoid double `Error:` headers when reporting selector parse errors.

* Clarify the error message when the wrong number of positional arguments are
  passed along with a named argument.

### JavaScript API

* Re-add support for Node Carbon (8.x).

## 1.22.8

### JavaScript API

* Don't crash when running in a directory whose name contains URL-sensitive
  characters.

* Drop support for Node Carbon (8.x), which doesn't support `url.pathToFileURL`.

## 1.22.7

* Restrict the supported versions of the Dart SDK to `^2.4.0`.

## 1.22.6

* **Potentially breaking bug fix:** The `keywords()` function now converts
  underscore-separated argument names to hyphen-separated names. This matches
  LibSass's behavior, but not Ruby Sass's.

* Further improve performance for logic-heavy stylesheets.

* Improve a few error messages.

## 1.22.5

### JavaScript API

* Improve performance for logic-heavy stylesheets.

## 1.22.4

* Fix a bug where at-rules imported from within a style rule would appear within
  that style rule rather than at the root of the document.

## 1.22.3

* **Potentially breaking bug fix:** The argument name for the `saturate()`
  function is now `$amount`, to match the name in LibSass and originally in Ruby
  Sass.

* **Potentially breaking bug fix:** The `invert()` function now properly returns
  `#808080` when passed `$weight: 50%`. This matches the behavior in LibSass and
  originally in Ruby Sass, as well as being consistent with other nearby values
  of `$weight`.

* **Potentially breaking bug fix:** The `invert()` function now throws an error
  if it's used [as a plain CSS function][plain-CSS invert] *and* the Sass-only
  `$weight` parameter is passed. This never did anything useful, so it's
  considered a bug fix rather than a full breaking change.

  [plain-CSS invert]: https://developer.mozilla.org/en-US/docs/Web/CSS/filter-function/invert

* **Potentially breaking bug fix**: The `str-insert()` function now properly
  inserts at the end of the string if the `$index` is `-1`. This matches the
  behavior in LibSass and originally in Ruby Sass.

* **Potentially breaking bug fix**: An empty map returned by `map-remove()` is
  now treated as identical to the literal value `()`, rather than being treated
  as though it had a comma separator. This matches the original behavior in Ruby
  Sass.

* The `adjust-color()` function no longer throws an error when a large `$alpha`
  value is combined with HSL adjustments.

* The `alpha()` function now produces clearer error messages when the wrong
  number of arguments are passed.

* Fix a bug where the `str-slice()` function could produce invalid output when
  passed a string that contains characters that aren't represented as a single
  byte in UTF-16.

* Improve the error message for an unknown separator name passed to the `join()`
  or `append()` functions.

* The `zip()` function no longer deadlocks if passed no arguments.

* The `map-remove()` function can now take a `$key` named argument. This matches
  the signature in LibSass and originally in Ruby Sass.

## 1.22.2

### JavaScript API

* Avoid re-assigning the `require()` function to make the code statically
  analyzable by Webpack.

## 1.22.1

### JavaScript API

* Expand the dependency on `chokidar` to allow 3.x.

## 1.22.0

* Produce better stack traces when importing a file that contains a syntax
  error.

* Make deprecation warnings for `!global` variable declarations that create new
  variables clearer, especially in the case where the `!global` flag is
  unnecessary because the variables are at the top level of the stylesheet.

### Dart API

* Add a `Value.realNull` getter, which returns Dart's `null` if the value is
  Sass's null.

## 1.21.0

### Dart API

* Add a `sass` executable when installing the package through `pub`.

* Add a top-level `warn()` function for custom functions and importers to print
  warning messages.

## 1.20.3

* No user-visible changes.

## 1.20.2

* Fix a bug where numbers could be written using exponential notation in
  Node.js.

* Fix a crash that would appear when writing some very large integers to CSS.

### Command-Line Interface

* Improve performance for stand-alone packages on Linux and Mac OS.

### JavaScript API

* Pass imports to custom importers before resolving them using `includePaths` or
  the `SASS_PATH` environment variable. This matches Node Sass's behavior, so
  it's considered a bug fix.

## 1.20.1

* No user-visible changes.

## 1.20.0

* Support attribute selector modifiers, such as the `i` in `[title="test" i]`.

### Command-Line Interface

* When compilation fails, Sass will now write the error message to the CSS
  output as a comment and as the `content` property of a `body::before` rule so
  it will show up in the browser (unless compiling to standard output). This can
  be disabled with the `--no-error-css` flag, or forced even when compiling to
  standard output with the `--error-css` flag.

### Dart API

* Added `SassException.toCssString()`, which returns the contents of a CSS
  stylesheet describing the error, as above.

## 1.19.0

* Allow `!` in `url()`s without quotes.

### Dart API

* `FilesystemImporter` now doesn't change its effective directory if the working
  directory changes, even if it's passed a relative argument.

## 1.18.0

* Avoid recursively listing directories when finding the canonical name of a
  file on case-insensitive filesystems.

* Fix importing files relative to `package:`-imported files.

* Don't claim that "package:" URLs aren't supported when they actually are.

### Command-Line Interface

* Add a `--no-charset` flag. If this flag is set, Sass will never emit a
  `@charset` declaration or a byte-order mark, even if the CSS file contains
  non-ASCII characters.

### Dart API

* Add a `charset` option to `compile()`, `compileString()`, `compileAsync()` and
  `compileStringAsync()`. If this option is set to `false`, Sass will never emit
  a `@charset` declaration or a byte-order mark, even if the CSS file contains
  non-ASCII characters.

* Explicitly require that importers' `canonicalize()` methods be able to take
  paths relative to their outputs as valid inputs. This isn't considered a
  breaking change because the importer infrastructure already required this in
  practice.

## 1.17.4

* Consistently parse U+000C FORM FEED, U+000D CARRIAGE RETURN, and sequences of
  U+000D CARRIAGE RETURN followed by U+000A LINE FEED as individual newlines.

### JavaScript API

* Add a `sass.types.Error` constructor as an alias for `Error`. This makes our
  custom function API compatible with Node Sass's.

## 1.17.3

* Fix an edge case where slash-separated numbers were written to the stylesheet
  with a slash even when they're used as part of another arithmetic operation,
  such as being concatenated with a string.

* Don't put style rules inside empty `@keyframes` selectors.

## 1.17.2

* Deprecate `!global` variable assignments to variables that aren't yet defined.
  This deprecation message can be avoided by assigning variables to `null` at
  the top level before globally assigning values to them.

### Dart API

* Explicitly mark classes that were never intended to be subclassed or
  implemented as "sealed".

## 1.17.1

* Properly quote attribute selector values that start with identifiers but end
  with a non-identifier character.

## 1.17.0

* Improve error output, particularly for errors that cover multiple lines.

* Improve source locations for some parse errors. Rather than pointing to the
  next token that wasn't what was expected, they point *after* the previous
  token. This should generally provide more context for the syntax error.

* Produce a better error message for style rules that are missing the closing
  `}`.

* Produce a better error message for style rules and property declarations
  within `@function` rules.

### Command-Line Interface

* Passing a directory on the command line now compiles all Sass source files in
  the directory to CSS files in the same directory, as though `dir:dir` were
  passed instead of just `dir`.

* The new error output uses non-ASCII Unicode characters by default. Add a
  `--no-unicode` flag to disable this.

## 1.16.1

* Fix a performance bug where stylesheet evaluation could take a very long time
  when many binary operators were used in sequence.

## 1.16.0

* `rgb()` and `hsl()` now treat unquoted strings beginning with `env()`,
  `min()`, and `max()` as special number strings like `calc()`.

## 1.15.3

* Properly merge `all and` media queries. These queries were previously being
  merged as though `all` referred to a specific media type, rather than all
  media types.

* Never remove units from 0 values in compressed mode. This wasn't safe in
  general, since some properties (such as `line-height`) interpret `0` as a
  `<number>` rather than a `<length>` which can break CSS transforms. It's
  better to do this optimization in a dedicated compressor that's aware of CSS
  property semantics.

* Match Ruby Sass's behavior in some edge-cases involving numbers with many
  significant digits.

* Emit escaped tab characters in identifiers as `\9` rather than a backslash
  followed by a literal tab.

### Command-Line Interface

* The source map generated for a stylesheet read from standard input now uses a
  `data:` URL to include that stylesheet's contents in the source map.

### Node JS API

* `this.includePaths` for a running importer is now a `;`-separated string on
  Windows, rather than `:`-separated. This matches Node Sass's behavior.

### Dart API

* The URL used in a source map to refer to a stylesheet loaded from an importer
  is now `ImportResult.sourceMapUrl` as documented.

## 1.15.2

### Node JS API

* When `setValue()` is called on a Sass string object, make it unquoted even if
  it was quoted originally, to match the behavior of Node Sass.

## 1.15.1

* Always add quotes to attribute selector values that begin with `--`, since IE
  11 doesn't consider them to be identifiers.

## 1.15.0

* Add support for passing arguments to `@content` blocks. See [the
  proposal][content-args] for details.

* Add support for the new `rgb()` and `hsl()` syntax introduced in CSS Colors
  Level 4, such as `rgb(0% 100% 0% / 0.5)`. See [the proposal][color-4-rgb-hsl]
  for more details.

* Add support for interpolation in at-rule names. See [the
  proposal][at-rule-interpolation] for details.

* Add paths from the `SASS_PATH` environment variable to the load paths in the
  command-line interface, Dart API, and JS API. These load paths are checked
  just after the load paths explicitly passed by the user.

* Allow saturation and lightness values outside of the `0%` to `100%` range in
  the `hsl()` and `hsla()` functions. They're now clamped to be within that
  range rather than producing an error if they're outside it.

* Properly compile selectors that end in escaped whitespace.

[content-args]: https://github.com/sass/language/blob/master/accepted/content-args.md
[color-4-rgb-hsl]: https://github.com/sass/language/blob/master/accepted/color-4-rgb-hsl.md
[at-rule-interpolation]: https://github.com/sass/language/blob/master/accepted/at-rule-interpolation.md

### JavaScript API

* Always include the error location in error messages.

## 1.14.4

* Properly escape U+0009 CHARACTER TABULATION in unquoted strings.

## 1.14.3

* Treat `:before`, `:after`, `:first-line`, and `:first-letter` as
  pseudo-elements for the purposes of `@extend`.

* When running in compressed mode, remove spaces around combinators in complex
  selectors, so a selector like `a > b` is output as `a>b`.

* Properly indicate the source span for errors involving binary operation
  expressions whose operands are parenthesized.

## 1.14.2

* Fix a bug where loading the same stylesheet from two different import paths
  could cause its imports to fail to resolve.

* Properly escape U+001F INFORMATION SEPARATOR ONE in unquoted strings.

### Command-Line Interface

* Don't crash when using `@debug` in a stylesheet passed on standard input.

### Dart API

* `AsyncImporter.canonicalize()` and `Importer.canonicalize()` must now return
  absolute URLs. Relative URLs are still supported, but are deprecated and will
  be removed in a future release.

## 1.14.1

* Canonicalize escaped digits at the beginning of identifiers as hex escapes.

* Properly parse property declarations that are both *in* content blocks and
  written *after* content blocks.

### Command-Line Interface

* Print more readable paths in `--watch` mode.

## 1.14.0

### BREAKING CHANGE

In accordance with our [compatibility policy][], breaking changes made for CSS
compatibility reasons are released as minor version revision after a three-month
deprecation period.

[compatibility policy]: README.md#compatibility-policy

* Tokens such as `#abcd` that are now interpreted as hex colors with alpha
  channels, rather than unquoted ID strings.

## 1.13.4

### Node JS

* Tweak JS compilation options to substantially improve performance.

## 1.13.3

* Properly generate source maps for stylesheets that emit `@charset`
  declarations.

### Command-Line Interface

* Don't error out when passing `--embed-source-maps` along with
  `--embed-sources` for stylesheets that contain non-ASCII characters.

## 1.13.2

* Properly parse `:nth-child()` and `:nth-last-child()` selectors with
  whitespace around the argument.

* Don't emit extra whitespace in the arguments for `:nth-child()` and
  `:nth-last-child()` selectors.

* Fix support for CSS hacks in plain CSS mode.

## 1.13.1

* Allow an IE-style single equals operator in plain CSS imports.

## 1.13.0

* Allow `@extend` to be used with multiple comma-separated simple selectors.
  This is already supported by other implementations, but fell through the
  cracks for Dart Sass until now.

* Don't crash when a media rule contains another media rule followed by a style
  rule.

## 1.12.0

### Dart API

* Add a `SassException` type that provides information about Sass compilation
  failures.

### Node JS API

* Remove the source map comment from the compiled JS. We don't ship with the
  source map, so this pointed to nothing.

## 1.11.0

* Add support for importing plain CSS files. They can only be imported *without*
  an extension—for example, `@import "style"` will import `style.css`. Plain CSS
  files imported this way only support standard CSS features, not Sass
  extensions.

  See [the proposal][css-import] for details.

* Add support for CSS's `min()` and `max()` [math functions][]. A `min()` and
  `max()` call will continue to be parsed as a Sass function if it involves any
  Sass-specific features like variables or function calls, but if it's valid
  plain CSS (optionally with interpolation) it will be emitted as plain CSS instead.

  See [the proposal][css-min-max] for details.

* Add support for range-format media features like `(10px < width < 100px)`. See
  [the proposal][media-ranges] for details.

* Normalize escape codes in identifiers so that, for example, `éclair` and
  `\E9clair` are parsed to the same value. See
  [the proposal][identifier-escapes] for details.

* Don't choke on a [byte-order mark][] at the beginning of a document when
  running in JavaScript.

[math functions]: https://drafts.csswg.org/css-values/#math-function
[css-import]: https://github.com/sass/language/blob/master/accepted/css-imports.md
[css-min-max]: https://github.com/sass/language/blob/master/accepted/min-max.md
[media-ranges]: https://github.com/sass/language/blob/master/accepted/media-ranges.md
[identifier-escapes]: https://github.com/sass/language/blob/master/accepted/identifier-escapes.md
[byte-order mark]: https://en.wikipedia.org/wiki/Byte_order_mark

### Command-Line Interface

* The `--watch` command now continues to recompile a file after a syntax error
  has been detected.

### Dart API

* Added a `Syntax` enum to indicate syntaxes for Sass source files.

* The `compile()` and `compileAsync()` functions now parse files with the `.css`
  extension as plain CSS.

* Added a `syntax` parameter to `compileString()` and `compileStringAsync()`.

* Deprecated the `indented` parameter to `compileString()` and `compileStringAsync()`.

* Added a `syntax` parameter to `new ImporterResult()` and a
  `ImporterResult.syntax` getter to set the syntax of the source file.

* Deprecated the `indented` parameter to `new ImporterResult()` and the
  `ImporterResult.indented` getter in favor of `syntax`.

## 1.10.4

### Command-Line Interface

* Fix a Homebrew installation failure.

## 1.10.3

### Command-Line Interface

* Run the Chocolatey script with the correct arguments so it doesn't crash.

## 1.10.2

* No user-visible changes.

## 1.10.1

### Node JS API

* Don't crash when passing both `includePaths` and `importer`.

## 1.10.0

* When two `@media` rules' queries can't be merged, leave nested rules in place
  for browsers that support them.

* Fix a typo in an error message.

## 1.9.2

### Node JS API

* Produce more readable filesystem errors, such as when a file doesn't exist.

## 1.9.1

### Command-Line Interface

* Don't emit ANSI codes to Windows terminals that don't support them.

* Fix a bug where `--watch` crashed on Mac OS.

## 1.9.0

### Node API

* Add support for `new sass.types.Color(argb)` for creating colors from ARGB hex
  numbers. This was overlooked when initially adding support for Node Sass's
  JavaScript API.

## 1.8.0

### Command-Line Interface

* Add a `--poll` flag to make `--watch` mode repeatedly check the filesystem for
  updates rather than relying on native filesystem notifications.

* Add a `--stop-on-error` flag to stop compiling additional files once an error
  is encountered.

## 1.7.3

* No user-visible changes.

## 1.7.2

* Add a deprecation warning for `@-moz-document`, except for cases where only an
  empty `url-prefix()` is used. Support is [being removed from Firefox][] and
  will eventually be removed from Sass as well.

[being removed from Firefox]: https://www.fxsitecompat.com/en-CA/docs/2018/moz-document-support-has-been-dropped-except-for-empty-url-prefix/

* Fix a bug where `@-moz-document` functions with string arguments weren't being
  parsed.

### Command-Line Interface

* Don't crash when a syntax error is added to a watched file.

## 1.7.1

* Fix crashes in released binaries.

## 1.7.0

* Emit deprecation warnings for tokens such as `#abcd` that are ambiguous
  between ID strings and hex colors with alpha channels. These will be
  interpreted as colors in a release on or after 19 September 2018.

* Parse unambiguous hex colors with alpha channels as colors.

* Fix a bug where relative imports from files on the load path could look in the
  incorrect location.

## 1.6.2

### Command-Line Interface

* Fix a bug where the source map comment in the generated CSS could refer to the
  source map file using an incorrect URL.

## 1.6.1

* No user-visible changes.

## 1.6.0

* Produce better errors when expected tokens are missing before a closing brace.

* Avoid crashing when compiling a non-partial stylesheet that exists on the
  filesystem next to a partial with the same name.

### Command-Line Interface

* Add support for the `--watch`, which watches for changes in Sass files on the
  filesystem and ensures that the compiled CSS is up-to-date.

* When using `--update`, surface errors when an import doesn't exist even if the
  file containing the import hasn't been modified.

* When compilation fails, delete the output file rather than leaving an outdated
  version.

## 1.5.1

* Fix a bug where an absolute Windows path would be considered an `input:output`
  pair.

* Forbid custom properties that have no values, like `--foo:;`, since they're
  forbidden by the CSS spec.

## 1.5.0

* Fix a bug where an importer would be passed an incorrectly-resolved URL when
  handling a relative import.

* Throw an error when an import is ambiguous due to a partial and a non-partial
  with the same name, or multiple files with different extensions. This matches
  the standard Sass behavior.

### Command-Line Interface

* Add an `--interactive` flag that supports interactively running Sass
  expressions (thanks to [Jen Thakar][]!).

[Jen Thakar]: https://github.com/jathak

## 1.4.0

* Improve the error message for invalid semicolons in the indented syntax.

* Properly disallow semicolons after declarations in the indented syntax.

### Command-Line Interface

* Add support for compiling multiple files at once by writing
  `sass input.scss:output.css`. Note that unlike Ruby Sass, this *always*
  compiles files by default regardless of when they were modified.

  This syntax also supports compiling entire directories at once. For example,
  `sass templates/stylesheets:public/css` compiles all non-partial Sass files
  in `templates/stylesheets` to CSS files in `public/css`.

* Add an `--update` flag that tells Sass to compile only stylesheets that have
  been (transitively) modified since the CSS file was generated.

### Dart API

* Add `Importer.modificationTime()` and `AsyncImporter.modificationTime()` which
  report the last time a stylesheet was modified.

### Node API

* Generate source maps when the `sourceMaps` option is set to a string and the
  `outFile` option is not set.

## 1.3.2

* Add support for `@elseif` as an alias of `@else if`. This is not an
  intentional feature, so using it will cause a deprecation warning. It will be
  removed at some point in the future.

## 1.3.1

### Node API

* Fix loading imports relative to stylesheets that were themselves imported
  though relative include paths.

## 1.3.0

### Command-Line Interface

* Generate source map files by default when writing to disk. This can be
  disabled by passing `--no-source-map`.

* Add a `--source-map-urls` option to control whether the source file URLs in
  the generated source map are relative or absolute.

* Add an `--embed-sources` option to embed the contents of all source files in
  the generated source map.

* Add an `--embed-source-map` option to embed the generated source map as a
  `data:` URL in the generated CSS.

### Dart API

* Add a `sourceMap` parameter to `compile()`, `compileString()`,
  `compileAsync()`, and `compileStringAsync()`. This takes a callback that's
  called with a [`SingleMapping`][] that contains the source map information for
  the compiled CSS file.

[`SingleMapping`]: https://www.dartdocs.org/documentation/source_maps/latest/source_maps.parser/SingleMapping-class.html

### Node API

* Added support for the `sourceMap`, `omitSourceMapUrl`, `outFile`,
  `sourceMapContents`, `sourceMapEmbed`, and `sourceMapRoot` options to
  `render()` and `renderSync()`.

* Fix a bug where passing a relative path to `render()` or `renderSync()` would
  cause relative imports to break.

* Fix a crash when printing warnings in stylesheets compiled using `render()` or
  `renderSync()`.

* Fix a bug where format errors were reported badly on Windows.

## 1.2.1

* Always emit units in compressed mode for `0` dimensions other than lengths and
  angles.

## 1.2.0

* The command-line executable will now create the directory for the resulting
  CSS if that directory doesn't exist.

* Properly parse `#{$var} -#{$var}` as two separate values in a list rather than
  one value being subtracted from another.

* Improve the error message for extending compound selectors.

## 1.1.1

* Add a commit that was accidentally left out of 1.1.0.

## 1.1.0

* The command-line executable can now be used to write an output file to disk
  using `sass input.scss output.css`.

* Use a POSIX-shell-compatible means of finding the location of the `sass` shell
  script.

## 1.0.0

**Initial stable release.**

### Changes Since 1.0.0-rc.1

* Allow `!` in custom property values ([#260][]).

[#260]: https://github.com/sass/dart-sass/issues/260

#### Dart API

* Remove the deprecated `render()` function.

#### Node API

* Errors are now subtypes of the `Error` type.

* Allow both the `data` and `file` options to be passed to `render()` and
  `renderSync()` at once. The `data` option will be used as the contents of the
  stylesheet, and the `file` option will be used as the path for error reporting
  and relative imports. This matches Node Sass's behavior.

## 1.0.0-rc.1

* Add support for importing an `_index.scss` or `_index.sass` file when
  importing a directory.

* Add a `--load-path` command-line option (alias `-I`) for passing additional
  paths to search for Sass files to import.

* Add a `--quiet` command-line option (alias `-q`) for silencing warnings.

* Add an `--indented` command-line option for using the indented syntax with a
  stylesheet from standard input.

* Don't merge the media queries `not type` and `(feature)`. We had previously
  been generating `not type and (feature)`, but that's not actually the
  intersection of the two queries.

* Don't crash on `$x % 0`.

* The standalone executable distributed on GitHub is now named `sass` rather
  than `dart-sass`. The `dart-sass` executable will remain, with a deprecation
  message, until 1.0.0 is released.

### Dart API

* Add a `Logger` class that allows users to control how messages are printed by
  stylesheets.

* Add a `logger` parameter to `compile()`, `compileAsync()`, `compileString()`,
  and `compileStringAsync()`.

### Node JS API

* Import URLs passed to importers are no longer normalized. For example, if a
  stylesheet contains `@import "./foo.scss"`, importers will now receive
  `"./foo.scss"` rather than `"foo.scss"`.

## 1.0.0-beta.5.3

* Support hard tabs in the indented syntax.

* Improve the formatting of comments that don't start on the same line as the
  opening `/*`.

* Preserve whitespace after `and` in media queries in compressed mode.

### Indented Syntax

* Properly parse multi-line selectors.

* Don't deadlock on `/*` comments.

* Don't add an extra `*/` to comments that already have it.

* Preserve empty lines in `/*` comments.

## 1.0.0-beta.5.2

* Fix a bug where some colors would crash `compressed` mode.

## 1.0.0-beta.5.1

* Add a `compressed` output style.

* Emit a warning when `&&` is used, since it's probably not what the user means.

* `round()` now returns the correct results for negative numbers that should
  round down.

* `var()` may now be passed in place of multiple arguments to `rgb()`, `rgba()`,
  `hsl()` and `hsla()`.

* Fix some cases where equivalent numbers wouldn't count as the same keys in
  maps.

* Fix a bug where multiplication like `(1/1px) * (1px/1)` wouldn't properly
  cancel out units.

* Fix a bug where dividing by a compatible unit would produce an invalid
  result.

* Remove a non-`sh`-compatible idiom from the standalone shell script.

### Dart API

* Add a `functions` parameter to `compile()`, `compleString()`,
  `compileAsync()`, and `compileStringAsync()`. This allows users to define
  custom functions in Dart that can be invoked from Sass stylesheets.

* Expose the `Callable` and `AsyncCallable` types, which represent functions
  that can be invoked from Sass.

* Expose the `Value` type and its subclasses, as well as the top-level
  `sassTrue`, `sassFalse`, and `sassNull` values, which represent Sass values
  that may be passed into or returned from custom functions.

* Expose the `OutputStyle` enum, and add a `style` parameter to `compile()`,
  `compleString()`, `compileAsync()`, and `compileStringAsync()` that allows
  users to control the output style.

### Node JS API

* Support the `functions` option.

* Support the `"compressed"` value for the `outputStyle` option.

## 1.0.0-beta.4

* Support unquoted imports in the indented syntax.

* Fix a crash when `:not(...)` extends a selector that appears in
  `:not(:not(...))`.

### Node JS API

* Add support for asynchronous importers to `render()` and `renderSync()`.

### Dart API

* Add `compileAsync()` and `compileStringAsync()` methods. These run
  asynchronously, which allows them to take asynchronous importers (see below).

* Add an `AsyncImporter` class. This allows imports to be resolved
  asynchronously in case no synchronous APIs are available. `AsyncImporter`s are
  only compatible with `compileAysnc()` and `compileStringAsync()`.

## 1.0.0-beta.3

* Properly parse numbers with exponents.

* Don't crash when evaluating CSS variables whose names are entirely
  interpolated (for example, `#{--foo}: ...`).

### Node JS API

* Add support for the `importer` option to `render()` and `renderSync()`.
  Only synchronous importers are currently supported.

### Dart API

* Added an `Importer` class. This can be extended by users to provide support
  for custom resolution for `@import` rules.

* Added built-in `FilesystemImporter` and `PackageImporter` implementations that
  support resolving `file:` and `package:` URLs, respectively.

* Added an `importers` argument to the `compile()` and `compileString()`
  functions that provides `Importer`s to use when resolving `@import` rules.

* Added a `loadPaths` argument to the `compile()` and `compileString()`
  functions that provides paths to search for stylesheets when resolving
  `@import` rules. This is a shorthand for passing `FilesystemImporter`s to the
  `importers` argument.

## 1.0.0-beta.2

* Add support for the `::slotted()` pseudo-element.

* Generated transparent colors will now be emitted as `rgba(0, 0, 0, 0)` rather
  than `transparent`. This works around a bug wherein IE incorrectly handles the
  latter format.

### Command-Line Interface

* Improve the logic for whether to use terminal colors by default.

### Node JS API

* Add support for `data`, `includePaths`, `indentedSyntax`, `lineFeed`,
  `indentWidth`, and `indentType` options to `render()` and `renderSync()`.

* The result object returned by `render()` and `renderSync()` now includes the
  `stats` object which provides metadata about the compilation process.

* The error object thrown by `render()` and `renderSync()` now includes `line`,
  `column`, `file`, `status`, and `formatted` fields. The `message` field and
  `toString()` also provide more information.

### Dart API

* Add a `renderString()` method for rendering Sass source that's not in a file
  on disk.

## 1.0.0-beta.1

* Drop support for the reference combinator. This has been removed from the
  spec, and will be deprecated and eventually removed in other implementations.

* Trust type annotations when compiling to JavaScript, which makes it
  substantially faster.

* Compile to minified JavaScript, which decreases the code size substantially
  and makes startup a little faster.

* Fix a crash when inspecting a string expression that ended in "\a".

* Fix a bug where declarations and `@extend` were allowed outside of a style
  rule in certain circumstances.

* Fix `not` in parentheses in `@supports` conditions.

* Allow `url` as an identifier name.

* Properly parse `/***/` in selectors.

* Properly parse unary operators immediately after commas.

* Match Ruby Sass's rounding behavior for all functions.

* Allow `\` at the beginning of a selector in the indented syntax.

* Fix a number of `@extend` bugs:

  * `selector-extend()` and `selector-replace()` now allow compound selector
    extendees.

  * Remove the universal selector `*` when unifying with other selectors.

  * Properly unify the result of multiple simple selectors in the same compound
    selector being extended.

  * Properly handle extensions being extended.

  * Properly follow the [first law of `@extend`][laws].

  * Fix selector specificity tracking to follow the
    [second law of `@extend`][laws].

  * Allow extensions that match selectors but fail to unify.

  * Partially-extended selectors are no longer used as parent selectors.

  * Fix an edge case where both the extender and the extended selector
    have invalid combinator sequences.

  * Don't crash with a "Bad state: no element" error in certain edge cases.

[laws]: https://github.com/sass/sass/issues/324#issuecomment-4607184

## 1.0.0-alpha.9

* Elements without a namespace (such as `div`) are no longer unified with
  elements with the empty namespace (such as `|div`). This unification didn't
  match the results returned by `is-superselector()`, and was not guaranteed to
  be valid.

* Support `&` within `@at-root`.

* Properly error when a compound selector is followed immediately by `&`.

* Properly handle variable scoping in `@at-root` and nested properties.

* Properly handle placeholder selectors in selector pseudos.

* Properly short-circuit the `or` and `and` operators.

* Support `--$variable`.

* Don't consider unitless numbers equal to numbers with units.

* Warn about using named colors in interpolation.

* Don't emit loud comments in functions.

* Detect import loops.

* Fix `@import` with a `supports()` clause.

* Forbid functions named "and", "or", and "not".

* Fix `type-of()` with a function.

* Emit a nicer error for invalid tokens in a selector.

* Fix `invert()` with a `$weight` parameter.

* Fix a unit-parsing edge-cases.

* Always parse imports with queries as plain CSS imports.

* Support `&` followed by a non-identifier.

* Properly handle split media queries.

* Properly handle a placeholder selector that isn't at the beginning of a
  compound selector.

* Fix more `str-slice()` bugs.

* Fix the `%` operator.

* Allow whitespace between `=` and the mixin name in the indented syntax.

* Fix some slash division edge cases.

* Fix `not` when used like a function.

* Fix attribute selectors with single-character values.

* Fix some bugs with the `call()` function.

* Properly handle a backslash followed by a CRLF sequence in a quoted string.

* Fix numbers divided by colors.

* Support slash-separated numbers in arguments to plain CSS functions.

* Error out if a function is passed an unknown named parameter.

* Improve the speed of loading large files on Node.

* Don't consider browser-prefixed selector pseudos to be superselectors of
  differently- or non-prefixed selector pseudos with the same base name.

* Fix an `@extend` edge case involving multiple combinators in a row.

* Fix a bug where a `@content` block could get incorrectly passed to a mixin.

* Properly isolate the lexical environments of different calls to the same mixin
  and function.

## 1.0.0-alpha.8

* Add the `content-exists()` function.

* Support interpolation in loud comments.

* Fix a bug where even valid semicolons and exclamation marks in custom property
  values were disallowed.

* Disallow invalid function names.

* Disallow extending across media queries.

* Properly parse whitespace after `...` in argument declaration lists.

* Support terse mixin syntax in the indented syntax.

* Fix `@at-root` query parsing.

* Support special functions in `@-moz-document`.

* Support `...` after a digit.

* Fix some bugs when treating a map as a list of pairs.

## 1.0.0-alpha.7

* Fix `function-exists()`, `variable-exists()`, and `mixin-exists()` to use the
  lexical scope rather than always using the global scope.

* `str-index()` now correctly inserts at negative indices.

* Properly parse `url()`s that contain comment-like text.

* Fix a few more small `@extend` bugs.

* Fix a bug where interpolation in a quoted string was being dropped in some
  circumstances.

* Properly handle `@for` rules where each bound has a different unit.

* Forbid mixins and functions from being defined in control directives.

* Fix a superselector-computation edge case involving `:not()`.

* Gracefully handle input files that are invalid UTF-8.

* Print a Sass stack trace when a file fails to load.

## 1.0.0-alpha.6

* Allow `var()` to be passed to `rgb()`, `rgba()`, `hsl()`, and `hsla()`.

* Fix conversions between numbers with `dpi`, `dpcm`, and `dppx` units.
  Previously these conversions were inverted.

* Don't crash when calling `str-slice()` with an `$end-at` index lower than the
  `$start-at` index.

* `str-slice()` now correctly returns `""` when `$end-at` is negative and points
  before the beginning of the string.

* Interpolation in quoted strings now properly preserves newlines.

* Don't crash when passing only `$hue` or no keyword arguments to
  `adjust-color()`, `scale-color()`, or `change-color()`.

* Preserve escapes in identifiers. This used to only work for identifiers in
  SassScript.

* Fix a few small `@extend` bugs.

## 1.0.0-alpha.5

* Fix bounds-checking for `opacify()`, `fade-in()`, `transparentize()`, and
  `fade-out()`.

* Fix a bug with `@extend` superselector calculations.

* Fix some cases where `#{...}--` would fail to parse in selectors.

* Allow a single number to be passed to `saturate()` for use in filter contexts.

* Fix a bug where `**/` would fail to close a loud comment.

* Fix a bug where mixin and function calls could set variables incorrectly.

* Move plain CSS `@import`s to the top of the document.

## 1.0.0-alpha.4

* Add support for bracketed lists.

* Add support for Unicode ranges.

* Add support for the Microsoft-style `=` operator.

* Print the filename for `@debug` rules.

* Fix a bug where `1 + - 2` and similar constructs would crash the parser.

* Fix a bug where `@extend` produced the wrong result when used with
  selector combinators.

* Fix a bug where placeholder selectors were not allowed to be unified.

* Fix the `mixin-exists()` function.

* Fix `:nth-child()` and `:nth-last-child()` parsing when they contain `of
  selector`.

## 1.0.0-alpha.3

* Fix a bug where color equality didn't take the alpha channel into account.

* Fix a bug with converting some RGB colors to HSL.

* Fix a parent selector resolution bug.

* Properly declare the arguments for `opacify()` and related functions.

* Add a missing dependency on the `stack_trace` package.

* Fix broken Windows archives.

* Emit colors using their original representation if possible.

* Emit colors without an original representation as names if possible.

## 1.0.0-alpha.2

* Fix a bug where variables, functions, and mixins were broken in imported
  files.

## 1.0.0-alpha.1

* Initial alpha release.<|MERGE_RESOLUTION|>--- conflicted
+++ resolved
@@ -11,17 +11,15 @@
   to be within the current shadow DOM. The `@extend` logic has been updated
   accordingly as well.
 
-<<<<<<< HEAD
 * Fix a bug where extra whitespace in `min()`, `max()`, `clamp()`, and `calc()`
   expressions could cause bogus parse errors.
-=======
+
 * Fix a bug where the right-hand operand of a `-` in a calculation could
   incorrectly be stripped of parentheses.
 
 ### Dart API
 
 * `SassCalculation.plus()` now allows `SassString` arguments.
->>>>>>> 7de7ab40
 
 ## 1.40.1
 
