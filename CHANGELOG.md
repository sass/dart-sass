--- conflicted
+++ resolved
@@ -1,8 +1,3 @@
-<<<<<<< HEAD
-## 1.53.1
-
-* No user-visible changes.
-=======
 ## 1.54.0
 
 ### JS API
@@ -10,7 +5,6 @@
 * Add a `charset` option that controls whether or not Sass emits a
   `@charset`/BOM for non-ASCII stylesheets.
 * Fix Sass npm package types for TS 4.7+ Node16 and NodeNext module resolution.
->>>>>>> f611b066
 
 ## 1.53.0
 
