--- conflicted
+++ resolved
@@ -1,12 +1,10 @@
 ## 1.22.12
 
-<<<<<<< HEAD
 ### JavaScript API
 
-* Allow underscore-separated functions to be defined.
-=======
+* Allow underscore-separated custom functions to be defined.
+
 * Improve the performance of Node.js compilation involving many `@import`s.
->>>>>>> 35880d17
 
 ## 1.22.11
 
