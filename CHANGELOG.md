--- conflicted
+++ resolved
@@ -5,11 +5,9 @@
 
 * Fix a bug with `@extend` superselector calculations.
 
-<<<<<<< HEAD
 * Allow a single number to be passed to `saturate()` for use in filter contexts.
-=======
+
 * Fix a bug where `**/` would fail to close a loud comment.
->>>>>>> 9ce2d30e
 
 ## 1.0.0-alpha.4
 
