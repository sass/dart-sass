--- conflicted
+++ resolved
@@ -1,16 +1,14 @@
 ## 1.22.12
 
-<<<<<<< HEAD
 ### Command-Line Interface
 
 * Fix a bug where changes in `.css` files would be ignored in `--watch` mode.
-=======
+
 ### JavaScript API
 
 * Allow underscore-separated custom functions to be defined.
 
 * Improve the performance of Node.js compilation involving many `@import`s.
->>>>>>> 4ccddf8b
 
 ## 1.22.11
 
