--- conflicted
+++ resolved
@@ -1,5 +1,4 @@
-<<<<<<< HEAD
-## 1.58.0
+## 1.65.0
 
 * Add support for CSS Color Level 4 [color spaces]. Each color value now tracks
   its color space along with the values of each channel in that color space.
@@ -148,8 +147,6 @@
 * Added `InterpolationMethod` and `HueInterpolationMethod` which collectively
   represent the method to use to interpolate two colors.
 
-## 1.57.2
-=======
 ## 1.64.3
 
 ### Dart API
@@ -397,7 +394,6 @@
   compatibility policy, it's better to lean towards greater compatibility.
 
 ## 1.58.0
->>>>>>> 8802c693
 
 * Remove sourcemap comments from Sass sources. The generated sourcemap comment
   for the compiled CSS output remains unaffected.
