## 1.0.0-alpha.10

<<<<<<< HEAD
* Drop support for the reference combinator. This has been removed from the
  spec, and will be deprecated and eventually removed in other implementations.
=======
* Trust type annotations when compiling to JavaScript, which makes it
  substantially faster.

* Compile to minified JavaScript, which decreases the code size substantially
  and makes startup a little faster.
>>>>>>> 32f37890

## 1.0.0-alpha.9

* Elements without a namespace (such as `div`) are no longer unified with
  elements with the empty namespace (such as `|div`). This unification didn't
  match the results returned by `is-superselector()`, and was not guaranteed to
  be valid.

* Support `&` within `@at-root`.

* Properly error when a compound selector is followed immediately by `&`.

* Properly handle variable scoping in `@at-root` and nested properties.

* Properly handle placeholder selectors in selector pseudos.

* Properly short-circuit the `or` and `and` operators.

* Support `--$variable`.

* Don't consider unitless numbers equal to numbers with units.

* Warn about using named colors in interpolation.

* Don't emit loud comments in functions.

* Detect import loops.

* Fix `@import` with a `supports()` clause.

* Forbid functions named "and", "or", and "not".

* Fix `type-of()` with a function.

* Emit a nicer error for invalid tokens in a selector.

* Fix `invert()` with a `$weight` parameter.

* Fix a unit-parsing edge-cases.

* Always parse imports with queries as plain CSS imports.

* Support `&` followed by a non-identifier.

* Properly handle split media queries.

* Properly handle a placeholder selector that isn't at the beginning of a
  compound selector.

* Fix more `str-slice()` bugs.

* Fix the `%` operator.

* Allow whitespace between `=` and the mixin name in the indented syntax.

* Fix some slash division edge cases.

* Fix `not` when used like a function.

* Fix attribute selectors with single-character values.

* Fix some bugs with the `call()` function.

* Properly handle a backslash followed by a CRLF sequence in a quoted string.

* Fix numbers divided by colors.

* Support slash-separated numbers in arguments to plain CSS functions.

* Error out if a function is passed an unknown named parameter.

* Improve the speed of loading large files on Node.

* Don't consider browser-prefixed selector pseudos to be superselectors of
  differently- or non-prefixed selector pseudos with the same base name.

* Fix an `@extend` edge case involving multiple combinators in a row.

* Fix a bug where a `@content` block could get incorrectly passed to a mixin.

* Properly isolate the lexical environments of different calls to the same mixin
  and function.

## 1.0.0-alpha.8

* Add the `content-exists()` function.

* Support interpolation in loud comments.

* Fix a bug where even valid semicolons and exclamation marks in custom property
  values were disallowed.

* Disallow invalid function names.

* Disallow extending across media queries.

* Properly parse whitespace after `...` in argument declaration lists.

* Support terse mixin syntax in the indented syntax.

* Fix `@at-root` query parsing.

* Support special functions in `@-moz-document`.

* Support `...` after a digit.

* Fix some bugs when treating a map as a list of pairs.

## 1.0.0-alpha.7

* Fix `function-exists()`, `variable-exists()`, and `mixin-exists()` to use the
  lexical scope rather than always using the global scope.

* `str-index()` now correctly inserts at negative indices.

* Properly parse `url()`s that contain comment-like text.

* Fix a few more small `@extend` bugs.

* Fix a bug where interpolation in a quoted string was being dropped in some
  circumstances.

* Properly handle `@for` rules where each bound has a different unit.

* Forbid mixins and functions from being defined in control directives.

* Fix a superselector-computation edge case involving `:not()`.

* Gracefully handle input files that are invalid UTF-8.

* Print a Sass stack trace when a file fails to load.

## 1.0.0-alpha.6

* Allow `var()` to be passed to `rgb()`, `rgba()`, `hsl()`, and `hsla()`.

* Fix conversions between numbers with `dpi`, `dpcm`, and `dppx` units.
  Previously these conversions were inverted.

* Don't crash when calling `str-slice()` with an `$end-at` index lower than the
  `$start-at` index.

* `str-slice()` now correctly returns `""` when `$end-at` is negative and points
  before the beginning of the string.

* Interpolation in quoted strings now properly preserves newlines.

* Don't crash when passing only `$hue` or no keyword arguments to
  `adjust-color()`, `scale-color()`, or `change-color()`.

* Preserve escapes in identifiers. This used to only work for identifiers in
  SassScript.

* Fix a few small `@extend` bugs.

## 1.0.0-alpha.5

* Fix bounds-checking for `opacify()`, `fade-in()`, `transparentize()`, and
  `fade-out()`.

* Fix a bug with `@extend` superselector calculations.

* Fix some cases where `#{...}--` would fail to parse in selectors.

* Allow a single number to be passed to `saturate()` for use in filter contexts.

* Fix a bug where `**/` would fail to close a loud comment.

* Fix a bug where mixin and function calls could set variables incorrectly.

* Move plain CSS `@import`s to the top of the document.

## 1.0.0-alpha.4

* Add support for bracketed lists.

* Add support for Unicode ranges.

* Add support for the Microsoft-style `=` operator.

* Print the filename for `@debug` rules.

* Fix a bug where `1 + - 2` and similar constructs would crash the parser.

* Fix a bug where `@extend` produced the wrong result when used with
  selector combinators.

* Fix a bug where placeholder selectors were not allowed to be unified.

* Fix the `mixin-exists()` function.

* Fix `:nth-child()` and `:nth-last-child()` parsing when they contain `of
  selector`.

## 1.0.0-alpha.3

* Fix a bug where color equality didn't take the alpha channel into account.

* Fix a bug with converting some RGB colors to HSL.

* Fix a parent selector resolution bug.

* Properly declare the arguments for `opacify()` and related functions.

* Add a missing dependency on the `stack_trace` package.

* Fix broken Windows archives.

* Emit colors using their original representation if possible.

* Emit colors without an original representation as names if possible.

## 1.0.0-alpha.2

* Fix a bug where variables, functions, and mixins were broken in imported
  files.

## 1.0.0-alpha.1

* Initial alpha release.<|MERGE_RESOLUTION|>--- conflicted
+++ resolved
@@ -1,15 +1,13 @@
 ## 1.0.0-alpha.10
 
-<<<<<<< HEAD
 * Drop support for the reference combinator. This has been removed from the
   spec, and will be deprecated and eventually removed in other implementations.
-=======
+
 * Trust type annotations when compiling to JavaScript, which makes it
   substantially faster.
 
 * Compile to minified JavaScript, which decreases the code size substantially
   and makes startup a little faster.
->>>>>>> 32f37890
 
 ## 1.0.0-alpha.9
 
