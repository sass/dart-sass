--- conflicted
+++ resolved
@@ -11,13 +11,11 @@
 * Add an `--indented` command-line option for using the indented syntax with a
   stylesheet from standard input.
 
-<<<<<<< HEAD
+* Don't crash on `$x % 0`.
+
 * The standalone executable distributed on GitHub is now named `sass` rather
   than `dart-sass`. The `dart-sass` executable will remain, with a deprecation
   message, until 1.0.0 is released.
-=======
-* Don't crash on `$x % 0`.
->>>>>>> 9d3c8cdc
 
 ### Dart API
 
