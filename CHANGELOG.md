--- conflicted
+++ resolved
@@ -1,6 +1,5 @@
 ## 1.33.0
 
-<<<<<<< HEAD
 * Deprecate the use of `/` for division. The new `math.div()` function should be
   used instead. See [this page][] for details.
 
@@ -15,7 +14,7 @@
   to a *user-defined function*, but not to a *built-in function*. Now it will be
   made slash-free in both cases. This is a behavioral change, but it's unlikely
   to affect any real-world stylesheets.
-=======
+
 ### JS API
 
 * The `this` context for importers now has a `fromImport` field, which is `true`
@@ -31,7 +30,6 @@
   `Importer.canonicalize()` call comes from an `@import` rule and `false`
   otherwise. Importers should only use this to determine whether to load
   [import-only files].
->>>>>>> 9caa0f3a
 
 ## 1.32.13
 
