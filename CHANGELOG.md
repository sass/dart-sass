--- conflicted
+++ resolved
@@ -1,15 +1,14 @@
 ## 1.27.0
 
-<<<<<<< HEAD
 * Add support for nested maps to `map.get()`.
   For example, `map.get((a: (b: (c: d))), a, b, c)` would return `d`.
-  See [the documentation][maps] for more details.
-
-[maps]: https://sass-lang.com/documentation/modules/map
-=======
+  See [the documentation][map-get] for more details.
+
+  [map-get]: https://sass-lang.com/documentation/modules/map#get
+
 * Add a `map.deep-merge()` function. This works like `map.merge()`, except that
   nested map values are *also* recursively merged. For example:
-  
+
   ```
   map.deep-merge(
     (color: (primary: red, secondary: blue),
@@ -27,7 +26,6 @@
   it's a valid map, or `null` otherwise. This allows function authors to safely
   retrieve maps even if they're internally stored as empty lists, without having
   to catch exceptions from `Value.assertMap()`.
->>>>>>> 028b2f6a
 
 ## 1.26.11
 
