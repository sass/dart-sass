## 1.63.5

<<<<<<< HEAD
### Embedded Sass

* Fix a race condition where the embedded compiler could deadlock or crash if a
  compilation ID was reused immediately after the compilation completed.
=======
### JavaScript API

* Fix a bug where loading the package through both CJS `require()` and ESM
  `import` could crash on Node.js.

### Embedded Sass

* Fix a deadlock when running at high concurrency on 32-bit systems.
>>>>>>> cb4b4424

## 1.63.4

### JavaScript API

* Re-enable support for `import sass from 'sass'` when loading the package from
  an ESM module in Node.js. However, this syntax is now deprecated; ESM users
  should use `import * as sass from 'sass'` instead.

  On the browser and other ESM-only platforms, only `import * as sass from
  'sass'` is supported.

* Properly export the legacy API values `TRUE`, `FALSE`, `NULL`, and `types` from
  the ECMAScript module API.

### Embedded Sass

* Fix a race condition where closing standard input while requests are in-flight
  could sometimes cause the process to hang rather than shutting down
  gracefully.

* Properly include the root stylesheet's URL in the set of loaded URLs when it
  fails to parse.

## 1.63.3

### JavaScript API

* Fix loading Sass as an ECMAScript module on Node.js.

## 1.63.2

* No user-visible changes.

## 1.63.1

* No user-visible changes.

## 1.63.0

### JavaScript API

* Dart Sass's JS API now supports running in the browser. Further details and
  instructions for use are in [the README](README.md#dart-sass-in-the-browser).

### Embedded Sass

* The Dart Sass embedded compiler is now included as part of the primary Dart
  Sass distribution, rather than a separate executable. To use the embedded
  compiler, just run `sass --embedded` from any Sass executable (other than the
  pure JS executable).

  The Node.js embedded host will still be distributed as the `sass-embedded`
  package on npm. The only change is that it will now provide direct access to a
  `sass` executable with the same CLI as the `sass` package.

* The Dart Sass embedded compiler now uses version 2.0.0 of the Sass embedded
  protocol. See [the spec][embedded-protocol-spec] for a full description of the
  protocol, and [the changelog][embedded-protocol-changelog] for a summary of
  changes since version 1.2.0.

  [embedded-protocol-spec]: https://github.com/sass/sass/blob/main/spec/embedded-protocol.md
  [embedded-protocol-changelog]: https://github.com/sass/sass/blob/main/EMBEDDED_PROTOCOL_CHANGELOG.md

* The Dart Sass embedded compiler now runs multiple simultaneous compilations in
  parallel, rather than serially.

## 1.62.1

* Fix a bug where `:has(+ &)` and related constructs would drop the leading
  combinator.

## 1.62.0

* Deprecate the use of multiple `!global` or `!default` flags on the same
  variable. This deprecation is named `duplicate-var-flags`.

* Allow special numbers like `var()` or `calc()` in the global functions:
  `grayscale()`, `invert()`, `saturate()`, and `opacity()`. These are also
  native CSS `filter` functions. This is in addition to number values which were
  already allowed.

* Fix a cosmetic bug where an outer rule could be duplicated after nesting was
  resolved, instead of re-using a shared rule.

## 1.61.0

* **Potentially breaking change:** Drop support for End-of-Life Node.js 12.

* Fix remaining cases for the performance regression introduced in 1.59.0.

### Embedded Sass

* The JS embedded host now loads files from the working directory when using the
  legacy API.

## 1.60.0

* Add support for the `pi`, `e`, `infinity`, `-infinity`, and `NaN` constants in
  calculations. These will be interpreted as the corresponding numbers.

* Add support for unknown constants in calculations. These will be interpreted
  as unquoted strings.

* Serialize numbers with value `infinity`, `-infinity`, and `NaN` to `calc()`
  expressions rather than CSS-invalid identifiers. Numbers with complex units
  still can't be serialized.

## 1.59.3

* Fix a performance regression introduced in 1.59.0.

* The NPM release of 1.59.0 dropped support for Node 12 without actually
  indicating so in its pubspec. This release temporarily adds back support so
  that the latest Sass version that declares it supports Node 12 actually does
  so. However, Node 12 is now end-of-life, so we will drop support for it
  properly in an upcoming release.

## 1.59.2

* No user-visible changes.

## 1.59.1

* No user-visible changes.

## 1.59.0

### Command Line Interface

* Added a new `--fatal-deprecation` flag that lets you treat a deprecation
  warning as an error. You can pass an individual deprecation ID
  (e.g. `slash-div`) or you can pass a Dart Sass version to treat all
  deprecations initially emitted in that version or earlier as errors.

* New `--future-deprecation` flag that lets you opt into warning for use of
  certain features that will be deprecated in the future. At the moment, the
  only option is `--future-deprecation=import`, which will emit warnings for
  Sass `@import` rules, which are not yet deprecated, but will be in the future.

### Dart API

* New `Deprecation` enum, which contains the different current and future
  deprecations used by the new CLI flags.

* The `compile` methods now take in `fatalDeprecations` and `futureDeprecations`
  parameters, which work similarly to the CLI flags.

## 1.58.4

* Pull `@font-face` to the root rather than bubbling the style rule selector
  inwards.

* Improve error messages for invalid CSS values passed to plain CSS functions.

* Improve error messages involving selectors.

### Embedded Sass

* Improve the performance of starting up a compilation.

## 1.58.3

* No user-visible changes.

## 1.58.2

### Command Line Interface

* Add a timestamp to messages printed in `--watch` mode.

* Print better `calc()`-based suggestions for `/`-as-division expression that
  contain calculation-incompatible constructs like unary minus.

## 1.58.1

* Emit a unitless hue when serializing `hsl()` colors. The `deg` unit is
  incompatible with IE, and while that officially falls outside our
  compatibility policy, it's better to lean towards greater compatibility.

## 1.58.0

* Remove sourcemap comments from Sass sources. The generated sourcemap comment
  for the compiled CSS output remains unaffected.

* Fix a bug in `@extend` logic where certain selectors with three or more
  combinators were incorrectly considered superselectors of similar selectors
  with fewer combinators, causing them to be incorrectly trimmed from the
  output.

* Produce a better error message for a number with a leading `+` or `-`, a
  decimal point, but no digits.

* Produce a better error message for a nested property whose name starts with
  `--`.

* Fix a crash when a selector ends in an escaped backslash.

* Add the relative length units from CSS Values 4 and CSS Contain 3 as known
  units to validate bad computation in `calc`.

### Command Line Interface

* The `--watch` flag will now track loads through calls to `meta.load-css()` as
  long as their URLs are literal strings without any interpolation.

## 1.57.1

* No user-visible changes.

## 1.57.0

* Add a `split($string, $separator, $limit: null)` function to `sass:string`
  that splits a string into separate substrings based on a separator string.

### JavaScript API

* **Potentially breaking bug fix**: Custom functions in both the modern and
  legacy API now properly reject signatures with whitespace between the function
  name and parentheses.

* Custom functions in the legacy API now allow signatures with whitespace before
  the function name, to match a bug in Node Sass.

### Dart API

* **Potentially breaking bug fix**: `Callable.fromSignature()` and
  `AsyncCallable.fromSignature()` now reject signatures with whitespace between
  the function name and parentheses.

## 1.56.2

### Embedded Sass

* The embedded compiler now supports version 1.2.0 of [the embedded
  protocol](https://github.com/sass/embedded-protocol).

## 1.56.1

### Embedded Sass

* Importer results now validate that `contents` is actually a string and whether
  `sourceMapUrl` is an absolute URL.

## 1.56.0

* **Potentially breaking change:** To match the CSS spec, SassScript expressions
  beginning with `not` or `(` are no longer supported at the beginning of
  parenthesized sections of media queries. For example,

  ```scss
  @media (width >= 500px) and (not (grid))
  ```

  will now be emitted unchanged, instead of producing

  ```scss
  @media (width >= 500px) and (false)
  ```

  See [the Sass website](https://sass-lang.com/d/media-logic) for details.

* **Potentially breaking bug fix:** Angle units like `rad` or `turn` are now
  properly converted to equivalent `deg` values for `hsl()`, `hsla()`,
  `adjust-hue()`, `color.adjust()`, and `color.change()`.

  See [the Sass website](https://sass-lang.com/d/function-units#hue) for
  details.

* Fix indentation for selectors that span multiple lines in a `@media` query.

* Emit a deprecation warning when passing `$alpha` values with units to
  `color.adjust()` or `color.change()`. This will be an error in Dart Sass
  2.0.0.

  See [the Sass website](https://sass-lang.com/d/function-units#alpha) for
  details.

* Emit a deprecation warning when passing a `$weight` value with no units or
  with units other than `%` to `color.mix()`. This will be an error in Dart Sass
  2.0.0.

  See [the Sass website](https://sass-lang.com/d/function-units#weight) for
  details.

* Emit a deprecation warning when passing `$n` values with units to `list.nth()`
  or `list.set-nth()`. This will be an error in Dart Sass 2.0.0.

  See [the Sass website](https://sass-lang.com/d/function-units#index) for
  details.

* Improve existing deprecation warnings to wrap `/`-as-division suggestions in
  `calc()` expressions.

* Properly mark the warning for passing numbers with units to `random()` as a
  deprecation warning.

* Fix a bug where `@extend` could behave unpredicatably when used along with
  `meta.load-css()` and shared modules that contained no CSS themselves but
  loaded CSS from other modules.

### Dart API

* Emit a deprecation warning when passing a `sassIndex` with units to
  `Value.sassIndexToListIndex()`. This will be an error in Dart Sass 2.0.0.

### JS API

* Importer results now validate whether `contents` is actually a string type.

* Importer result argument errors are now rendered correctly.

## 1.55.0

* **Potentially breaking bug fix:** Sass numbers are now universally stored as
  64-bit floating-point numbers, rather than sometimes being stored as integers.
  This will generally make arithmetic with very large numbers more reliable and
  more consistent across platforms, but it does mean that numbers between nine
  quadrillion and nine quintillion will no longer be represented with full
  accuracy when compiling Sass on the Dart VM.

* **Potentially breaking bug fix:** Sass equality is now properly [transitive].
  Two numbers are now considered equal (after doing unit conversions) if they
  round to the same `1e-11`th. Previously, numbers were considered equal if they
  were within `1e-11` of one another, which led to some circumstances where `$a
  == $b` and `$b == $c` but `$a != $b`.

[transitive]: https://en.wikipedia.org/wiki/Transitive_property

* **Potentially breaking bug fix:** Various functions in `sass:math` no longer
  treat floating-point numbers that are very close (but not identical) to
  integers as integers. Instead, these functions now follow the floating-point
  specification exactly. For example, `math.pow(0.000000000001, -1)` now returns
  `1000000000000` instead of `Infinity`.

* Emit a deprecation warning for `$a -$b` and `$a +$b`, since these look like
  they could be unary operations but they're actually parsed as binary
  operations. Either explicitly write `$a - $b` or `$a (-$b)`. See
  https://sass-lang.com/d/strict-unary for more details.

### Dart API

* Add an optional `argumentName` parameter to `SassScriptException()` to make it
  easier to throw exceptions associated with particular argument names.

* Most APIs that previously returned `num` now return `double`. All APIs
  continue to _accept_ `num`, although in Dart 2.0.0 these APIs will be changed
  to accept only `double`.

### JS API

* Fix a bug in which certain warning spans would not have their properties
  accessible by the JS API.

## 1.54.9

* Fix an incorrect span in certain `@media` query deprecation warnings.

## 1.54.8

* No user-visible changes.

## 1.54.7

* Add support for 32-bit ARM releases on Linux.

## 1.54.6

* Fix a bug where a `@media` query could be incorrectly omitted from a
  stylesheet if it had multiple levels of nested `@media` queries within it
  *and* the inner queries were mergeable but the outer query was not.

## 1.54.5

* Properly consider `a ~ c` to be a superselector of `a ~ b ~ c` and `a + b +
  c`.

* Properly consider `b > c` to be a superselector of `a > b > c`, and similarly
  for other combinators.

* Properly calculate specificity for selector pseudoclasses.

* Deprecate use of `random()` when `$limit` has units to make it explicit that
   `random()` currently ignores units. A future version will no longer ignore
  units.

* Don't throw an error when the same module is `@forward`ed multiple times
  through a configured module.

### Embedded Sass

* Rather than downloading the embedded compiler for the local platform on
  install, the `sass-embedded` npm package now declares optional dependencies on
  platform-specific embedded compiler packages.

## 1.54.4

* Improve error messages when passing incorrect units that are also
  out-of-bounds to various color functions.

## 1.54.3

* Release a native ARM64 executable for Mac OS.

## 1.54.2

* No user-visible changes.

## 1.54.1

* When unifying selectors for `@extend` and `selector.unify()`, ensure that
  `:root`, `:scope`, `:host`, and `:host-context` only appear at the beginning
  of complex selectors.

## 1.54.0

* Deprecate selectors with leading or trailing combinators, or with multiple
  combinators in a row. If they're included in style rules after nesting is
  resolved, Sass will now produce a deprecation warning and, in most cases, omit
  the selector. Leading and trailing combinators can still be freely used for
  nesting purposes.

  See https://sass-lang.com/d/bogus-combinators for more details.

* Add partial support for new media query syntax from Media Queries Level 4. The
  only exception are logical operations nested within parentheses, as these were
  previously interpreted differently as SassScript expressions.

  A parenthesized media condition that begins with `not` or an opening
  parenthesis now produces a deprecation warning. In a future release, these
  will be interpreted as plain CSS instead.

* Deprecate passing non-`deg` units to `color.hwb()`'s `$hue` argument.

* Fix a number of bugs when determining whether selectors with pseudo-elements
  are superselectors.

* Treat `*` as a superselector of all selectors.

### Dart API

* Add a top-level `fakeFromImport()` function for testing custom importers
  that use `AsyncImporter.fromImport`.

### JS API

* Add a `charset` option that controls whether or not Sass emits a
  `@charset`/BOM for non-ASCII stylesheets.

* Fix Sass npm package types for TS 4.7+ Node16 and NodeNext module resolution.

## 1.53.0

* Add support for calling `var()` with an empty second argument, such as
  `var(--side, )`.

### JS API

* Fix a bug where `meta.load-css()` would sometimes resolve relative URLs
  incorrectly when called from a mixin using the legacy JS API.

### Embedded Sass

* Respect npm's proxy settings when downloading the embedded Sass compiler.

## 1.52.3

* Fix crash when trailing loud comments (`/* ... */`) appear twice in a row
  across two different imports which themselves imported the same file each.

## 1.52.2

* Preserve location of trailing loud comments (`/* ... */`) instead of pushing
  the comment to the next line.

## 1.52.1

### Command Line Interface

* Fix a bug where `--watch` mode would close immediately in TTY mode. This was
  caused by our change to close `--watch` when stdin was closed *outside of* TTY
  mode, which has been reverted for now while we work on a fix.

## 1.52.0

* Add support for arbitrary modifiers at the end of plain CSS imports, in
  addition to the existing `supports()` and media queries. Sass now allows any
  sequence of identifiers of functions after the URL of an import for forwards
  compatibility with future additions to the CSS spec.

* Fix an issue where source locations tracked through variable references could
  potentially become incorrect.

* Fix a bug where a loud comment in the source can break the source map when
  embedding the sources, when using the command-line interface or the legacy JS
  API.

### JS API

* `SassNumber.assertUnit()` and `SassNumber.assertNoUnits()` now correctly
  return the number called on when it passes the assertion.

## 1.51.0

* **Potentially breaking change**: Change the order of maps returned by
  `map.deep-merge()` to match those returned by `map.merge()`. All keys that
  appeared in the first map will now be listed first in the same order they
  appeared in that map, followed by any new keys added from the second map.

* Improve the string output of some AST nodes in error messages.

## 1.50.1

### Embedded Sass

* The JS embedded host and the embedded compiler will now properly avoid
  resolving imports relative to the current working directory unless `'.'` is
  passed as a load path.

* Fix a bug in the JS embedded host's implementation of the legacy JS API where
  imports that began with `/` could crash on Windows.

## 1.50.0

* `@extend` now treats [`:where()`] the same as `:is()`.

[`:where()`]: https://developer.mozilla.org/en-US/docs/Web/CSS/:where

### Command Line Interface

* Closing the standard input stream will now cause the `--watch` command to stop
  running.

### Embedded Sass

* Fix a bug where the JS embedded host crashed when invoking a legacy importer
  after resolving a relative filesystem import.

* Improve error messages when returning non-`Object` values from legacy
  importers.

## 1.49.11

* Add support for 64-bit ARM releases on Linux.

### Embedded Sass

* The embedded compiler now correctly sets the `id` field for all
  `OutboundMessage`s.

## 1.49.10

* Quiet deps mode now silences compiler warnings in mixins and functions that
  are defined in dependencies even if they're invoked from application
  stylesheets.

* In expanded mode, Sass will now emit colors using `rgb()`, `rbga()`, `hsl()`,
  and `hsla()` function notation if they were defined using the corresponding
  notation. As per our browser support policy, this change was only done once
  95% of browsers were confirmed to support this output format, and so is not
  considered a breaking change.

  Note that this output format is intended for human readability and not for
  interoperability with other tools. As always, Sass targets the CSS
  specification, and any tool that consumes Sass's output should parse all
  colors that are supported by the CSS spec.

* Fix a bug in which a color written using the four- or eight-digit hex format
  could be emitted as a hex color rather than a format with higher browser
  compatibility.

* Calculations are no longer simplified within supports declarations

## 1.49.9

### Embedded Sass

* Fixed a bug where the legacy API could crash when passed an empty importer
  list.

## 1.49.8

* Fixed a bug where some plain CSS imports would not be emitted.

### JS API

* Fix a bug where inspecting the Sass module in the Node.js console crashed on
  Node 17.

### Embedded Sass

* Fix a bug where source map URLs were incorrectly generated when passing
  importers to the legacy API.

## 1.49.7

### Embedded Sass

* First stable release the `sass-embedded` npm package that contains the Node.js
  Embedded Host.

* First stable release of the `sass_embedded` pub package that contains the
  Embedded Dart Sass compiler.

## 1.49.6

* No user-visible changes.

## 1.49.5

* No user-visible changes.

## 1.49.4

* No user-visible changes.

## 1.49.3

* No user-visible changes.

## 1.49.2

* No user-visible changes.

## 1.49.1

* Stop supporting non-LTS Node.js versions.

## 1.49.0

* Fix a bug in `string.insert` with certain negative indices.

### JS API

* Add support for the `sourceMapIncludeSources` option in the new JS API.

#### TypeScript Declarations

* Fix a bug where `LegacyPluginThis.options.linefeed` was typed to return
  abbreviations when it actually returned literal linefeed characters.

## 1.48.0

### JS API

* **Potentially breaking bug fix:** Match the specification of the new JS API by
  setting `LegacyResult.map` to `undefined` rather than `null`.

#### TypeScript Declarations

* Add a declaration for the `NULL` constant.

## 1.47.0

### JS API

#### TypeScript Declarations

* Add declarations for the `TRUE` and `FALSE` constants.

## 1.46.0

### JS API

* **Potentially breaking bug fix:** Match the specification of the new JS API by
  passing `undefined` rather than `null` to `Logger.warn()` for an unset `span`.

#### TypeScript Declarations

* Add a declaration for the `LegacyPluginThis.options.context` field.

* Update the definition of `LegacyAsyncFunction` to include explicit definitions
  with zero through six arguments before the `done` parameter. This makes it
  possible for TypeScript users to pass in callbacks that take a specific number
  of arguments, rather than having to declare a callback that takes an arbitrary
  number.

* Add a declaration for `types.Error`, a legacy API class that can be returned
  by asynchronous functions to signal asynchronous errors.

* Add a `LegacyAsyncFunctionDone` type for the `done` callback that's passed to
  `LegacyAsyncFunction`.

## 1.45.2

### JS API

* **Potentially breaking bug fix:** Change the default value of the `separator`
  parameter for `new SassArgumentList()` to `','` rather than `null`. This
  matches the API specification.

## 1.45.1

* **Potentially breaking bug fix:** Properly parse custom properties in
  `@supports` conditions. Note that this means that SassScript expressions on
  the right-hand side of custom property `@supports` queries now need to be
  interpolated, as per https://sass-lang.com/d/css-vars.

* **Potentially breaking bug fix:** Fix a bug where `inspect()` was not
  properly printing nested, empty, bracketed lists.

## 1.45.0

### JS API

This release includes an entirely new JavaScript API, designed to be more
idiomatic, performant, and usable. The old API will continue to be supported
until Dart Sass 2.0.0, but it is now considered deprecated and should be avoided
for new code.

The new API includes:

* `compile()` and `compileAsync()` functions that take Sass file paths and
  return the result of compiling them to CSS. The async function returns a
  `Promise` rather than using a callback-based API.

* `compileString()` and `compileStringAsync()` functions that take a string of
  Sass source and compiles it to CSS. As above, the async function returns a
  `Promise`.

* A new importer API that more closely matches the Sass specification's logic
  for resolving loads. This makes it much easier for Sass to cache information
  across `@import` and `@use` rules, which substantially improves performance
  for applications that rely heavily on repeated `@import`s.

* A new custom function API, including much more usable JS representations of
  Sass value types complete with type-assertion functions, easy map and list
  lookups, and compatibility with the [`immutable`] package. **Unlike in the
  legacy API,** function callbacks now take one argument which contains an array
  of Sass values (rather than taking a separate JS argument for each Sass
  argument).

[`immutable`]: https://immutable-js.com/

For full documentation of this API, please see [the Sass website][js-api].

[js-api]: https://sass-lang.com/documentation/js-api

This release also adds TypeScript type definitions.

## 1.44.0

* Suggest `calc()` as an alternative in `/`-as-division deprecation messages.

### Dart API

* Add `SassNumber.convert()` and `SassNumber.convertValue()`. These work like
  `SassNumber.coerce()` and `SassNumber.coerceValue()`, except they don't treat
  unitless numbers as universally compatible.

* Fix a bug where `SassNumber.coerceToMatch()` and
  `SassNumber.coerceValueToMatch()` wouldn't coerce single-unit numbers to
  match unitless numbers.

## 1.43.5

* Fix a bug where calculations with different operators were incorrectly
  considered equal.

* Properly parse attribute selectors with empty namespaces.

### JS API

* Print more detailed JS stack traces. This is mostly useful for the Sass team's
  own debugging purposes.

## 1.43.4

### JS API

* Fix a bug where the `logger` option was ignored for the `render()` function.

## 1.43.3

* Improve performance.

## 1.43.2

* Improve the error message when the default namespace of a `@use` rule is not
  a valid identifier.

## 1.43.1

* No user-visible changes.

## 1.43.0

### JS API

* Add support for the `logger` option. This takes an object that can define
  `warn` or `debug` methods to add custom handling for messages emitted by the
  Sass compiler. See [the JS API docs] for details.

  [the JS API docs]: https://sass-lang.com/documentation/js-api/interfaces/Logger

* Add a `Logger.silent` object that can be passed to the `logger` option to
  silence all messages from the Sass compiler.

## 1.42.1

* Fix a bug where Sass variables and function calls in calculations weren't
  being resolved correctly if there was a parenthesized interpolation elsewhere
  in the file.

## 1.42.0

* `min()` and `max()` expressions are once again parsed as calculations as long
  as they contain only syntax that's allowed in calculation expressions. To
  avoid the backwards-compatibility issues that were present in 1.40.0, they now
  allow unitless numbers to be mixed with numbers with units just like the
  global `min()` and `max()` functions. Similarly, `+` and `-` operations within
  `min()` and `max()` functions allow unitless numbers to be mixed with numbers
  with units.

## 1.41.1

* Preserve parentheses around `var()` functions in calculations, because they
  could potentially be replaced with sub-expressions that might need to be
  parenthesized.

## 1.41.0

* Calculation values can now be combined with strings using the `+` operator.
  This was an error in 1.40.0, but this broke stylesheets that were relying on
  `$value + ""` expressions to generically convert values to strings. (Note that
  the Sass team recommends the use of `"#{$value}"` or `inspect($value)` for
  that use-case.)

* The `selector.unify()` function now correctly returns `null` when one selector
  is a `:host` or `:host-context` and the other is a selector that's guaranteed
  to be within the current shadow DOM. The `@extend` logic has been updated
  accordingly as well.

* Fix a bug where extra whitespace in `min()`, `max()`, `clamp()`, and `calc()`
  expressions could cause bogus parse errors.

* Fix a bug where the right-hand operand of a `-` in a calculation could
  incorrectly be stripped of parentheses.

### Dart API

* `SassCalculation.plus()` now allows `SassString` arguments.

## 1.40.1

* **Potentially breaking bug fix:** `min()` and `max()` expressions outside of
  calculations now behave the same way they did in 1.39.2, returning unquoted
  strings if they contain no Sass-specific features and calling the global
  `min()` and `max()` functions otherwise. Within calculations, they continue to
  behave how they did in 1.40.0.

  This fixes an unintended breaking change added in 1.40.0, wherein passing a
  unitless number and a number without units to `min()` or `max()` now produces
  an error. Since this breakage affects a major Sass library, we're temporarily
  reverting support for `min()` and `max()` calculations while we work on
  designing a longer-term fix.

## 1.40.0

* Add support for first-class `calc()` expressions (as well as `clamp()` and
  plain-CSS `min()` and `max()`). This means:

  * `calc()` expressions will be parsed more thoroughly, and errors will be
    highlighted where they weren't before. **This may break your stylesheets,**
    but only if they were already producing broken CSS.

  * `calc()` expressions will be simplified where possible, and may even return
    numbers if they can be simplified away entirely.

  * `calc()` expressions that can't be simplified to numbers return a new data
    type known as "calculations".

  * Sass variables and functions can now be used in `calc()` expressions.

  * New functions `meta.calc-name()` and `meta.calc-args()` can now inspect
    calculations.

### Dart API

* Add a new value type, `SassCalculation`, that represents calculations.

* Add new `CalculationOperation`, `CalculationOperator`, and
  `CalculationInterpolation` types to represent types of arguments that may
  exist as part of a calculation.

* Add a new `Value.assertCalculation()` method.

* Add a new `Number.hasCompatibleUnits()` method.

## 1.39.2

* Fix a bug where configuring with `@use ... with` would throw an error when
  that variable was defined in a module that also contained `@forward ... with`.

## 1.39.1

* Partial fix for a bug where `@at-root` does not work properly in nested
  imports that contain `@use` rules. If the only `@use` rules in the nested
  import are for built-in modules, `@at-root` should now work properly.

## 1.39.0

### JS API

* Add a `charset` option that controls whether or not Sass emits a
  `@charset`/BOM for non-ASCII stylesheets.

## 1.38.2

* No user-visible changes

## 1.38.1

* No user-visible changes

## 1.38.0

* In expanded mode, emit characters in Unicode private-use areas as escape
  sequences rather than literal characters.

* Fix a bug where quotes would be omitted for an attribute selector whose value
  was a single backslash.

* Properly consider numbers that begin with `.` as "plain CSS" for the purposes
  of parsing plain-CSS `min()` and `max()` functions.

* Allow `if` to be used as an unquoted string.

* Properly parse backslash escapes within `url()` expressions.

* Fix a couple bugs where `@extend`s could be marked as unsatisfied when
  multiple identical `@extend`s extended selectors across `@use` rules.

### Command Line Interface

* Strip CRLF newlines from snippets of the original stylesheet that are included
  in the output when an error occurs.

### JS API

* Don't crash when a Windows path is returned by a custom Node importer at the
  same time as file contents.

* Don't crash when an error occurs in a stylesheet loaded via a custom importer
  with a custom URL scheme.

### Dart API

* Add a `SassArgumentList.keywordsWithoutMarking` getter to access the keyword
  arguments of an argument list without marking them accessed.

## 1.37.5

* No user-visible changes.

## 1.37.4

* No user-visible changes.

## 1.37.3

* No user-visible changes.

## 1.37.2

* No user-visible changes.

## 1.37.1

* No user-visible changes.

## 1.37.0

### Dart API

* **Potentially breaking bug fix:** `SassNumber.asSlash`,
  `SassNumber.withSlash()`, and `SassNumber.withoutSlash()` have been marked as
  `@internal`. They were never intended to be used outside the `sass` package.

* **Potentially breaking bug fix:** `SassException` has been marked as `@sealed`
  to formally indicate that it's not intended to be extended outside of the
  `sass` package.

* Add a `Value.withListContents()` method that returns a new Sass list with the
  same list separator and brackets as the current value, interpreted as a list.

## 1.36.0

### Dart API

* Added `compileToResult()`, `compileStringToResult()`,
  `compileToResultAsync()`, and `compileStringToResultAsync()` methods. These
  are intended to replace the existing `compile*()` methods, which are now
  deprecated. Rather than returning a simple string, these return a
  `CompileResult` object, which will allow us to add additional information
  about the compilation without having to introduce further deprecations.

  * Instead of passing a `sourceMaps` callback to `compile*()`, pass
    `sourceMaps: true` to `compile*ToResult()` and access
    `CompileResult.sourceMap`.

  * The `CompileResult` object exposes a `loadedUrls` object which lists the
    canonical URLs accessed during a compilation. This information was
    previously unavailable except through the JS API.

## 1.35.2

* **Potentially breaking bug fix**: Properly throw an error for Unicode ranges
  that have too many `?`s after hexadecimal digits, such as `U+12345??`.

* **Potentially breaking bug fix:** Fixed a bug where certain local variable
  declarations nested within multiple `@if` statements would incorrectly
  override a global variable. It's unlikely that any real stylesheets were
  relying on this bug, but if so they can simply add `!global` to the variable
  declaration to preserve the old behavior.

* **Potentially breaking bug fix:** Fix a bug where imports of root-relative
  URLs (those that begin with `/`) in `@import` rules would be passed to
  both Dart and JS importers as `file:` URLs.

* Properly support selector lists for the `$extendee` argument to
  `selector.extend()` and `selector.replace()`.

* Fix an edge case where `@extend` wouldn't affect a selector within a
  pseudo-selector such as `:is()` that itself extended other selectors.

* Fix a race condition where `meta.load-css()` could trigger an internal error
  when running in asynchronous mode.

### Dart API

* Use the `@internal` annotation to indicate which `Value` APIs are available
  for public use.

## 1.35.1

* Fix a bug where the quiet dependency flag didn't silence warnings in some
  stylesheets loaded using `@import`.

## 1.35.0

* Fix a couple bugs that could prevent some members from being found in certain
  files that use a mix of imports and the module system.

* Fix incorrect recommendation for migrating division expressions that reference
  namespaced variables.

### JS API

* Add a `quietDeps` option which silences compiler warnings from stylesheets
  loaded through importers and load paths.

* Add a `verbose` option which causes the compiler to emit all deprecation
  warnings, not just 5 per feature.

## 1.34.1

* Fix a bug where `--update` would always compile any file that depends on a
  built-in module.

* Fix the URL for the `@-moz-document` deprecation message.

* Fix a bug with `@for` loops nested inside property declarations.

## 1.34.0

* Don't emit the same warning in the same location multiple times.

* Cap deprecation warnings at 5 per feature by default.

### Command Line Interface

* Add a `--quiet-deps` flag which silences compiler warnings from stylesheets
  loaded through `--load-path`s.

* Add a `--verbose` flag which causes the compiler to emit all deprecation
  warnings, not just 5 per feature.

### Dart API

* Add a `quietDeps` argument to `compile()`, `compileString()`,
  `compileAsync()`, and `compileStringAsync()` which silences compiler warnings
  from stylesheets loaded through importers, load paths, and `package:` URLs.

* Add a `verbose` argument to `compile()`, `compileString()`, `compileAsync()`,
  and `compileStringAsync()` which causes the compiler to emit all deprecation
  warnings, not just 5 per feature.

## 1.33.0

* Deprecate the use of `/` for division. The new `math.div()` function should be
  used instead. See [this page][] for details.

[this page]: https://sass-lang.com/documentation/breaking-changes/slash-div

* Add a `list.slash()` function that returns a slash-separated list.

* **Potentially breaking bug fix:** The heuristics around when potentially
  slash-separated numbers are converted to slash-free numbers—for example, when
  `1/2` will be printed as `0.5` rather than `1/2`—have been slightly expanded.
  Previously, a number would be made slash-free if it was passed as an argument
  to a *user-defined function*, but not to a *built-in function*. Now it will be
  made slash-free in both cases. This is a behavioral change, but it's unlikely
  to affect any real-world stylesheets.

* [`:is()`][] now behaves identically to `:matches()`.

[`:is()`]: https://developer.mozilla.org/en-US/docs/Web/CSS/:is

* Fix a bug where non-integer numbers that were very close to integer
  values would be incorrectly formatted in CSS.

* Fix a bug where very small number and very large negative numbers would be
  incorrectly formatted in CSS.

### JS API

* The `this` context for importers now has a `fromImport` field, which is `true`
  if the importer is being invoked from an `@import` and `false` otherwise.
  Importers should only use this to determine whether to load [import-only
  files].

[import-only files]: https://sass-lang.com/documentation/at-rules/import#import-only-files

### Dart API

* Add an `Importer.fromImport` getter, which is `true` if the current
  `Importer.canonicalize()` call comes from an `@import` rule and `false`
  otherwise. Importers should only use this to determine whether to load
  [import-only files].

## 1.32.13

* **Potentially breaking bug fix:** Null values in `@use` and `@forward`
  configurations no longer override the `!default` variable, matching the
  behavior of the equivalent code using `@import`.

* Use the proper parameter names in error messages about `string.slice`

## 1.32.12

* Fix a bug that disallowed more than one module from extending the same
  selector from a module if that selector itself extended a selector from
  another upstream module.

## 1.32.11

* Fix a bug where bogus indented syntax errors were reported for lines that
  contained only whitespace.

## 1.32.10

* No user-visible changes.

## 1.32.9

* Fix a typo in a deprecation warning.

### JavaScript API

* Drop support for Chokidar 2.x. This version was incompatible with Node 14, but
  due to shortcomings in npm's version resolver sometimes still ended up
  installed anyway. Only declaring support for 3.0.0 should ensure compatibility
  going forward.

### Dart API

* Allow the null safety release of args and watcher.

### Command Line Interface

* Add a `-w` shorthand for the `--watch` flag.

## 1.32.8

* Update chokidar version for Node API tests.

### JavaScript API

* Allow a custom function to access the `render()` options object within its
  local context, as `this.options`.

## 1.32.7

* Allow the null safety release of stream_transform.

* Allow `@forward...with` to take arguments that have a `!default` flag without
  a trailing comma.

* Improve the performance of unitless and single-unit numbers.

## 1.32.6

### Node JS API

* Fix Electron support when `nodeIntegration` is disabled.

### Dart API

* All range checks for `SassColor` constructors now throw `RangeError`s with
  `start` and `end` set.

## 1.32.5

* **Potentially breaking bug fix:** When using `@for` with numbers that have
  units, the iteration variable now matches the unit of the initial number. This
  matches the behavior of Ruby Sass and LibSass.

### Node JS API

* Fix a few infrequent errors when calling `render()` with `fiber` multiple
  times simultaneously.

* Avoid possible mangled error messages when custom functions or importers throw
  unexpected exceptions.

* Fix Electron support when `nodeIntegration` is disabled.

## 1.32.4

* No user-visible changes.

## 1.32.3

* Optimize `==` for numbers that have different units.

## 1.32.2

* Print the actual number that was received in unit deprecation warnings for
  color functions.

## 1.32.1

* Don't emit permissions errors on Windows and OS X when trying to determine the
  real case of path names.

## 1.32.0

* Deprecate passing non-`%` numbers as lightness and saturation to `hsl()`,
  `hsla()`, `color.adjust()`, and `color.change()`. This matches the CSS
  specification, which also requires `%` for all lightness and saturation
  parameters. See [the Sass website][color-units] for more details.

* Deprecate passing numbers with units other than `deg` as the hue to `hsl()`,
  `hsla()`, `adjust-hue()`, `color.adjust()`, and `color.change()`. Unitless
  numbers *are* still allowed here, since they're allowed by CSS. See [the Sass
  website][color-units] for more details.

* Improve error messages about incompatible units.

* Properly mark some warnings emitted by `sass:color` functions as deprecation
  warnings.

### Dart API

* Rename `SassNumber.valueInUnits()` to `SassNumber.coerceValue()`. The old name
  remains, but is now deprecated.

* Rename `SassNumber.coerceValueToUnit()`, a shorthand for
  `SassNumber.coerceValue()` that takes a single numerator unit.

* Add `SassNumber.coerceToMatch()` and `SassNumber.coerceValueToMatch()`, which
  work like `SassNumber.coerce()` and `SassNumber.coerceValue()` but take a
  `SassNumber` whose units should be matched rather than taking the units
  explicitly. These generate better error messages than `SassNumber.coerce()`
  and `SassNumber.coerceValue()`.

* Add `SassNumber.convertToMatch()` and `SassNumber.convertValueToMatch()`,
  which work like `SassNumber.coerceToMatch()` and
  `SassNumber.coerceValueToMatch()` except they throw exceptions when converting
  unitless values to or from units.

* Add `SassNumber.compatibleWithUnit()`, which returns whether the number can be
  coerced to a single numerator unit.

## 1.31.0

* Add support for parsing `clamp()` as a special math function, the same way
  `calc()` is parsed.

* Properly load files in case-sensitive Windows directories with upper-case
  names.

## 1.30.0

* Fix a bug where `@at-root (without: all)` wouldn't properly remove a
  `@keyframes` context when parsing selectors.

### Node JS API

* The generated `main()` function in `sass.js` now returns a `Promise` that
  completes when the executable is finished running.

### Dart API

* Fix a bug that prevented importers from returning null when loading from a
  URL that they had already canonicalized.

## 1.29.0

* Support a broader syntax for `@supports` conditions, based on the latest
  [Editor's Draft of CSS Conditional Rules 3]. Almost all syntax will be allowed
  (with interpolation) in the conditions' parentheses, as well as function
  syntax such as `@supports selector(...)`.

[Editor's Draft of CSS Conditional Rules 3]: https://drafts.csswg.org/css-conditional-3/#at-supports

## 1.28.0

* Add a [`color.hwb()`] function to `sass:color` that can express colors in [HWB] format.

[`color.hwb()`]: https://sass-lang.com/documentation/modules/color#hwb
[HWB]: https://en.wikipedia.org/wiki/HWB_color_model

* Add [`color.whiteness()`] and [`color.blackness()`] functions to `sass:color`
  to get a color's [HWB] whiteness and blackness components.

[`color.whiteness()`]: https://sass-lang.com/documentation/modules/color#whiteness
[`color.blackness()`]: https://sass-lang.com/documentation/modules/color#blackness

* Add `$whiteness` and `$blackness` parameters to [`color.adjust()`],
  [`color.change()`], and [`color.scale()`] to modify a color's [HWB] whiteness
  and blackness components.

[`color.adjust()`]: https://sass-lang.com/documentation/modules/color#adjust
[`color.change()`]: https://sass-lang.com/documentation/modules/color#change
[`color.scale()`]: https://sass-lang.com/documentation/modules/color#scale

### Dart API

* Add [HWB] support to the `SassColor` class, including a `SassColor.hwb()`
  constructor, `whiteness` and `blackness` getters, and a `changeHwb()` method.

[HWB]: https://en.wikipedia.org/wiki/HWB_color_model

## 1.27.2

* No user-visible changes.

## 1.27.1

* **Potentially breaking bug fix:** `meta.load-css()` now correctly uses the
  name `$url` for its first argument, rather than `$module`.

* Don't crash when using `Infinity` or `NaN` as a key in a map.

* Emit a proper parse error for a `=` with no right-hand side in a function.

* Avoid going exponential on certain recursive `@extend` edge cases.

## 1.27.0

* Adds an overload to `map.merge()` that supports merging a nested map.

  `map.merge($map1, $keys..., $map2)`: The `$keys` form a path to the nested map
  in `$map1`, into which `$map2` gets merged.

  See [the Sass documentation][map-merge] for more details.

  [map-merge]: https://sass-lang.com/documentation/modules/map#merge

* Adds an overloaded `map.set()` function.

  `map.set($map, $key, $value)`: Adds to or updates `$map` with the specified
  `$key` and `$value`.

  `map.set($map, $keys..., $value)`: Adds to or updates a map that is nested
  within `$map`. The `$keys` form a path to the nested map in `$map`, into
  which `$value` is inserted.

  See [the Sass documentation][map-set] for more details.

  [map-set]: https://sass-lang.com/documentation/modules/map#set

* Add support for nested maps to `map.get()`.
  For example, `map.get((a: (b: (c: d))), a, b, c)` would return `d`.
  See [the documentation][map-get] for more details.

  [map-get]: https://sass-lang.com/documentation/modules/map#get

* Add support for nested maps in `map.has-key`.
  For example, `map.has-key((a: (b: (c: d))), a, b, c)` would return true.
  See [the documentation][map-has-key] for more details.

  [map-has-key]: https://sass-lang.com/documentation/modules/map#has-key

* Add a `map.deep-merge()` function. This works like `map.merge()`, except that
  nested map values are *also* recursively merged. For example:

  ```
  map.deep-merge(
    (color: (primary: red, secondary: blue),
    (color: (secondary: teal)
  ) // => (color: (primary: red, secondary: teal))
  ```

  See [the Sass documentation][map-deep-merge] for more details.

  [map-deep-merge]: https://sass-lang.com/documentation/modules/map#deep-merge

* Add a `map.deep-remove()` function. This allows you to remove keys from
  nested maps by passing multiple keys. For example:

  ```
  map.deep-remove(
    (color: (primary: red, secondary: blue)),
    color, primary
  ) // => (color: (secondary: blue))
  ```

  See [the Sass documentation][map-deep-remove] for more details.

  [map-deep-remove]: https://sass-lang.com/documentation/modules/map#deep-remove

* Fix a bug where custom property values in plain CSS were being parsed as
  normal property values.

### Dart API

* Add a `Value.tryMap()` function which returns the `Value` as a `SassMap` if
  it's a valid map, or `null` otherwise. This allows function authors to safely
  retrieve maps even if they're internally stored as empty lists, without having
  to catch exceptions from `Value.assertMap()`.

## 1.26.12

* Fix a bug where nesting properties beneath a Sass-syntax custom property
  (written as `#{--foo}: ...`) would crash.

## 1.26.11

* **Potentially breaking bug fix:** `selector.nest()` now throws an error
  if the first arguments contains the parent selector `&`.

* Fixes a parsing bug with inline comments in selectors.

* Improve some error messages for edge-case parse failures.

* Throw a proper error when the same built-in module is `@use`d twice.

* Don't crash when writing `Infinity` in JS mode.

* Produce a better error message for positional arguments following named
  arguments.

## 1.26.10

* Fixes a bug where two adjacent combinators could cause an error.

## 1.26.9

* Use an updated version of `node_preamble` when compiling to JS.

## 1.26.8

* Fixes an error when emitting source maps to stdout.

## 1.26.7

* No user-visible changes.

## 1.26.6

* Fix a bug where escape sequences were improperly recognized in `@else` rules.

### JavaScript API

* Add `sass.NULL`, `sass.TRUE`, and `sass.FALSE` constants to match Node Sass's
  API.

* If a custom Node importer returns both `file` and `contents`, don't attempt to
  read the `file`. Instead, use the `contents` provided by the importer, with
  `file` as the canonical url.

## 1.26.5

* No user-visible changes.

## 1.26.4

* Be more memory-efficient when handling `@forward`s through `@import`s.

## 1.26.3

* Fix a bug where `--watch` mode could go into an infinite loop compiling CSS
  files to themselves.

## 1.26.2

* More aggressively eliminate redundant selectors in the `selector.extend()` and
  `selector.replace()` functions.

## 1.26.1

### Command Line Interface

* Fix a longstanding bug where `--watch` mode could enter into a state where
  recompilation would not occur after a syntax error was introduced into a
  dependency and then fixed.

## 1.26.0

* **Potentially breaking bug fix:** `@use` rules whose URLs' basenames begin
  with `_` now correctly exclude that `_` from the rules' namespaces.

* Fix a bug where imported forwarded members weren't visible in mixins and
  functions that were defined before the `@import`.

* Don't throw errors if the exact same member is loaded or forwarded from
  multiple modules at the same time.

## 1.25.2

* Fix a bug where, under extremely rare circumstances, a valid variable could
  become unassigned.

## 1.25.0

* Add functions to the built-in "sass:math" module.

  * `clamp($min, $number, $max)`. Clamps `$number` in between `$min` and `$max`.

  * `hypot($numbers...)`. Given *n* numbers, outputs the length of the
    *n*-dimensional vector that has components equal to each of the inputs.

  * Exponential. All inputs must be unitless.
    * `log($number)` or `log($number, $base)`. If no base is provided, performs
       a natural log.
    * `pow($base, $exponent)`
    * `sqrt($number)`

  * Trigonometric. The input must be an angle. If no unit is given, the input is
    assumed to be in `rad`.
    * `cos($number)`
    * `sin($number)`
    * `tan($number)`

  * Inverse trigonometric. The output is in `deg`.
    * `acos($number)`. Input must be unitless.
    * `asin($number)`. Input must be unitless.
    * `atan($number)`. Input must be unitless.
    * `atan2($y, $x)`. `$y` and `$x` must have compatible units or be unitless.

* Add the variables `$pi` and `$e` to the built-in "sass:math" module.

### JavaScript API

* `constructor.value` fields on value objects now match their Node Sass
  equivalents.

## 1.24.5

* Highlight contextually-relevant sections of the stylesheet in error messages,
  rather than only highlighting the section where the error was detected.

## 1.24.4

### JavaScript API

* Fix a bug where source map generation would crash with an absolute source map
  path and a custom importer that returns string file contents.

## 1.24.3

### Command Line Interface

* Fix a bug where `sass --version` would crash for certain executable
  distributions.

## 1.24.2

### JavaScript API

* Fix a bug introduced in the previous release that prevented custom importers
  in Node.js from loading import-only files.

## 1.24.1

* Fix a bug where the wrong file could be loaded when the same URL is used by
  both a `@use` rule and an `@import` rule.

## 1.24.0

* Add an optional `with` clause to the `@forward` rule. This works like the
  `@use` rule's `with` clause, except that `@forward ... with` can declare
  variables as `!default` to allow downstream modules to reconfigure their
  values.

* Support configuring modules through `@import` rules.

## 1.23.8

* **Potentially breaking bug fix:** Members loaded through a nested `@import`
  are no longer ever accessible outside that nested context.

* Don't throw an error when importing two modules that both forward members with
  the same name. The latter name now takes precedence over the former, as per
  the specification.

### Dart API

* `SassFormatException` now implements `SourceSpanFormatException` (and thus
  `FormatException`).

## 1.23.7

* No user-visible changes

## 1.23.6

* No user-visible changes.

## 1.23.5

* Support inline comments in the indented syntax.

* When an overloaded function receives the wrong number of arguments, guess
  which overload the user actually meant to invoke, and display the invalid
  argument error for that overload.

* When `@error` is used in a function or mixin, print the call site rather than
  the location of the `@error` itself to better match the behavior of calling a
  built-in function that throws an error.

## 1.23.4

### Command-Line Interface

* Fix a bug where `--watch` wouldn't watch files referred to by `@forward`
  rules.

## 1.23.3

* Fix a bug where selectors were being trimmed over-eagerly when `@extend`
  crossed module boundaries.

## 1.23.2

### Command-Line Interface

* Fix a bug when compiling all Sass files in a directory where a CSS file could
  be compiled to its own location, creating an infinite loop in `--watch` mode.

* Properly compile CSS entrypoints in directories outside of `--watch` mode.

## 1.23.1

* Fix a bug preventing built-in modules from being loaded within a configured
  module.

* Fix a bug preventing an unconfigured module from being loaded from within two
  different configured modules.

* Fix a bug when `meta.load-css()` was used to load some files that included
  media queries.

* Allow `saturate()` in plain CSS files, since it can be used as a plain CSS
  filter function.

* Improve the error messages for trying to access functions like `lighten()`
  from the `sass:color` module.

## 1.23.0

* **Launch the new Sass module system!** This adds:

  * The [`@use` rule][], which loads Sass files as *modules* and makes their
    members available only in the current file, with automatic namespacing.

    [`@use` rule]: https://sass-lang.com/documentation/at-rules/use

  * The [`@forward` rule][], which makes members of another Sass file available
    to stylesheets that `@use` the current file.

    [`@forward` rule]: https://sass-lang.com/documentation/at-rules/forward

  * Built-in modules named `sass:color`, `sass:list`, `sass:map`, `sass:math`,
    `sass:meta`, `sass:selector`, and `sass:string` that provide access to all
    the built-in Sass functions you know and love, with automatic module
    namespaces.

  * The [`meta.load-css()` mixin][], which includes the CSS contents of a module
    loaded from a (potentially dynamic) URL.

    [`meta.load-css()` mixin]: https://sass-lang.com/documentation/modules/meta#load-css

  * The [`meta.module-variables()` function][], which provides access to the
    variables defined in a given module.

    [`meta.module-variables()` function]: https://sass-lang.com/documentation/modules/meta#module-variables

  * The [`meta.module-functions()` function][], which provides access to the
    functions defined in a given module.

    [`meta.module-functions()` function]: https://sass-lang.com/documentation/modules/meta#module-functions

  Check out [the Sass blog][migrator blog] for more information on the new
  module system. You can also use the new [Sass migrator][] to automatically
  migrate your stylesheets to the new module system!

  [migrator blog]: https://sass-lang.com/blog/the-module-system-is-launched
  [Sass migrator]: https://sass-lang.com/documentation/cli/migrator

## 1.22.12

* **Potentially breaking bug fix:** character sequences consisting of two or
  more hyphens followed by a number (such as `--123`), or two or more hyphens on
  their own (such as `--`), are now parsed as identifiers [in accordance with
  the CSS spec][ident-token-diagram].

  [ident-token-diagram]: https://drafts.csswg.org/css-syntax-3/#ident-token-diagram

  The sequence `--` was previously parsed as multiple applications of the `-`
  operator. Since this is unlikely to be used intentionally in practice, we
  consider this bug fix safe.

### Command-Line Interface

* Fix a bug where changes in `.css` files would be ignored in `--watch` mode.

### JavaScript API

* Allow underscore-separated custom functions to be defined.

* Improve the performance of Node.js compilation involving many `@import`s.

## 1.22.11

* Don't try to load unquoted plain-CSS indented-syntax imports.

* Fix a couple edge cases in `@extend` logic and related selector functions:

  * Recognize `:matches()` and similar pseudo-selectors as superselectors of
    matching complex selectors.

  * Recognize `::slotted()` as a superselector of other `::slotted()` selectors.

  * Recognize `:current()` with a vendor prefix as a superselector.

## 1.22.10

* Fix a bug in which `get-function()` would fail to find a dash-separated
  function when passed a function name with underscores.

## 1.22.9

* Include argument names when reporting range errors and selector parse errors.

* Avoid double `Error:` headers when reporting selector parse errors.

* Clarify the error message when the wrong number of positional arguments are
  passed along with a named argument.

### JavaScript API

* Re-add support for Node Carbon (8.x).

## 1.22.8

### JavaScript API

* Don't crash when running in a directory whose name contains URL-sensitive
  characters.

* Drop support for Node Carbon (8.x), which doesn't support `url.pathToFileURL`.

## 1.22.7

* Restrict the supported versions of the Dart SDK to `^2.4.0`.

## 1.22.6

* **Potentially breaking bug fix:** The `keywords()` function now converts
  underscore-separated argument names to hyphen-separated names. This matches
  LibSass's behavior, but not Ruby Sass's.

* Further improve performance for logic-heavy stylesheets.

* Improve a few error messages.

## 1.22.5

### JavaScript API

* Improve performance for logic-heavy stylesheets.

## 1.22.4

* Fix a bug where at-rules imported from within a style rule would appear within
  that style rule rather than at the root of the document.

## 1.22.3

* **Potentially breaking bug fix:** The argument name for the `saturate()`
  function is now `$amount`, to match the name in LibSass and originally in Ruby
  Sass.

* **Potentially breaking bug fix:** The `invert()` function now properly returns
  `#808080` when passed `$weight: 50%`. This matches the behavior in LibSass and
  originally in Ruby Sass, as well as being consistent with other nearby values
  of `$weight`.

* **Potentially breaking bug fix:** The `invert()` function now throws an error
  if it's used [as a plain CSS function][plain-CSS invert] *and* the Sass-only
  `$weight` parameter is passed. This never did anything useful, so it's
  considered a bug fix rather than a full breaking change.

  [plain-CSS invert]: https://developer.mozilla.org/en-US/docs/Web/CSS/filter-function/invert

* **Potentially breaking bug fix**: The `str-insert()` function now properly
  inserts at the end of the string if the `$index` is `-1`. This matches the
  behavior in LibSass and originally in Ruby Sass.

* **Potentially breaking bug fix**: An empty map returned by `map-remove()` is
  now treated as identical to the literal value `()`, rather than being treated
  as though it had a comma separator. This matches the original behavior in Ruby
  Sass.

* The `adjust-color()` function no longer throws an error when a large `$alpha`
  value is combined with HSL adjustments.

* The `alpha()` function now produces clearer error messages when the wrong
  number of arguments are passed.

* Fix a bug where the `str-slice()` function could produce invalid output when
  passed a string that contains characters that aren't represented as a single
  byte in UTF-16.

* Improve the error message for an unknown separator name passed to the `join()`
  or `append()` functions.

* The `zip()` function no longer deadlocks if passed no arguments.

* The `map-remove()` function can now take a `$key` named argument. This matches
  the signature in LibSass and originally in Ruby Sass.

## 1.22.2

### JavaScript API

* Avoid re-assigning the `require()` function to make the code statically
  analyzable by Webpack.

## 1.22.1

### JavaScript API

* Expand the dependency on `chokidar` to allow 3.x.

## 1.22.0

* Produce better stack traces when importing a file that contains a syntax
  error.

* Make deprecation warnings for `!global` variable declarations that create new
  variables clearer, especially in the case where the `!global` flag is
  unnecessary because the variables are at the top level of the stylesheet.

### Dart API

* Add a `Value.realNull` getter, which returns Dart's `null` if the value is
  Sass's null.

## 1.21.0

### Dart API

* Add a `sass` executable when installing the package through `pub`.

* Add a top-level `warn()` function for custom functions and importers to print
  warning messages.

## 1.20.3

* No user-visible changes.

## 1.20.2

* Fix a bug where numbers could be written using exponential notation in
  Node.js.

* Fix a crash that would appear when writing some very large integers to CSS.

### Command-Line Interface

* Improve performance for stand-alone packages on Linux and Mac OS.

### JavaScript API

* Pass imports to custom importers before resolving them using `includePaths` or
  the `SASS_PATH` environment variable. This matches Node Sass's behavior, so
  it's considered a bug fix.

## 1.20.1

* No user-visible changes.

## 1.20.0

* Support attribute selector modifiers, such as the `i` in `[title="test" i]`.

### Command-Line Interface

* When compilation fails, Sass will now write the error message to the CSS
  output as a comment and as the `content` property of a `body::before` rule so
  it will show up in the browser (unless compiling to standard output). This can
  be disabled with the `--no-error-css` flag, or forced even when compiling to
  standard output with the `--error-css` flag.

### Dart API

* Added `SassException.toCssString()`, which returns the contents of a CSS
  stylesheet describing the error, as above.

## 1.19.0

* Allow `!` in `url()`s without quotes.

### Dart API

* `FilesystemImporter` now doesn't change its effective directory if the working
  directory changes, even if it's passed a relative argument.

## 1.18.0

* Avoid recursively listing directories when finding the canonical name of a
  file on case-insensitive filesystems.

* Fix importing files relative to `package:`-imported files.

* Don't claim that "package:" URLs aren't supported when they actually are.

### Command-Line Interface

* Add a `--no-charset` flag. If this flag is set, Sass will never emit a
  `@charset` declaration or a byte-order mark, even if the CSS file contains
  non-ASCII characters.

### Dart API

* Add a `charset` option to `compile()`, `compileString()`, `compileAsync()` and
  `compileStringAsync()`. If this option is set to `false`, Sass will never emit
  a `@charset` declaration or a byte-order mark, even if the CSS file contains
  non-ASCII characters.

* Explicitly require that importers' `canonicalize()` methods be able to take
  paths relative to their outputs as valid inputs. This isn't considered a
  breaking change because the importer infrastructure already required this in
  practice.

## 1.17.4

* Consistently parse U+000C FORM FEED, U+000D CARRIAGE RETURN, and sequences of
  U+000D CARRIAGE RETURN followed by U+000A LINE FEED as individual newlines.

### JavaScript API

* Add a `sass.types.Error` constructor as an alias for `Error`. This makes our
  custom function API compatible with Node Sass's.

## 1.17.3

* Fix an edge case where slash-separated numbers were written to the stylesheet
  with a slash even when they're used as part of another arithmetic operation,
  such as being concatenated with a string.

* Don't put style rules inside empty `@keyframes` selectors.

## 1.17.2

* Deprecate `!global` variable assignments to variables that aren't yet defined.
  This deprecation message can be avoided by assigning variables to `null` at
  the top level before globally assigning values to them.

### Dart API

* Explicitly mark classes that were never intended to be subclassed or
  implemented as "sealed".

## 1.17.1

* Properly quote attribute selector values that start with identifiers but end
  with a non-identifier character.

## 1.17.0

* Improve error output, particularly for errors that cover multiple lines.

* Improve source locations for some parse errors. Rather than pointing to the
  next token that wasn't what was expected, they point *after* the previous
  token. This should generally provide more context for the syntax error.

* Produce a better error message for style rules that are missing the closing
  `}`.

* Produce a better error message for style rules and property declarations
  within `@function` rules.

### Command-Line Interface

* Passing a directory on the command line now compiles all Sass source files in
  the directory to CSS files in the same directory, as though `dir:dir` were
  passed instead of just `dir`.

* The new error output uses non-ASCII Unicode characters by default. Add a
  `--no-unicode` flag to disable this.

## 1.16.1

* Fix a performance bug where stylesheet evaluation could take a very long time
  when many binary operators were used in sequence.

## 1.16.0

* `rgb()` and `hsl()` now treat unquoted strings beginning with `env()`,
  `min()`, and `max()` as special number strings like `calc()`.

## 1.15.3

* Properly merge `all and` media queries. These queries were previously being
  merged as though `all` referred to a specific media type, rather than all
  media types.

* Never remove units from 0 values in compressed mode. This wasn't safe in
  general, since some properties (such as `line-height`) interpret `0` as a
  `<number>` rather than a `<length>` which can break CSS transforms. It's
  better to do this optimization in a dedicated compressor that's aware of CSS
  property semantics.

* Match Ruby Sass's behavior in some edge-cases involving numbers with many
  significant digits.

* Emit escaped tab characters in identifiers as `\9` rather than a backslash
  followed by a literal tab.

### Command-Line Interface

* The source map generated for a stylesheet read from standard input now uses a
  `data:` URL to include that stylesheet's contents in the source map.

### Node JS API

* `this.includePaths` for a running importer is now a `;`-separated string on
  Windows, rather than `:`-separated. This matches Node Sass's behavior.

### Dart API

* The URL used in a source map to refer to a stylesheet loaded from an importer
  is now `ImportResult.sourceMapUrl` as documented.

## 1.15.2

### Node JS API

* When `setValue()` is called on a Sass string object, make it unquoted even if
  it was quoted originally, to match the behavior of Node Sass.

## 1.15.1

* Always add quotes to attribute selector values that begin with `--`, since IE
  11 doesn't consider them to be identifiers.

## 1.15.0

* Add support for passing arguments to `@content` blocks. See [the
  proposal][content-args] for details.

* Add support for the new `rgb()` and `hsl()` syntax introduced in CSS Colors
  Level 4, such as `rgb(0% 100% 0% / 0.5)`. See [the proposal][color-4-rgb-hsl]
  for more details.

* Add support for interpolation in at-rule names. See [the
  proposal][at-rule-interpolation] for details.

* Add paths from the `SASS_PATH` environment variable to the load paths in the
  command-line interface, Dart API, and JS API. These load paths are checked
  just after the load paths explicitly passed by the user.

* Allow saturation and lightness values outside of the `0%` to `100%` range in
  the `hsl()` and `hsla()` functions. They're now clamped to be within that
  range rather than producing an error if they're outside it.

* Properly compile selectors that end in escaped whitespace.

[content-args]: https://github.com/sass/language/blob/master/accepted/content-args.md
[color-4-rgb-hsl]: https://github.com/sass/language/blob/master/accepted/color-4-rgb-hsl.md
[at-rule-interpolation]: https://github.com/sass/language/blob/master/accepted/at-rule-interpolation.md

### JavaScript API

* Always include the error location in error messages.

## 1.14.4

* Properly escape U+0009 CHARACTER TABULATION in unquoted strings.

## 1.14.3

* Treat `:before`, `:after`, `:first-line`, and `:first-letter` as
  pseudo-elements for the purposes of `@extend`.

* When running in compressed mode, remove spaces around combinators in complex
  selectors, so a selector like `a > b` is output as `a>b`.

* Properly indicate the source span for errors involving binary operation
  expressions whose operands are parenthesized.

## 1.14.2

* Fix a bug where loading the same stylesheet from two different import paths
  could cause its imports to fail to resolve.

* Properly escape U+001F INFORMATION SEPARATOR ONE in unquoted strings.

### Command-Line Interface

* Don't crash when using `@debug` in a stylesheet passed on standard input.

### Dart API

* `AsyncImporter.canonicalize()` and `Importer.canonicalize()` must now return
  absolute URLs. Relative URLs are still supported, but are deprecated and will
  be removed in a future release.

## 1.14.1

* Canonicalize escaped digits at the beginning of identifiers as hex escapes.

* Properly parse property declarations that are both *in* content blocks and
  written *after* content blocks.

### Command-Line Interface

* Print more readable paths in `--watch` mode.

## 1.14.0

### BREAKING CHANGE

In accordance with our [compatibility policy][], breaking changes made for CSS
compatibility reasons are released as minor version revision after a three-month
deprecation period.

[compatibility policy]: README.md#compatibility-policy

* Tokens such as `#abcd` that are now interpreted as hex colors with alpha
  channels, rather than unquoted ID strings.

## 1.13.4

### Node JS

* Tweak JS compilation options to substantially improve performance.

## 1.13.3

* Properly generate source maps for stylesheets that emit `@charset`
  declarations.

### Command-Line Interface

* Don't error out when passing `--embed-source-maps` along with
  `--embed-sources` for stylesheets that contain non-ASCII characters.

## 1.13.2

* Properly parse `:nth-child()` and `:nth-last-child()` selectors with
  whitespace around the argument.

* Don't emit extra whitespace in the arguments for `:nth-child()` and
  `:nth-last-child()` selectors.

* Fix support for CSS hacks in plain CSS mode.

## 1.13.1

* Allow an IE-style single equals operator in plain CSS imports.

## 1.13.0

* Allow `@extend` to be used with multiple comma-separated simple selectors.
  This is already supported by other implementations, but fell through the
  cracks for Dart Sass until now.

* Don't crash when a media rule contains another media rule followed by a style
  rule.

## 1.12.0

### Dart API

* Add a `SassException` type that provides information about Sass compilation
  failures.

### Node JS API

* Remove the source map comment from the compiled JS. We don't ship with the
  source map, so this pointed to nothing.

## 1.11.0

* Add support for importing plain CSS files. They can only be imported *without*
  an extension—for example, `@import "style"` will import `style.css`. Plain CSS
  files imported this way only support standard CSS features, not Sass
  extensions.

  See [the proposal][css-import] for details.

* Add support for CSS's `min()` and `max()` [math functions][]. A `min()` and
  `max()` call will continue to be parsed as a Sass function if it involves any
  Sass-specific features like variables or function calls, but if it's valid
  plain CSS (optionally with interpolation) it will be emitted as plain CSS instead.

  See [the proposal][css-min-max] for details.

* Add support for range-format media features like `(10px < width < 100px)`. See
  [the proposal][media-ranges] for details.

* Normalize escape codes in identifiers so that, for example, `éclair` and
  `\E9clair` are parsed to the same value. See
  [the proposal][identifier-escapes] for details.

* Don't choke on a [byte-order mark][] at the beginning of a document when
  running in JavaScript.

[math functions]: https://drafts.csswg.org/css-values/#math-function
[css-import]: https://github.com/sass/language/blob/master/accepted/css-imports.md
[css-min-max]: https://github.com/sass/language/blob/master/accepted/min-max.md
[media-ranges]: https://github.com/sass/language/blob/master/accepted/media-ranges.md
[identifier-escapes]: https://github.com/sass/language/blob/master/accepted/identifier-escapes.md
[byte-order mark]: https://en.wikipedia.org/wiki/Byte_order_mark

### Command-Line Interface

* The `--watch` command now continues to recompile a file after a syntax error
  has been detected.

### Dart API

* Added a `Syntax` enum to indicate syntaxes for Sass source files.

* The `compile()` and `compileAsync()` functions now parse files with the `.css`
  extension as plain CSS.

* Added a `syntax` parameter to `compileString()` and `compileStringAsync()`.

* Deprecated the `indented` parameter to `compileString()` and `compileStringAsync()`.

* Added a `syntax` parameter to `new ImporterResult()` and a
  `ImporterResult.syntax` getter to set the syntax of the source file.

* Deprecated the `indented` parameter to `new ImporterResult()` and the
  `ImporterResult.indented` getter in favor of `syntax`.

## 1.10.4

### Command-Line Interface

* Fix a Homebrew installation failure.

## 1.10.3

### Command-Line Interface

* Run the Chocolatey script with the correct arguments so it doesn't crash.

## 1.10.2

* No user-visible changes.

## 1.10.1

### Node JS API

* Don't crash when passing both `includePaths` and `importer`.

## 1.10.0

* When two `@media` rules' queries can't be merged, leave nested rules in place
  for browsers that support them.

* Fix a typo in an error message.

## 1.9.2

### Node JS API

* Produce more readable filesystem errors, such as when a file doesn't exist.

## 1.9.1

### Command-Line Interface

* Don't emit ANSI codes to Windows terminals that don't support them.

* Fix a bug where `--watch` crashed on Mac OS.

## 1.9.0

### Node API

* Add support for `new sass.types.Color(argb)` for creating colors from ARGB hex
  numbers. This was overlooked when initially adding support for Node Sass's
  JavaScript API.

## 1.8.0

### Command-Line Interface

* Add a `--poll` flag to make `--watch` mode repeatedly check the filesystem for
  updates rather than relying on native filesystem notifications.

* Add a `--stop-on-error` flag to stop compiling additional files once an error
  is encountered.

## 1.7.3

* No user-visible changes.

## 1.7.2

* Add a deprecation warning for `@-moz-document`, except for cases where only an
  empty `url-prefix()` is used. Support is [being removed from Firefox][] and
  will eventually be removed from Sass as well.

[being removed from Firefox]: https://www.fxsitecompat.com/en-CA/docs/2018/moz-document-support-has-been-dropped-except-for-empty-url-prefix/

* Fix a bug where `@-moz-document` functions with string arguments weren't being
  parsed.

### Command-Line Interface

* Don't crash when a syntax error is added to a watched file.

## 1.7.1

* Fix crashes in released binaries.

## 1.7.0

* Emit deprecation warnings for tokens such as `#abcd` that are ambiguous
  between ID strings and hex colors with alpha channels. These will be
  interpreted as colors in a release on or after 19 September 2018.

* Parse unambiguous hex colors with alpha channels as colors.

* Fix a bug where relative imports from files on the load path could look in the
  incorrect location.

## 1.6.2

### Command-Line Interface

* Fix a bug where the source map comment in the generated CSS could refer to the
  source map file using an incorrect URL.

## 1.6.1

* No user-visible changes.

## 1.6.0

* Produce better errors when expected tokens are missing before a closing brace.

* Avoid crashing when compiling a non-partial stylesheet that exists on the
  filesystem next to a partial with the same name.

### Command-Line Interface

* Add support for the `--watch`, which watches for changes in Sass files on the
  filesystem and ensures that the compiled CSS is up-to-date.

* When using `--update`, surface errors when an import doesn't exist even if the
  file containing the import hasn't been modified.

* When compilation fails, delete the output file rather than leaving an outdated
  version.

## 1.5.1

* Fix a bug where an absolute Windows path would be considered an `input:output`
  pair.

* Forbid custom properties that have no values, like `--foo:;`, since they're
  forbidden by the CSS spec.

## 1.5.0

* Fix a bug where an importer would be passed an incorrectly-resolved URL when
  handling a relative import.

* Throw an error when an import is ambiguous due to a partial and a non-partial
  with the same name, or multiple files with different extensions. This matches
  the standard Sass behavior.

### Command-Line Interface

* Add an `--interactive` flag that supports interactively running Sass
  expressions (thanks to [Jen Thakar][]!).

[Jen Thakar]: https://github.com/jathak

## 1.4.0

* Improve the error message for invalid semicolons in the indented syntax.

* Properly disallow semicolons after declarations in the indented syntax.

### Command-Line Interface

* Add support for compiling multiple files at once by writing
  `sass input.scss:output.css`. Note that unlike Ruby Sass, this *always*
  compiles files by default regardless of when they were modified.

  This syntax also supports compiling entire directories at once. For example,
  `sass templates/stylesheets:public/css` compiles all non-partial Sass files
  in `templates/stylesheets` to CSS files in `public/css`.

* Add an `--update` flag that tells Sass to compile only stylesheets that have
  been (transitively) modified since the CSS file was generated.

### Dart API

* Add `Importer.modificationTime()` and `AsyncImporter.modificationTime()` which
  report the last time a stylesheet was modified.

### Node API

* Generate source maps when the `sourceMaps` option is set to a string and the
  `outFile` option is not set.

## 1.3.2

* Add support for `@elseif` as an alias of `@else if`. This is not an
  intentional feature, so using it will cause a deprecation warning. It will be
  removed at some point in the future.

## 1.3.1

### Node API

* Fix loading imports relative to stylesheets that were themselves imported
  though relative include paths.

## 1.3.0

### Command-Line Interface

* Generate source map files by default when writing to disk. This can be
  disabled by passing `--no-source-map`.

* Add a `--source-map-urls` option to control whether the source file URLs in
  the generated source map are relative or absolute.

* Add an `--embed-sources` option to embed the contents of all source files in
  the generated source map.

* Add an `--embed-source-map` option to embed the generated source map as a
  `data:` URL in the generated CSS.

### Dart API

* Add a `sourceMap` parameter to `compile()`, `compileString()`,
  `compileAsync()`, and `compileStringAsync()`. This takes a callback that's
  called with a [`SingleMapping`][] that contains the source map information for
  the compiled CSS file.

[`SingleMapping`]: https://www.dartdocs.org/documentation/source_maps/latest/source_maps.parser/SingleMapping-class.html

### Node API

* Added support for the `sourceMap`, `omitSourceMapUrl`, `outFile`,
  `sourceMapContents`, `sourceMapEmbed`, and `sourceMapRoot` options to
  `render()` and `renderSync()`.

* Fix a bug where passing a relative path to `render()` or `renderSync()` would
  cause relative imports to break.

* Fix a crash when printing warnings in stylesheets compiled using `render()` or
  `renderSync()`.

* Fix a bug where format errors were reported badly on Windows.

## 1.2.1

* Always emit units in compressed mode for `0` dimensions other than lengths and
  angles.

## 1.2.0

* The command-line executable will now create the directory for the resulting
  CSS if that directory doesn't exist.

* Properly parse `#{$var} -#{$var}` as two separate values in a list rather than
  one value being subtracted from another.

* Improve the error message for extending compound selectors.

## 1.1.1

* Add a commit that was accidentally left out of 1.1.0.

## 1.1.0

* The command-line executable can now be used to write an output file to disk
  using `sass input.scss output.css`.

* Use a POSIX-shell-compatible means of finding the location of the `sass` shell
  script.

## 1.0.0

**Initial stable release.**

### Changes Since 1.0.0-rc.1

* Allow `!` in custom property values ([#260][]).

[#260]: https://github.com/sass/dart-sass/issues/260

#### Dart API

* Remove the deprecated `render()` function.

#### Node API

* Errors are now subtypes of the `Error` type.

* Allow both the `data` and `file` options to be passed to `render()` and
  `renderSync()` at once. The `data` option will be used as the contents of the
  stylesheet, and the `file` option will be used as the path for error reporting
  and relative imports. This matches Node Sass's behavior.

## 1.0.0-rc.1

* Add support for importing an `_index.scss` or `_index.sass` file when
  importing a directory.

* Add a `--load-path` command-line option (alias `-I`) for passing additional
  paths to search for Sass files to import.

* Add a `--quiet` command-line option (alias `-q`) for silencing warnings.

* Add an `--indented` command-line option for using the indented syntax with a
  stylesheet from standard input.

* Don't merge the media queries `not type` and `(feature)`. We had previously
  been generating `not type and (feature)`, but that's not actually the
  intersection of the two queries.

* Don't crash on `$x % 0`.

* The standalone executable distributed on GitHub is now named `sass` rather
  than `dart-sass`. The `dart-sass` executable will remain, with a deprecation
  message, until 1.0.0 is released.

### Dart API

* Add a `Logger` class that allows users to control how messages are printed by
  stylesheets.

* Add a `logger` parameter to `compile()`, `compileAsync()`, `compileString()`,
  and `compileStringAsync()`.

### Node JS API

* Import URLs passed to importers are no longer normalized. For example, if a
  stylesheet contains `@import "./foo.scss"`, importers will now receive
  `"./foo.scss"` rather than `"foo.scss"`.

## 1.0.0-beta.5.3

* Support hard tabs in the indented syntax.

* Improve the formatting of comments that don't start on the same line as the
  opening `/*`.

* Preserve whitespace after `and` in media queries in compressed mode.

### Indented Syntax

* Properly parse multi-line selectors.

* Don't deadlock on `/*` comments.

* Don't add an extra `*/` to comments that already have it.

* Preserve empty lines in `/*` comments.

## 1.0.0-beta.5.2

* Fix a bug where some colors would crash `compressed` mode.

## 1.0.0-beta.5.1

* Add a `compressed` output style.

* Emit a warning when `&&` is used, since it's probably not what the user means.

* `round()` now returns the correct results for negative numbers that should
  round down.

* `var()` may now be passed in place of multiple arguments to `rgb()`, `rgba()`,
  `hsl()` and `hsla()`.

* Fix some cases where equivalent numbers wouldn't count as the same keys in
  maps.

* Fix a bug where multiplication like `(1/1px) * (1px/1)` wouldn't properly
  cancel out units.

* Fix a bug where dividing by a compatible unit would produce an invalid
  result.

* Remove a non-`sh`-compatible idiom from the standalone shell script.

### Dart API

* Add a `functions` parameter to `compile()`, `compleString()`,
  `compileAsync()`, and `compileStringAsync()`. This allows users to define
  custom functions in Dart that can be invoked from Sass stylesheets.

* Expose the `Callable` and `AsyncCallable` types, which represent functions
  that can be invoked from Sass.

* Expose the `Value` type and its subclasses, as well as the top-level
  `sassTrue`, `sassFalse`, and `sassNull` values, which represent Sass values
  that may be passed into or returned from custom functions.

* Expose the `OutputStyle` enum, and add a `style` parameter to `compile()`,
  `compleString()`, `compileAsync()`, and `compileStringAsync()` that allows
  users to control the output style.

### Node JS API

* Support the `functions` option.

* Support the `"compressed"` value for the `outputStyle` option.

## 1.0.0-beta.4

* Support unquoted imports in the indented syntax.

* Fix a crash when `:not(...)` extends a selector that appears in
  `:not(:not(...))`.

### Node JS API

* Add support for asynchronous importers to `render()` and `renderSync()`.

### Dart API

* Add `compileAsync()` and `compileStringAsync()` methods. These run
  asynchronously, which allows them to take asynchronous importers (see below).

* Add an `AsyncImporter` class. This allows imports to be resolved
  asynchronously in case no synchronous APIs are available. `AsyncImporter`s are
  only compatible with `compileAysnc()` and `compileStringAsync()`.

## 1.0.0-beta.3

* Properly parse numbers with exponents.

* Don't crash when evaluating CSS variables whose names are entirely
  interpolated (for example, `#{--foo}: ...`).

### Node JS API

* Add support for the `importer` option to `render()` and `renderSync()`.
  Only synchronous importers are currently supported.

### Dart API

* Added an `Importer` class. This can be extended by users to provide support
  for custom resolution for `@import` rules.

* Added built-in `FilesystemImporter` and `PackageImporter` implementations that
  support resolving `file:` and `package:` URLs, respectively.

* Added an `importers` argument to the `compile()` and `compileString()`
  functions that provides `Importer`s to use when resolving `@import` rules.

* Added a `loadPaths` argument to the `compile()` and `compileString()`
  functions that provides paths to search for stylesheets when resolving
  `@import` rules. This is a shorthand for passing `FilesystemImporter`s to the
  `importers` argument.

## 1.0.0-beta.2

* Add support for the `::slotted()` pseudo-element.

* Generated transparent colors will now be emitted as `rgba(0, 0, 0, 0)` rather
  than `transparent`. This works around a bug wherein IE incorrectly handles the
  latter format.

### Command-Line Interface

* Improve the logic for whether to use terminal colors by default.

### Node JS API

* Add support for `data`, `includePaths`, `indentedSyntax`, `lineFeed`,
  `indentWidth`, and `indentType` options to `render()` and `renderSync()`.

* The result object returned by `render()` and `renderSync()` now includes the
  `stats` object which provides metadata about the compilation process.

* The error object thrown by `render()` and `renderSync()` now includes `line`,
  `column`, `file`, `status`, and `formatted` fields. The `message` field and
  `toString()` also provide more information.

### Dart API

* Add a `renderString()` method for rendering Sass source that's not in a file
  on disk.

## 1.0.0-beta.1

* Drop support for the reference combinator. This has been removed from the
  spec, and will be deprecated and eventually removed in other implementations.

* Trust type annotations when compiling to JavaScript, which makes it
  substantially faster.

* Compile to minified JavaScript, which decreases the code size substantially
  and makes startup a little faster.

* Fix a crash when inspecting a string expression that ended in "\a".

* Fix a bug where declarations and `@extend` were allowed outside of a style
  rule in certain circumstances.

* Fix `not` in parentheses in `@supports` conditions.

* Allow `url` as an identifier name.

* Properly parse `/***/` in selectors.

* Properly parse unary operators immediately after commas.

* Match Ruby Sass's rounding behavior for all functions.

* Allow `\` at the beginning of a selector in the indented syntax.

* Fix a number of `@extend` bugs:

  * `selector-extend()` and `selector-replace()` now allow compound selector
    extendees.

  * Remove the universal selector `*` when unifying with other selectors.

  * Properly unify the result of multiple simple selectors in the same compound
    selector being extended.

  * Properly handle extensions being extended.

  * Properly follow the [first law of `@extend`][laws].

  * Fix selector specificity tracking to follow the
    [second law of `@extend`][laws].

  * Allow extensions that match selectors but fail to unify.

  * Partially-extended selectors are no longer used as parent selectors.

  * Fix an edge case where both the extender and the extended selector
    have invalid combinator sequences.

  * Don't crash with a "Bad state: no element" error in certain edge cases.

[laws]: https://github.com/sass/sass/issues/324#issuecomment-4607184

## 1.0.0-alpha.9

* Elements without a namespace (such as `div`) are no longer unified with
  elements with the empty namespace (such as `|div`). This unification didn't
  match the results returned by `is-superselector()`, and was not guaranteed to
  be valid.

* Support `&` within `@at-root`.

* Properly error when a compound selector is followed immediately by `&`.

* Properly handle variable scoping in `@at-root` and nested properties.

* Properly handle placeholder selectors in selector pseudos.

* Properly short-circuit the `or` and `and` operators.

* Support `--$variable`.

* Don't consider unitless numbers equal to numbers with units.

* Warn about using named colors in interpolation.

* Don't emit loud comments in functions.

* Detect import loops.

* Fix `@import` with a `supports()` clause.

* Forbid functions named "and", "or", and "not".

* Fix `type-of()` with a function.

* Emit a nicer error for invalid tokens in a selector.

* Fix `invert()` with a `$weight` parameter.

* Fix a unit-parsing edge-cases.

* Always parse imports with queries as plain CSS imports.

* Support `&` followed by a non-identifier.

* Properly handle split media queries.

* Properly handle a placeholder selector that isn't at the beginning of a
  compound selector.

* Fix more `str-slice()` bugs.

* Fix the `%` operator.

* Allow whitespace between `=` and the mixin name in the indented syntax.

* Fix some slash division edge cases.

* Fix `not` when used like a function.

* Fix attribute selectors with single-character values.

* Fix some bugs with the `call()` function.

* Properly handle a backslash followed by a CRLF sequence in a quoted string.

* Fix numbers divided by colors.

* Support slash-separated numbers in arguments to plain CSS functions.

* Error out if a function is passed an unknown named parameter.

* Improve the speed of loading large files on Node.

* Don't consider browser-prefixed selector pseudos to be superselectors of
  differently- or non-prefixed selector pseudos with the same base name.

* Fix an `@extend` edge case involving multiple combinators in a row.

* Fix a bug where a `@content` block could get incorrectly passed to a mixin.

* Properly isolate the lexical environments of different calls to the same mixin
  and function.

## 1.0.0-alpha.8

* Add the `content-exists()` function.

* Support interpolation in loud comments.

* Fix a bug where even valid semicolons and exclamation marks in custom property
  values were disallowed.

* Disallow invalid function names.

* Disallow extending across media queries.

* Properly parse whitespace after `...` in argument declaration lists.

* Support terse mixin syntax in the indented syntax.

* Fix `@at-root` query parsing.

* Support special functions in `@-moz-document`.

* Support `...` after a digit.

* Fix some bugs when treating a map as a list of pairs.

## 1.0.0-alpha.7

* Fix `function-exists()`, `variable-exists()`, and `mixin-exists()` to use the
  lexical scope rather than always using the global scope.

* `str-index()` now correctly inserts at negative indices.

* Properly parse `url()`s that contain comment-like text.

* Fix a few more small `@extend` bugs.

* Fix a bug where interpolation in a quoted string was being dropped in some
  circumstances.

* Properly handle `@for` rules where each bound has a different unit.

* Forbid mixins and functions from being defined in control directives.

* Fix a superselector-computation edge case involving `:not()`.

* Gracefully handle input files that are invalid UTF-8.

* Print a Sass stack trace when a file fails to load.

## 1.0.0-alpha.6

* Allow `var()` to be passed to `rgb()`, `rgba()`, `hsl()`, and `hsla()`.

* Fix conversions between numbers with `dpi`, `dpcm`, and `dppx` units.
  Previously these conversions were inverted.

* Don't crash when calling `str-slice()` with an `$end-at` index lower than the
  `$start-at` index.

* `str-slice()` now correctly returns `""` when `$end-at` is negative and points
  before the beginning of the string.

* Interpolation in quoted strings now properly preserves newlines.

* Don't crash when passing only `$hue` or no keyword arguments to
  `adjust-color()`, `scale-color()`, or `change-color()`.

* Preserve escapes in identifiers. This used to only work for identifiers in
  SassScript.

* Fix a few small `@extend` bugs.

## 1.0.0-alpha.5

* Fix bounds-checking for `opacify()`, `fade-in()`, `transparentize()`, and
  `fade-out()`.

* Fix a bug with `@extend` superselector calculations.

* Fix some cases where `#{...}--` would fail to parse in selectors.

* Allow a single number to be passed to `saturate()` for use in filter contexts.

* Fix a bug where `**/` would fail to close a loud comment.

* Fix a bug where mixin and function calls could set variables incorrectly.

* Move plain CSS `@import`s to the top of the document.

## 1.0.0-alpha.4

* Add support for bracketed lists.

* Add support for Unicode ranges.

* Add support for the Microsoft-style `=` operator.

* Print the filename for `@debug` rules.

* Fix a bug where `1 + - 2` and similar constructs would crash the parser.

* Fix a bug where `@extend` produced the wrong result when used with
  selector combinators.

* Fix a bug where placeholder selectors were not allowed to be unified.

* Fix the `mixin-exists()` function.

* Fix `:nth-child()` and `:nth-last-child()` parsing when they contain `of
  selector`.

## 1.0.0-alpha.3

* Fix a bug where color equality didn't take the alpha channel into account.

* Fix a bug with converting some RGB colors to HSL.

* Fix a parent selector resolution bug.

* Properly declare the arguments for `opacify()` and related functions.

* Add a missing dependency on the `stack_trace` package.

* Fix broken Windows archives.

* Emit colors using their original representation if possible.

* Emit colors without an original representation as names if possible.

## 1.0.0-alpha.2

* Fix a bug where variables, functions, and mixins were broken in imported
  files.

## 1.0.0-alpha.1

* Initial alpha release.<|MERGE_RESOLUTION|>--- conflicted
+++ resolved
@@ -1,20 +1,16 @@
 ## 1.63.5
 
-<<<<<<< HEAD
+### JavaScript API
+
+* Fix a bug where loading the package through both CJS `require()` and ESM
+  `import` could crash on Node.js.
+
 ### Embedded Sass
+
+* Fix a deadlock when running at high concurrency on 32-bit systems.
 
 * Fix a race condition where the embedded compiler could deadlock or crash if a
   compilation ID was reused immediately after the compilation completed.
-=======
-### JavaScript API
-
-* Fix a bug where loading the package through both CJS `require()` and ESM
-  `import` could crash on Node.js.
-
-### Embedded Sass
-
-* Fix a deadlock when running at high concurrency on 32-bit systems.
->>>>>>> cb4b4424
 
 ## 1.63.4
 
