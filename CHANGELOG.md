<<<<<<< HEAD
## 1.25.0

* Add functions to the built-in "sass:math" module.
  * `clamp()`: given a `$min`, $number`, and `$max` values, clamps the `$number`
    in between `$min` and `$max`.
  * `hypot()`: given *n* numbers, outputs the length of the *n*-dimensional
    vector that has components equal to each of the inputs.

* Add the variables `$pi` and `$e` to the built-in "sass:math" module.

* Fix a bug where the wrong file could be loaded when the same URL is used by
  both a `@use` rule and an `@import` rule.

=======
>>>>>>> 76280409
## 1.24.0

* Add an optional `with` clause to the `@forward` rule. This works like the
  `@use` rule's `with` clause, except that `@forward ... with` can declare
  variables as `!default` to allow downstream modules to reconfigure their
  values.

* Support configuring modules through `@import` rules.

## 1.23.8

* **Potentially breaking bug fix:** Members loaded through a nested `@import`
  are no longer ever accessible outside that nested context.

* Don't throw an error when importing two modules that both forward members with
  the same name. The latter name now takes precedence over the former, as per
  the specification.

### Dart API

* `SassFormatException` now implements `SourceSpanFormatException` (and thus
  `FormatException`).

## 1.23.7

* No user-visible changes

## 1.23.6

* No user-visible changes.

## 1.23.5

* Support inline comments in the indented syntax.

* When an overloaded function receives the wrong number of arguments, guess
  which overload the user actually meant to invoke, and display the invalid
  argument error for that overload.

* When `@error` is used in a function or mixin, print the call site rather than
  the location of the `@error` itself to better match the behavior of calling a
  built-in function that throws an error.

## 1.23.4

### Command-Line Interface

* Fix a bug where `--watch` wouldn't watch files referred to by `@forward`
  rules.

## 1.23.3

* Fix a bug where selectors were being trimmed over-eagerly when `@extend`
  crossed module boundaries.

## 1.23.2

### Command-Line Interface

* Fix a bug when compiling all Sass files in a directory where a CSS file could
  be compiled to its own location, creating an infinite loop in `--watch` mode.

* Properly compile CSS entrypoints in directories outside of `--watch` mode.

## 1.23.1

* Fix a bug preventing built-in modules from being loaded within a configured
  module.

* Fix a bug preventing an unconfigured module from being loaded from within two
  different configured modules.

* Fix a bug when `meta.load-css()` was used to load some files that included
  media queries.

* Allow `saturate()` in plain CSS files, since it can be used as a plain CSS
  filter function.

* Improve the error messages for trying to access functions like `lighten()`
  from the `sass:color` module.

## 1.23.0

* **Launch the new Sass module system!** This adds:

  * The [`@use` rule][], which loads Sass files as *modules* and makes their
    members available only in the current file, with automatic namespacing.

    [`@use` rule]: https://sass-lang.com/documentation/at-rules/use

  * The [`@forward` rule][], which makes members of another Sass file available
    to stylesheets that `@use` the current file.

    [`@forward` rule]: https://sass-lang.com/documentation/at-rules/forward

  * Built-in modules named `sass:color`, `sass:list`, `sass:map`, `sass:math`,
    `sass:meta`, `sass:selector`, and `sass:string` that provide access to all
    the built-in Sass functions you know and love, with automatic module
    namespaces.

  * The [`meta.load-css()` mixin][], which includes the CSS contents of a module
    loaded from a (potentially dynamic) URL.

    [`meta.load-css()` mixin]: https://sass-lang.com/documentation/modules/meta#load-css

  * The [`meta.module-variables()` function][], which provides access to the
    variables defined in a given module.

    [`meta.module-variables()` function]: https://sass-lang.com/documentation/modules/meta#module-variables

  * The [`meta.module-functions()` function][], which provides access to the
    functions defined in a given module.

    [`meta.module-functions()` function]: https://sass-lang.com/documentation/modules/meta#module-functions

  Check out [the Sass blog][migrator blog] for more information on the new
  module system. You can also use the new [Sass migrator][] to automatically
  migrate your stylesheets to the new module system!

  [migrator blog]: http://sass-lang.com/blog/posts/7858341-the-module-system-is-launched
  [Sass migrator]: https://sass-lang.com/documentation/cli/migrator

## 1.22.12

* **Potentially breaking bug fix:** character sequences consisting of two or
  more hyphens followed by a number (such as `--123`), or two or more hyphens on
  their own (such as `--`), are now parsed as identifiers [in accordance with
  the CSS spec][ident-token-diagram].

  [ident-token-diagram]: https://drafts.csswg.org/css-syntax-3/#ident-token-diagram

  The sequence `--` was previously parsed as multiple applications of the `-`
  operator. Since this is unlikely to be used intentionally in practice, we
  consider this bug fix safe.

### Command-Line Interface

* Fix a bug where changes in `.css` files would be ignored in `--watch` mode.

### JavaScript API

* Allow underscore-separated custom functions to be defined.

* Improve the performance of Node.js compilation involving many `@import`s.

## 1.22.11

* Don't try to load unquoted plain-CSS indented-syntax imports.

* Fix a couple edge cases in `@extend` logic and related selector functions:

  * Recognize `:matches()` and similar pseudo-selectors as superselectors of
    matching complex selectors.

  * Recognize `::slotted()` as a superselector of other `::slotted()` selectors.

  * Regonize `:current()` with a vendor prefix as a superselector.

## 1.22.10

* Fix a bug in which `get-function()` would fail to find a dash-separated
  function when passed a function name with underscores.

## 1.22.9

* Include argument names when reporting range errors and selector parse errors.

* Avoid double `Error:` headers when reporting selector parse errors.

* Clarify the error message when the wrong number of positional arguments are
  passed along with a named argument.

### JavaScript API

* Re-add support for Node Carbon (8.x).

## 1.22.8

### JavaScript API

* Don't crash when running in a directory whose name contains URL-sensitive
  characters.

* Drop support for Node Carbon (8.x), which doesn't support `url.pathToFileURL`.

## 1.22.7

* Restrict the supported versions of the Dart SDK to `^2.4.0`.

## 1.22.6

* **Potentially breaking bug fix:** The `keywords()` function now converts
  underscore-separated argument names to hyphen-separated names. This matches
  LibSass's behavior, but not Ruby Sass's.

* Further improve performance for logic-heavy stylesheets.

* Improve a few error messages.

## 1.22.5

### JavaScript API

* Improve performance for logic-heavy stylesheets.

## 1.22.4

* Fix a bug where at-rules imported from within a style rule would appear within
  that style rule rather than at the root of the document.

## 1.22.3

* **Potentially breaking bug fix:** The argument name for the `saturate()`
  function is now `$amount`, to match the name in LibSass and originally in Ruby
  Sass.

* **Potentially breaking bug fix:** The `invert()` function now properly returns
  `#808080` when passed `$weight: 50%`. This matches the behavior in LibSass and
  originally in Ruby Sass, as well as being consistent with other nearby values
  of `$weight`.

* **Potentially breaking bug fix:** The `invert()` function now throws an error
  if it's used [as a plain CSS function][plain-CSS invert] *and* the Sass-only
  `$weight` parameter is passed. This never did anything useful, so it's
  considered a bug fix rather than a full breaking change.

  [plain-CSS invert]: https://developer.mozilla.org/en-US/docs/Web/CSS/filter-function/invert

* **Potentially breaking bug fix**: The `str-insert()` function now properly
  inserts at the end of the string if the `$index` is `-1`. This matches the
  behavior in LibSass and originally in Ruby Sass.

* **Potentially breaking bug fix**: An empty map returned by `map-remove()` is
  now treated as identical to the literal value `()`, rather than being treated
  as though it had a comma separator. This matches the original behavior in Ruby
  Sass.

* The `adjust-color()` function no longer throws an error when a large `$alpha`
  value is combined with HSL adjustments.

* The `alpha()` function now produces clearer error messages when the wrong
  number of arguments are passed.

* Fix a bug where the `str-slice()` function could produce invalid output when
  passed a string that contains characters that aren't represented as a single
  byte in UTF-16.

* Improve the error message for an unknown separator name passed to the `join()`
  or `append()` functions.

* The `zip()` function no longer deadlocks if passed no arguments.

* The `map-remove()` function can now take a `$key` named argument. This matches
  the signature in LibSass and originally in Ruby Sass.

## 1.22.2

### JavaScript API

* Avoid re-assigning the `require()` function to make the code statically
  analyzable by Webpack.

## 1.22.1

### JavaScript API

* Expand the dependency on `chokidar` to allow 3.x.

## 1.22.0

* Produce better stack traces when importing a file that contains a syntax
  error.

* Make deprecation warnings for `!global` variable declarations that create new
  variables clearer, especially in the case where the `!global` flag is
  unnecessary because the variables are at the top level of the stylesheet.

### Dart API

* Add a `Value.realNull` getter, which returns Dart's `null` if the value is
  Sass's null.

## 1.21.0

### Dart API

* Add a `sass` executable when installing the package through `pub`.

* Add a top-level `warn()` function for custom functions and importers to print
  warning messages.

## 1.20.3

* No user-visible changes.

## 1.20.2

* Fix a bug where numbers could be written using exponential notation in
  Node.js.

* Fix a crash that would appear when writing some very large integers to CSS.

### Command-Line Interface

* Improve performance for stand-alone packages on Linux and Mac OS.

### JavaScript API

* Pass imports to custom importers before resolving them using `includePaths` or
  the `SASS_PATH` environment variable. This matches Node Sass's behavior, so
  it's considered a bug fix.

## 1.20.1

* No user-visible changes.

## 1.20.0

* Support attribute selector modifiers, such as the `i` in `[title="test" i]`.

### Command-Line Interface

* When compilation fails, Sass will now write the error message to the CSS
  output as a comment and as the `content` property of a `body::before` rule so
  it will show up in the browser (unless compiling to standard output). This can
  be disabled with the `--no-error-css` flag, or forced even when compiling to
  standard output with the `--error-css` flag.

### Dart API

* Added `SassException.toCssString()`, which returns the contents of a CSS
  stylesheet describing the error, as above.

## 1.19.0

* Allow `!` in `url()`s without quotes.

### Dart API

* `FilesystemImporter` now doesn't change its effective directory if the working
  directory changes, even if it's passed a relative argument.

## 1.18.0

* Avoid recursively listing directories when finding the canonical name of a
  file on case-insensitive filesystems.

* Fix importing files relative to `package:`-imported files.

* Don't claim that "package:" URLs aren't supported when they actually are.

### Command-Line Interface

* Add a `--no-charset` flag. If this flag is set, Sass will never emit a
  `@charset` declaration or a byte-order mark, even if the CSS file contains
  non-ASCII characters.

### Dart API

* Add a `charset` option to `compile()`, `compileString()`, `compileAsync()` and
  `compileStringAsync()`. If this option is set to `false`, Sass will never emit
  a `@charset` declaration or a byte-order mark, even if the CSS file contains
  non-ASCII characters.

* Explicitly require that importers' `canonicalize()` methods be able to take
  paths relative to their outputs as valid inputs. This isn't considered a
  breaking change because the importer infrastructure already required this in
  practice.

## 1.17.4

* Consistently parse U+000C FORM FEED, U+000D CARRIAGE RETURN, and sequences of
  U+000D CARRIAGE RETURN followed by U+000A LINE FEED as individual newlines.

### JavaScript API

* Add a `sass.types.Error` constructor as an alias for `Error`. This makes our
  custom function API compatible with Node Sass's.

## 1.17.3

* Fix an edge case where slash-separated numbers were written to the stylesheet
  with a slash even when they're used as part of another arithmetic operation,
  such as being concatenated with a string.

* Don't put style rules inside empty `@keyframes` selectors.

## 1.17.2

* Deprecate `!global` variable assignments to variables that aren't yet defined.
  This deprecation message can be avoided by assigning variables to `null` at
  the top level before globally assigning values to them.

### Dart API

* Explicitly mark classes that were never intended to be subclassed or
  implemented as "sealed".

## 1.17.1

* Properly quote attribute selector values that start with identifiers but end
  with a non-identifier character.

## 1.17.0

* Improve error output, particularly for errors that cover multiple lines.

* Improve source locations for some parse errors. Rather than pointing to the
  next token that wasn't what was expected, they point *after* the previous
  token. This should generally provide more context for the syntax error.

* Produce a better error message for style rules that are missing the closing
  `}`.

* Produce a better error message for style rules and property declarations
  within `@function` rules.

### Command-Line Interface

* Passing a directory on the command line now compiles all Sass source files in
  the directory to CSS files in the same directory, as though `dir:dir` were
  passed instead of just `dir`.

* The new error output uses non-ASCII Unicode characters by default. Add a
  `--no-unicode` flag to disable this.

## 1.16.1

* Fix a performance bug where stylesheet evaluation could take a very long time
  when many binary operators were used in sequence.

## 1.16.0

* `rgb()` and `hsl()` now treat unquoted strings beginning with `env()`,
  `min()`, and `max()` as special number strings like `calc()`.

## 1.15.3

* Properly merge `all and` media queries. These queries were previously being
  merged as though `all` referred to a specific media type, rather than all
  media types.

* Never remove units from 0 values in compressed mode. This wasn't safe in
  general, since some properties (such as `line-height`) interpret `0` as a
  `<number>` rather than a `<length>` which can break CSS transforms. It's
  better to do this optimization in a dedicated compressor that's aware of CSS
  property semantics.

* Match Ruby Sass's behavior in some edge-cases involving numbers with many
  significant digits.

* Emit escaped tab characters in identifiers as `\9` rather than a backslash
  followed by a literal tab.

### Command-Line Interface

* The source map generated for a stylesheet read from standard input now uses a
  `data:` URL to include that stylesheet's contents in the source map.

### Node JS API

* `this.includePaths` for a running importer is now a `;`-separated string on
  Windows, rather than `:`-separated. This matches Node Sass's behavior.

### Dart API

* The URL used in a source map to refer to a stylesheet loaded from an importer
  is now `ImportResult.sourceMapUrl` as documented.

## 1.15.2

### Node JS API

* When `setValue()` is called on a Sass string object, make it unquoted even if
  it was quoted originally, to match the behavior of Node Sass.

## 1.15.1

* Always add quotes to attribute selector values that begin with `--`, since IE
  11 doesn't consider them to be identifiers.

## 1.15.0

* Add support for passing arguments to `@content` blocks. See [the
  proposal][content-args] for details.

* Add support for the new `rgb()` and `hsl()` syntax introduced in CSS Colors
  Level 4, such as `rgb(0% 100% 0% / 0.5)`. See [the proposal][color-4-rgb-hsl]
  for more details.

* Add support for interpolation in at-rule names. See [the
  proposal][at-rule-interpolation] for details.

* Add paths from the `SASS_PATH` environment variable to the load paths in the
  command-line interface, Dart API, and JS API. These load paths are checked
  just after the load paths explicitly passed by the user.

* Allow saturation and lightness values outside of the `0%` to `100%` range in
  the `hsl()` and `hsla()` functions. They're now clamped to be within that
  range rather than producing an error if they're outside it.

* Properly compile selectors that end in escaped whitespace.

[content-args]: https://github.com/sass/language/blob/master/accepted/content-args.md
[color-4-rgb-hsl]: https://github.com/sass/language/blob/master/accepted/color-4-rgb-hsl.md
[at-rule-interpolation]: https://github.com/sass/language/blob/master/accepted/at-rule-interpolation.md

### JavaScript API

* Always include the error location in error messages.

## 1.14.4

* Properly escape U+0009 CHARACTER TABULATION in unquoted strings.

## 1.14.3

* Treat `:before`, `:after`, `:first-line`, and `:first-letter` as
  pseudo-elements for the purposes of `@extend`.

* When running in compressed mode, remove spaces around combinators in complex
  selectors, so a selector like `a > b` is output as `a>b`.

* Properly indicate the source span for errors involving binary operation
  expressions whose operands are parenthesized.

## 1.14.2

* Fix a bug where loading the same stylesheet from two different import paths
  could cause its imports to fail to resolve.

* Properly escape U+001F INFORMATION SEPARATOR ONE in unquoted strings.

### Command-Line Interface

* Don't crash when using `@debug` in a stylesheet passed on standard input.

### Dart API

* `AsyncImporter.canonicalize()` and `Importer.canonicalize()` must now return
  absolute URLs. Relative URLs are still supported, but are deprecated and will
  be removed in a future release.

## 1.14.1

* Canonicalize escaped digits at the beginning of identifiers as hex escapes.

* Properly parse property declarations that are both *in* content blocks and
  written *after* content blocks.

### Command-Line Interface

* Print more readable paths in `--watch` mode.

## 1.14.0

### BREAKING CHANGE

In accordance with our [compatibility policy][], breaking changes made for CSS
compatibility reasons are released as minor version revision after a three-month
deprecation period.

[compatibility policy]: README.md#compatibility-policy

* Tokens such as `#abcd` that are now interpreted as hex colors with alpha
  channels, rather than unquoted ID strings.

## 1.13.4

### Node JS

* Tweak JS compilation options to substantially improve performance.

## 1.13.3

* Properly generate source maps for stylesheets that emit `@charset`
  declarations.

### Command-Line Interface

* Don't error out when passing `--embed-source-maps` along with
  `--embed-sources` for stylesheets that contain non-ASCII characters.

## 1.13.2

* Properly parse `:nth-child()` and `:nth-last-child()` selectors with
  whitespace around the argument.

* Don't emit extra whitespace in the arguments for `:nth-child()` and
  `:nth-last-child()` selectors.

* Fix support for CSS hacks in plain CSS mode.

## 1.13.1

* Allow an IE-style single equals operator in plain CSS imports.

## 1.13.0

* Allow `@extend` to be used with multiple comma-separated simple selectors.
  This is already supported by other implementations, but fell through the
  cracks for Dart Sass until now.

* Don't crash when a media rule contains another media rule followed by a style
  rule.

## 1.12.0

### Dart API

* Add a `SassException` type that provides information about Sass compilation
  failures.

### Node JS API

* Remove the source map comment from the compiled JS. We don't ship with the
  source map, so this pointed to nothing.

## 1.11.0

* Add support for importing plain CSS files. They can only be imported *without*
  an extension—for example, `@import "style"` will import `style.css`. Plain CSS
  files imported this way only support standard CSS features, not Sass
  extensions.

  See [the proposal][css-import] for details.

* Add support for CSS's `min()` and `max()` [math functions][]. A `min()` and
  `max()` call will continue to be parsed as a Sass function if it involves any
  Sass-specific features like variables or function calls, but if it's valid
  plain CSS (optionally with interpolation) it will be emitted as plain CSS instead.

  See [the proposal][css-min-max] for details.

* Add support for range-format media features like `(10px < width < 100px)`. See
  [the proposal][media-ranges] for details.

* Normalize escape codes in identifiers so that, for example, `éclair` and
  `\E9clair` are parsed to the same value. See
  [the proposal][identifier-escapes] for details.

* Don't choke on a [byte-order mark][] at the beginning of a document when
  running in JavaScript.

[math functions]: https://drafts.csswg.org/css-values/#math-function
[css-import]: https://github.com/sass/language/blob/master/accepted/css-imports.md
[css-min-max]: https://github.com/sass/language/blob/master/accepted/min-max.md
[media-ranges]: https://github.com/sass/language/blob/master/accepted/media-ranges.md
[identifier-escapes]: https://github.com/sass/language/blob/master/accepted/identifier-escapes.md
[byte-order mark]: https://en.wikipedia.org/wiki/Byte_order_mark

### Command-Line Interface

* The `--watch` command now continues to recompile a file after a syntax error
  has been detected.

### Dart API

* Added a `Syntax` enum to indicate syntaxes for Sass source files.

* The `compile()` and `compileAsync()` functions now parse files with the `.css`
  extension as plain CSS.

* Added a `syntax` parameter to `compileString()` and `compileStringAsync()`.

* Deprecated the `indented` parameter to `compileString()` and `compileStringAsync()`.

* Added a `syntax` parameter to `new ImporterResult()` and a
  `ImporterResult.syntax` getter to set the syntax of the source file.

* Deprecated the `indented` parameter to `new ImporterResult()` and the
  `ImporterResult.indented` getter in favor of `syntax`.

## 1.10.4

### Command-Line Interface

* Fix a Homebrew installation failure.

## 1.10.3

### Command-Line Interface

* Run the Chocolatey script with the correct arguments so it doesn't crash.

## 1.10.2

* No user-visible changes.

## 1.10.1

### Node JS API

* Don't crash when passing both `includePaths` and `importer`.

## 1.10.0

* When two `@media` rules' queries can't be merged, leave nested rules in place
  for browsers that support them.

* Fix a typo in an error message.

## 1.9.2

### Node JS API

* Produce more readable filesystem errors, such as when a file doesn't exist.

## 1.9.1

### Command-Line Interface

* Don't emit ANSI codes to Windows terminals that don't support them.

* Fix a bug where `--watch` crashed on Mac OS.

## 1.9.0

### Node API

* Add support for `new sass.types.Color(argb)` for creating colors from ARGB hex
  numbers. This was overlooked when initially adding support for Node Sass's
  JavaScript API.

## 1.8.0

### Command-Line Interface

* Add a `--poll` flag to make `--watch` mode repeatedly check the filesystem for
  updates rather than relying on native filesystem notifications.

* Add a `--stop-on-error` flag to stop compiling additional files once an error
  is encountered.

## 1.7.3

* No user-visible changes.

## 1.7.2

* Add a deprecation warning for `@-moz-document`, except for cases where only an
  empty `url-prefix()` is used. Support is [being removed from Firefox][] and
  will eventually be removed from Sass as well.

[being removed from Firefox]: https://www.fxsitecompat.com/en-CA/docs/2018/moz-document-support-has-been-dropped-except-for-empty-url-prefix/

* Fix a bug where `@-moz-document` functions with string arguments weren't being
  parsed.

### Command-Line Interface

* Don't crash when a syntax error is added to a watched file.

## 1.7.1

* Fix crashes in released binaries.

## 1.7.0

* Emit deprecation warnings for tokens such as `#abcd` that are ambiguous
  between ID strings and hex colors with alpha channels. These will be
  interpreted as colors in a release on or after 19 September 2018.

* Parse unambiguous hex colors with alpha channels as colors.

* Fix a bug where relative imports from files on the load path could look in the
  incorrect location.

## 1.6.2

### Command-Line Interface

* Fix a bug where the source map comment in the generated CSS could refer to the
  source map file using an incorrect URL.

## 1.6.1

* No user-visible changes.

## 1.6.0

* Produce better errors when expected tokens are missing before a closing brace.

* Avoid crashing when compiling a non-partial stylesheet that exists on the
  filesystem next to a partial with the same name.

### Command-Line Interface

* Add support for the `--watch`, which watches for changes in Sass files on the
  filesystem and ensures that the compiled CSS is up-to-date.

* When using `--update`, surface errors when an import doesn't exist even if the
  file containing the import hasn't been modified.

* When compilation fails, delete the output file rather than leaving an outdated
  version.

## 1.5.1

* Fix a bug where an absolute Windows path would be considered an `input:output`
  pair.

* Forbid custom properties that have no values, like `--foo:;`, since they're
  forbidden by the CSS spec.

## 1.5.0

* Fix a bug where an importer would be passed an incorrectly-resolved URL when
  handling a relative import.

* Throw an error when an import is ambiguous due to a partial and a non-partial
  with the same name, or multiple files with different extensions. This matches
  the standard Sass behavior.

### Command-Line Interface

* Add an `--interactive` flag that supports interactively running Sass
  expressions (thanks to [Jen Thakar][]!).

[Jen Thakar]: https://github.com/jathak

## 1.4.0

* Improve the error message for invalid semicolons in the indented syntax.

* Properly disallow semicolons after declarations in the indented syntax.

### Command-Line Interface

* Add support for compiling multiple files at once by writing
  `sass input.scss:output.css`. Note that unlike Ruby Sass, this *always*
  compiles files by default regardless of when they were modified.

  This syntax also supports compiling entire directories at once. For example,
  `sass templates/stylesheets:public/css` compiles all non-partial Sass files
  in `templates/stylesheets` to CSS files in `public/css`.

* Add an `--update` flag that tells Sass to compile only stylesheets that have
  been (transitively) modified since the CSS file was generated.

### Dart API

* Add `Importer.modificationTime()` and `AsyncImporter.modificationTime()` which
  report the last time a stylesheet was modified.

### Node API

* Generate source maps when the `sourceMaps` option is set to a string and the
  `outFile` option is not set.

## 1.3.2

* Add support for `@elseif` as an alias of `@else if`. This is not an
  intentional feature, so using it will cause a deprecation warning. It will be
  removed at some point in the future.

## 1.3.1

### Node API

* Fix loading imports relative to stylesheets that were themselves imported
  though relative include paths.

## 1.3.0

### Command-Line Interface

* Generate source map files by default when writing to disk. This can be
  disabled by passing `--no-source-map`.

* Add a `--source-map-urls` option to control whether the source file URLs in
  the generated source map are relative or absolute.

* Add an `--embed-sources` option to embed the contents of all source files in
  the generated source map.

* Add an `--embed-source-map` option to embed the generated source map as a
  `data:` URL in the generated CSS.

### Dart API

* Add a `sourceMap` parameter to `compile()`, `compileString()`,
  `compileAsync()`, and `compileStringAsync()`. This takes a callback that's
  called with a [`SingleMapping`][] that contains the source map information for
  the compiled CSS file.

[`SingleMapping`]: https://www.dartdocs.org/documentation/source_maps/latest/source_maps.parser/SingleMapping-class.html

### Node API

* Added support for the `sourceMap`, `omitSourceMapUrl`, `outFile`,
  `sourceMapContents`, `sourceMapEmbed`, and `sourceMapRoot` options to
  `render()` and `renderSync()`.

* Fix a bug where passing a relative path to `render()` or `renderSync()` would
  cause relative imports to break.

* Fix a crash when printing warnings in stylesheets compiled using `render()` or
  `renderSync()`.

* Fix a bug where format errors were reported badly on Windows.

## 1.2.1

* Always emit units in compressed mode for `0` dimensions other than lengths and
  angles.

## 1.2.0

* The command-line executable will now create the directory for the resulting
  CSS if that directory doesn't exist.

* Properly parse `#{$var} -#{$var}` as two separate values in a list rather than
  one value being subtracted from another.

* Improve the error message for extending compound selectors.

## 1.1.1

* Add a commit that was accidentally left out of 1.1.0.

## 1.1.0

* The command-line executable can now be used to write an output file to disk
  using `sass input.scss output.css`.

* Use a POSIX-shell-compatible means of finding the location of the `sass` shell
  script.

## 1.0.0

**Initial stable release.**

### Changes Since 1.0.0-rc.1

* Allow `!` in custom property values ([#260][]).

[#260]: https://github.com/sass/dart-sass/issues/260

#### Dart API

* Remove the deprecated `render()` function.

#### Node API

* Errors are now subtypes of the `Error` type.

* Allow both the `data` and `file` options to be passed to `render()` and
  `renderSync()` at once. The `data` option will be used as the contents of the
  stylesheet, and the `file` option will be used as the path for error reporting
  and relative imports. This matches Node Sass's behavior.

## 1.0.0-rc.1

* Add support for importing an `_index.scss` or `_index.sass` file when
  importing a directory.

* Add a `--load-path` command-line option (alias `-I`) for passing additional
  paths to search for Sass files to import.

* Add a `--quiet` command-line option (alias `-q`) for silencing warnings.

* Add an `--indented` command-line option for using the indented syntax with a
  stylesheet from standard input.

* Don't merge the media queries `not type` and `(feature)`. We had previously
  been generating `not type and (feature)`, but that's not actually the
  intersection of the two queries.

* Don't crash on `$x % 0`.

* The standalone executable distributed on GitHub is now named `sass` rather
  than `dart-sass`. The `dart-sass` executable will remain, with a deprecation
  message, until 1.0.0 is released.

### Dart API

* Add a `Logger` class that allows users to control how messages are printed by
  stylesheets.

* Add a `logger` parameter to `compile()`, `compileAsync()`, `compileString()`,
  and `compileStringAsync()`.

### Node JS API

* Import URLs passed to importers are no longer normalized. For example, if a
  stylesheet contains `@import "./foo.scss"`, importers will now receive
  `"./foo.scss"` rather than `"foo.scss"`.

## 1.0.0-beta.5.3

* Support hard tabs in the indented syntax.

* Improve the formatting of comments that don't start on the same line as the
  opening `/*`.

* Preserve whitespace after `and` in media queries in compressed mode.

### Indented Syntax

* Properly parse multi-line selectors.

* Don't deadlock on `/*` comments.

* Don't add an extra `*/` to comments that already have it.

* Preserve empty lines in `/*` comments.

## 1.0.0-beta.5.2

* Fix a bug where some colors would crash `compressed` mode.

## 1.0.0-beta.5.1

* Add a `compressed` output style.

* Emit a warning when `&&` is used, since it's probably not what the user means.

* `round()` now returns the correct results for negative numbers that should
  round down.

* `var()` may now be passed in place of multiple arguments to `rgb()`, `rgba()`,
  `hsl()` and `hsla()`.

* Fix some cases where equivalent numbers wouldn't count as the same keys in
  maps.

* Fix a bug where multiplication like `(1/1px) * (1px/1)` wouldn't properly
  cancel out units.

* Fix a bug where dividing by a compatible unit would produce an invalid
  result.

* Remove a non-`sh`-compatible idiom from the standalone shell script.

### Dart API

* Add a `functions` parameter to `compile()`, `compleString()`,
  `compileAsync()`, and `compileStringAsync()`. This allows users to define
  custom functions in Dart that can be invoked from Sass stylesheets.

* Expose the `Callable` and `AsyncCallable` types, which represent functions
  that can be invoked from Sass.

* Expose the `Value` type and its subclasses, as well as the top-level
  `sassTrue`, `sassFalse`, and `sassNull` values, which represent Sass values
  that may be passed into or returned from custom functions.

* Expose the `OutputStyle` enum, and add a `style` parameter to `compile()`,
  `compleString()`, `compileAsync()`, and `compileStringAsync()` that allows
  users to control the output style.

### Node JS API

* Support the `functions` option.

* Support the `"compressed"` value for the `outputStyle` option.

## 1.0.0-beta.4

* Support unquoted imports in the indented syntax.

* Fix a crash when `:not(...)` extends a selector that appears in
  `:not(:not(...))`.

### Node JS API

* Add support for asynchronous importers to `render()` and `renderSync()`.

### Dart API

* Add `compileAsync()` and `compileStringAsync()` methods. These run
  asynchronously, which allows them to take asynchronous importers (see below).

* Add an `AsyncImporter` class. This allows imports to be resolved
  asynchronously in case no synchronous APIs are available. `AsyncImporter`s are
  only compatible with `compileAysnc()` and `compileStringAsync()`.

## 1.0.0-beta.3

* Properly parse numbers with exponents.

* Don't crash when evaluating CSS variables whose names are entirely
  interpolated (for example, `#{--foo}: ...`).

### Node JS API

* Add support for the `importer` option to `render()` and `renderSync()`.
  Only synchronous importers are currently supported.

### Dart API

* Added an `Importer` class. This can be extended by users to provide support
  for custom resolution for `@import` rules.

* Added built-in `FilesystemImporter` and `PackageImporter` implementations that
  support resolving `file:` and `package:` URLs, respectively.

* Added an `importers` argument to the `compile()` and `compileString()`
  functions that provides `Importer`s to use when resolving `@import` rules.

* Added a `loadPaths` argument to the `compile()` and `compileString()`
  functions that provides paths to search for stylesheets when resolving
  `@import` rules. This is a shorthand for passing `FilesystemImporter`s to the
  `importers` argument.

## 1.0.0-beta.2

* Add support for the `::slotted()` pseudo-element.

* Generated transparent colors will now be emitted as `rgba(0, 0, 0, 0)` rather
  than `transparent`. This works around a bug wherein IE incorrectly handles the
  latter format.

### Command-Line Interface

* Improve the logic for whether to use terminal colors by default.

### Node JS API

* Add support for `data`, `includePaths`, `indentedSyntax`, `lineFeed`,
  `indentWidth`, and `indentType` options to `render()` and `renderSync()`.

* The result object returned by `render()` and `renderSync()` now includes the
  `stats` object which provides metadata about the compilation process.

* The error object thrown by `render()` and `renderSync()` now includes `line`,
  `column`, `file`, `status`, and `formatted` fields. The `message` field and
  `toString()` also provide more information.

### Dart API

* Add a `renderString()` method for rendering Sass source that's not in a file
  on disk.

## 1.0.0-beta.1

* Drop support for the reference combinator. This has been removed from the
  spec, and will be deprecated and eventually removed in other implementations.

* Trust type annotations when compiling to JavaScript, which makes it
  substantially faster.

* Compile to minified JavaScript, which decreases the code size substantially
  and makes startup a little faster.

* Fix a crash when inspecting a string expression that ended in "\a".

* Fix a bug where declarations and `@extend` were allowed outside of a style
  rule in certain circumstances.

* Fix `not` in parentheses in `@supports` conditions.

* Allow `url` as an identifier name.

* Properly parse `/***/` in selectors.

* Properly parse unary operators immediately after commas.

* Match Ruby Sass's rounding behavior for all functions.

* Allow `\` at the beginning of a selector in the indented syntax.

* Fix a number of `@extend` bugs:

  * `selector-extend()` and `selector-replace()` now allow compound selector
    extendees.

  * Remove the universal selector `*` when unifying with other selectors.

  * Properly unify the result of multiple simple selectors in the same compound
    selector being extended.

  * Properly handle extensions being extended.

  * Properly follow the [first law of `@extend`][laws].

  * Fix selector specificity tracking to follow the
    [second law of `@extend`][laws].

  * Allow extensions that match selectors but fail to unify.

  * Partially-extended selectors are no longer used as parent selectors.

  * Fix an edge case where both the extender and the extended selector
    have invalid combinator sequences.

  * Don't crash with a "Bad state: no element" error in certain edge cases.

[laws]: https://github.com/sass/sass/issues/324#issuecomment-4607184

## 1.0.0-alpha.9

* Elements without a namespace (such as `div`) are no longer unified with
  elements with the empty namespace (such as `|div`). This unification didn't
  match the results returned by `is-superselector()`, and was not guaranteed to
  be valid.

* Support `&` within `@at-root`.

* Properly error when a compound selector is followed immediately by `&`.

* Properly handle variable scoping in `@at-root` and nested properties.

* Properly handle placeholder selectors in selector pseudos.

* Properly short-circuit the `or` and `and` operators.

* Support `--$variable`.

* Don't consider unitless numbers equal to numbers with units.

* Warn about using named colors in interpolation.

* Don't emit loud comments in functions.

* Detect import loops.

* Fix `@import` with a `supports()` clause.

* Forbid functions named "and", "or", and "not".

* Fix `type-of()` with a function.

* Emit a nicer error for invalid tokens in a selector.

* Fix `invert()` with a `$weight` parameter.

* Fix a unit-parsing edge-cases.

* Always parse imports with queries as plain CSS imports.

* Support `&` followed by a non-identifier.

* Properly handle split media queries.

* Properly handle a placeholder selector that isn't at the beginning of a
  compound selector.

* Fix more `str-slice()` bugs.

* Fix the `%` operator.

* Allow whitespace between `=` and the mixin name in the indented syntax.

* Fix some slash division edge cases.

* Fix `not` when used like a function.

* Fix attribute selectors with single-character values.

* Fix some bugs with the `call()` function.

* Properly handle a backslash followed by a CRLF sequence in a quoted string.

* Fix numbers divided by colors.

* Support slash-separated numbers in arguments to plain CSS functions.

* Error out if a function is passed an unknown named parameter.

* Improve the speed of loading large files on Node.

* Don't consider browser-prefixed selector pseudos to be superselectors of
  differently- or non-prefixed selector pseudos with the same base name.

* Fix an `@extend` edge case involving multiple combinators in a row.

* Fix a bug where a `@content` block could get incorrectly passed to a mixin.

* Properly isolate the lexical environments of different calls to the same mixin
  and function.

## 1.0.0-alpha.8

* Add the `content-exists()` function.

* Support interpolation in loud comments.

* Fix a bug where even valid semicolons and exclamation marks in custom property
  values were disallowed.

* Disallow invalid function names.

* Disallow extending across media queries.

* Properly parse whitespace after `...` in argument declaration lists.

* Support terse mixin syntax in the indented syntax.

* Fix `@at-root` query parsing.

* Support special functions in `@-moz-document`.

* Support `...` after a digit.

* Fix some bugs when treating a map as a list of pairs.

## 1.0.0-alpha.7

* Fix `function-exists()`, `variable-exists()`, and `mixin-exists()` to use the
  lexical scope rather than always using the global scope.

* `str-index()` now correctly inserts at negative indices.

* Properly parse `url()`s that contain comment-like text.

* Fix a few more small `@extend` bugs.

* Fix a bug where interpolation in a quoted string was being dropped in some
  circumstances.

* Properly handle `@for` rules where each bound has a different unit.

* Forbid mixins and functions from being defined in control directives.

* Fix a superselector-computation edge case involving `:not()`.

* Gracefully handle input files that are invalid UTF-8.

* Print a Sass stack trace when a file fails to load.

## 1.0.0-alpha.6

* Allow `var()` to be passed to `rgb()`, `rgba()`, `hsl()`, and `hsla()`.

* Fix conversions between numbers with `dpi`, `dpcm`, and `dppx` units.
  Previously these conversions were inverted.

* Don't crash when calling `str-slice()` with an `$end-at` index lower than the
  `$start-at` index.

* `str-slice()` now correctly returns `""` when `$end-at` is negative and points
  before the beginning of the string.

* Interpolation in quoted strings now properly preserves newlines.

* Don't crash when passing only `$hue` or no keyword arguments to
  `adjust-color()`, `scale-color()`, or `change-color()`.

* Preserve escapes in identifiers. This used to only work for identifiers in
  SassScript.

* Fix a few small `@extend` bugs.

## 1.0.0-alpha.5

* Fix bounds-checking for `opacify()`, `fade-in()`, `transparentize()`, and
  `fade-out()`.

* Fix a bug with `@extend` superselector calculations.

* Fix some cases where `#{...}--` would fail to parse in selectors.

* Allow a single number to be passed to `saturate()` for use in filter contexts.

* Fix a bug where `**/` would fail to close a loud comment.

* Fix a bug where mixin and function calls could set variables incorrectly.

* Move plain CSS `@import`s to the top of the document.

## 1.0.0-alpha.4

* Add support for bracketed lists.

* Add support for Unicode ranges.

* Add support for the Microsoft-style `=` operator.

* Print the filename for `@debug` rules.

* Fix a bug where `1 + - 2` and similar constructs would crash the parser.

* Fix a bug where `@extend` produced the wrong result when used with
  selector combinators.

* Fix a bug where placeholder selectors were not allowed to be unified.

* Fix the `mixin-exists()` function.

* Fix `:nth-child()` and `:nth-last-child()` parsing when they contain `of
  selector`.

## 1.0.0-alpha.3

* Fix a bug where color equality didn't take the alpha channel into account.

* Fix a bug with converting some RGB colors to HSL.

* Fix a parent selector resolution bug.

* Properly declare the arguments for `opacify()` and related functions.

* Add a missing dependency on the `stack_trace` package.

* Fix broken Windows archives.

* Emit colors using their original representation if possible.

* Emit colors without an original representation as names if possible.

## 1.0.0-alpha.2

* Fix a bug where variables, functions, and mixins were broken in imported
  files.

## 1.0.0-alpha.1

* Initial alpha release.<|MERGE_RESOLUTION|>--- conflicted
+++ resolved
@@ -1,19 +1,8 @@
-<<<<<<< HEAD
-## 1.25.0
-
-* Add functions to the built-in "sass:math" module.
-  * `clamp()`: given a `$min`, $number`, and `$max` values, clamps the `$number`
-    in between `$min` and `$max`.
-  * `hypot()`: given *n* numbers, outputs the length of the *n*-dimensional
-    vector that has components equal to each of the inputs.
-
-* Add the variables `$pi` and `$e` to the built-in "sass:math" module.
+## 1.24.1
 
 * Fix a bug where the wrong file could be loaded when the same URL is used by
   both a `@use` rule and an `@import` rule.
 
-=======
->>>>>>> 76280409
 ## 1.24.0
 
 * Add an optional `with` clause to the `@forward` rule. This works like the
