## 1.11.0

* Add support for importing plain CSS files. They can only be imported *without*
  an extension—for example, `@import "style"` will import `style.css`. Plain CSS
  files imported this way only support standard CSS features, not Sass
  extensions.

  See [the proposal][css-import] for details.

* Add support for CSS's `min()` and `max()` [math functions][]. A `min()` and
  `max()` call will continue to be parsed as a Sass function if it involves any
  Sass-specific features like variables or function calls, but if it's valid
  plain CSS (optionally with interpolation) it will be emitted as plain CSS instead.

  See [the proposal][css-min-max] for details.

* Add support for range-format media features like `(10px < width < 100px)`. See
  [the proposal][media-ranges] for details.

* Normalize escape codes in identifiers so that, for example, `éclair` and
  `\E9clair` are parsed to the same value. See
  [the proposal][identifier-escapes] for details.

[math functions]: https://drafts.csswg.org/css-values/#math-function
[css-import]: https://github.com/sass/language/blob/master/accepted/css-imports.md
[css-min-max]: https://github.com/sass/language/blob/master/accepted/min-max.md
[media-ranges]: https://github.com/sass/language/blob/master/accepted/media-ranges.md
[identifier-escapes]: https://github.com/sass/language/blob/master/accepted/identifier-escapes.md

### Command-Line Interface

* The `--watch` command now continues to recompile a file after a syntax error
  has been detected.

<<<<<<< HEAD
### Dart API

* Added a `Syntax` enum to indicate syntaxes for Sass source files.

* The `compile()` and `compileAsync()` functions now parse files with the `.css`
  extension as plain CSS.

* Added a `syntax` parameter to `compileString()` and `compileStringAsync()`.

* Deprecated the `indented` parameter to `compileString()` and `compileStringAsync()`.

* Added a `syntax` parameter to `new ImporterResult()` and a
  `ImporterResult.syntax` getter to set the syntax of the source file.

* Deprecated the `indented` parameter to `new ImporterResult()` and the
  `ImporterResult.indented` getter in favor of `syntax`.
=======
## 1.10.4

### Command-Line Interface

* Fix a Homebrew installation failure.
>>>>>>> bad88c81

## 1.10.3

### Command-Line Interface

* Run the Chocolatey script with the correct arguments so it doesn't crash.

## 1.10.2

* No user-visible changes.

## 1.10.1

### Node JS API

* Don't crash when passing both `includePaths` and `importer`.

## 1.10.0

* When two `@media` rules' queries can't be merged, leave nested rules in place
  for browsers that support them.

* Fix a typo in an error message.

## 1.9.2

### Node JS API

* Produce more readable filesystem errors, such as when a file doesn't exist.

## 1.9.1

### Command-Line Interface

* Don't emit ANSI codes to Windows terminals that don't support them.

* Fix a bug where `--watch` crashed on Mac OS.

## 1.9.0

### Node API

* Add support for `new sass.types.Color(argb)` for creating colors from ARGB hex
  numbers. This was overlooked when initially adding support for Node Sass's
  JavaScript API.

## 1.8.0

### Command-Line Interface

* Add a `--poll` flag to make `--watch` mode repeatedly check the filesystem for
  updates rather than relying on native filesystem notifications.

* Add a `--stop-on-error` flag to stop compiling additional files once an error
  is encountered.

## 1.7.3

* No user-visible changes.

## 1.7.2

* Add a deprecation warning for `@-moz-document`, except for cases where only an
  empty `url-prefix()` is used. Support is [being removed from Firefox][] and
  will eventually be removed from Sass as well.

[being removed from Firefox]: https://www.fxsitecompat.com/en-CA/docs/2018/moz-document-support-has-been-dropped-except-for-empty-url-prefix/

* Fix a bug where `@-moz-document` functions with string arguments weren't being
  parsed.

### Command-Line Interface

* Don't crash when a syntax error is added to a watched file.

## 1.7.1

* Fix crashes in released binaries.

## 1.7.0

* Emit deprecation warnings for tokens such as `#abcd` that are ambiguous
  between ID strings and hex colors with alpha channels. These will be
  interpreted as colors in a release on or after 19 September 2018.

* Parse unambiguous hex colors with alpha channels as colors.

* Fix a bug where relative imports from files on the load path could look in the
  incorrect location.

## 1.6.2

### Command-Line Interface

* Fix a bug where the source map comment in the generated CSS could refer to the
  source map file using an incorrect URL.

## 1.6.1

* No user-visible changes.

## 1.6.0

* Produce better errors when expected tokens are missing before a closing brace.

* Avoid crashing when compiling a non-partial stylesheet that exists on the
  filesystem next to a partial with the same name.

### Command-Line Interface

* Add support for the `--watch`, which watches for changes in Sass files on the
  filesystem and ensures that the compiled CSS is up-to-date.

* When using `--update`, surface errors when an import doesn't exist even if the
  file containing the import hasn't been modified.

* When compilation fails, delete the output file rather than leaving an outdated
  version.

## 1.5.1

* Fix a bug where an absolute Windows path would be considered an `input:output`
  pair.

* Forbid custom properties that have no values, like `--foo:;`, since they're
  forbidden by the CSS spec.

## 1.5.0

* Fix a bug where an importer would be passed an incorrectly-resolved URL when
  handling a relative import.

* Throw an error when an import is ambiguous due to a partial and a non-partial
  with the same name, or multiple files with different extensions. This matches
  the standard Sass behavior.

### Command-Line Interface

* Add an `--interactive` flag that supports interactively running Sass
  expressions (thanks to [Jen Thakar][]!).

[Jen Thakar]: https://github.com/jathak

## 1.4.0

* Improve the error message for invalid semicolons in the indented syntax.

* Properly disallow semicolons after declarations in the indented syntax.

### Command-Line Interface

* Add support for compiling multiple files at once by writing
  `sass input.scss:output.css`. Note that unlike Ruby Sass, this *always*
  compiles files by default regardless of when they were modified.

  This syntax also supports compiling entire directories at once. For example,
  `sass templates/stylesheets:public/css` compiles all non-partial Sass files
  in `templates/stylesheets` to CSS files in `public/css`.

* Add an `--update` flag that tells Sass to compile only stylesheets that have
  been (transitively) modified since the CSS file was generated.

### Dart API

* Add `Importer.modificationTime()` and `AsyncImporter.modificationTime()` which
  report the last time a stylesheet was modified.

### Node API

* Generate source maps when the `sourceMaps` option is set to a string and the
  `outFile` option is not set.

## 1.3.2

* Add support for `@elseif` as an alias of `@else if`. This is not an
  intentional feature, so using it will cause a deprecation warning. It will be
  removed at some point in the future.

## 1.3.1

### Node API

* Fix loading imports relative to stylesheets that were themselves imported
  though relative include paths.

## 1.3.0

### Command-Line Interface

* Generate source map files by default when writing to disk. This can be
  disabled by passing `--no-source-map`.

* Add a `--source-map-urls` option to control whether the source file URLs in
  the generated source map are relative or absolute.

* Add an `--embed-sources` option to embed the contents of all source files in
  the generated source map.

* Add an `--embed-source-map` option to embed the generated source map as a
  `data:` URL in the generated CSS.

### Dart API

* Add a `sourceMap` parameter to `compile()`, `compileString()`,
  `compileAsync()`, and `compileStringAsync()`. This takes a callback that's
  called with a [`SingleMapping`][] that contains the source map information for
  the compiled CSS file.

[`SingleMapping`]: https://www.dartdocs.org/documentation/source_maps/latest/source_maps.parser/SingleMapping-class.html

### Node API

* Added support for the `sourceMap`, `omitSourceMapUrl`, `outFile`,
  `sourceMapContents`, `sourceMapEmbed`, and `sourceMapRoot` options to
  `render()` and `renderSync()`.

* Fix a bug where passing a relative path to `render()` or `renderSync()` would
  cause relative imports to break.

* Fix a crash when printing warnings in stylesheets compiled using `render()` or
  `renderSync()`.

* Fix a bug where format errors were reported badly on Windows.

## 1.2.1

* Always emit units in compressed mode for `0` dimensions other than lengths and
  angles.

## 1.2.0

* The command-line executable will now create the directory for the resulting
  CSS if that directory doesn't exist.

* Properly parse `#{$var} -#{$var}` as two separate values in a list rather than
  one value being subtracted from another.

* Improve the error message for extending compound selectors.

## 1.1.1

* Add a commit that was accidentally left out of 1.1.0.

## 1.1.0

* The command-line executable can now be used to write an output file to disk
  using `sass input.scss output.css`.

* Use a POSIX-shell-compatible means of finding the location of the `sass` shell
  script.

## 1.0.0

**Initial stable release.**

### Changes Since 1.0.0-rc.1

* Allow `!` in custom property values ([#260][]).

[#260]: https://github.com/sass/dart-sass/issues/260

#### Dart API

* Remove the deprecated `render()` function.

#### Node API

* Errors are now subtypes of the `Error` type.

* Allow both the `data` and `file` options to be passed to `render()` and
  `renderSync()` at once. The `data` option will be used as the contents of the
  stylesheet, and the `file` option will be used as the path for error reporting
  and relative imports. This matches Node Sass's behavior.

## 1.0.0-rc.1

* Add support for importing an `_index.scss` or `_index.sass` file when
  importing a directory.

* Add a `--load-path` command-line option (alias `-I`) for passing additional
  paths to search for Sass files to import.

* Add a `--quiet` command-line option (alias `-q`) for silencing warnings.

* Add an `--indented` command-line option for using the indented syntax with a
  stylesheet from standard input.

* Don't merge the media queries `not type` and `(feature)`. We had previously
  been generating `not type and (feature)`, but that's not actually the
  intersection of the two queries.

* Don't crash on `$x % 0`.

* The standalone executable distributed on GitHub is now named `sass` rather
  than `dart-sass`. The `dart-sass` executable will remain, with a deprecation
  message, until 1.0.0 is released.

### Dart API

* Add a `Logger` class that allows users to control how messages are printed by
  stylesheets.

* Add a `logger` parameter to `compile()`, `compileAsync()`, `compileString()`,
  and `compileStringAsync()`.

### Node JS API

* Import URLs passed to importers are no longer normalized. For example, if a
  stylesheet contains `@import "./foo.scss"`, importers will now receive
  `"./foo.scss"` rather than `"foo.scss"`.

## 1.0.0-beta.5.3

* Support hard tabs in the indented syntax.

* Improve the formatting of comments that don't start on the same line as the
  opening `/*`.

* Preserve whitespace after `and` in media queries in compressed mode.

### Indented Syntax

* Properly parse multi-line selectors.

* Don't deadlock on `/*` comments.

* Don't add an extra `*/` to comments that already have it.

* Preserve empty lines in `/*` comments.

## 1.0.0-beta.5.2

* Fix a bug where some colors would crash `compressed` mode.

## 1.0.0-beta.5.1

* Add a `compressed` output style.

* Emit a warning when `&&` is used, since it's probably not what the user means.

* `round()` now returns the correct results for negative numbers that should
  round down.

* `var()` may now be passed in place of multiple arguments to `rgb()`, `rgba()`,
  `hsl()` and `hsla()`.

* Fix some cases where equivalent numbers wouldn't count as the same keys in
  maps.

* Fix a bug where multiplication like `(1/1px) * (1px/1)` wouldn't properly
  cancel out units.

* Fix a bug where dividing by a compatible unit would produce an invalid
  result.

* Remove a non-`sh`-compatible idiom from the standalone shell script.

### Dart API

* Add a `functions` parameter to `compile()`, `compleString()`,
  `compileAsync()`, and `compileStringAsync()`. This allows users to define
  custom functions in Dart that can be invoked from Sass stylesheets.

* Expose the `Callable` and `AsyncCallable` types, which represent functions
  that can be invoked from Sass.

* Expose the `Value` type and its subclasses, as well as the top-level
  `sassTrue`, `sassFalse`, and `sassNull` values, which represent Sass values
  that may be passed into or returned from custom functions.

* Expose the `OutputStyle` enum, and add a `style` parameter to `compile()`,
  `compleString()`, `compileAsync()`, and `compileStringAsync()` that allows
  users to control the output style.

### Node JS API

* Support the `functions` option.

* Support the `"compressed"` value for the `outputStyle` option.

## 1.0.0-beta.4

* Support unquoted imports in the indented syntax.

* Fix a crash when `:not(...)` extends a selector that appears in
  `:not(:not(...))`.

### Node JS API

* Add support for asynchronous importers to `render()` and `renderSync()`.

### Dart API

* Add `compileAsync()` and `compileStringAsync()` methods. These run
  asynchronously, which allows them to take asynchronous importers (see below).

* Add an `AsyncImporter` class. This allows imports to be resolved
  asynchronously in case no synchronous APIs are available. `AsyncImporter`s are
  only compatible with `compileAysnc()` and `compileStringAsync()`.

## 1.0.0-beta.3

* Properly parse numbers with exponents.

* Don't crash when evaluating CSS variables whose names are entirely
  interpolated (for example, `#{--foo}: ...`).

### Node JS API

* Add support for the `importer` option to `render()` and `renderSync()`.
  Only synchronous importers are currently supported.

### Dart API

* Added an `Importer` class. This can be extended by users to provide support
  for custom resolution for `@import` rules.

* Added built-in `FilesystemImporter` and `PackageImporter` implementations that
  support resolving `file:` and `package:` URLs, respectively.

* Added an `importers` argument to the `compile()` and `compileString()`
  functions that provides `Importer`s to use when resolving `@import` rules.

* Added a `loadPaths` argument to the `compile()` and `compileString()`
  functions that provides paths to search for stylesheets when resolving
  `@import` rules. This is a shorthand for passing `FilesystemImporter`s to the
  `importers` argument.

## 1.0.0-beta.2

* Add support for the `::slotted()` pseudo-element.

* Generated transparent colors will now be emitted as `rgba(0, 0, 0, 0)` rather
  than `transparent`. This works around a bug wherein IE incorrectly handles the
  latter format.

### Command-Line Interface

* Improve the logic for whether to use terminal colors by default.

### Node JS API

* Add support for `data`, `includePaths`, `indentedSyntax`, `lineFeed`,
  `indentWidth`, and `indentType` options to `render()` and `renderSync()`.

* The result object returned by `render()` and `renderSync()` now includes the
  `stats` object which provides metadata about the compilation process.

* The error object thrown by `render()` and `renderSync()` now includes `line`,
  `column`, `file`, `status`, and `formatted` fields. The `message` field and
  `toString()` also provide more information.

### Dart API

* Add a `renderString()` method for rendering Sass source that's not in a file
  on disk.

## 1.0.0-beta.1

* Drop support for the reference combinator. This has been removed from the
  spec, and will be deprecated and eventually removed in other implementations.

* Trust type annotations when compiling to JavaScript, which makes it
  substantially faster.

* Compile to minified JavaScript, which decreases the code size substantially
  and makes startup a little faster.

* Fix a crash when inspecting a string expression that ended in "\a".

* Fix a bug where declarations and `@extend` were allowed outside of a style
  rule in certain circumstances.

* Fix `not` in parentheses in `@supports` conditions.

* Allow `url` as an identifier name.

* Properly parse `/***/` in selectors.

* Properly parse unary operators immediately after commas.

* Match Ruby Sass's rounding behavior for all functions.

* Allow `\` at the beginning of a selector in the indented syntax.

* Fix a number of `@extend` bugs:

  * `selector-extend()` and `selector-replace()` now allow compound selector
    extendees.

  * Remove the universal selector `*` when unifying with other selectors.

  * Properly unify the result of multiple simple selectors in the same compound
    selector being extended.

  * Properly handle extensions being extended.

  * Properly follow the [first law of `@extend`][laws].

  * Fix selector specificity tracking to follow the
    [second law of `@extend`][laws].

  * Allow extensions that match selectors but fail to unify.

  * Partially-extended selectors are no longer used as parent selectors.

  * Fix an edge case where both the extender and the extended selector
    have invalid combinator sequences.

  * Don't crash with a "Bad state: no element" error in certain edge cases.

[laws]: https://github.com/sass/sass/issues/324#issuecomment-4607184

## 1.0.0-alpha.9

* Elements without a namespace (such as `div`) are no longer unified with
  elements with the empty namespace (such as `|div`). This unification didn't
  match the results returned by `is-superselector()`, and was not guaranteed to
  be valid.

* Support `&` within `@at-root`.

* Properly error when a compound selector is followed immediately by `&`.

* Properly handle variable scoping in `@at-root` and nested properties.

* Properly handle placeholder selectors in selector pseudos.

* Properly short-circuit the `or` and `and` operators.

* Support `--$variable`.

* Don't consider unitless numbers equal to numbers with units.

* Warn about using named colors in interpolation.

* Don't emit loud comments in functions.

* Detect import loops.

* Fix `@import` with a `supports()` clause.

* Forbid functions named "and", "or", and "not".

* Fix `type-of()` with a function.

* Emit a nicer error for invalid tokens in a selector.

* Fix `invert()` with a `$weight` parameter.

* Fix a unit-parsing edge-cases.

* Always parse imports with queries as plain CSS imports.

* Support `&` followed by a non-identifier.

* Properly handle split media queries.

* Properly handle a placeholder selector that isn't at the beginning of a
  compound selector.

* Fix more `str-slice()` bugs.

* Fix the `%` operator.

* Allow whitespace between `=` and the mixin name in the indented syntax.

* Fix some slash division edge cases.

* Fix `not` when used like a function.

* Fix attribute selectors with single-character values.

* Fix some bugs with the `call()` function.

* Properly handle a backslash followed by a CRLF sequence in a quoted string.

* Fix numbers divided by colors.

* Support slash-separated numbers in arguments to plain CSS functions.

* Error out if a function is passed an unknown named parameter.

* Improve the speed of loading large files on Node.

* Don't consider browser-prefixed selector pseudos to be superselectors of
  differently- or non-prefixed selector pseudos with the same base name.

* Fix an `@extend` edge case involving multiple combinators in a row.

* Fix a bug where a `@content` block could get incorrectly passed to a mixin.

* Properly isolate the lexical environments of different calls to the same mixin
  and function.

## 1.0.0-alpha.8

* Add the `content-exists()` function.

* Support interpolation in loud comments.

* Fix a bug where even valid semicolons and exclamation marks in custom property
  values were disallowed.

* Disallow invalid function names.

* Disallow extending across media queries.

* Properly parse whitespace after `...` in argument declaration lists.

* Support terse mixin syntax in the indented syntax.

* Fix `@at-root` query parsing.

* Support special functions in `@-moz-document`.

* Support `...` after a digit.

* Fix some bugs when treating a map as a list of pairs.

## 1.0.0-alpha.7

* Fix `function-exists()`, `variable-exists()`, and `mixin-exists()` to use the
  lexical scope rather than always using the global scope.

* `str-index()` now correctly inserts at negative indices.

* Properly parse `url()`s that contain comment-like text.

* Fix a few more small `@extend` bugs.

* Fix a bug where interpolation in a quoted string was being dropped in some
  circumstances.

* Properly handle `@for` rules where each bound has a different unit.

* Forbid mixins and functions from being defined in control directives.

* Fix a superselector-computation edge case involving `:not()`.

* Gracefully handle input files that are invalid UTF-8.

* Print a Sass stack trace when a file fails to load.

## 1.0.0-alpha.6

* Allow `var()` to be passed to `rgb()`, `rgba()`, `hsl()`, and `hsla()`.

* Fix conversions between numbers with `dpi`, `dpcm`, and `dppx` units.
  Previously these conversions were inverted.

* Don't crash when calling `str-slice()` with an `$end-at` index lower than the
  `$start-at` index.

* `str-slice()` now correctly returns `""` when `$end-at` is negative and points
  before the beginning of the string.

* Interpolation in quoted strings now properly preserves newlines.

* Don't crash when passing only `$hue` or no keyword arguments to
  `adjust-color()`, `scale-color()`, or `change-color()`.

* Preserve escapes in identifiers. This used to only work for identifiers in
  SassScript.

* Fix a few small `@extend` bugs.

## 1.0.0-alpha.5

* Fix bounds-checking for `opacify()`, `fade-in()`, `transparentize()`, and
  `fade-out()`.

* Fix a bug with `@extend` superselector calculations.

* Fix some cases where `#{...}--` would fail to parse in selectors.

* Allow a single number to be passed to `saturate()` for use in filter contexts.

* Fix a bug where `**/` would fail to close a loud comment.

* Fix a bug where mixin and function calls could set variables incorrectly.

* Move plain CSS `@import`s to the top of the document.

## 1.0.0-alpha.4

* Add support for bracketed lists.

* Add support for Unicode ranges.

* Add support for the Microsoft-style `=` operator.

* Print the filename for `@debug` rules.

* Fix a bug where `1 + - 2` and similar constructs would crash the parser.

* Fix a bug where `@extend` produced the wrong result when used with
  selector combinators.

* Fix a bug where placeholder selectors were not allowed to be unified.

* Fix the `mixin-exists()` function.

* Fix `:nth-child()` and `:nth-last-child()` parsing when they contain `of
  selector`.

## 1.0.0-alpha.3

* Fix a bug where color equality didn't take the alpha channel into account.

* Fix a bug with converting some RGB colors to HSL.

* Fix a parent selector resolution bug.

* Properly declare the arguments for `opacify()` and related functions.

* Add a missing dependency on the `stack_trace` package.

* Fix broken Windows archives.

* Emit colors using their original representation if possible.

* Emit colors without an original representation as names if possible.

## 1.0.0-alpha.2

* Fix a bug where variables, functions, and mixins were broken in imported
  files.

## 1.0.0-alpha.1

* Initial alpha release.<|MERGE_RESOLUTION|>--- conflicted
+++ resolved
@@ -32,7 +32,6 @@
 * The `--watch` command now continues to recompile a file after a syntax error
   has been detected.
 
-<<<<<<< HEAD
 ### Dart API
 
 * Added a `Syntax` enum to indicate syntaxes for Sass source files.
@@ -49,13 +48,12 @@
 
 * Deprecated the `indented` parameter to `new ImporterResult()` and the
   `ImporterResult.indented` getter in favor of `syntax`.
-=======
+
 ## 1.10.4
 
 ### Command-Line Interface
 
 * Fix a Homebrew installation failure.
->>>>>>> bad88c81
 
 ## 1.10.3
 
