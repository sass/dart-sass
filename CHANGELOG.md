## 1.37.6

<<<<<<< HEAD
* Properly consider numbers that begin with `.` as "plain CSS" for the purposes
  of parsing plain-CSS `min()` and `max()` functions.
=======
* Fix a bug where quotes would be omitted for an attribute selector whose value
  was a single backslash.

* Allow `if` to be used as an unquoted string.

* Properly parse backslash escapes within `url()` expressions.

### Command Line Interface

* Strip CRLF newlines from snippets of the original stylesheet that are included
  in the output when an error occurs.
>>>>>>> d29acb09

### JS API

* Don't crash when a Windows path is returned by a custom Node importer at the
  same time as file contents.

* Don't crash when an error occurs in a stylesheet loaded via a custom importer
  with a custom URL scheme.

## 1.37.5

* No user-visible changes.

## 1.37.4

* No user-visible changes.

## 1.37.3

* No user-visible changes.

## 1.37.2

* No user-visible changes.

## 1.37.1

* No user-visible changes.

## 1.37.0

### Dart API

* **Potentially breaking bug fix:** `SassNumber.asSlash`,
  `SassNumber.withSlash()`, and `SassNumber.withoutSlash()` have been marked as
  `@internal`. They were never intended to be used outside the `sass` package.

* **Potentially breaking bug fix:** `SassException` has been marked as `@sealed`
  to formally indicate that it's not intended to be extended outside of the
  `sass` package.

* Add a `Value.withListContents()` method that returns a new Sass list with the
  same list separator and brackets as the current value, interpreted as a list.

## 1.36.0

### Dart API

* Added `compileToResult()`, `compileStringToResult()`,
  `compileToResultAsync()`, and `compileStringToResultAsync()` methods. These
  are intended to replace the existing `compile*()` methods, which are now
  deprecated. Rather than returning a simple string, these return a
  `CompileResult` object, which will allow us to add additional information
  about the compilation without having to introduce further deprecations.

  * Instead of passing a `sourceMaps` callback to `compile*()`, pass
    `sourceMaps: true` to `compile*ToResult()` and access
    `CompileResult.sourceMap`.

  * The `CompileResult` object exposes a `loadedUrls` object which lists the
    canonical URLs accessed during a compilation. This information was
    previously unavailable except through the JS API.

## 1.35.2

* **Potentially breaking bug fix**: Properly throw an error for Unicode ranges
  that have too many `?`s after hexadecimal digits, such as `U+12345??`.

* **Potentially breaking bug fix:** Fixed a bug where certain local variable
  declarations nested within multiple `@if` statements would incorrectly
  override a global variable. It's unlikely that any real stylesheets were
  relying on this bug, but if so they can simply add `!global` to the variable
  declaration to preserve the old behavior.

* **Potentially breaking bug fix:** Fix a bug where imports of root-relative
  URLs (those that begin with `/`) in `@import` rules would be passed to
  both Dart and JS importers as `file:` URLs.

* Properly support selector lists for the `$extendee` argument to
  `selector.extend()` and `selector.replace()`.

* Fix an edge case where `@extend` wouldn't affect a selector within a
  pseudo-selector such as `:is()` that itself extended other selectors.

* Fix a race condition where `meta.load-css()` could trigger an internal error
  when running in asynchronous mode.

### Dart API

* Use the `@internal` annotation to indicate which `Value` APIs are available
  for public use.

## 1.35.1

* Fix a bug where the quiet dependency flag didn't silence warnings in some
  stylesheets loaded using `@import`.

## 1.35.0

* Fix a couple bugs that could prevent some members from being found in certain
  files that use a mix of imports and the module system.

* Fix incorrect recommendation for migrating division expressions that reference
  namespaced variables.

### JS API

* Add a `quietDeps` option which silences compiler warnings from stylesheets
  loaded through importers and load paths.

* Add a `verbose` option which causes the compiler to emit all deprecation
  warnings, not just 5 per feature.

## 1.34.1

* Fix a bug where `--update` would always compile any file that depends on a
  built-in module.

* Fix the URL for the `@-moz-document` deprecation message.

* Fix a bug with `@for` loops nested inside property declarations.

## 1.34.0

* Don't emit the same warning in the same location multiple times.

* Cap deprecation warnings at 5 per feature by default.

### Command Line Interface

* Add a `--quiet-deps` flag which silences compiler warnings from stylesheets
  loaded through `--load-path`s.

* Add a `--verbose` flag which causes the compiler to emit all deprecation
  warnings, not just 5 per feature.

### Dart API

* Add a `quietDeps` argument to `compile()`, `compileString()`,
  `compileAsync()`, and `compileStringAsync()` which silences compiler warnings
  from stylesheets loaded through importers, load paths, and `package:` URLs.

* Add a `verbose` argument to `compile()`, `compileString()`, `compileAsync()`,
  and `compileStringAsync()` which causes the compiler to emit all deprecation
  warnings, not just 5 per feature.

## 1.33.0

* Deprecate the use of `/` for division. The new `math.div()` function should be
  used instead. See [this page][] for details.

[this page]: https://sass-lang.com/documentation/breaking-changes/slash-div

* Add a `list.slash()` function that returns a slash-separated list.

* **Potentially breaking bug fix:** The heuristics around when potentially
  slash-separated numbers are converted to slash-free numbers—for example, when
  `1/2` will be printed as `0.5` rather than `1/2`—have been slightly expanded.
  Previously, a number would be made slash-free if it was passed as an argument
  to a *user-defined function*, but not to a *built-in function*. Now it will be
  made slash-free in both cases. This is a behavioral change, but it's unlikely
  to affect any real-world stylesheets.

* [`:is()`][] now behaves identically to `:matches()`.

[`:is()`]: https://developer.mozilla.org/en-US/docs/Web/CSS/:is

* Fix a bug where non-integer numbers that were very close to integer
  values would be incorrectly formatted in CSS.

* Fix a bug where very small number and very large negative numbers would be
  incorrectly formatted in CSS.

### JS API

* The `this` context for importers now has a `fromImport` field, which is `true`
  if the importer is being invoked from an `@import` and `false` otherwise.
  Importers should only use this to determine whether to load [import-only
  files].

[import-only files]: https://sass-lang.com/documentation/at-rules/import#import-only-files

### Dart API

* Add an `Importer.fromImport` getter, which is `true` if the current
  `Importer.canonicalize()` call comes from an `@import` rule and `false`
  otherwise. Importers should only use this to determine whether to load
  [import-only files].

## 1.32.13

* **Potentially breaking bug fix:** Null values in `@use` and `@forward`
  configurations no longer override the `!default` variable, matching the
  behavior of the equivalent code using `@import`.

* Use the proper parameter names in error messages about `string.slice`

## 1.32.12

* Fix a bug that disallowed more than one module from extending the same
  selector from a module if that selector itself extended a selector from
  another upstream module.

## 1.32.11

* Fix a bug where bogus indented syntax errors were reported for lines that
  contained only whitespace.

## 1.32.10

* No user-visible changes.

## 1.32.9

* Fix a typo in a deprecation warning.

### JavaScript API

* Drop support for Chokidar 2.x. This version was incompatible with Node 14, but
  due to shortcomings in npm's version resolver sometimes still ended up
  installed anyway. Only declaring support for 3.0.0 should ensure compatibility
  going forward.

### Dart API

* Allow the null safety release of args and watcher.

### Command Line Interface

* Add a `-w` shorthand for the `--watch` flag.

## 1.32.8

* Update chokidar version for Node API tests.

### JavaScript API

* Allow a custom function to access the `render()` options object within its
  local context, as `this.options`.

## 1.32.7

* Allow the null safety release of stream_transform.

* Allow `@forward...with` to take arguments that have a `!default` flag without
  a trailing comma.

* Improve the performance of unitless and single-unit numbers.

## 1.32.6

### Node JS API

* Fix Electron support when `nodeIntegration` is disabled.

### Dart API

* All range checks for `SassColor` constructors now throw `RangeError`s with
  `start` and `end` set.

## 1.32.5

* **Potentially breaking bug fix:** When using `@for` with numbers that have
  units, the iteration variable now matches the unit of the initial number. This
  matches the behavior of Ruby Sass and LibSass.

### Node JS API

* Fix a few infrequent errors when calling `render()` with `fiber` multiple
  times simultaneously.

* Avoid possible mangled error messages when custom functions or importers throw
  unexpected exceptions.

* Fix Electron support when `nodeIntegration` is disabled.

## 1.32.4

* No user-visible changes.

## 1.32.3

* Optimize `==` for numbers that have different units.

## 1.32.2

* Print the actual number that was received in unit deprecation warnings for
  color functions.

## 1.32.1

* Don't emit permissions errors on Windows and OS X when trying to determine the
  real case of path names.

## 1.32.0

* Deprecate passing non-`%` numbers as lightness and saturation to `hsl()`,
  `hsla()`, `color.adjust()`, and `color.change()`. This matches the CSS
  specification, which also requires `%` for all lightness and saturation
  parameters. See [the Sass website][color-units] for more details.

* Deprecate passing numbers with units other than `deg` as the hue to `hsl()`,
  `hsla()`, `adjust-hue()`, `color.adjust()`, and `color.change()`. Unitless
  numbers *are* still allowed here, since they're allowed by CSS. See [the Sass
  website][color-units] for more details.

* Improve error messages about incompatible units.

* Properly mark some warnings emitted by `sass:color` functions as deprecation
  warnings.

### Dart API

* Rename `SassNumber.valueInUnits()` to `SassNumber.coerceValue()`. The old name
  remains, but is now deprecated.

* Rename `SassNumber.coerceValueToUnit()`, a shorthand for
  `SassNumber.coerceValue()` that takes a single numerator unit.

* Add `SassNumber.coerceToMatch()` and `SassNumber.coerceValueToMatch()`, which
  work like `SassNumber.coerce()` and `SassNumber.coerceValue()` but take a
  `SassNumber` whose units should be matched rather than taking the units
  explicitly. These generate better error messages than `SassNumber.coerce()`
  and `SassNumber.coerceValue()`.

* Add `SassNumber.convertToMatch()` and `SassNumber.convertValueToMatch()`,
  which work like `SassNumber.coerceToMatch()` and
  `SassNumber.coerceValueToMatch()` except they throw exceptions when converting
  unitless values to or from units.

* Add `SassNumber.compatibleWithUnit()`, which returns whether the number can be
  coerced to a single numerator unit.

## 1.31.0

* Add support for parsing `clamp()` as a special math function, the same way
  `calc()` is parsed.

* Properly load files in case-sensitive Windows directories with upper-case
  names.

## 1.30.0

* Fix a bug where `@at-root (without: all)` wouldn't properly remove a
  `@keyframes` context when parsing selectors.

### Node JS API

* The generated `main()` function in `sass.js` now returns a `Promise` that
  completes when the executable is finished running.

### Dart API

* Fix a bug that prevented importers from returning null when loading from a
  URL that they had already canonicalized.

## 1.29.0

* Support a broader syntax for `@supports` conditions, based on the latest
  [Editor's Draft of CSS Conditional Rules 3]. Almost all syntax will be allowed
  (with interpolation) in the conditions' parentheses, as well as function
  syntax such as `@supports selector(...)`.

[Editor's Draft of CSS Conditional Rules 3]: https://drafts.csswg.org/css-conditional-3/#at-supports

## 1.28.0

* Add a [`color.hwb()`] function to `sass:color` that can express colors in [HWB] format.

[`color.hwb()`]: https://sass-lang.com/documentation/modules/color#hwb
[HWB]: https://en.wikipedia.org/wiki/HWB_color_model

* Add [`color.whiteness()`] and [`color.blackness()`] functions to `sass:color`
  to get a color's [HWB] whiteness and blackness components.

[`color.whiteness()`]: https://sass-lang.com/documentation/modules/color#whiteness
[`color.blackness()`]: https://sass-lang.com/documentation/modules/color#blackness

* Add `$whiteness` and `$blackness` parameters to [`color.adjust()`],
  [`color.change()`], and [`color.scale()`] to modify a color's [HWB] whiteness
  and blackness components.

[`color.adjust()`]: https://sass-lang.com/documentation/modules/color#adjust
[`color.change()`]: https://sass-lang.com/documentation/modules/color#change
[`color.scale()`]: https://sass-lang.com/documentation/modules/color#scale

### Dart API

* Add [HWB] support to the `SassColor` class, including a `SassColor.hwb()`
  constructor, `whiteness` and `blackness` getters, and a `changeHwb()` method.

[HWB]: https://en.wikipedia.org/wiki/HWB_color_model

## 1.27.2

* No user-visible changes.

## 1.27.1

* **Potentially breaking bug fix:** `meta.load-css()` now correctly uses the
  name `$url` for its first argument, rather than `$module`.

* Don't crash when using `Infinity` or `NaN` as a key in a map.

* Emit a proper parse error for a `=` with no right-hand side in a function.

* Avoid going exponential on certain recursive `@extend` edge cases.

## 1.27.0

* Adds an overload to `map.merge()` that supports merging a nested map.

  `map.merge($map1, $keys..., $map2)`: The `$keys` form a path to the nested map
  in `$map1`, into which `$map2` gets merged.

  See [the Sass documentation][map-merge] for more details.

  [map-merge]: https://sass-lang.com/documentation/modules/map#merge

* Adds an overloaded `map.set()` function.

  `map.set($map, $key, $value)`: Adds to or updates `$map` with the specified
  `$key` and `$value`.

  `map.set($map, $keys..., $value)`: Adds to or updates a map that is nested
  within `$map`. The `$keys` form a path to the nested map in `$map`, into
  which `$value` is inserted.

  See [the Sass documentation][map-set] for more details.

  [map-set]: https://sass-lang.com/documentation/modules/map#set

* Add support for nested maps to `map.get()`.
  For example, `map.get((a: (b: (c: d))), a, b, c)` would return `d`.
  See [the documentation][map-get] for more details.

  [map-get]: https://sass-lang.com/documentation/modules/map#get

* Add support for nested maps in `map.has-key`.
  For example, `map.has-key((a: (b: (c: d))), a, b, c)` would return true.
  See [the documentation][map-has-key] for more details.

  [map-has-key]: https://sass-lang.com/documentation/modules/map#has-key

* Add a `map.deep-merge()` function. This works like `map.merge()`, except that
  nested map values are *also* recursively merged. For example:

  ```
  map.deep-merge(
    (color: (primary: red, secondary: blue),
    (color: (secondary: teal)
  ) // => (color: (primary: red, secondary: teal))
  ```

  See [the Sass documentation][map-deep-merge] for more details.

  [map-deep-merge]: https://sass-lang.com/documentation/modules/map#deep-merge

* Add a `map.deep-remove()` function. This allows you to remove keys from
  nested maps by passing multiple keys. For example:

  ```
  map.deep-remove(
    (color: (primary: red, secondary: blue)),
    color, primary
  ) // => (color: (secondary: blue))
  ```

  See [the Sass documentation][map-deep-remove] for more details.

  [map-deep-remove]: https://sass-lang.com/documentation/modules/map#deep-remove

* Fix a bug where custom property values in plain CSS were being parsed as
  normal property values.

### Dart API

* Add a `Value.tryMap()` function which returns the `Value` as a `SassMap` if
  it's a valid map, or `null` otherwise. This allows function authors to safely
  retrieve maps even if they're internally stored as empty lists, without having
  to catch exceptions from `Value.assertMap()`.

## 1.26.12

* Fix a bug where nesting properties beneath a Sass-syntax custom property
  (written as `#{--foo}: ...`) would crash.

## 1.26.11

* **Potentially breaking bug fix:** `selector.nest()` now throws an error
  if the first arguments contains the parent selector `&`.

* Fixes a parsing bug with inline comments in selectors.

* Improve some error messages for edge-case parse failures.

* Throw a proper error when the same built-in module is `@use`d twice.

* Don't crash when writing `Infinity` in JS mode.

* Produce a better error message for positional arguments following named
  arguments.

## 1.26.10

* Fixes a bug where two adjacent combinators could cause an error.

## 1.26.9

* Use an updated version of `node_preamble` when compiling to JS.

## 1.26.8

* Fixes an error when emitting source maps to stdout.

## 1.26.7

* No user-visible changes.

## 1.26.6

* Fix a bug where escape sequences were improperly recognized in `@else` rules.

### JavaScript API

* Add `sass.NULL`, `sass.TRUE`, and `sass.FALSE` constants to match Node Sass's
  API.

* If a custom Node importer returns both `file` and `contents`, don't attempt to
  read the `file`. Instead, use the `contents` provided by the importer, with
  `file` as the canonical url.

## 1.26.5

* No user-visible changes.

## 1.26.4

* Be more memory-efficient when handling `@forward`s through `@import`s.

## 1.26.3

* Fix a bug where `--watch` mode could go into an infinite loop compiling CSS
  files to themselves.

## 1.26.2

* More aggressively eliminate redundant selectors in the `selector.extend()` and
  `selector.replace()` functions.

## 1.26.1

### Command Line Interface

* Fix a longstanding bug where `--watch` mode could enter into a state where
  recompilation would not occur after a syntax error was introduced into a
  dependency and then fixed.

## 1.26.0

* **Potentially breaking bug fix:** `@use` rules whose URLs' basenames begin
  with `_` now correctly exclude that `_` from the rules' namespaces.

* Fix a bug where imported forwarded members weren't visible in mixins and
  functions that were defined before the `@import`.

* Don't throw errors if the exact same member is loaded or forwarded from
  multiple modules at the same time.

## 1.25.2

* Fix a bug where, under extremely rare circumstances, a valid variable could
  become unassigned.

## 1.25.0

* Add functions to the built-in "sass:math" module.

  * `clamp($min, $number, $max)`. Clamps `$number` in between `$min` and `$max`.

  * `hypot($numbers...)`. Given *n* numbers, outputs the length of the
    *n*-dimensional vector that has components equal to each of the inputs.

  * Exponential. All inputs must be unitless.
    * `log($number)` or `log($number, $base)`. If no base is provided, performs
       a natural log.
    * `pow($base, $exponent)`
    * `sqrt($number)`

  * Trigonometric. The input must be an angle. If no unit is given, the input is
    assumed to be in `rad`.
    * `cos($number)`
    * `sin($number)`
    * `tan($number)`

  * Inverse trigonometric. The output is in `deg`.
    * `acos($number)`. Input must be unitless.
    * `asin($number)`. Input must be unitless.
    * `atan($number)`. Input must be unitless.
    * `atan2($y, $x)`. `$y` and `$x` must have compatible units or be unitless.

* Add the variables `$pi` and `$e` to the built-in "sass:math" module.

### JavaScript API

* `constructor.value` fields on value objects now match their Node Sass
  equivalents.

## 1.24.5

* Highlight contextually-relevant sections of the stylesheet in error messages,
  rather than only highlighting the section where the error was detected.

## 1.24.4

### JavaScript API

* Fix a bug where source map generation would crash with an absolute source map
  path and a custom importer that returns string file contents.

## 1.24.3

### Command Line Interface

* Fix a bug where `sass --version` would crash for certain executable
  distributions.

## 1.24.2

### JavaScript API

* Fix a bug introduced in the previous release that prevented custom importers
  in Node.js from loading import-only files.

## 1.24.1

* Fix a bug where the wrong file could be loaded when the same URL is used by
  both a `@use` rule and an `@import` rule.

## 1.24.0

* Add an optional `with` clause to the `@forward` rule. This works like the
  `@use` rule's `with` clause, except that `@forward ... with` can declare
  variables as `!default` to allow downstream modules to reconfigure their
  values.

* Support configuring modules through `@import` rules.

## 1.23.8

* **Potentially breaking bug fix:** Members loaded through a nested `@import`
  are no longer ever accessible outside that nested context.

* Don't throw an error when importing two modules that both forward members with
  the same name. The latter name now takes precedence over the former, as per
  the specification.

### Dart API

* `SassFormatException` now implements `SourceSpanFormatException` (and thus
  `FormatException`).

## 1.23.7

* No user-visible changes

## 1.23.6

* No user-visible changes.

## 1.23.5

* Support inline comments in the indented syntax.

* When an overloaded function receives the wrong number of arguments, guess
  which overload the user actually meant to invoke, and display the invalid
  argument error for that overload.

* When `@error` is used in a function or mixin, print the call site rather than
  the location of the `@error` itself to better match the behavior of calling a
  built-in function that throws an error.

## 1.23.4

### Command-Line Interface

* Fix a bug where `--watch` wouldn't watch files referred to by `@forward`
  rules.

## 1.23.3

* Fix a bug where selectors were being trimmed over-eagerly when `@extend`
  crossed module boundaries.

## 1.23.2

### Command-Line Interface

* Fix a bug when compiling all Sass files in a directory where a CSS file could
  be compiled to its own location, creating an infinite loop in `--watch` mode.

* Properly compile CSS entrypoints in directories outside of `--watch` mode.

## 1.23.1

* Fix a bug preventing built-in modules from being loaded within a configured
  module.

* Fix a bug preventing an unconfigured module from being loaded from within two
  different configured modules.

* Fix a bug when `meta.load-css()` was used to load some files that included
  media queries.

* Allow `saturate()` in plain CSS files, since it can be used as a plain CSS
  filter function.

* Improve the error messages for trying to access functions like `lighten()`
  from the `sass:color` module.

## 1.23.0

* **Launch the new Sass module system!** This adds:

  * The [`@use` rule][], which loads Sass files as *modules* and makes their
    members available only in the current file, with automatic namespacing.

    [`@use` rule]: https://sass-lang.com/documentation/at-rules/use

  * The [`@forward` rule][], which makes members of another Sass file available
    to stylesheets that `@use` the current file.

    [`@forward` rule]: https://sass-lang.com/documentation/at-rules/forward

  * Built-in modules named `sass:color`, `sass:list`, `sass:map`, `sass:math`,
    `sass:meta`, `sass:selector`, and `sass:string` that provide access to all
    the built-in Sass functions you know and love, with automatic module
    namespaces.

  * The [`meta.load-css()` mixin][], which includes the CSS contents of a module
    loaded from a (potentially dynamic) URL.

    [`meta.load-css()` mixin]: https://sass-lang.com/documentation/modules/meta#load-css

  * The [`meta.module-variables()` function][], which provides access to the
    variables defined in a given module.

    [`meta.module-variables()` function]: https://sass-lang.com/documentation/modules/meta#module-variables

  * The [`meta.module-functions()` function][], which provides access to the
    functions defined in a given module.

    [`meta.module-functions()` function]: https://sass-lang.com/documentation/modules/meta#module-functions

  Check out [the Sass blog][migrator blog] for more information on the new
  module system. You can also use the new [Sass migrator][] to automatically
  migrate your stylesheets to the new module system!

  [migrator blog]: https://sass-lang.com/blog/the-module-system-is-launched
  [Sass migrator]: https://sass-lang.com/documentation/cli/migrator

## 1.22.12

* **Potentially breaking bug fix:** character sequences consisting of two or
  more hyphens followed by a number (such as `--123`), or two or more hyphens on
  their own (such as `--`), are now parsed as identifiers [in accordance with
  the CSS spec][ident-token-diagram].

  [ident-token-diagram]: https://drafts.csswg.org/css-syntax-3/#ident-token-diagram

  The sequence `--` was previously parsed as multiple applications of the `-`
  operator. Since this is unlikely to be used intentionally in practice, we
  consider this bug fix safe.

### Command-Line Interface

* Fix a bug where changes in `.css` files would be ignored in `--watch` mode.

### JavaScript API

* Allow underscore-separated custom functions to be defined.

* Improve the performance of Node.js compilation involving many `@import`s.

## 1.22.11

* Don't try to load unquoted plain-CSS indented-syntax imports.

* Fix a couple edge cases in `@extend` logic and related selector functions:

  * Recognize `:matches()` and similar pseudo-selectors as superselectors of
    matching complex selectors.

  * Recognize `::slotted()` as a superselector of other `::slotted()` selectors.

  * Recognize `:current()` with a vendor prefix as a superselector.

## 1.22.10

* Fix a bug in which `get-function()` would fail to find a dash-separated
  function when passed a function name with underscores.

## 1.22.9

* Include argument names when reporting range errors and selector parse errors.

* Avoid double `Error:` headers when reporting selector parse errors.

* Clarify the error message when the wrong number of positional arguments are
  passed along with a named argument.

### JavaScript API

* Re-add support for Node Carbon (8.x).

## 1.22.8

### JavaScript API

* Don't crash when running in a directory whose name contains URL-sensitive
  characters.

* Drop support for Node Carbon (8.x), which doesn't support `url.pathToFileURL`.

## 1.22.7

* Restrict the supported versions of the Dart SDK to `^2.4.0`.

## 1.22.6

* **Potentially breaking bug fix:** The `keywords()` function now converts
  underscore-separated argument names to hyphen-separated names. This matches
  LibSass's behavior, but not Ruby Sass's.

* Further improve performance for logic-heavy stylesheets.

* Improve a few error messages.

## 1.22.5

### JavaScript API

* Improve performance for logic-heavy stylesheets.

## 1.22.4

* Fix a bug where at-rules imported from within a style rule would appear within
  that style rule rather than at the root of the document.

## 1.22.3

* **Potentially breaking bug fix:** The argument name for the `saturate()`
  function is now `$amount`, to match the name in LibSass and originally in Ruby
  Sass.

* **Potentially breaking bug fix:** The `invert()` function now properly returns
  `#808080` when passed `$weight: 50%`. This matches the behavior in LibSass and
  originally in Ruby Sass, as well as being consistent with other nearby values
  of `$weight`.

* **Potentially breaking bug fix:** The `invert()` function now throws an error
  if it's used [as a plain CSS function][plain-CSS invert] *and* the Sass-only
  `$weight` parameter is passed. This never did anything useful, so it's
  considered a bug fix rather than a full breaking change.

  [plain-CSS invert]: https://developer.mozilla.org/en-US/docs/Web/CSS/filter-function/invert

* **Potentially breaking bug fix**: The `str-insert()` function now properly
  inserts at the end of the string if the `$index` is `-1`. This matches the
  behavior in LibSass and originally in Ruby Sass.

* **Potentially breaking bug fix**: An empty map returned by `map-remove()` is
  now treated as identical to the literal value `()`, rather than being treated
  as though it had a comma separator. This matches the original behavior in Ruby
  Sass.

* The `adjust-color()` function no longer throws an error when a large `$alpha`
  value is combined with HSL adjustments.

* The `alpha()` function now produces clearer error messages when the wrong
  number of arguments are passed.

* Fix a bug where the `str-slice()` function could produce invalid output when
  passed a string that contains characters that aren't represented as a single
  byte in UTF-16.

* Improve the error message for an unknown separator name passed to the `join()`
  or `append()` functions.

* The `zip()` function no longer deadlocks if passed no arguments.

* The `map-remove()` function can now take a `$key` named argument. This matches
  the signature in LibSass and originally in Ruby Sass.

## 1.22.2

### JavaScript API

* Avoid re-assigning the `require()` function to make the code statically
  analyzable by Webpack.

## 1.22.1

### JavaScript API

* Expand the dependency on `chokidar` to allow 3.x.

## 1.22.0

* Produce better stack traces when importing a file that contains a syntax
  error.

* Make deprecation warnings for `!global` variable declarations that create new
  variables clearer, especially in the case where the `!global` flag is
  unnecessary because the variables are at the top level of the stylesheet.

### Dart API

* Add a `Value.realNull` getter, which returns Dart's `null` if the value is
  Sass's null.

## 1.21.0

### Dart API

* Add a `sass` executable when installing the package through `pub`.

* Add a top-level `warn()` function for custom functions and importers to print
  warning messages.

## 1.20.3

* No user-visible changes.

## 1.20.2

* Fix a bug where numbers could be written using exponential notation in
  Node.js.

* Fix a crash that would appear when writing some very large integers to CSS.

### Command-Line Interface

* Improve performance for stand-alone packages on Linux and Mac OS.

### JavaScript API

* Pass imports to custom importers before resolving them using `includePaths` or
  the `SASS_PATH` environment variable. This matches Node Sass's behavior, so
  it's considered a bug fix.

## 1.20.1

* No user-visible changes.

## 1.20.0

* Support attribute selector modifiers, such as the `i` in `[title="test" i]`.

### Command-Line Interface

* When compilation fails, Sass will now write the error message to the CSS
  output as a comment and as the `content` property of a `body::before` rule so
  it will show up in the browser (unless compiling to standard output). This can
  be disabled with the `--no-error-css` flag, or forced even when compiling to
  standard output with the `--error-css` flag.

### Dart API

* Added `SassException.toCssString()`, which returns the contents of a CSS
  stylesheet describing the error, as above.

## 1.19.0

* Allow `!` in `url()`s without quotes.

### Dart API

* `FilesystemImporter` now doesn't change its effective directory if the working
  directory changes, even if it's passed a relative argument.

## 1.18.0

* Avoid recursively listing directories when finding the canonical name of a
  file on case-insensitive filesystems.

* Fix importing files relative to `package:`-imported files.

* Don't claim that "package:" URLs aren't supported when they actually are.

### Command-Line Interface

* Add a `--no-charset` flag. If this flag is set, Sass will never emit a
  `@charset` declaration or a byte-order mark, even if the CSS file contains
  non-ASCII characters.

### Dart API

* Add a `charset` option to `compile()`, `compileString()`, `compileAsync()` and
  `compileStringAsync()`. If this option is set to `false`, Sass will never emit
  a `@charset` declaration or a byte-order mark, even if the CSS file contains
  non-ASCII characters.

* Explicitly require that importers' `canonicalize()` methods be able to take
  paths relative to their outputs as valid inputs. This isn't considered a
  breaking change because the importer infrastructure already required this in
  practice.

## 1.17.4

* Consistently parse U+000C FORM FEED, U+000D CARRIAGE RETURN, and sequences of
  U+000D CARRIAGE RETURN followed by U+000A LINE FEED as individual newlines.

### JavaScript API

* Add a `sass.types.Error` constructor as an alias for `Error`. This makes our
  custom function API compatible with Node Sass's.

## 1.17.3

* Fix an edge case where slash-separated numbers were written to the stylesheet
  with a slash even when they're used as part of another arithmetic operation,
  such as being concatenated with a string.

* Don't put style rules inside empty `@keyframes` selectors.

## 1.17.2

* Deprecate `!global` variable assignments to variables that aren't yet defined.
  This deprecation message can be avoided by assigning variables to `null` at
  the top level before globally assigning values to them.

### Dart API

* Explicitly mark classes that were never intended to be subclassed or
  implemented as "sealed".

## 1.17.1

* Properly quote attribute selector values that start with identifiers but end
  with a non-identifier character.

## 1.17.0

* Improve error output, particularly for errors that cover multiple lines.

* Improve source locations for some parse errors. Rather than pointing to the
  next token that wasn't what was expected, they point *after* the previous
  token. This should generally provide more context for the syntax error.

* Produce a better error message for style rules that are missing the closing
  `}`.

* Produce a better error message for style rules and property declarations
  within `@function` rules.

### Command-Line Interface

* Passing a directory on the command line now compiles all Sass source files in
  the directory to CSS files in the same directory, as though `dir:dir` were
  passed instead of just `dir`.

* The new error output uses non-ASCII Unicode characters by default. Add a
  `--no-unicode` flag to disable this.

## 1.16.1

* Fix a performance bug where stylesheet evaluation could take a very long time
  when many binary operators were used in sequence.

## 1.16.0

* `rgb()` and `hsl()` now treat unquoted strings beginning with `env()`,
  `min()`, and `max()` as special number strings like `calc()`.

## 1.15.3

* Properly merge `all and` media queries. These queries were previously being
  merged as though `all` referred to a specific media type, rather than all
  media types.

* Never remove units from 0 values in compressed mode. This wasn't safe in
  general, since some properties (such as `line-height`) interpret `0` as a
  `<number>` rather than a `<length>` which can break CSS transforms. It's
  better to do this optimization in a dedicated compressor that's aware of CSS
  property semantics.

* Match Ruby Sass's behavior in some edge-cases involving numbers with many
  significant digits.

* Emit escaped tab characters in identifiers as `\9` rather than a backslash
  followed by a literal tab.

### Command-Line Interface

* The source map generated for a stylesheet read from standard input now uses a
  `data:` URL to include that stylesheet's contents in the source map.

### Node JS API

* `this.includePaths` for a running importer is now a `;`-separated string on
  Windows, rather than `:`-separated. This matches Node Sass's behavior.

### Dart API

* The URL used in a source map to refer to a stylesheet loaded from an importer
  is now `ImportResult.sourceMapUrl` as documented.

## 1.15.2

### Node JS API

* When `setValue()` is called on a Sass string object, make it unquoted even if
  it was quoted originally, to match the behavior of Node Sass.

## 1.15.1

* Always add quotes to attribute selector values that begin with `--`, since IE
  11 doesn't consider them to be identifiers.

## 1.15.0

* Add support for passing arguments to `@content` blocks. See [the
  proposal][content-args] for details.

* Add support for the new `rgb()` and `hsl()` syntax introduced in CSS Colors
  Level 4, such as `rgb(0% 100% 0% / 0.5)`. See [the proposal][color-4-rgb-hsl]
  for more details.

* Add support for interpolation in at-rule names. See [the
  proposal][at-rule-interpolation] for details.

* Add paths from the `SASS_PATH` environment variable to the load paths in the
  command-line interface, Dart API, and JS API. These load paths are checked
  just after the load paths explicitly passed by the user.

* Allow saturation and lightness values outside of the `0%` to `100%` range in
  the `hsl()` and `hsla()` functions. They're now clamped to be within that
  range rather than producing an error if they're outside it.

* Properly compile selectors that end in escaped whitespace.

[content-args]: https://github.com/sass/language/blob/master/accepted/content-args.md
[color-4-rgb-hsl]: https://github.com/sass/language/blob/master/accepted/color-4-rgb-hsl.md
[at-rule-interpolation]: https://github.com/sass/language/blob/master/accepted/at-rule-interpolation.md

### JavaScript API

* Always include the error location in error messages.

## 1.14.4

* Properly escape U+0009 CHARACTER TABULATION in unquoted strings.

## 1.14.3

* Treat `:before`, `:after`, `:first-line`, and `:first-letter` as
  pseudo-elements for the purposes of `@extend`.

* When running in compressed mode, remove spaces around combinators in complex
  selectors, so a selector like `a > b` is output as `a>b`.

* Properly indicate the source span for errors involving binary operation
  expressions whose operands are parenthesized.

## 1.14.2

* Fix a bug where loading the same stylesheet from two different import paths
  could cause its imports to fail to resolve.

* Properly escape U+001F INFORMATION SEPARATOR ONE in unquoted strings.

### Command-Line Interface

* Don't crash when using `@debug` in a stylesheet passed on standard input.

### Dart API

* `AsyncImporter.canonicalize()` and `Importer.canonicalize()` must now return
  absolute URLs. Relative URLs are still supported, but are deprecated and will
  be removed in a future release.

## 1.14.1

* Canonicalize escaped digits at the beginning of identifiers as hex escapes.

* Properly parse property declarations that are both *in* content blocks and
  written *after* content blocks.

### Command-Line Interface

* Print more readable paths in `--watch` mode.

## 1.14.0

### BREAKING CHANGE

In accordance with our [compatibility policy][], breaking changes made for CSS
compatibility reasons are released as minor version revision after a three-month
deprecation period.

[compatibility policy]: README.md#compatibility-policy

* Tokens such as `#abcd` that are now interpreted as hex colors with alpha
  channels, rather than unquoted ID strings.

## 1.13.4

### Node JS

* Tweak JS compilation options to substantially improve performance.

## 1.13.3

* Properly generate source maps for stylesheets that emit `@charset`
  declarations.

### Command-Line Interface

* Don't error out when passing `--embed-source-maps` along with
  `--embed-sources` for stylesheets that contain non-ASCII characters.

## 1.13.2

* Properly parse `:nth-child()` and `:nth-last-child()` selectors with
  whitespace around the argument.

* Don't emit extra whitespace in the arguments for `:nth-child()` and
  `:nth-last-child()` selectors.

* Fix support for CSS hacks in plain CSS mode.

## 1.13.1

* Allow an IE-style single equals operator in plain CSS imports.

## 1.13.0

* Allow `@extend` to be used with multiple comma-separated simple selectors.
  This is already supported by other implementations, but fell through the
  cracks for Dart Sass until now.

* Don't crash when a media rule contains another media rule followed by a style
  rule.

## 1.12.0

### Dart API

* Add a `SassException` type that provides information about Sass compilation
  failures.

### Node JS API

* Remove the source map comment from the compiled JS. We don't ship with the
  source map, so this pointed to nothing.

## 1.11.0

* Add support for importing plain CSS files. They can only be imported *without*
  an extension—for example, `@import "style"` will import `style.css`. Plain CSS
  files imported this way only support standard CSS features, not Sass
  extensions.

  See [the proposal][css-import] for details.

* Add support for CSS's `min()` and `max()` [math functions][]. A `min()` and
  `max()` call will continue to be parsed as a Sass function if it involves any
  Sass-specific features like variables or function calls, but if it's valid
  plain CSS (optionally with interpolation) it will be emitted as plain CSS instead.

  See [the proposal][css-min-max] for details.

* Add support for range-format media features like `(10px < width < 100px)`. See
  [the proposal][media-ranges] for details.

* Normalize escape codes in identifiers so that, for example, `éclair` and
  `\E9clair` are parsed to the same value. See
  [the proposal][identifier-escapes] for details.

* Don't choke on a [byte-order mark][] at the beginning of a document when
  running in JavaScript.

[math functions]: https://drafts.csswg.org/css-values/#math-function
[css-import]: https://github.com/sass/language/blob/master/accepted/css-imports.md
[css-min-max]: https://github.com/sass/language/blob/master/accepted/min-max.md
[media-ranges]: https://github.com/sass/language/blob/master/accepted/media-ranges.md
[identifier-escapes]: https://github.com/sass/language/blob/master/accepted/identifier-escapes.md
[byte-order mark]: https://en.wikipedia.org/wiki/Byte_order_mark

### Command-Line Interface

* The `--watch` command now continues to recompile a file after a syntax error
  has been detected.

### Dart API

* Added a `Syntax` enum to indicate syntaxes for Sass source files.

* The `compile()` and `compileAsync()` functions now parse files with the `.css`
  extension as plain CSS.

* Added a `syntax` parameter to `compileString()` and `compileStringAsync()`.

* Deprecated the `indented` parameter to `compileString()` and `compileStringAsync()`.

* Added a `syntax` parameter to `new ImporterResult()` and a
  `ImporterResult.syntax` getter to set the syntax of the source file.

* Deprecated the `indented` parameter to `new ImporterResult()` and the
  `ImporterResult.indented` getter in favor of `syntax`.

## 1.10.4

### Command-Line Interface

* Fix a Homebrew installation failure.

## 1.10.3

### Command-Line Interface

* Run the Chocolatey script with the correct arguments so it doesn't crash.

## 1.10.2

* No user-visible changes.

## 1.10.1

### Node JS API

* Don't crash when passing both `includePaths` and `importer`.

## 1.10.0

* When two `@media` rules' queries can't be merged, leave nested rules in place
  for browsers that support them.

* Fix a typo in an error message.

## 1.9.2

### Node JS API

* Produce more readable filesystem errors, such as when a file doesn't exist.

## 1.9.1

### Command-Line Interface

* Don't emit ANSI codes to Windows terminals that don't support them.

* Fix a bug where `--watch` crashed on Mac OS.

## 1.9.0

### Node API

* Add support for `new sass.types.Color(argb)` for creating colors from ARGB hex
  numbers. This was overlooked when initially adding support for Node Sass's
  JavaScript API.

## 1.8.0

### Command-Line Interface

* Add a `--poll` flag to make `--watch` mode repeatedly check the filesystem for
  updates rather than relying on native filesystem notifications.

* Add a `--stop-on-error` flag to stop compiling additional files once an error
  is encountered.

## 1.7.3

* No user-visible changes.

## 1.7.2

* Add a deprecation warning for `@-moz-document`, except for cases where only an
  empty `url-prefix()` is used. Support is [being removed from Firefox][] and
  will eventually be removed from Sass as well.

[being removed from Firefox]: https://www.fxsitecompat.com/en-CA/docs/2018/moz-document-support-has-been-dropped-except-for-empty-url-prefix/

* Fix a bug where `@-moz-document` functions with string arguments weren't being
  parsed.

### Command-Line Interface

* Don't crash when a syntax error is added to a watched file.

## 1.7.1

* Fix crashes in released binaries.

## 1.7.0

* Emit deprecation warnings for tokens such as `#abcd` that are ambiguous
  between ID strings and hex colors with alpha channels. These will be
  interpreted as colors in a release on or after 19 September 2018.

* Parse unambiguous hex colors with alpha channels as colors.

* Fix a bug where relative imports from files on the load path could look in the
  incorrect location.

## 1.6.2

### Command-Line Interface

* Fix a bug where the source map comment in the generated CSS could refer to the
  source map file using an incorrect URL.

## 1.6.1

* No user-visible changes.

## 1.6.0

* Produce better errors when expected tokens are missing before a closing brace.

* Avoid crashing when compiling a non-partial stylesheet that exists on the
  filesystem next to a partial with the same name.

### Command-Line Interface

* Add support for the `--watch`, which watches for changes in Sass files on the
  filesystem and ensures that the compiled CSS is up-to-date.

* When using `--update`, surface errors when an import doesn't exist even if the
  file containing the import hasn't been modified.

* When compilation fails, delete the output file rather than leaving an outdated
  version.

## 1.5.1

* Fix a bug where an absolute Windows path would be considered an `input:output`
  pair.

* Forbid custom properties that have no values, like `--foo:;`, since they're
  forbidden by the CSS spec.

## 1.5.0

* Fix a bug where an importer would be passed an incorrectly-resolved URL when
  handling a relative import.

* Throw an error when an import is ambiguous due to a partial and a non-partial
  with the same name, or multiple files with different extensions. This matches
  the standard Sass behavior.

### Command-Line Interface

* Add an `--interactive` flag that supports interactively running Sass
  expressions (thanks to [Jen Thakar][]!).

[Jen Thakar]: https://github.com/jathak

## 1.4.0

* Improve the error message for invalid semicolons in the indented syntax.

* Properly disallow semicolons after declarations in the indented syntax.

### Command-Line Interface

* Add support for compiling multiple files at once by writing
  `sass input.scss:output.css`. Note that unlike Ruby Sass, this *always*
  compiles files by default regardless of when they were modified.

  This syntax also supports compiling entire directories at once. For example,
  `sass templates/stylesheets:public/css` compiles all non-partial Sass files
  in `templates/stylesheets` to CSS files in `public/css`.

* Add an `--update` flag that tells Sass to compile only stylesheets that have
  been (transitively) modified since the CSS file was generated.

### Dart API

* Add `Importer.modificationTime()` and `AsyncImporter.modificationTime()` which
  report the last time a stylesheet was modified.

### Node API

* Generate source maps when the `sourceMaps` option is set to a string and the
  `outFile` option is not set.

## 1.3.2

* Add support for `@elseif` as an alias of `@else if`. This is not an
  intentional feature, so using it will cause a deprecation warning. It will be
  removed at some point in the future.

## 1.3.1

### Node API

* Fix loading imports relative to stylesheets that were themselves imported
  though relative include paths.

## 1.3.0

### Command-Line Interface

* Generate source map files by default when writing to disk. This can be
  disabled by passing `--no-source-map`.

* Add a `--source-map-urls` option to control whether the source file URLs in
  the generated source map are relative or absolute.

* Add an `--embed-sources` option to embed the contents of all source files in
  the generated source map.

* Add an `--embed-source-map` option to embed the generated source map as a
  `data:` URL in the generated CSS.

### Dart API

* Add a `sourceMap` parameter to `compile()`, `compileString()`,
  `compileAsync()`, and `compileStringAsync()`. This takes a callback that's
  called with a [`SingleMapping`][] that contains the source map information for
  the compiled CSS file.

[`SingleMapping`]: https://www.dartdocs.org/documentation/source_maps/latest/source_maps.parser/SingleMapping-class.html

### Node API

* Added support for the `sourceMap`, `omitSourceMapUrl`, `outFile`,
  `sourceMapContents`, `sourceMapEmbed`, and `sourceMapRoot` options to
  `render()` and `renderSync()`.

* Fix a bug where passing a relative path to `render()` or `renderSync()` would
  cause relative imports to break.

* Fix a crash when printing warnings in stylesheets compiled using `render()` or
  `renderSync()`.

* Fix a bug where format errors were reported badly on Windows.

## 1.2.1

* Always emit units in compressed mode for `0` dimensions other than lengths and
  angles.

## 1.2.0

* The command-line executable will now create the directory for the resulting
  CSS if that directory doesn't exist.

* Properly parse `#{$var} -#{$var}` as two separate values in a list rather than
  one value being subtracted from another.

* Improve the error message for extending compound selectors.

## 1.1.1

* Add a commit that was accidentally left out of 1.1.0.

## 1.1.0

* The command-line executable can now be used to write an output file to disk
  using `sass input.scss output.css`.

* Use a POSIX-shell-compatible means of finding the location of the `sass` shell
  script.

## 1.0.0

**Initial stable release.**

### Changes Since 1.0.0-rc.1

* Allow `!` in custom property values ([#260][]).

[#260]: https://github.com/sass/dart-sass/issues/260

#### Dart API

* Remove the deprecated `render()` function.

#### Node API

* Errors are now subtypes of the `Error` type.

* Allow both the `data` and `file` options to be passed to `render()` and
  `renderSync()` at once. The `data` option will be used as the contents of the
  stylesheet, and the `file` option will be used as the path for error reporting
  and relative imports. This matches Node Sass's behavior.

## 1.0.0-rc.1

* Add support for importing an `_index.scss` or `_index.sass` file when
  importing a directory.

* Add a `--load-path` command-line option (alias `-I`) for passing additional
  paths to search for Sass files to import.

* Add a `--quiet` command-line option (alias `-q`) for silencing warnings.

* Add an `--indented` command-line option for using the indented syntax with a
  stylesheet from standard input.

* Don't merge the media queries `not type` and `(feature)`. We had previously
  been generating `not type and (feature)`, but that's not actually the
  intersection of the two queries.

* Don't crash on `$x % 0`.

* The standalone executable distributed on GitHub is now named `sass` rather
  than `dart-sass`. The `dart-sass` executable will remain, with a deprecation
  message, until 1.0.0 is released.

### Dart API

* Add a `Logger` class that allows users to control how messages are printed by
  stylesheets.

* Add a `logger` parameter to `compile()`, `compileAsync()`, `compileString()`,
  and `compileStringAsync()`.

### Node JS API

* Import URLs passed to importers are no longer normalized. For example, if a
  stylesheet contains `@import "./foo.scss"`, importers will now receive
  `"./foo.scss"` rather than `"foo.scss"`.

## 1.0.0-beta.5.3

* Support hard tabs in the indented syntax.

* Improve the formatting of comments that don't start on the same line as the
  opening `/*`.

* Preserve whitespace after `and` in media queries in compressed mode.

### Indented Syntax

* Properly parse multi-line selectors.

* Don't deadlock on `/*` comments.

* Don't add an extra `*/` to comments that already have it.

* Preserve empty lines in `/*` comments.

## 1.0.0-beta.5.2

* Fix a bug where some colors would crash `compressed` mode.

## 1.0.0-beta.5.1

* Add a `compressed` output style.

* Emit a warning when `&&` is used, since it's probably not what the user means.

* `round()` now returns the correct results for negative numbers that should
  round down.

* `var()` may now be passed in place of multiple arguments to `rgb()`, `rgba()`,
  `hsl()` and `hsla()`.

* Fix some cases where equivalent numbers wouldn't count as the same keys in
  maps.

* Fix a bug where multiplication like `(1/1px) * (1px/1)` wouldn't properly
  cancel out units.

* Fix a bug where dividing by a compatible unit would produce an invalid
  result.

* Remove a non-`sh`-compatible idiom from the standalone shell script.

### Dart API

* Add a `functions` parameter to `compile()`, `compleString()`,
  `compileAsync()`, and `compileStringAsync()`. This allows users to define
  custom functions in Dart that can be invoked from Sass stylesheets.

* Expose the `Callable` and `AsyncCallable` types, which represent functions
  that can be invoked from Sass.

* Expose the `Value` type and its subclasses, as well as the top-level
  `sassTrue`, `sassFalse`, and `sassNull` values, which represent Sass values
  that may be passed into or returned from custom functions.

* Expose the `OutputStyle` enum, and add a `style` parameter to `compile()`,
  `compleString()`, `compileAsync()`, and `compileStringAsync()` that allows
  users to control the output style.

### Node JS API

* Support the `functions` option.

* Support the `"compressed"` value for the `outputStyle` option.

## 1.0.0-beta.4

* Support unquoted imports in the indented syntax.

* Fix a crash when `:not(...)` extends a selector that appears in
  `:not(:not(...))`.

### Node JS API

* Add support for asynchronous importers to `render()` and `renderSync()`.

### Dart API

* Add `compileAsync()` and `compileStringAsync()` methods. These run
  asynchronously, which allows them to take asynchronous importers (see below).

* Add an `AsyncImporter` class. This allows imports to be resolved
  asynchronously in case no synchronous APIs are available. `AsyncImporter`s are
  only compatible with `compileAysnc()` and `compileStringAsync()`.

## 1.0.0-beta.3

* Properly parse numbers with exponents.

* Don't crash when evaluating CSS variables whose names are entirely
  interpolated (for example, `#{--foo}: ...`).

### Node JS API

* Add support for the `importer` option to `render()` and `renderSync()`.
  Only synchronous importers are currently supported.

### Dart API

* Added an `Importer` class. This can be extended by users to provide support
  for custom resolution for `@import` rules.

* Added built-in `FilesystemImporter` and `PackageImporter` implementations that
  support resolving `file:` and `package:` URLs, respectively.

* Added an `importers` argument to the `compile()` and `compileString()`
  functions that provides `Importer`s to use when resolving `@import` rules.

* Added a `loadPaths` argument to the `compile()` and `compileString()`
  functions that provides paths to search for stylesheets when resolving
  `@import` rules. This is a shorthand for passing `FilesystemImporter`s to the
  `importers` argument.

## 1.0.0-beta.2

* Add support for the `::slotted()` pseudo-element.

* Generated transparent colors will now be emitted as `rgba(0, 0, 0, 0)` rather
  than `transparent`. This works around a bug wherein IE incorrectly handles the
  latter format.

### Command-Line Interface

* Improve the logic for whether to use terminal colors by default.

### Node JS API

* Add support for `data`, `includePaths`, `indentedSyntax`, `lineFeed`,
  `indentWidth`, and `indentType` options to `render()` and `renderSync()`.

* The result object returned by `render()` and `renderSync()` now includes the
  `stats` object which provides metadata about the compilation process.

* The error object thrown by `render()` and `renderSync()` now includes `line`,
  `column`, `file`, `status`, and `formatted` fields. The `message` field and
  `toString()` also provide more information.

### Dart API

* Add a `renderString()` method for rendering Sass source that's not in a file
  on disk.

## 1.0.0-beta.1

* Drop support for the reference combinator. This has been removed from the
  spec, and will be deprecated and eventually removed in other implementations.

* Trust type annotations when compiling to JavaScript, which makes it
  substantially faster.

* Compile to minified JavaScript, which decreases the code size substantially
  and makes startup a little faster.

* Fix a crash when inspecting a string expression that ended in "\a".

* Fix a bug where declarations and `@extend` were allowed outside of a style
  rule in certain circumstances.

* Fix `not` in parentheses in `@supports` conditions.

* Allow `url` as an identifier name.

* Properly parse `/***/` in selectors.

* Properly parse unary operators immediately after commas.

* Match Ruby Sass's rounding behavior for all functions.

* Allow `\` at the beginning of a selector in the indented syntax.

* Fix a number of `@extend` bugs:

  * `selector-extend()` and `selector-replace()` now allow compound selector
    extendees.

  * Remove the universal selector `*` when unifying with other selectors.

  * Properly unify the result of multiple simple selectors in the same compound
    selector being extended.

  * Properly handle extensions being extended.

  * Properly follow the [first law of `@extend`][laws].

  * Fix selector specificity tracking to follow the
    [second law of `@extend`][laws].

  * Allow extensions that match selectors but fail to unify.

  * Partially-extended selectors are no longer used as parent selectors.

  * Fix an edge case where both the extender and the extended selector
    have invalid combinator sequences.

  * Don't crash with a "Bad state: no element" error in certain edge cases.

[laws]: https://github.com/sass/sass/issues/324#issuecomment-4607184

## 1.0.0-alpha.9

* Elements without a namespace (such as `div`) are no longer unified with
  elements with the empty namespace (such as `|div`). This unification didn't
  match the results returned by `is-superselector()`, and was not guaranteed to
  be valid.

* Support `&` within `@at-root`.

* Properly error when a compound selector is followed immediately by `&`.

* Properly handle variable scoping in `@at-root` and nested properties.

* Properly handle placeholder selectors in selector pseudos.

* Properly short-circuit the `or` and `and` operators.

* Support `--$variable`.

* Don't consider unitless numbers equal to numbers with units.

* Warn about using named colors in interpolation.

* Don't emit loud comments in functions.

* Detect import loops.

* Fix `@import` with a `supports()` clause.

* Forbid functions named "and", "or", and "not".

* Fix `type-of()` with a function.

* Emit a nicer error for invalid tokens in a selector.

* Fix `invert()` with a `$weight` parameter.

* Fix a unit-parsing edge-cases.

* Always parse imports with queries as plain CSS imports.

* Support `&` followed by a non-identifier.

* Properly handle split media queries.

* Properly handle a placeholder selector that isn't at the beginning of a
  compound selector.

* Fix more `str-slice()` bugs.

* Fix the `%` operator.

* Allow whitespace between `=` and the mixin name in the indented syntax.

* Fix some slash division edge cases.

* Fix `not` when used like a function.

* Fix attribute selectors with single-character values.

* Fix some bugs with the `call()` function.

* Properly handle a backslash followed by a CRLF sequence in a quoted string.

* Fix numbers divided by colors.

* Support slash-separated numbers in arguments to plain CSS functions.

* Error out if a function is passed an unknown named parameter.

* Improve the speed of loading large files on Node.

* Don't consider browser-prefixed selector pseudos to be superselectors of
  differently- or non-prefixed selector pseudos with the same base name.

* Fix an `@extend` edge case involving multiple combinators in a row.

* Fix a bug where a `@content` block could get incorrectly passed to a mixin.

* Properly isolate the lexical environments of different calls to the same mixin
  and function.

## 1.0.0-alpha.8

* Add the `content-exists()` function.

* Support interpolation in loud comments.

* Fix a bug where even valid semicolons and exclamation marks in custom property
  values were disallowed.

* Disallow invalid function names.

* Disallow extending across media queries.

* Properly parse whitespace after `...` in argument declaration lists.

* Support terse mixin syntax in the indented syntax.

* Fix `@at-root` query parsing.

* Support special functions in `@-moz-document`.

* Support `...` after a digit.

* Fix some bugs when treating a map as a list of pairs.

## 1.0.0-alpha.7

* Fix `function-exists()`, `variable-exists()`, and `mixin-exists()` to use the
  lexical scope rather than always using the global scope.

* `str-index()` now correctly inserts at negative indices.

* Properly parse `url()`s that contain comment-like text.

* Fix a few more small `@extend` bugs.

* Fix a bug where interpolation in a quoted string was being dropped in some
  circumstances.

* Properly handle `@for` rules where each bound has a different unit.

* Forbid mixins and functions from being defined in control directives.

* Fix a superselector-computation edge case involving `:not()`.

* Gracefully handle input files that are invalid UTF-8.

* Print a Sass stack trace when a file fails to load.

## 1.0.0-alpha.6

* Allow `var()` to be passed to `rgb()`, `rgba()`, `hsl()`, and `hsla()`.

* Fix conversions between numbers with `dpi`, `dpcm`, and `dppx` units.
  Previously these conversions were inverted.

* Don't crash when calling `str-slice()` with an `$end-at` index lower than the
  `$start-at` index.

* `str-slice()` now correctly returns `""` when `$end-at` is negative and points
  before the beginning of the string.

* Interpolation in quoted strings now properly preserves newlines.

* Don't crash when passing only `$hue` or no keyword arguments to
  `adjust-color()`, `scale-color()`, or `change-color()`.

* Preserve escapes in identifiers. This used to only work for identifiers in
  SassScript.

* Fix a few small `@extend` bugs.

## 1.0.0-alpha.5

* Fix bounds-checking for `opacify()`, `fade-in()`, `transparentize()`, and
  `fade-out()`.

* Fix a bug with `@extend` superselector calculations.

* Fix some cases where `#{...}--` would fail to parse in selectors.

* Allow a single number to be passed to `saturate()` for use in filter contexts.

* Fix a bug where `**/` would fail to close a loud comment.

* Fix a bug where mixin and function calls could set variables incorrectly.

* Move plain CSS `@import`s to the top of the document.

## 1.0.0-alpha.4

* Add support for bracketed lists.

* Add support for Unicode ranges.

* Add support for the Microsoft-style `=` operator.

* Print the filename for `@debug` rules.

* Fix a bug where `1 + - 2` and similar constructs would crash the parser.

* Fix a bug where `@extend` produced the wrong result when used with
  selector combinators.

* Fix a bug where placeholder selectors were not allowed to be unified.

* Fix the `mixin-exists()` function.

* Fix `:nth-child()` and `:nth-last-child()` parsing when they contain `of
  selector`.

## 1.0.0-alpha.3

* Fix a bug where color equality didn't take the alpha channel into account.

* Fix a bug with converting some RGB colors to HSL.

* Fix a parent selector resolution bug.

* Properly declare the arguments for `opacify()` and related functions.

* Add a missing dependency on the `stack_trace` package.

* Fix broken Windows archives.

* Emit colors using their original representation if possible.

* Emit colors without an original representation as names if possible.

## 1.0.0-alpha.2

* Fix a bug where variables, functions, and mixins were broken in imported
  files.

## 1.0.0-alpha.1

* Initial alpha release.<|MERGE_RESOLUTION|>--- conflicted
+++ resolved
@@ -1,11 +1,10 @@
 ## 1.37.6
 
-<<<<<<< HEAD
+* Fix a bug where quotes would be omitted for an attribute selector whose value
+  was a single backslash.
+
 * Properly consider numbers that begin with `.` as "plain CSS" for the purposes
   of parsing plain-CSS `min()` and `max()` functions.
-=======
-* Fix a bug where quotes would be omitted for an attribute selector whose value
-  was a single backslash.
 
 * Allow `if` to be used as an unquoted string.
 
@@ -15,7 +14,6 @@
 
 * Strip CRLF newlines from snippets of the original stylesheet that are included
   in the output when an error occurs.
->>>>>>> d29acb09
 
 ### JS API
 
