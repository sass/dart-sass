--- conflicted
+++ resolved
@@ -1,4 +1,3 @@
-<<<<<<< HEAD
 ## 2.0.0
 
 * **Breaking change:** `@elseif` is no longer treated as equivalent to `@else
@@ -41,7 +40,7 @@
   `.assertCompoundSelector()`, and `.assertComplexSelector()`. This is now only
   available through the expanded `sass_api` package, since that package also
   exposes the selector AST that it returns.
-=======
+
 ## 1.92.0-dev
 
 * **Breaking change:** Emit declarations, childless at-rules, and comments in
@@ -129,7 +128,6 @@
 ## 1.86.2
 
 * No user-visible changes.
->>>>>>> 87e2e1c3
 
 ## 1.86.1
 
