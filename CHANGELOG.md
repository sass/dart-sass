## 1.32.8

<<<<<<< HEAD
### JavaScript API

* Allows a custom function to access the `render()` options object within its
  local context, as `this.options`.
=======
* Update chokidar version for Node API tests.
>>>>>>> 94d1fc40

## 1.32.7

* Allow the null safety release of stream_transform.

* Allow `@forward...with` to take arguments that have a `!default` flag without
  a trailing comma.

* Improve the performance of unitless and single-unit numbers.

## 1.32.6

### Node JS API

* Fix Electron support when `nodeIntegration` is disabled.

### Dart API

* All range checks for `SassColor` constructors now throw `RangeError`s with
  `start` and `end` set.

## 1.32.5

* **Potentially breaking bug fix:** When using `@for` with numbers that have
  units, the iteration variable now matches the unit of the initial number. This
  matches the behavior of Ruby Sass and LibSass.

### Node JS API

* Fix a few infrequent errors when calling `render()` with `fiber` multiple
  times simultaneously.

* Avoid possible mangled error messages when custom functions or importers throw
  unexpected exceptions.

* Fix Electron support when `nodeIntegration` is disabled.

## 1.32.4

* No user-visible changes.

## 1.32.3

* Optimize `==` for numbers that have different units.

## 1.32.2

* Print the actual number that was received in unit deprecation warnings for
  color functions.

## 1.32.1

* Don't emit permissions errors on Windows and OS X when trying to determine the
  real case of path names.

## 1.32.0

* Deprecate passing non-`%` numbers as lightness and saturation to `hsl()`,
  `hsla()`, `color.adjust()`, and `color.change()`. This matches the CSS
  specification, which also requires `%` for all lightness and saturation
  parameters. See [the Sass website][color-units] for more details.

* Deprecate passing numbers with units other than `deg` as the hue to `hsl()`,
  `hsla()`, `adjust-hue()`, `color.adjust()`, and `color.change()`. Unitless
  numbers *are* still allowed here, since they're allowed by CSS. See [the Sass
  website][color-units] for more details.

* Improve error messages about incompatible units.

* Properly mark some warnings emitted by `sass:color` functions as deprecation
  warnings.

### Dart API

* Rename `SassNumber.valueInUnits()` to `SassNumber.coerceValue()`. The old name
  remains, but is now deprecated.

* Rename `SassNumber.coerceValueToUnit()`, a shorthand for
  `SassNumber.coerceValue()` that takes a single numerator unit.

* Add `SassNumber.coerceToMatch()` and `SassNumber.coerceValueToMatch()`, which
  work like `SassNumber.coerce()` and `SassNumber.coerceValue()` but take a
  `SassNumber` whose units should be matched rather than taking the units
  explicitly. These generate better error messages than `SassNumber.coerce()`
  and `SassNumber.coerceValue()`.

* Add `SassNumber.convertToMatch()` and `SassNumber.convertValueToMatch()`,
  which work like `SassNumber.coerceToMatch()` and
  `SassNumber.coerceValueToMatch()` except they throw exceptions when converting
  unitless values to or from units.

* Add `SassNumber.compatibleWithUnit()`, which returns whether the number can be
  coerced to a single numerator unit.

## 1.31.0

* Add support for parsing `clamp()` as a special math function, the same way
  `calc()` is parsed.

* Properly load files in case-sensitive Windows directories with upper-case
  names.

## 1.30.0

* Fix a bug where `@at-root (without: all)` wouldn't properly remove a
  `@keyframes` context when parsing selectors.

### Node JS API

* The generated `main()` function in `sass.js` now returns a `Promise` that
  completes when the executable is finished running.

### Dart API

* Fix a bug that prevented importers from returning null when loading from a
  URL that they had already canonicalized.

## 1.29.0

* Support a broader syntax for `@supports` conditions, based on the latest
  [Editor's Draft of CSS Conditional Rules 3]. Almost all syntax will be allowed
  (with interpolation) in the conditions' parentheses, as well as function
  syntax such as `@supports selector(...)`.

[Editor's Draft of CSS Conditional Rules 3]: https://drafts.csswg.org/css-conditional-3/#at-supports

## 1.28.0

* Add a [`color.hwb()`] function to `sass:color` that can express colors in [HWB] format.

[`color.hwb()`]: https://sass-lang.com/documentation/modules/color#hwb
[HWB]: https://en.wikipedia.org/wiki/HWB_color_model

* Add [`color.whiteness()`] and [`color.blackness()`] functions to `sass:color`
  to get a color's [HWB] whiteness and blackness components.

[`color.whiteness()`]: https://sass-lang.com/documentation/modules/color#whiteness
[`color.blackness()`]: https://sass-lang.com/documentation/modules/color#blackness

* Add `$whiteness` and `$blackness` parameters to [`color.adjust()`],
  [`color.change()`], and [`color.scale()`] to modify a color's [HWB] whiteness
  and blackness components.

[`color.adjust()`]: https://sass-lang.com/documentation/modules/color#adjust
[`color.change()`]: https://sass-lang.com/documentation/modules/color#change
[`color.scale()`]: https://sass-lang.com/documentation/modules/color#scale

### Dart API

* Add [HWB] support to the `SassColor` class, including a `SassColor.hwb()`
  constructor, `whiteness` and `blackness` getters, and a `changeHwb()` method.

[HWB]: https://en.wikipedia.org/wiki/HWB_color_model

## 1.27.2

* No user-visible changes.

## 1.27.1

* **Potentially breaking bug fix:** `meta.load-css()` now correctly uses the
  name `$url` for its first argument, rather than `$module`.

* Don't crash when using `Infinity` or `NaN` as a key in a map.

* Emit a proper parse error for a `=` with no right-hand side in a function.

* Avoid going exponential on certain recursive `@extend` edge cases.

## 1.27.0

* Adds an overload to `map.merge()` that supports merging a nested map.

  `map.merge($map1, $keys..., $map2)`: The `$keys` form a path to the nested map
  in `$map1`, into which `$map2` gets merged.

  See [the Sass documentation][map-merge] for more details.

  [map-merge]: https://sass-lang.com/documentation/modules/map#merge

* Adds an overloaded `map.set()` function.

  `map.set($map, $key, $value)`: Adds to or updates `$map` with the specified
  `$key` and `$value`.

  `map.set($map, $keys..., $value)`: Adds to or updates a map that is nested
  within `$map`. The `$keys` form a path to the nested map in `$map`, into
  which `$value` is inserted.

  See [the Sass documentation][map-set] for more details.

  [map-set]: https://sass-lang.com/documentation/modules/map#set

* Add support for nested maps to `map.get()`.
  For example, `map.get((a: (b: (c: d))), a, b, c)` would return `d`.
  See [the documentation][map-get] for more details.

  [map-get]: https://sass-lang.com/documentation/modules/map#get

* Add support for nested maps in `map.has-key`.
  For example, `map.has-key((a: (b: (c: d))), a, b, c)` would return true.
  See [the documentation][map-has-key] for more details.

  [map-has-key]: https://sass-lang.com/documentation/modules/map#has-key

* Add a `map.deep-merge()` function. This works like `map.merge()`, except that
  nested map values are *also* recursively merged. For example:

  ```
  map.deep-merge(
    (color: (primary: red, secondary: blue),
    (color: (secondary: teal)
  ) // => (color: (primary: red, secondary: teal))
  ```

  See [the Sass documentation][map-deep-merge] for more details.

  [map-deep-merge]: https://sass-lang.com/documentation/modules/map#deep-merge

* Add a `map.deep-remove()` function. This allows you to remove keys from
  nested maps by passing multiple keys. For example:

  ```
  map.deep-remove(
    (color: (primary: red, secondary: blue)),
    color, primary
  ) // => (color: (secondary: blue))
  ```

  See [the Sass documentation][map-deep-remove] for more details.

  [map-deep-remove]: https://sass-lang.com/documentation/modules/map#deep-remove

* Fix a bug where custom property values in plain CSS were being parsed as
  normal property values.

### Dart API

* Add a `Value.tryMap()` function which returns the `Value` as a `SassMap` if
  it's a valid map, or `null` otherwise. This allows function authors to safely
  retrieve maps even if they're internally stored as empty lists, without having
  to catch exceptions from `Value.assertMap()`.

## 1.26.12

* Fix a bug where nesting properties beneath a Sass-syntax custom property
  (written as `#{--foo}: ...`) would crash.

## 1.26.11

* **Potentially breaking bug fix:** `selector.nest()` now throws an error
  if the first arguments contains the parent selector `&`.

* Fixes a parsing bug with inline comments in selectors.

* Improve some error messages for edge-case parse failures.

* Throw a proper error when the same built-in module is `@use`d twice.

* Don't crash when writing `Infinity` in JS mode.

* Produce a better error message for positional arguments following named
  arguments.

## 1.26.10

* Fixes a bug where two adjacent combinators could cause an error.

## 1.26.9

* Use an updated version of `node_preamble` when compiling to JS.

## 1.26.8

* Fixes an error when emitting source maps to stdout.

## 1.26.7

* No user-visible changes.

## 1.26.6

* Fix a bug where escape sequences were improperly recognized in `@else` rules.

### JavaScript API

* Add `sass.NULL`, `sass.TRUE`, and `sass.FALSE` constants to match Node Sass's
  API.

* If a custom Node importer returns both `file` and `contents`, don't attempt to
  read the `file`. Instead, use the `contents` provided by the importer, with
  `file` as the canonical url.

## 1.26.5

* No user-visible changes.

## 1.26.4

* Be more memory-efficient when handling `@forward`s through `@import`s.

## 1.26.3

* Fix a bug where `--watch` mode could go into an infinite loop compiling CSS
  files to themselves.

## 1.26.2

* More aggressively eliminate redundant selectors in the `selector.extend()` and
  `selector.replace()` functions.

## 1.26.1

### Command Line Interface

* Fix a longstanding bug where `--watch` mode could enter into a state where
  recompilation would not occur after a syntax error was introduced into a
  dependency and then fixed.

## 1.26.0

* **Potentially breaking bug fix:** `@use` rules whose URLs' basenames begin
  with `_` now correctly exclude that `_` from the rules' namespaces.

* Fix a bug where imported forwarded members weren't visible in mixins and
  functions that were defined before the `@import`.

* Don't throw errors if the exact same member is loaded or forwarded from
  multiple modules at the same time.

## 1.25.2

* Fix a bug where, under extremely rare circumstances, a valid variable could
  become unassigned.

## 1.25.0

* Add functions to the built-in "sass:math" module.

  * `clamp($min, $number, $max)`. Clamps `$number` in between `$min` and `$max`.

  * `hypot($numbers...)`. Given *n* numbers, outputs the length of the
    *n*-dimensional vector that has components equal to each of the inputs.

  * Exponential. All inputs must be unitless.
    * `log($number)` or `log($number, $base)`. If no base is provided, performs
       a natural log.
    * `pow($base, $exponent)`
    * `sqrt($number)`

  * Trigonometric. The input must be an angle. If no unit is given, the input is
    assumed to be in `rad`.
    * `cos($number)`
    * `sin($number)`
    * `tan($number)`

  * Inverse trigonometric. The output is in `deg`.
    * `acos($number)`. Input must be unitless.
    * `asin($number)`. Input must be unitless.
    * `atan($number)`. Input must be unitless.
    * `atan2($y, $x)`. `$y` and `$x` must have compatible units or be unitless.

* Add the variables `$pi` and `$e` to the built-in "sass:math" module.

### JavaScript API

* `constructor.value` fields on value objects now match their Node Sass
  equivalents.

## 1.24.5

* Highlight contextually-relevant sections of the stylesheet in error messages,
  rather than only highlighting the section where the error was detected.

## 1.24.4

### JavaScript API

* Fix a bug where source map generation would crash with an absolute source map
  path and a custom importer that returns string file contents.

## 1.24.3

### Command Line Interface

* Fix a bug where `sass --version` would crash for certain executable
  distributions.

## 1.24.2

### JavaScript API

* Fix a bug introduced in the previous release that prevented custom importers
  in Node.js from loading import-only files.

## 1.24.1

* Fix a bug where the wrong file could be loaded when the same URL is used by
  both a `@use` rule and an `@import` rule.

## 1.24.0

* Add an optional `with` clause to the `@forward` rule. This works like the
  `@use` rule's `with` clause, except that `@forward ... with` can declare
  variables as `!default` to allow downstream modules to reconfigure their
  values.

* Support configuring modules through `@import` rules.

## 1.23.8

* **Potentially breaking bug fix:** Members loaded through a nested `@import`
  are no longer ever accessible outside that nested context.

* Don't throw an error when importing two modules that both forward members with
  the same name. The latter name now takes precedence over the former, as per
  the specification.

### Dart API

* `SassFormatException` now implements `SourceSpanFormatException` (and thus
  `FormatException`).

## 1.23.7

* No user-visible changes

## 1.23.6

* No user-visible changes.

## 1.23.5

* Support inline comments in the indented syntax.

* When an overloaded function receives the wrong number of arguments, guess
  which overload the user actually meant to invoke, and display the invalid
  argument error for that overload.

* When `@error` is used in a function or mixin, print the call site rather than
  the location of the `@error` itself to better match the behavior of calling a
  built-in function that throws an error.

## 1.23.4

### Command-Line Interface

* Fix a bug where `--watch` wouldn't watch files referred to by `@forward`
  rules.

## 1.23.3

* Fix a bug where selectors were being trimmed over-eagerly when `@extend`
  crossed module boundaries.

## 1.23.2

### Command-Line Interface

* Fix a bug when compiling all Sass files in a directory where a CSS file could
  be compiled to its own location, creating an infinite loop in `--watch` mode.

* Properly compile CSS entrypoints in directories outside of `--watch` mode.

## 1.23.1

* Fix a bug preventing built-in modules from being loaded within a configured
  module.

* Fix a bug preventing an unconfigured module from being loaded from within two
  different configured modules.

* Fix a bug when `meta.load-css()` was used to load some files that included
  media queries.

* Allow `saturate()` in plain CSS files, since it can be used as a plain CSS
  filter function.

* Improve the error messages for trying to access functions like `lighten()`
  from the `sass:color` module.

## 1.23.0

* **Launch the new Sass module system!** This adds:

  * The [`@use` rule][], which loads Sass files as *modules* and makes their
    members available only in the current file, with automatic namespacing.

    [`@use` rule]: https://sass-lang.com/documentation/at-rules/use

  * The [`@forward` rule][], which makes members of another Sass file available
    to stylesheets that `@use` the current file.

    [`@forward` rule]: https://sass-lang.com/documentation/at-rules/forward

  * Built-in modules named `sass:color`, `sass:list`, `sass:map`, `sass:math`,
    `sass:meta`, `sass:selector`, and `sass:string` that provide access to all
    the built-in Sass functions you know and love, with automatic module
    namespaces.

  * The [`meta.load-css()` mixin][], which includes the CSS contents of a module
    loaded from a (potentially dynamic) URL.

    [`meta.load-css()` mixin]: https://sass-lang.com/documentation/modules/meta#load-css

  * The [`meta.module-variables()` function][], which provides access to the
    variables defined in a given module.

    [`meta.module-variables()` function]: https://sass-lang.com/documentation/modules/meta#module-variables

  * The [`meta.module-functions()` function][], which provides access to the
    functions defined in a given module.

    [`meta.module-functions()` function]: https://sass-lang.com/documentation/modules/meta#module-functions

  Check out [the Sass blog][migrator blog] for more information on the new
  module system. You can also use the new [Sass migrator][] to automatically
  migrate your stylesheets to the new module system!

  [migrator blog]: https://sass-lang.com/blog/the-module-system-is-launched
  [Sass migrator]: https://sass-lang.com/documentation/cli/migrator

## 1.22.12

* **Potentially breaking bug fix:** character sequences consisting of two or
  more hyphens followed by a number (such as `--123`), or two or more hyphens on
  their own (such as `--`), are now parsed as identifiers [in accordance with
  the CSS spec][ident-token-diagram].

  [ident-token-diagram]: https://drafts.csswg.org/css-syntax-3/#ident-token-diagram

  The sequence `--` was previously parsed as multiple applications of the `-`
  operator. Since this is unlikely to be used intentionally in practice, we
  consider this bug fix safe.

### Command-Line Interface

* Fix a bug where changes in `.css` files would be ignored in `--watch` mode.

### JavaScript API

* Allow underscore-separated custom functions to be defined.

* Improve the performance of Node.js compilation involving many `@import`s.

## 1.22.11

* Don't try to load unquoted plain-CSS indented-syntax imports.

* Fix a couple edge cases in `@extend` logic and related selector functions:

  * Recognize `:matches()` and similar pseudo-selectors as superselectors of
    matching complex selectors.

  * Recognize `::slotted()` as a superselector of other `::slotted()` selectors.

  * Regonize `:current()` with a vendor prefix as a superselector.

## 1.22.10

* Fix a bug in which `get-function()` would fail to find a dash-separated
  function when passed a function name with underscores.

## 1.22.9

* Include argument names when reporting range errors and selector parse errors.

* Avoid double `Error:` headers when reporting selector parse errors.

* Clarify the error message when the wrong number of positional arguments are
  passed along with a named argument.

### JavaScript API

* Re-add support for Node Carbon (8.x).

## 1.22.8

### JavaScript API

* Don't crash when running in a directory whose name contains URL-sensitive
  characters.

* Drop support for Node Carbon (8.x), which doesn't support `url.pathToFileURL`.

## 1.22.7

* Restrict the supported versions of the Dart SDK to `^2.4.0`.

## 1.22.6

* **Potentially breaking bug fix:** The `keywords()` function now converts
  underscore-separated argument names to hyphen-separated names. This matches
  LibSass's behavior, but not Ruby Sass's.

* Further improve performance for logic-heavy stylesheets.

* Improve a few error messages.

## 1.22.5

### JavaScript API

* Improve performance for logic-heavy stylesheets.

## 1.22.4

* Fix a bug where at-rules imported from within a style rule would appear within
  that style rule rather than at the root of the document.

## 1.22.3

* **Potentially breaking bug fix:** The argument name for the `saturate()`
  function is now `$amount`, to match the name in LibSass and originally in Ruby
  Sass.

* **Potentially breaking bug fix:** The `invert()` function now properly returns
  `#808080` when passed `$weight: 50%`. This matches the behavior in LibSass and
  originally in Ruby Sass, as well as being consistent with other nearby values
  of `$weight`.

* **Potentially breaking bug fix:** The `invert()` function now throws an error
  if it's used [as a plain CSS function][plain-CSS invert] *and* the Sass-only
  `$weight` parameter is passed. This never did anything useful, so it's
  considered a bug fix rather than a full breaking change.

  [plain-CSS invert]: https://developer.mozilla.org/en-US/docs/Web/CSS/filter-function/invert

* **Potentially breaking bug fix**: The `str-insert()` function now properly
  inserts at the end of the string if the `$index` is `-1`. This matches the
  behavior in LibSass and originally in Ruby Sass.

* **Potentially breaking bug fix**: An empty map returned by `map-remove()` is
  now treated as identical to the literal value `()`, rather than being treated
  as though it had a comma separator. This matches the original behavior in Ruby
  Sass.

* The `adjust-color()` function no longer throws an error when a large `$alpha`
  value is combined with HSL adjustments.

* The `alpha()` function now produces clearer error messages when the wrong
  number of arguments are passed.

* Fix a bug where the `str-slice()` function could produce invalid output when
  passed a string that contains characters that aren't represented as a single
  byte in UTF-16.

* Improve the error message for an unknown separator name passed to the `join()`
  or `append()` functions.

* The `zip()` function no longer deadlocks if passed no arguments.

* The `map-remove()` function can now take a `$key` named argument. This matches
  the signature in LibSass and originally in Ruby Sass.

## 1.22.2

### JavaScript API

* Avoid re-assigning the `require()` function to make the code statically
  analyzable by Webpack.

## 1.22.1

### JavaScript API

* Expand the dependency on `chokidar` to allow 3.x.

## 1.22.0

* Produce better stack traces when importing a file that contains a syntax
  error.

* Make deprecation warnings for `!global` variable declarations that create new
  variables clearer, especially in the case where the `!global` flag is
  unnecessary because the variables are at the top level of the stylesheet.

### Dart API

* Add a `Value.realNull` getter, which returns Dart's `null` if the value is
  Sass's null.

## 1.21.0

### Dart API

* Add a `sass` executable when installing the package through `pub`.

* Add a top-level `warn()` function for custom functions and importers to print
  warning messages.

## 1.20.3

* No user-visible changes.

## 1.20.2

* Fix a bug where numbers could be written using exponential notation in
  Node.js.

* Fix a crash that would appear when writing some very large integers to CSS.

### Command-Line Interface

* Improve performance for stand-alone packages on Linux and Mac OS.

### JavaScript API

* Pass imports to custom importers before resolving them using `includePaths` or
  the `SASS_PATH` environment variable. This matches Node Sass's behavior, so
  it's considered a bug fix.

## 1.20.1

* No user-visible changes.

## 1.20.0

* Support attribute selector modifiers, such as the `i` in `[title="test" i]`.

### Command-Line Interface

* When compilation fails, Sass will now write the error message to the CSS
  output as a comment and as the `content` property of a `body::before` rule so
  it will show up in the browser (unless compiling to standard output). This can
  be disabled with the `--no-error-css` flag, or forced even when compiling to
  standard output with the `--error-css` flag.

### Dart API

* Added `SassException.toCssString()`, which returns the contents of a CSS
  stylesheet describing the error, as above.

## 1.19.0

* Allow `!` in `url()`s without quotes.

### Dart API

* `FilesystemImporter` now doesn't change its effective directory if the working
  directory changes, even if it's passed a relative argument.

## 1.18.0

* Avoid recursively listing directories when finding the canonical name of a
  file on case-insensitive filesystems.

* Fix importing files relative to `package:`-imported files.

* Don't claim that "package:" URLs aren't supported when they actually are.

### Command-Line Interface

* Add a `--no-charset` flag. If this flag is set, Sass will never emit a
  `@charset` declaration or a byte-order mark, even if the CSS file contains
  non-ASCII characters.

### Dart API

* Add a `charset` option to `compile()`, `compileString()`, `compileAsync()` and
  `compileStringAsync()`. If this option is set to `false`, Sass will never emit
  a `@charset` declaration or a byte-order mark, even if the CSS file contains
  non-ASCII characters.

* Explicitly require that importers' `canonicalize()` methods be able to take
  paths relative to their outputs as valid inputs. This isn't considered a
  breaking change because the importer infrastructure already required this in
  practice.

## 1.17.4

* Consistently parse U+000C FORM FEED, U+000D CARRIAGE RETURN, and sequences of
  U+000D CARRIAGE RETURN followed by U+000A LINE FEED as individual newlines.

### JavaScript API

* Add a `sass.types.Error` constructor as an alias for `Error`. This makes our
  custom function API compatible with Node Sass's.

## 1.17.3

* Fix an edge case where slash-separated numbers were written to the stylesheet
  with a slash even when they're used as part of another arithmetic operation,
  such as being concatenated with a string.

* Don't put style rules inside empty `@keyframes` selectors.

## 1.17.2

* Deprecate `!global` variable assignments to variables that aren't yet defined.
  This deprecation message can be avoided by assigning variables to `null` at
  the top level before globally assigning values to them.

### Dart API

* Explicitly mark classes that were never intended to be subclassed or
  implemented as "sealed".

## 1.17.1

* Properly quote attribute selector values that start with identifiers but end
  with a non-identifier character.

## 1.17.0

* Improve error output, particularly for errors that cover multiple lines.

* Improve source locations for some parse errors. Rather than pointing to the
  next token that wasn't what was expected, they point *after* the previous
  token. This should generally provide more context for the syntax error.

* Produce a better error message for style rules that are missing the closing
  `}`.

* Produce a better error message for style rules and property declarations
  within `@function` rules.

### Command-Line Interface

* Passing a directory on the command line now compiles all Sass source files in
  the directory to CSS files in the same directory, as though `dir:dir` were
  passed instead of just `dir`.

* The new error output uses non-ASCII Unicode characters by default. Add a
  `--no-unicode` flag to disable this.

## 1.16.1

* Fix a performance bug where stylesheet evaluation could take a very long time
  when many binary operators were used in sequence.

## 1.16.0

* `rgb()` and `hsl()` now treat unquoted strings beginning with `env()`,
  `min()`, and `max()` as special number strings like `calc()`.

## 1.15.3

* Properly merge `all and` media queries. These queries were previously being
  merged as though `all` referred to a specific media type, rather than all
  media types.

* Never remove units from 0 values in compressed mode. This wasn't safe in
  general, since some properties (such as `line-height`) interpret `0` as a
  `<number>` rather than a `<length>` which can break CSS transforms. It's
  better to do this optimization in a dedicated compressor that's aware of CSS
  property semantics.

* Match Ruby Sass's behavior in some edge-cases involving numbers with many
  significant digits.

* Emit escaped tab characters in identifiers as `\9` rather than a backslash
  followed by a literal tab.

### Command-Line Interface

* The source map generated for a stylesheet read from standard input now uses a
  `data:` URL to include that stylesheet's contents in the source map.

### Node JS API

* `this.includePaths` for a running importer is now a `;`-separated string on
  Windows, rather than `:`-separated. This matches Node Sass's behavior.

### Dart API

* The URL used in a source map to refer to a stylesheet loaded from an importer
  is now `ImportResult.sourceMapUrl` as documented.

## 1.15.2

### Node JS API

* When `setValue()` is called on a Sass string object, make it unquoted even if
  it was quoted originally, to match the behavior of Node Sass.

## 1.15.1

* Always add quotes to attribute selector values that begin with `--`, since IE
  11 doesn't consider them to be identifiers.

## 1.15.0

* Add support for passing arguments to `@content` blocks. See [the
  proposal][content-args] for details.

* Add support for the new `rgb()` and `hsl()` syntax introduced in CSS Colors
  Level 4, such as `rgb(0% 100% 0% / 0.5)`. See [the proposal][color-4-rgb-hsl]
  for more details.

* Add support for interpolation in at-rule names. See [the
  proposal][at-rule-interpolation] for details.

* Add paths from the `SASS_PATH` environment variable to the load paths in the
  command-line interface, Dart API, and JS API. These load paths are checked
  just after the load paths explicitly passed by the user.

* Allow saturation and lightness values outside of the `0%` to `100%` range in
  the `hsl()` and `hsla()` functions. They're now clamped to be within that
  range rather than producing an error if they're outside it.

* Properly compile selectors that end in escaped whitespace.

[content-args]: https://github.com/sass/language/blob/master/accepted/content-args.md
[color-4-rgb-hsl]: https://github.com/sass/language/blob/master/accepted/color-4-rgb-hsl.md
[at-rule-interpolation]: https://github.com/sass/language/blob/master/accepted/at-rule-interpolation.md

### JavaScript API

* Always include the error location in error messages.

## 1.14.4

* Properly escape U+0009 CHARACTER TABULATION in unquoted strings.

## 1.14.3

* Treat `:before`, `:after`, `:first-line`, and `:first-letter` as
  pseudo-elements for the purposes of `@extend`.

* When running in compressed mode, remove spaces around combinators in complex
  selectors, so a selector like `a > b` is output as `a>b`.

* Properly indicate the source span for errors involving binary operation
  expressions whose operands are parenthesized.

## 1.14.2

* Fix a bug where loading the same stylesheet from two different import paths
  could cause its imports to fail to resolve.

* Properly escape U+001F INFORMATION SEPARATOR ONE in unquoted strings.

### Command-Line Interface

* Don't crash when using `@debug` in a stylesheet passed on standard input.

### Dart API

* `AsyncImporter.canonicalize()` and `Importer.canonicalize()` must now return
  absolute URLs. Relative URLs are still supported, but are deprecated and will
  be removed in a future release.

## 1.14.1

* Canonicalize escaped digits at the beginning of identifiers as hex escapes.

* Properly parse property declarations that are both *in* content blocks and
  written *after* content blocks.

### Command-Line Interface

* Print more readable paths in `--watch` mode.

## 1.14.0

### BREAKING CHANGE

In accordance with our [compatibility policy][], breaking changes made for CSS
compatibility reasons are released as minor version revision after a three-month
deprecation period.

[compatibility policy]: README.md#compatibility-policy

* Tokens such as `#abcd` that are now interpreted as hex colors with alpha
  channels, rather than unquoted ID strings.

## 1.13.4

### Node JS

* Tweak JS compilation options to substantially improve performance.

## 1.13.3

* Properly generate source maps for stylesheets that emit `@charset`
  declarations.

### Command-Line Interface

* Don't error out when passing `--embed-source-maps` along with
  `--embed-sources` for stylesheets that contain non-ASCII characters.

## 1.13.2

* Properly parse `:nth-child()` and `:nth-last-child()` selectors with
  whitespace around the argument.

* Don't emit extra whitespace in the arguments for `:nth-child()` and
  `:nth-last-child()` selectors.

* Fix support for CSS hacks in plain CSS mode.

## 1.13.1

* Allow an IE-style single equals operator in plain CSS imports.

## 1.13.0

* Allow `@extend` to be used with multiple comma-separated simple selectors.
  This is already supported by other implementations, but fell through the
  cracks for Dart Sass until now.

* Don't crash when a media rule contains another media rule followed by a style
  rule.

## 1.12.0

### Dart API

* Add a `SassException` type that provides information about Sass compilation
  failures.

### Node JS API

* Remove the source map comment from the compiled JS. We don't ship with the
  source map, so this pointed to nothing.

## 1.11.0

* Add support for importing plain CSS files. They can only be imported *without*
  an extension—for example, `@import "style"` will import `style.css`. Plain CSS
  files imported this way only support standard CSS features, not Sass
  extensions.

  See [the proposal][css-import] for details.

* Add support for CSS's `min()` and `max()` [math functions][]. A `min()` and
  `max()` call will continue to be parsed as a Sass function if it involves any
  Sass-specific features like variables or function calls, but if it's valid
  plain CSS (optionally with interpolation) it will be emitted as plain CSS instead.

  See [the proposal][css-min-max] for details.

* Add support for range-format media features like `(10px < width < 100px)`. See
  [the proposal][media-ranges] for details.

* Normalize escape codes in identifiers so that, for example, `éclair` and
  `\E9clair` are parsed to the same value. See
  [the proposal][identifier-escapes] for details.

* Don't choke on a [byte-order mark][] at the beginning of a document when
  running in JavaScript.

[math functions]: https://drafts.csswg.org/css-values/#math-function
[css-import]: https://github.com/sass/language/blob/master/accepted/css-imports.md
[css-min-max]: https://github.com/sass/language/blob/master/accepted/min-max.md
[media-ranges]: https://github.com/sass/language/blob/master/accepted/media-ranges.md
[identifier-escapes]: https://github.com/sass/language/blob/master/accepted/identifier-escapes.md
[byte-order mark]: https://en.wikipedia.org/wiki/Byte_order_mark

### Command-Line Interface

* The `--watch` command now continues to recompile a file after a syntax error
  has been detected.

### Dart API

* Added a `Syntax` enum to indicate syntaxes for Sass source files.

* The `compile()` and `compileAsync()` functions now parse files with the `.css`
  extension as plain CSS.

* Added a `syntax` parameter to `compileString()` and `compileStringAsync()`.

* Deprecated the `indented` parameter to `compileString()` and `compileStringAsync()`.

* Added a `syntax` parameter to `new ImporterResult()` and a
  `ImporterResult.syntax` getter to set the syntax of the source file.

* Deprecated the `indented` parameter to `new ImporterResult()` and the
  `ImporterResult.indented` getter in favor of `syntax`.

## 1.10.4

### Command-Line Interface

* Fix a Homebrew installation failure.

## 1.10.3

### Command-Line Interface

* Run the Chocolatey script with the correct arguments so it doesn't crash.

## 1.10.2

* No user-visible changes.

## 1.10.1

### Node JS API

* Don't crash when passing both `includePaths` and `importer`.

## 1.10.0

* When two `@media` rules' queries can't be merged, leave nested rules in place
  for browsers that support them.

* Fix a typo in an error message.

## 1.9.2

### Node JS API

* Produce more readable filesystem errors, such as when a file doesn't exist.

## 1.9.1

### Command-Line Interface

* Don't emit ANSI codes to Windows terminals that don't support them.

* Fix a bug where `--watch` crashed on Mac OS.

## 1.9.0

### Node API

* Add support for `new sass.types.Color(argb)` for creating colors from ARGB hex
  numbers. This was overlooked when initially adding support for Node Sass's
  JavaScript API.

## 1.8.0

### Command-Line Interface

* Add a `--poll` flag to make `--watch` mode repeatedly check the filesystem for
  updates rather than relying on native filesystem notifications.

* Add a `--stop-on-error` flag to stop compiling additional files once an error
  is encountered.

## 1.7.3

* No user-visible changes.

## 1.7.2

* Add a deprecation warning for `@-moz-document`, except for cases where only an
  empty `url-prefix()` is used. Support is [being removed from Firefox][] and
  will eventually be removed from Sass as well.

[being removed from Firefox]: https://www.fxsitecompat.com/en-CA/docs/2018/moz-document-support-has-been-dropped-except-for-empty-url-prefix/

* Fix a bug where `@-moz-document` functions with string arguments weren't being
  parsed.

### Command-Line Interface

* Don't crash when a syntax error is added to a watched file.

## 1.7.1

* Fix crashes in released binaries.

## 1.7.0

* Emit deprecation warnings for tokens such as `#abcd` that are ambiguous
  between ID strings and hex colors with alpha channels. These will be
  interpreted as colors in a release on or after 19 September 2018.

* Parse unambiguous hex colors with alpha channels as colors.

* Fix a bug where relative imports from files on the load path could look in the
  incorrect location.

## 1.6.2

### Command-Line Interface

* Fix a bug where the source map comment in the generated CSS could refer to the
  source map file using an incorrect URL.

## 1.6.1

* No user-visible changes.

## 1.6.0

* Produce better errors when expected tokens are missing before a closing brace.

* Avoid crashing when compiling a non-partial stylesheet that exists on the
  filesystem next to a partial with the same name.

### Command-Line Interface

* Add support for the `--watch`, which watches for changes in Sass files on the
  filesystem and ensures that the compiled CSS is up-to-date.

* When using `--update`, surface errors when an import doesn't exist even if the
  file containing the import hasn't been modified.

* When compilation fails, delete the output file rather than leaving an outdated
  version.

## 1.5.1

* Fix a bug where an absolute Windows path would be considered an `input:output`
  pair.

* Forbid custom properties that have no values, like `--foo:;`, since they're
  forbidden by the CSS spec.

## 1.5.0

* Fix a bug where an importer would be passed an incorrectly-resolved URL when
  handling a relative import.

* Throw an error when an import is ambiguous due to a partial and a non-partial
  with the same name, or multiple files with different extensions. This matches
  the standard Sass behavior.

### Command-Line Interface

* Add an `--interactive` flag that supports interactively running Sass
  expressions (thanks to [Jen Thakar][]!).

[Jen Thakar]: https://github.com/jathak

## 1.4.0

* Improve the error message for invalid semicolons in the indented syntax.

* Properly disallow semicolons after declarations in the indented syntax.

### Command-Line Interface

* Add support for compiling multiple files at once by writing
  `sass input.scss:output.css`. Note that unlike Ruby Sass, this *always*
  compiles files by default regardless of when they were modified.

  This syntax also supports compiling entire directories at once. For example,
  `sass templates/stylesheets:public/css` compiles all non-partial Sass files
  in `templates/stylesheets` to CSS files in `public/css`.

* Add an `--update` flag that tells Sass to compile only stylesheets that have
  been (transitively) modified since the CSS file was generated.

### Dart API

* Add `Importer.modificationTime()` and `AsyncImporter.modificationTime()` which
  report the last time a stylesheet was modified.

### Node API

* Generate source maps when the `sourceMaps` option is set to a string and the
  `outFile` option is not set.

## 1.3.2

* Add support for `@elseif` as an alias of `@else if`. This is not an
  intentional feature, so using it will cause a deprecation warning. It will be
  removed at some point in the future.

## 1.3.1

### Node API

* Fix loading imports relative to stylesheets that were themselves imported
  though relative include paths.

## 1.3.0

### Command-Line Interface

* Generate source map files by default when writing to disk. This can be
  disabled by passing `--no-source-map`.

* Add a `--source-map-urls` option to control whether the source file URLs in
  the generated source map are relative or absolute.

* Add an `--embed-sources` option to embed the contents of all source files in
  the generated source map.

* Add an `--embed-source-map` option to embed the generated source map as a
  `data:` URL in the generated CSS.

### Dart API

* Add a `sourceMap` parameter to `compile()`, `compileString()`,
  `compileAsync()`, and `compileStringAsync()`. This takes a callback that's
  called with a [`SingleMapping`][] that contains the source map information for
  the compiled CSS file.

[`SingleMapping`]: https://www.dartdocs.org/documentation/source_maps/latest/source_maps.parser/SingleMapping-class.html

### Node API

* Added support for the `sourceMap`, `omitSourceMapUrl`, `outFile`,
  `sourceMapContents`, `sourceMapEmbed`, and `sourceMapRoot` options to
  `render()` and `renderSync()`.

* Fix a bug where passing a relative path to `render()` or `renderSync()` would
  cause relative imports to break.

* Fix a crash when printing warnings in stylesheets compiled using `render()` or
  `renderSync()`.

* Fix a bug where format errors were reported badly on Windows.

## 1.2.1

* Always emit units in compressed mode for `0` dimensions other than lengths and
  angles.

## 1.2.0

* The command-line executable will now create the directory for the resulting
  CSS if that directory doesn't exist.

* Properly parse `#{$var} -#{$var}` as two separate values in a list rather than
  one value being subtracted from another.

* Improve the error message for extending compound selectors.

## 1.1.1

* Add a commit that was accidentally left out of 1.1.0.

## 1.1.0

* The command-line executable can now be used to write an output file to disk
  using `sass input.scss output.css`.

* Use a POSIX-shell-compatible means of finding the location of the `sass` shell
  script.

## 1.0.0

**Initial stable release.**

### Changes Since 1.0.0-rc.1

* Allow `!` in custom property values ([#260][]).

[#260]: https://github.com/sass/dart-sass/issues/260

#### Dart API

* Remove the deprecated `render()` function.

#### Node API

* Errors are now subtypes of the `Error` type.

* Allow both the `data` and `file` options to be passed to `render()` and
  `renderSync()` at once. The `data` option will be used as the contents of the
  stylesheet, and the `file` option will be used as the path for error reporting
  and relative imports. This matches Node Sass's behavior.

## 1.0.0-rc.1

* Add support for importing an `_index.scss` or `_index.sass` file when
  importing a directory.

* Add a `--load-path` command-line option (alias `-I`) for passing additional
  paths to search for Sass files to import.

* Add a `--quiet` command-line option (alias `-q`) for silencing warnings.

* Add an `--indented` command-line option for using the indented syntax with a
  stylesheet from standard input.

* Don't merge the media queries `not type` and `(feature)`. We had previously
  been generating `not type and (feature)`, but that's not actually the
  intersection of the two queries.

* Don't crash on `$x % 0`.

* The standalone executable distributed on GitHub is now named `sass` rather
  than `dart-sass`. The `dart-sass` executable will remain, with a deprecation
  message, until 1.0.0 is released.

### Dart API

* Add a `Logger` class that allows users to control how messages are printed by
  stylesheets.

* Add a `logger` parameter to `compile()`, `compileAsync()`, `compileString()`,
  and `compileStringAsync()`.

### Node JS API

* Import URLs passed to importers are no longer normalized. For example, if a
  stylesheet contains `@import "./foo.scss"`, importers will now receive
  `"./foo.scss"` rather than `"foo.scss"`.

## 1.0.0-beta.5.3

* Support hard tabs in the indented syntax.

* Improve the formatting of comments that don't start on the same line as the
  opening `/*`.

* Preserve whitespace after `and` in media queries in compressed mode.

### Indented Syntax

* Properly parse multi-line selectors.

* Don't deadlock on `/*` comments.

* Don't add an extra `*/` to comments that already have it.

* Preserve empty lines in `/*` comments.

## 1.0.0-beta.5.2

* Fix a bug where some colors would crash `compressed` mode.

## 1.0.0-beta.5.1

* Add a `compressed` output style.

* Emit a warning when `&&` is used, since it's probably not what the user means.

* `round()` now returns the correct results for negative numbers that should
  round down.

* `var()` may now be passed in place of multiple arguments to `rgb()`, `rgba()`,
  `hsl()` and `hsla()`.

* Fix some cases where equivalent numbers wouldn't count as the same keys in
  maps.

* Fix a bug where multiplication like `(1/1px) * (1px/1)` wouldn't properly
  cancel out units.

* Fix a bug where dividing by a compatible unit would produce an invalid
  result.

* Remove a non-`sh`-compatible idiom from the standalone shell script.

### Dart API

* Add a `functions` parameter to `compile()`, `compleString()`,
  `compileAsync()`, and `compileStringAsync()`. This allows users to define
  custom functions in Dart that can be invoked from Sass stylesheets.

* Expose the `Callable` and `AsyncCallable` types, which represent functions
  that can be invoked from Sass.

* Expose the `Value` type and its subclasses, as well as the top-level
  `sassTrue`, `sassFalse`, and `sassNull` values, which represent Sass values
  that may be passed into or returned from custom functions.

* Expose the `OutputStyle` enum, and add a `style` parameter to `compile()`,
  `compleString()`, `compileAsync()`, and `compileStringAsync()` that allows
  users to control the output style.

### Node JS API

* Support the `functions` option.

* Support the `"compressed"` value for the `outputStyle` option.

## 1.0.0-beta.4

* Support unquoted imports in the indented syntax.

* Fix a crash when `:not(...)` extends a selector that appears in
  `:not(:not(...))`.

### Node JS API

* Add support for asynchronous importers to `render()` and `renderSync()`.

### Dart API

* Add `compileAsync()` and `compileStringAsync()` methods. These run
  asynchronously, which allows them to take asynchronous importers (see below).

* Add an `AsyncImporter` class. This allows imports to be resolved
  asynchronously in case no synchronous APIs are available. `AsyncImporter`s are
  only compatible with `compileAysnc()` and `compileStringAsync()`.

## 1.0.0-beta.3

* Properly parse numbers with exponents.

* Don't crash when evaluating CSS variables whose names are entirely
  interpolated (for example, `#{--foo}: ...`).

### Node JS API

* Add support for the `importer` option to `render()` and `renderSync()`.
  Only synchronous importers are currently supported.

### Dart API

* Added an `Importer` class. This can be extended by users to provide support
  for custom resolution for `@import` rules.

* Added built-in `FilesystemImporter` and `PackageImporter` implementations that
  support resolving `file:` and `package:` URLs, respectively.

* Added an `importers` argument to the `compile()` and `compileString()`
  functions that provides `Importer`s to use when resolving `@import` rules.

* Added a `loadPaths` argument to the `compile()` and `compileString()`
  functions that provides paths to search for stylesheets when resolving
  `@import` rules. This is a shorthand for passing `FilesystemImporter`s to the
  `importers` argument.

## 1.0.0-beta.2

* Add support for the `::slotted()` pseudo-element.

* Generated transparent colors will now be emitted as `rgba(0, 0, 0, 0)` rather
  than `transparent`. This works around a bug wherein IE incorrectly handles the
  latter format.

### Command-Line Interface

* Improve the logic for whether to use terminal colors by default.

### Node JS API

* Add support for `data`, `includePaths`, `indentedSyntax`, `lineFeed`,
  `indentWidth`, and `indentType` options to `render()` and `renderSync()`.

* The result object returned by `render()` and `renderSync()` now includes the
  `stats` object which provides metadata about the compilation process.

* The error object thrown by `render()` and `renderSync()` now includes `line`,
  `column`, `file`, `status`, and `formatted` fields. The `message` field and
  `toString()` also provide more information.

### Dart API

* Add a `renderString()` method for rendering Sass source that's not in a file
  on disk.

## 1.0.0-beta.1

* Drop support for the reference combinator. This has been removed from the
  spec, and will be deprecated and eventually removed in other implementations.

* Trust type annotations when compiling to JavaScript, which makes it
  substantially faster.

* Compile to minified JavaScript, which decreases the code size substantially
  and makes startup a little faster.

* Fix a crash when inspecting a string expression that ended in "\a".

* Fix a bug where declarations and `@extend` were allowed outside of a style
  rule in certain circumstances.

* Fix `not` in parentheses in `@supports` conditions.

* Allow `url` as an identifier name.

* Properly parse `/***/` in selectors.

* Properly parse unary operators immediately after commas.

* Match Ruby Sass's rounding behavior for all functions.

* Allow `\` at the beginning of a selector in the indented syntax.

* Fix a number of `@extend` bugs:

  * `selector-extend()` and `selector-replace()` now allow compound selector
    extendees.

  * Remove the universal selector `*` when unifying with other selectors.

  * Properly unify the result of multiple simple selectors in the same compound
    selector being extended.

  * Properly handle extensions being extended.

  * Properly follow the [first law of `@extend`][laws].

  * Fix selector specificity tracking to follow the
    [second law of `@extend`][laws].

  * Allow extensions that match selectors but fail to unify.

  * Partially-extended selectors are no longer used as parent selectors.

  * Fix an edge case where both the extender and the extended selector
    have invalid combinator sequences.

  * Don't crash with a "Bad state: no element" error in certain edge cases.

[laws]: https://github.com/sass/sass/issues/324#issuecomment-4607184

## 1.0.0-alpha.9

* Elements without a namespace (such as `div`) are no longer unified with
  elements with the empty namespace (such as `|div`). This unification didn't
  match the results returned by `is-superselector()`, and was not guaranteed to
  be valid.

* Support `&` within `@at-root`.

* Properly error when a compound selector is followed immediately by `&`.

* Properly handle variable scoping in `@at-root` and nested properties.

* Properly handle placeholder selectors in selector pseudos.

* Properly short-circuit the `or` and `and` operators.

* Support `--$variable`.

* Don't consider unitless numbers equal to numbers with units.

* Warn about using named colors in interpolation.

* Don't emit loud comments in functions.

* Detect import loops.

* Fix `@import` with a `supports()` clause.

* Forbid functions named "and", "or", and "not".

* Fix `type-of()` with a function.

* Emit a nicer error for invalid tokens in a selector.

* Fix `invert()` with a `$weight` parameter.

* Fix a unit-parsing edge-cases.

* Always parse imports with queries as plain CSS imports.

* Support `&` followed by a non-identifier.

* Properly handle split media queries.

* Properly handle a placeholder selector that isn't at the beginning of a
  compound selector.

* Fix more `str-slice()` bugs.

* Fix the `%` operator.

* Allow whitespace between `=` and the mixin name in the indented syntax.

* Fix some slash division edge cases.

* Fix `not` when used like a function.

* Fix attribute selectors with single-character values.

* Fix some bugs with the `call()` function.

* Properly handle a backslash followed by a CRLF sequence in a quoted string.

* Fix numbers divided by colors.

* Support slash-separated numbers in arguments to plain CSS functions.

* Error out if a function is passed an unknown named parameter.

* Improve the speed of loading large files on Node.

* Don't consider browser-prefixed selector pseudos to be superselectors of
  differently- or non-prefixed selector pseudos with the same base name.

* Fix an `@extend` edge case involving multiple combinators in a row.

* Fix a bug where a `@content` block could get incorrectly passed to a mixin.

* Properly isolate the lexical environments of different calls to the same mixin
  and function.

## 1.0.0-alpha.8

* Add the `content-exists()` function.

* Support interpolation in loud comments.

* Fix a bug where even valid semicolons and exclamation marks in custom property
  values were disallowed.

* Disallow invalid function names.

* Disallow extending across media queries.

* Properly parse whitespace after `...` in argument declaration lists.

* Support terse mixin syntax in the indented syntax.

* Fix `@at-root` query parsing.

* Support special functions in `@-moz-document`.

* Support `...` after a digit.

* Fix some bugs when treating a map as a list of pairs.

## 1.0.0-alpha.7

* Fix `function-exists()`, `variable-exists()`, and `mixin-exists()` to use the
  lexical scope rather than always using the global scope.

* `str-index()` now correctly inserts at negative indices.

* Properly parse `url()`s that contain comment-like text.

* Fix a few more small `@extend` bugs.

* Fix a bug where interpolation in a quoted string was being dropped in some
  circumstances.

* Properly handle `@for` rules where each bound has a different unit.

* Forbid mixins and functions from being defined in control directives.

* Fix a superselector-computation edge case involving `:not()`.

* Gracefully handle input files that are invalid UTF-8.

* Print a Sass stack trace when a file fails to load.

## 1.0.0-alpha.6

* Allow `var()` to be passed to `rgb()`, `rgba()`, `hsl()`, and `hsla()`.

* Fix conversions between numbers with `dpi`, `dpcm`, and `dppx` units.
  Previously these conversions were inverted.

* Don't crash when calling `str-slice()` with an `$end-at` index lower than the
  `$start-at` index.

* `str-slice()` now correctly returns `""` when `$end-at` is negative and points
  before the beginning of the string.

* Interpolation in quoted strings now properly preserves newlines.

* Don't crash when passing only `$hue` or no keyword arguments to
  `adjust-color()`, `scale-color()`, or `change-color()`.

* Preserve escapes in identifiers. This used to only work for identifiers in
  SassScript.

* Fix a few small `@extend` bugs.

## 1.0.0-alpha.5

* Fix bounds-checking for `opacify()`, `fade-in()`, `transparentize()`, and
  `fade-out()`.

* Fix a bug with `@extend` superselector calculations.

* Fix some cases where `#{...}--` would fail to parse in selectors.

* Allow a single number to be passed to `saturate()` for use in filter contexts.

* Fix a bug where `**/` would fail to close a loud comment.

* Fix a bug where mixin and function calls could set variables incorrectly.

* Move plain CSS `@import`s to the top of the document.

## 1.0.0-alpha.4

* Add support for bracketed lists.

* Add support for Unicode ranges.

* Add support for the Microsoft-style `=` operator.

* Print the filename for `@debug` rules.

* Fix a bug where `1 + - 2` and similar constructs would crash the parser.

* Fix a bug where `@extend` produced the wrong result when used with
  selector combinators.

* Fix a bug where placeholder selectors were not allowed to be unified.

* Fix the `mixin-exists()` function.

* Fix `:nth-child()` and `:nth-last-child()` parsing when they contain `of
  selector`.

## 1.0.0-alpha.3

* Fix a bug where color equality didn't take the alpha channel into account.

* Fix a bug with converting some RGB colors to HSL.

* Fix a parent selector resolution bug.

* Properly declare the arguments for `opacify()` and related functions.

* Add a missing dependency on the `stack_trace` package.

* Fix broken Windows archives.

* Emit colors using their original representation if possible.

* Emit colors without an original representation as names if possible.

## 1.0.0-alpha.2

* Fix a bug where variables, functions, and mixins were broken in imported
  files.

## 1.0.0-alpha.1

* Initial alpha release.<|MERGE_RESOLUTION|>--- conflicted
+++ resolved
@@ -1,13 +1,11 @@
 ## 1.32.8
 
-<<<<<<< HEAD
+* Update chokidar version for Node API tests.
+
 ### JavaScript API
 
-* Allows a custom function to access the `render()` options object within its
+* Allow a custom function to access the `render()` options object within its
   local context, as `this.options`.
-=======
-* Update chokidar version for Node API tests.
->>>>>>> 94d1fc40
 
 ## 1.32.7
 
