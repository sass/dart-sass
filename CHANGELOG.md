--- conflicted
+++ resolved
@@ -1,4 +1,3 @@
-<<<<<<< HEAD
 ## 1.28.0
 
 * Add a [`color.hwb()`] function to `sass:color` that can express colors in [HWB] format.
@@ -26,11 +25,10 @@
   constructor, `whiteness` and `blackness` getters, and a `changeHwb()` method.
 
 [HWB]: https://en.wikipedia.org/wiki/HWB_color_model
-=======
+
 ## 1.27.2
 
 * No user-visible changes.
->>>>>>> 4a0da21e
 
 ## 1.27.1
 
@@ -42,7 +40,6 @@
 * Emit a proper parse error for a `=` with no right-hand side in a function.
 
 * Avoid going exponential on certain recursive `@extend` edge cases.
->>>>>>> master
 
 ## 1.27.0
 
