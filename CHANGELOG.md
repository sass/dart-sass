## 1.0.0-alpha.5

* Fix bounds-checking for `opacify()`, `fade-in()`, `transparentize()`, and
  `fade-out()`.

* Fix a bug with `@extend` superselector calculations.

* Fix some cases where `#{...}--` would fail to parse in selectors.

* Allow a single number to be passed to `saturate()` for use in filter contexts.

* Fix a bug where `**/` would fail to close a loud comment.

<<<<<<< HEAD
* Move plain CSS `@import`s to the top of the document.
=======
* Fix a bug where mixin and function calls could set variables incorrectly.
>>>>>>> 717da0d5

## 1.0.0-alpha.4

* Add support for bracketed lists.

* Add support for Unicode ranges.

* Add support for the Microsoft-style `=` operator.

* Print the filename for `@debug` rules.

* Fix a bug where `1 + - 2` and similar constructs would crash the parser.

* Fix a bug where `@extend` produced the wrong result when used with
  selector combinators.

* Fix a bug where placeholder selectors were not allowed to be unified.

* Fix the `mixin-exists()` function.

* Fix `:nth-child()` and `:nth-last-child()` parsing when they contain `of
  selector`.

## 1.0.0-alpha.3

* Fix a bug where color equality didn't take the alpha channel into account.

* Fix a bug with converting some RGB colors to HSL.

* Fix a parent selector resolution bug.

* Properly declare the arguments for `opacify()` and related functions.

* Add a missing dependency on the `stack_trace` package.

* Fix broken Windows archives.

* Emit colors using their original representation if possible.

* Emit colors without an original representation as names if possible.

## 1.0.0-alpha.2

* Fix a bug where variables, functions, and mixins were broken in imported
  files.

## 1.0.0-alpha.1

* Initial alpha release.<|MERGE_RESOLUTION|>--- conflicted
+++ resolved
@@ -11,11 +11,9 @@
 
 * Fix a bug where `**/` would fail to close a loud comment.
 
-<<<<<<< HEAD
+* Fix a bug where mixin and function calls could set variables incorrectly.
+
 * Move plain CSS `@import`s to the top of the document.
-=======
-* Fix a bug where mixin and function calls could set variables incorrectly.
->>>>>>> 717da0d5
 
 ## 1.0.0-alpha.4
 
