## 1.72.0

* Support adjacent `/`s without whitespace in between when parsing plain CSS
  expressions.

* Allow the Node.js `pkg:` importer to load Sass stylesheets for `package.json`
  `exports` field entries without extensions.

<<<<<<< HEAD
### JavaScript API

* Properly resolve `pkg:` imports with the Node.js package importer when
  arguments are passed to the JavaScript process.
=======
* When printing suggestions for variables, use underscores in variable names
  when the original usage used underscores.
>>>>>>> 03304910

## 1.71.1

### Command-Line Interface

* Ship the musl Linux release with the proper Dart executable.

### JavaScript API

* Export the `NodePackageImporter` class in ESM mode.

* Allow `NodePackageImporter` to locate a default directory even when the
  entrypoint is an ESM module.

### Dart API

* Make passing a null argument to `NodePackageImporter()` a static error rather
  than just a runtime error.

### Embedded Sass

* In the JS Embedded Host, properly install the musl Linux embedded compiler
  when running on musl Linux.

## 1.71.0

For more information about `pkg:` importers, see [the
announcement][pkg-importers] on the Sass blog.

[pkg-importers]: https://sass-lang.com/blog/announcing-pkg-importers

### Command-Line Interface

* Add a `--pkg-importer` flag to enable built-in `pkg:` importers. Currently
  this only supports the Node.js package resolution algorithm, via
  `--pkg-importer=node`. For example, `@use "pkg:bootstrap"` will load
  `node_modules/bootstrap/scss/bootstrap.scss`.

### JavaScript API

* Add a `NodePackageImporter` importer that can be passed to the `importers`
  option. This loads files using the `pkg:` URL scheme according to the Node.js
  package resolution algorithm. For example, `@use "pkg:bootstrap"` will load
  `node_modules/bootstrap/scss/bootstrap.scss`. The constructor takes a single
  optional argument, which indicates the base directory to use when locating
  `node_modules` directories. It defaults to
  `path.dirname(require.main.filename)`.

### Dart API

* Add a `NodePackageImporter` importer that can be passed to the `importers`
  option. This loads files using the `pkg:` URL scheme according to the Node.js
  package resolution algorithm. For example, `@use "pkg:bootstrap"` will load
  `node_modules/bootstrap/scss/bootstrap.scss`. The constructor takes a single
  argument, which indicates the base directory to use when locating
  `node_modules` directories.

## 1.70.0

### JavaScript API

* Add a `sass.initCompiler()` function that returns a `sass.Compiler` object
  which supports `compile()` and `compileString()` methods with the same API as
  the global Sass object. On the Node.js embedded host, each `sass.Compiler`
  object uses a single long-lived subprocess, making compiling multiple
  stylesheets much more efficient.

* Add a `sass.initAsyncCompiler()` function that returns a `sass.AsyncCompiler`
  object which supports `compileAsync()` and `compileStringAsync()` methods with
  the same API as the global Sass object. On the Node.js embedded host, each
  `sass.AsynCompiler` object uses a single long-lived subprocess, making
  compiling multiple stylesheets much more efficient.

### Embedded Sass

* Support the `CompileRequest.silent` field. This allows compilations with no
  logging to avoid unnecessary request/response cycles.

* The Dart Sass embedded compiler now reports its name as "dart-sass" rather
  than "Dart Sass", to match the JS API's `info` field.

## 1.69.7

### Embedded Sass

* In the JS Embedded Host, properly install the x64 Dart Sass executable on
  ARM64 Windows.

## 1.69.6

* Produce better output for numbers with complex units in `meta.inspect()` and
  debugging messages.

* Escape U+007F DELETE when serializing strings.

* When generating CSS error messages to display in-browser, escape all code
  points that aren't in the US-ASCII region. Previously only code points U+0100
  LATIN CAPITAL LETTER A WITH MACRON were escaped.

* Provide official releases for musl LibC and for Android.

* Don't crash when running `meta.apply()` in asynchronous mode.

### JS API

* Fix a bug where certain exceptions could produce `SourceSpan`s that didn't
  follow the documented `SourceSpan` API.

## 1.69.5

### JS API

* Compatibility with Node.js 21.0.0.

## 1.69.4

* No user-visible changes.

## 1.69.3

### Embedded Sass

* Fix TypeScript type locations in `package.json`.

## 1.69.2

### JS API

* Fix a bug where Sass crashed when running in the browser if there was a global
  variable named `process`.

## 1.69.1

* No user-visible changes.

## 1.69.0

* Add a `meta.get-mixin()` function that returns a mixin as a first-class Sass
  value.

* Add a `meta.apply()` mixin that includes a mixin value.

* Add a `meta.module-mixins()` function which returns a map from mixin names in
  a module to the first-class mixins that belong to those names.

* Add a `meta.accepts-content()` function which returns whether or not a mixin
  value can take a content block.

* Add support for the relative color syntax from CSS Color 5. This syntax
  cannot be used to create Sass color values. It is always emitted as-is in the
  CSS output.

### Dart API

* Deprecate `Deprecation.calcInterp` since it was never actually emitted as a
  deprecation.

### Embedded Sass

* Fix a rare race condition where the embedded compiler could freeze when a
  protocol error was immediately followed by another request.

## 1.68.0

* Fix the source spans associated with the `abs-percent` deprecation.

### JS API

* Non-filesystem importers can now set the `nonCanonicalScheme` field, which
  declares that one or more URL schemes (without `:`) will never be used for
  URLs returned by the `canonicalize()` method.

* Add a `containingUrl` field to the `canonicalize()` and `findFileUrl()`
  methods of importers, which is set to the canonical URL of the stylesheet that
  contains the current load. For filesystem importers, this is always set; for
  other importers, it's set only if the current load has no URL scheme, or if
  its URL scheme is declared as non-canonical by the importer.

### Dart API

* Add `AsyncImporter.isNonCanonicalScheme`, which importers (async or sync) can
  use to indicate that a certain URL scheme will never be used for URLs returned
  by the `canonicalize()` method.

* Add `AsyncImporter.containingUrl`, which is set during calls to the
  `canonicalize()` method to the canonical URL of the stylesheet that contains
  the current load. This is set only if the current load has no URL scheme, or
  if its URL scheme is declared as non-canonical by the importer.

### Embedded Sass

* The `CalculationValue.interpolation` field is deprecated and will be removed
  in a future version. It will no longer be set by the compiler, and if the host
  sets it it will be treated as equivalent to `CalculationValue.string` except
  that `"("` and `")"` will be added to the beginning and end of the string
  values.

* Properly include TypeScript types in the `sass-embedded` package.

## 1.67.0

* All functions defined in CSS Values and Units 4 are now once again parsed as
  calculation objects: `round()`, `mod()`, `rem()`, `sin()`, `cos()`, `tan()`,
  `asin()`, `acos()`, `atan()`, `atan2()`, `pow()`, `sqrt()`, `hypot()`,
  `log()`, `exp()`, `abs()`, and `sign()`.

  Unlike in 1.65.0, function calls are _not_ locked into being parsed as
  calculations or plain Sass functions at parse-time. This means that
  user-defined functions will take precedence over CSS calculations of the same
  name. Although the function names `calc()` and `clamp()` are still forbidden,
  users may continue to freely define functions whose names overlap with other
  CSS calculations (including `abs()`, `min()`, `max()`, and `round()` whose
  names overlap with global Sass functions).

* **Breaking change**: As a consequence of the change in calculation parsing
  described above, calculation functions containing interpolation are now parsed
  more strictly than before. However, _almost_ all interpolations that would
  have produced valid CSS will continue to work. The only exception is
  `#{$variable}%` which is not valid in Sass and is no longer valid in
  calculations. Instead of this, either use `$variable` directly and ensure it
  already has the `%` unit, or write `($variable * 1%)`.

* **Potentially breaking bug fix**: The importer used to load a given file is no
  longer used to load absolute URLs that appear in that file. This was
  unintented behavior that contradicted the Sass specification. Absolute URLs
  will now correctly be loaded only from the global importer list. This applies
  to the modern JS API, the Dart API, and the embedded protocol.

### Embedded Sass

* Substantially improve the embedded compiler's performance when compiling many
  files or files that require many importer or function call round-trips with
  the embedded host.

## 1.66.1

### JS API

* Fix a bug where Sass compilation could crash in strict mode if passed a
  callback that threw a string, boolean, number, symbol, or bignum.

## 1.66.0

* **Breaking change:** Drop support for the additional CSS calculations defined
  in CSS Values and Units 4. Custom Sass functions whose names overlapped with
  these new CSS functions were being parsed as CSS calculations instead, causing
  an unintentional breaking change outside our normal [compatibility policy] for
  CSS compatibility changes.

  Support will be added again in a future version, but only after Sass has
  emitted a deprecation warning for all functions that will break for at least
  three months prior to the breakage.

## 1.65.1

* Update abs-percent deprecatedIn version to `1.65.0`.

## 1.65.0

* All functions defined in CSS Values and Units 4 are now parsed as calculation
  objects: `round()`, `mod()`, `rem()`, `sin()`, `cos()`, `tan()`, `asin()`,
  `acos()`, `atan()`, `atan2()`, `pow()`, `sqrt()`, `hypot()`, `log()`, `exp()`,
  `abs()`, and `sign()`.

* Deprecate explicitly passing the `%` unit to the global `abs()` function. In
  future releases, this will emit a CSS abs() function to be resolved by the
  browser. This deprecation is named `abs-percent`.

## 1.64.3

### Dart API

* Deprecate explicitly passing `null` as the alpha channel for
  `SassColor.rgb()`, `SassColor.hsl()`, and `SassColor.hwb()`. Omitting the
  `alpha` channel is still allowed. In future releases, `null` will be used to
  indicate a [missing component]. This deprecation is named `null-alpha`.

  [missing component]: https://developer.mozilla.org/en-US/docs/Web/CSS/color_value#missing_color_components

* Include protocol buffer definitions when uploading the `sass` package to pub.

### JS API

* Deprecate explicitly passing `null` as the alpha channel for `new
  SassColor()`. Omitting the `alpha` channel or passing `undefined` for it is
  still allowed. In future releases, `null` will be used to indicate a [missing
  component]. This deprecation is named `null-alpha`.

  [missing component]: https://developer.mozilla.org/en-US/docs/Web/CSS/color_value#missing_color_components

  (Note that this was already prohibited by the TypeScript types, but in
  practice prior to this `null` was treated as `1`.)

## 1.64.2

* No user-visible changes.

## 1.64.1

### Embedded Sass

* Fix a bug where a valid `SassCalculation.clamp()` with less than 3 arguments
  would throw an error.

## 1.64.0

* Comments that appear before or between `@use` and `@forward` rules are now
  emitted in source order as much as possible, instead of always being emitted
  after the CSS of all module dependencies.

* Fix a bug where an interpolation in a custom property name crashed if the file
  was loaded by a `@use` nested in an `@import`.

### JavaScript API

* Add a new `SassCalculation` type that represents the calculation objects added
  in Dart Sass 1.40.0.

* Add `Value.assertCalculation()`, which returns the value if it's a
  `SassCalculation` and throws an error otherwise.

* Produce a better error message when an environment that supports some Node.js
  APIs loads the browser entrypoint but attempts to access the filesystem.

### Embedded Sass

* Fix a bug where nested relative `@imports` failed to load when using the
  deprecated functions `render` or `renderSync` and those relative imports were
  loaded multiple times across different files.

## 1.63.6

### JavaScript API

* Fix `import sass from 'sass'` again after it was broken in the last release.

### Embedded Sass

* Fix the `exports` declaration in `package.json`.

## 1.63.5

### JavaScript API

* Fix a bug where loading the package through both CJS `require()` and ESM
  `import` could crash on Node.js.

### Embedded Sass

* Fix a deadlock when running at high concurrency on 32-bit systems.

* Fix a race condition where the embedded compiler could deadlock or crash if a
  compilation ID was reused immediately after the compilation completed.

## 1.63.4

### JavaScript API

* Re-enable support for `import sass from 'sass'` when loading the package from
  an ESM module in Node.js. However, this syntax is now deprecated; ESM users
  should use `import * as sass from 'sass'` instead.

  On the browser and other ESM-only platforms, only `import * as sass from
  'sass'` is supported.

* Properly export the legacy API values `TRUE`, `FALSE`, `NULL`, and `types` from
  the ECMAScript module API.

### Embedded Sass

* Fix a race condition where closing standard input while requests are in-flight
  could sometimes cause the process to hang rather than shutting down
  gracefully.

* Properly include the root stylesheet's URL in the set of loaded URLs when it
  fails to parse.

## 1.63.3

### JavaScript API

* Fix loading Sass as an ECMAScript module on Node.js.

## 1.63.2

* No user-visible changes.

## 1.63.1

* No user-visible changes.

## 1.63.0

### JavaScript API

* Dart Sass's JS API now supports running in the browser. Further details and
  instructions for use are in [the README](README.md#dart-sass-in-the-browser).

### Embedded Sass

* The Dart Sass embedded compiler is now included as part of the primary Dart
  Sass distribution, rather than a separate executable. To use the embedded
  compiler, just run `sass --embedded` from any Sass executable (other than the
  pure JS executable).

  The Node.js embedded host will still be distributed as the `sass-embedded`
  package on npm. The only change is that it will now provide direct access to a
  `sass` executable with the same CLI as the `sass` package.

* The Dart Sass embedded compiler now uses version 2.0.0 of the Sass embedded
  protocol. See [the spec][embedded-protocol-spec] for a full description of the
  protocol, and [the changelog][embedded-protocol-changelog] for a summary of
  changes since version 1.2.0.

  [embedded-protocol-spec]: https://github.com/sass/sass/blob/main/spec/embedded-protocol.md
  [embedded-protocol-changelog]: https://github.com/sass/sass/blob/main/EMBEDDED_PROTOCOL_CHANGELOG.md

* The Dart Sass embedded compiler now runs multiple simultaneous compilations in
  parallel, rather than serially.

## 1.62.1

* Fix a bug where `:has(+ &)` and related constructs would drop the leading
  combinator.

## 1.62.0

* Deprecate the use of multiple `!global` or `!default` flags on the same
  variable. This deprecation is named `duplicate-var-flags`.

* Allow special numbers like `var()` or `calc()` in the global functions:
  `grayscale()`, `invert()`, `saturate()`, and `opacity()`. These are also
  native CSS `filter` functions. This is in addition to number values which were
  already allowed.

* Fix a cosmetic bug where an outer rule could be duplicated after nesting was
  resolved, instead of re-using a shared rule.

## 1.61.0

* **Potentially breaking change:** Drop support for End-of-Life Node.js 12.

* Fix remaining cases for the performance regression introduced in 1.59.0.

### Embedded Sass

* The JS embedded host now loads files from the working directory when using the
  legacy API.

## 1.60.0

* Add support for the `pi`, `e`, `infinity`, `-infinity`, and `NaN` constants in
  calculations. These will be interpreted as the corresponding numbers.

* Add support for unknown constants in calculations. These will be interpreted
  as unquoted strings.

* Serialize numbers with value `infinity`, `-infinity`, and `NaN` to `calc()`
  expressions rather than CSS-invalid identifiers. Numbers with complex units
  still can't be serialized.

## 1.59.3

* Fix a performance regression introduced in 1.59.0.

* The NPM release of 1.59.0 dropped support for Node 12 without actually
  indicating so in its pubspec. This release temporarily adds back support so
  that the latest Sass version that declares it supports Node 12 actually does
  so. However, Node 12 is now end-of-life, so we will drop support for it
  properly in an upcoming release.

## 1.59.2

* No user-visible changes.

## 1.59.1

* No user-visible changes.

## 1.59.0

### Command Line Interface

* Added a new `--fatal-deprecation` flag that lets you treat a deprecation
  warning as an error. You can pass an individual deprecation ID
  (e.g. `slash-div`) or you can pass a Dart Sass version to treat all
  deprecations initially emitted in that version or earlier as errors.

* New `--future-deprecation` flag that lets you opt into warning for use of
  certain features that will be deprecated in the future. At the moment, the
  only option is `--future-deprecation=import`, which will emit warnings for
  Sass `@import` rules, which are not yet deprecated, but will be in the future.

### Dart API

* New `Deprecation` enum, which contains the different current and future
  deprecations used by the new CLI flags.

* The `compile` methods now take in `fatalDeprecations` and `futureDeprecations`
  parameters, which work similarly to the CLI flags.

## 1.58.4

* Pull `@font-face` to the root rather than bubbling the style rule selector
  inwards.

* Improve error messages for invalid CSS values passed to plain CSS functions.

* Improve error messages involving selectors.

### Embedded Sass

* Improve the performance of starting up a compilation.

## 1.58.3

* No user-visible changes.

## 1.58.2

### Command Line Interface

* Add a timestamp to messages printed in `--watch` mode.

* Print better `calc()`-based suggestions for `/`-as-division expression that
  contain calculation-incompatible constructs like unary minus.

## 1.58.1

* Emit a unitless hue when serializing `hsl()` colors. The `deg` unit is
  incompatible with IE, and while that officially falls outside our
  compatibility policy, it's better to lean towards greater compatibility.

## 1.58.0

* Remove sourcemap comments from Sass sources. The generated sourcemap comment
  for the compiled CSS output remains unaffected.

* Fix a bug in `@extend` logic where certain selectors with three or more
  combinators were incorrectly considered superselectors of similar selectors
  with fewer combinators, causing them to be incorrectly trimmed from the
  output.

* Produce a better error message for a number with a leading `+` or `-`, a
  decimal point, but no digits.

* Produce a better error message for a nested property whose name starts with
  `--`.

* Fix a crash when a selector ends in an escaped backslash.

* Add the relative length units from CSS Values 4 and CSS Contain 3 as known
  units to validate bad computation in `calc`.

### Command Line Interface

* The `--watch` flag will now track loads through calls to `meta.load-css()` as
  long as their URLs are literal strings without any interpolation.

## 1.57.1

* No user-visible changes.

## 1.57.0

* Add a `split($string, $separator, $limit: null)` function to `sass:string`
  that splits a string into separate substrings based on a separator string.

### JavaScript API

* **Potentially breaking bug fix**: Custom functions in both the modern and
  legacy API now properly reject signatures with whitespace between the function
  name and parentheses.

* Custom functions in the legacy API now allow signatures with whitespace before
  the function name, to match a bug in Node Sass.

### Dart API

* **Potentially breaking bug fix**: `Callable.fromSignature()` and
  `AsyncCallable.fromSignature()` now reject signatures with whitespace between
  the function name and parentheses.

## 1.56.2

### Embedded Sass

* The embedded compiler now supports version 1.2.0 of [the embedded
  protocol](https://github.com/sass/embedded-protocol).

## 1.56.1

### Embedded Sass

* Importer results now validate that `contents` is actually a string and whether
  `sourceMapUrl` is an absolute URL.

## 1.56.0

* **Potentially breaking change:** To match the CSS spec, SassScript expressions
  beginning with `not` or `(` are no longer supported at the beginning of
  parenthesized sections of media queries. For example,

  ```scss
  @media (width >= 500px) and (not (grid))
  ```

  will now be emitted unchanged, instead of producing

  ```scss
  @media (width >= 500px) and (false)
  ```

  See [the Sass website](https://sass-lang.com/d/media-logic) for details.

* **Potentially breaking bug fix:** Angle units like `rad` or `turn` are now
  properly converted to equivalent `deg` values for `hsl()`, `hsla()`,
  `adjust-hue()`, `color.adjust()`, and `color.change()`.

  See [the Sass website](https://sass-lang.com/d/function-units#hue) for
  details.

* Fix indentation for selectors that span multiple lines in a `@media` query.

* Emit a deprecation warning when passing `$alpha` values with units to
  `color.adjust()` or `color.change()`. This will be an error in Dart Sass
  2.0.0.

  See [the Sass website](https://sass-lang.com/d/function-units#alpha) for
  details.

* Emit a deprecation warning when passing a `$weight` value with no units or
  with units other than `%` to `color.mix()`. This will be an error in Dart Sass
  2.0.0.

  See [the Sass website](https://sass-lang.com/d/function-units#weight) for
  details.

* Emit a deprecation warning when passing `$n` values with units to `list.nth()`
  or `list.set-nth()`. This will be an error in Dart Sass 2.0.0.

  See [the Sass website](https://sass-lang.com/d/function-units#index) for
  details.

* Improve existing deprecation warnings to wrap `/`-as-division suggestions in
  `calc()` expressions.

* Properly mark the warning for passing numbers with units to `random()` as a
  deprecation warning.

* Fix a bug where `@extend` could behave unpredicatably when used along with
  `meta.load-css()` and shared modules that contained no CSS themselves but
  loaded CSS from other modules.

### Dart API

* Emit a deprecation warning when passing a `sassIndex` with units to
  `Value.sassIndexToListIndex()`. This will be an error in Dart Sass 2.0.0.

### JS API

* Importer results now validate whether `contents` is actually a string type.

* Importer result argument errors are now rendered correctly.

## 1.55.0

* **Potentially breaking bug fix:** Sass numbers are now universally stored as
  64-bit floating-point numbers, rather than sometimes being stored as integers.
  This will generally make arithmetic with very large numbers more reliable and
  more consistent across platforms, but it does mean that numbers between nine
  quadrillion and nine quintillion will no longer be represented with full
  accuracy when compiling Sass on the Dart VM.

* **Potentially breaking bug fix:** Sass equality is now properly [transitive].
  Two numbers are now considered equal (after doing unit conversions) if they
  round to the same `1e-11`th. Previously, numbers were considered equal if they
  were within `1e-11` of one another, which led to some circumstances where `$a
  == $b` and `$b == $c` but `$a != $b`.

[transitive]: https://en.wikipedia.org/wiki/Transitive_property

* **Potentially breaking bug fix:** Various functions in `sass:math` no longer
  treat floating-point numbers that are very close (but not identical) to
  integers as integers. Instead, these functions now follow the floating-point
  specification exactly. For example, `math.pow(0.000000000001, -1)` now returns
  `1000000000000` instead of `Infinity`.

* Emit a deprecation warning for `$a -$b` and `$a +$b`, since these look like
  they could be unary operations but they're actually parsed as binary
  operations. Either explicitly write `$a - $b` or `$a (-$b)`. See
  https://sass-lang.com/d/strict-unary for more details.

### Dart API

* Add an optional `argumentName` parameter to `SassScriptException()` to make it
  easier to throw exceptions associated with particular argument names.

* Most APIs that previously returned `num` now return `double`. All APIs
  continue to _accept_ `num`, although in Dart 2.0.0 these APIs will be changed
  to accept only `double`.

### JS API

* Fix a bug in which certain warning spans would not have their properties
  accessible by the JS API.

## 1.54.9

* Fix an incorrect span in certain `@media` query deprecation warnings.

## 1.54.8

* No user-visible changes.

## 1.54.7

* Add support for 32-bit ARM releases on Linux.

## 1.54.6

* Fix a bug where a `@media` query could be incorrectly omitted from a
  stylesheet if it had multiple levels of nested `@media` queries within it
  *and* the inner queries were mergeable but the outer query was not.

## 1.54.5

* Properly consider `a ~ c` to be a superselector of `a ~ b ~ c` and `a + b +
  c`.

* Properly consider `b > c` to be a superselector of `a > b > c`, and similarly
  for other combinators.

* Properly calculate specificity for selector pseudoclasses.

* Deprecate use of `random()` when `$limit` has units to make it explicit that
   `random()` currently ignores units. A future version will no longer ignore
  units.

* Don't throw an error when the same module is `@forward`ed multiple times
  through a configured module.

### Embedded Sass

* Rather than downloading the embedded compiler for the local platform on
  install, the `sass-embedded` npm package now declares optional dependencies on
  platform-specific embedded compiler packages.

## 1.54.4

* Improve error messages when passing incorrect units that are also
  out-of-bounds to various color functions.

## 1.54.3

* Release a native ARM64 executable for Mac OS.

## 1.54.2

* No user-visible changes.

## 1.54.1

* When unifying selectors for `@extend` and `selector.unify()`, ensure that
  `:root`, `:scope`, `:host`, and `:host-context` only appear at the beginning
  of complex selectors.

## 1.54.0

* Deprecate selectors with leading or trailing combinators, or with multiple
  combinators in a row. If they're included in style rules after nesting is
  resolved, Sass will now produce a deprecation warning and, in most cases, omit
  the selector. Leading and trailing combinators can still be freely used for
  nesting purposes.

  See https://sass-lang.com/d/bogus-combinators for more details.

* Add partial support for new media query syntax from Media Queries Level 4. The
  only exception are logical operations nested within parentheses, as these were
  previously interpreted differently as SassScript expressions.

  A parenthesized media condition that begins with `not` or an opening
  parenthesis now produces a deprecation warning. In a future release, these
  will be interpreted as plain CSS instead.

* Deprecate passing non-`deg` units to `color.hwb()`'s `$hue` argument.

* Fix a number of bugs when determining whether selectors with pseudo-elements
  are superselectors.

* Treat `*` as a superselector of all selectors.

### Dart API

* Add a top-level `fakeFromImport()` function for testing custom importers
  that use `AsyncImporter.fromImport`.

### JS API

* Add a `charset` option that controls whether or not Sass emits a
  `@charset`/BOM for non-ASCII stylesheets.

* Fix Sass npm package types for TS 4.7+ Node16 and NodeNext module resolution.

## 1.53.0

* Add support for calling `var()` with an empty second argument, such as
  `var(--side, )`.

### JS API

* Fix a bug where `meta.load-css()` would sometimes resolve relative URLs
  incorrectly when called from a mixin using the legacy JS API.

### Embedded Sass

* Respect npm's proxy settings when downloading the embedded Sass compiler.

## 1.52.3

* Fix crash when trailing loud comments (`/* ... */`) appear twice in a row
  across two different imports which themselves imported the same file each.

## 1.52.2

* Preserve location of trailing loud comments (`/* ... */`) instead of pushing
  the comment to the next line.

## 1.52.1

### Command Line Interface

* Fix a bug where `--watch` mode would close immediately in TTY mode. This was
  caused by our change to close `--watch` when stdin was closed *outside of* TTY
  mode, which has been reverted for now while we work on a fix.

## 1.52.0

* Add support for arbitrary modifiers at the end of plain CSS imports, in
  addition to the existing `supports()` and media queries. Sass now allows any
  sequence of identifiers of functions after the URL of an import for forwards
  compatibility with future additions to the CSS spec.

* Fix an issue where source locations tracked through variable references could
  potentially become incorrect.

* Fix a bug where a loud comment in the source can break the source map when
  embedding the sources, when using the command-line interface or the legacy JS
  API.

### JS API

* `SassNumber.assertUnit()` and `SassNumber.assertNoUnits()` now correctly
  return the number called on when it passes the assertion.

## 1.51.0

* **Potentially breaking change**: Change the order of maps returned by
  `map.deep-merge()` to match those returned by `map.merge()`. All keys that
  appeared in the first map will now be listed first in the same order they
  appeared in that map, followed by any new keys added from the second map.

* Improve the string output of some AST nodes in error messages.

## 1.50.1

### Embedded Sass

* The JS embedded host and the embedded compiler will now properly avoid
  resolving imports relative to the current working directory unless `'.'` is
  passed as a load path.

* Fix a bug in the JS embedded host's implementation of the legacy JS API where
  imports that began with `/` could crash on Windows.

## 1.50.0

* `@extend` now treats [`:where()`] the same as `:is()`.

[`:where()`]: https://developer.mozilla.org/en-US/docs/Web/CSS/:where

### Command Line Interface

* Closing the standard input stream will now cause the `--watch` command to stop
  running.

### Embedded Sass

* Fix a bug where the JS embedded host crashed when invoking a legacy importer
  after resolving a relative filesystem import.

* Improve error messages when returning non-`Object` values from legacy
  importers.

## 1.49.11

* Add support for 64-bit ARM releases on Linux.

### Embedded Sass

* The embedded compiler now correctly sets the `id` field for all
  `OutboundMessage`s.

## 1.49.10

* Quiet deps mode now silences compiler warnings in mixins and functions that
  are defined in dependencies even if they're invoked from application
  stylesheets.

* In expanded mode, Sass will now emit colors using `rgb()`, `rbga()`, `hsl()`,
  and `hsla()` function notation if they were defined using the corresponding
  notation. As per our browser support policy, this change was only done once
  95% of browsers were confirmed to support this output format, and so is not
  considered a breaking change.

  Note that this output format is intended for human readability and not for
  interoperability with other tools. As always, Sass targets the CSS
  specification, and any tool that consumes Sass's output should parse all
  colors that are supported by the CSS spec.

* Fix a bug in which a color written using the four- or eight-digit hex format
  could be emitted as a hex color rather than a format with higher browser
  compatibility.

* Calculations are no longer simplified within supports declarations

## 1.49.9

### Embedded Sass

* Fixed a bug where the legacy API could crash when passed an empty importer
  list.

## 1.49.8

* Fixed a bug where some plain CSS imports would not be emitted.

### JS API

* Fix a bug where inspecting the Sass module in the Node.js console crashed on
  Node 17.

### Embedded Sass

* Fix a bug where source map URLs were incorrectly generated when passing
  importers to the legacy API.

## 1.49.7

### Embedded Sass

* First stable release the `sass-embedded` npm package that contains the Node.js
  Embedded Host.

* First stable release of the `sass_embedded` pub package that contains the
  Embedded Dart Sass compiler.

## 1.49.6

* No user-visible changes.

## 1.49.5

* No user-visible changes.

## 1.49.4

* No user-visible changes.

## 1.49.3

* No user-visible changes.

## 1.49.2

* No user-visible changes.

## 1.49.1

* Stop supporting non-LTS Node.js versions.

## 1.49.0

* Fix a bug in `string.insert` with certain negative indices.

### JS API

* Add support for the `sourceMapIncludeSources` option in the new JS API.

#### TypeScript Declarations

* Fix a bug where `LegacyPluginThis.options.linefeed` was typed to return
  abbreviations when it actually returned literal linefeed characters.

## 1.48.0

### JS API

* **Potentially breaking bug fix:** Match the specification of the new JS API by
  setting `LegacyResult.map` to `undefined` rather than `null`.

#### TypeScript Declarations

* Add a declaration for the `NULL` constant.

## 1.47.0

### JS API

#### TypeScript Declarations

* Add declarations for the `TRUE` and `FALSE` constants.

## 1.46.0

### JS API

* **Potentially breaking bug fix:** Match the specification of the new JS API by
  passing `undefined` rather than `null` to `Logger.warn()` for an unset `span`.

#### TypeScript Declarations

* Add a declaration for the `LegacyPluginThis.options.context` field.

* Update the definition of `LegacyAsyncFunction` to include explicit definitions
  with zero through six arguments before the `done` parameter. This makes it
  possible for TypeScript users to pass in callbacks that take a specific number
  of arguments, rather than having to declare a callback that takes an arbitrary
  number.

* Add a declaration for `types.Error`, a legacy API class that can be returned
  by asynchronous functions to signal asynchronous errors.

* Add a `LegacyAsyncFunctionDone` type for the `done` callback that's passed to
  `LegacyAsyncFunction`.

## 1.45.2

### JS API

* **Potentially breaking bug fix:** Change the default value of the `separator`
  parameter for `new SassArgumentList()` to `','` rather than `null`. This
  matches the API specification.

## 1.45.1

* **Potentially breaking bug fix:** Properly parse custom properties in
  `@supports` conditions. Note that this means that SassScript expressions on
  the right-hand side of custom property `@supports` queries now need to be
  interpolated, as per https://sass-lang.com/d/css-vars.

* **Potentially breaking bug fix:** Fix a bug where `inspect()` was not
  properly printing nested, empty, bracketed lists.

## 1.45.0

### JS API

This release includes an entirely new JavaScript API, designed to be more
idiomatic, performant, and usable. The old API will continue to be supported
until Dart Sass 2.0.0, but it is now considered deprecated and should be avoided
for new code.

The new API includes:

* `compile()` and `compileAsync()` functions that take Sass file paths and
  return the result of compiling them to CSS. The async function returns a
  `Promise` rather than using a callback-based API.

* `compileString()` and `compileStringAsync()` functions that take a string of
  Sass source and compiles it to CSS. As above, the async function returns a
  `Promise`.

* A new importer API that more closely matches the Sass specification's logic
  for resolving loads. This makes it much easier for Sass to cache information
  across `@import` and `@use` rules, which substantially improves performance
  for applications that rely heavily on repeated `@import`s.

* A new custom function API, including much more usable JS representations of
  Sass value types complete with type-assertion functions, easy map and list
  lookups, and compatibility with the [`immutable`] package. **Unlike in the
  legacy API,** function callbacks now take one argument which contains an array
  of Sass values (rather than taking a separate JS argument for each Sass
  argument).

[`immutable`]: https://immutable-js.com/

For full documentation of this API, please see [the Sass website][js-api].

[js-api]: https://sass-lang.com/documentation/js-api

This release also adds TypeScript type definitions.

## 1.44.0

* Suggest `calc()` as an alternative in `/`-as-division deprecation messages.

### Dart API

* Add `SassNumber.convert()` and `SassNumber.convertValue()`. These work like
  `SassNumber.coerce()` and `SassNumber.coerceValue()`, except they don't treat
  unitless numbers as universally compatible.

* Fix a bug where `SassNumber.coerceToMatch()` and
  `SassNumber.coerceValueToMatch()` wouldn't coerce single-unit numbers to
  match unitless numbers.

## 1.43.5

* Fix a bug where calculations with different operators were incorrectly
  considered equal.

* Properly parse attribute selectors with empty namespaces.

### JS API

* Print more detailed JS stack traces. This is mostly useful for the Sass team's
  own debugging purposes.

## 1.43.4

### JS API

* Fix a bug where the `logger` option was ignored for the `render()` function.

## 1.43.3

* Improve performance.

## 1.43.2

* Improve the error message when the default namespace of a `@use` rule is not
  a valid identifier.

## 1.43.1

* No user-visible changes.

## 1.43.0

### JS API

* Add support for the `logger` option. This takes an object that can define
  `warn` or `debug` methods to add custom handling for messages emitted by the
  Sass compiler. See [the JS API docs] for details.

  [the JS API docs]: https://sass-lang.com/documentation/js-api/interfaces/Logger

* Add a `Logger.silent` object that can be passed to the `logger` option to
  silence all messages from the Sass compiler.

## 1.42.1

* Fix a bug where Sass variables and function calls in calculations weren't
  being resolved correctly if there was a parenthesized interpolation elsewhere
  in the file.

## 1.42.0

* `min()` and `max()` expressions are once again parsed as calculations as long
  as they contain only syntax that's allowed in calculation expressions. To
  avoid the backwards-compatibility issues that were present in 1.40.0, they now
  allow unitless numbers to be mixed with numbers with units just like the
  global `min()` and `max()` functions. Similarly, `+` and `-` operations within
  `min()` and `max()` functions allow unitless numbers to be mixed with numbers
  with units.

## 1.41.1

* Preserve parentheses around `var()` functions in calculations, because they
  could potentially be replaced with sub-expressions that might need to be
  parenthesized.

## 1.41.0

* Calculation values can now be combined with strings using the `+` operator.
  This was an error in 1.40.0, but this broke stylesheets that were relying on
  `$value + ""` expressions to generically convert values to strings. (Note that
  the Sass team recommends the use of `"#{$value}"` or `inspect($value)` for
  that use-case.)

* The `selector.unify()` function now correctly returns `null` when one selector
  is a `:host` or `:host-context` and the other is a selector that's guaranteed
  to be within the current shadow DOM. The `@extend` logic has been updated
  accordingly as well.

* Fix a bug where extra whitespace in `min()`, `max()`, `clamp()`, and `calc()`
  expressions could cause bogus parse errors.

* Fix a bug where the right-hand operand of a `-` in a calculation could
  incorrectly be stripped of parentheses.

### Dart API

* `SassCalculation.plus()` now allows `SassString` arguments.

## 1.40.1

* **Potentially breaking bug fix:** `min()` and `max()` expressions outside of
  calculations now behave the same way they did in 1.39.2, returning unquoted
  strings if they contain no Sass-specific features and calling the global
  `min()` and `max()` functions otherwise. Within calculations, they continue to
  behave how they did in 1.40.0.

  This fixes an unintended breaking change added in 1.40.0, wherein passing a
  unitless number and a number without units to `min()` or `max()` now produces
  an error. Since this breakage affects a major Sass library, we're temporarily
  reverting support for `min()` and `max()` calculations while we work on
  designing a longer-term fix.

## 1.40.0

* Add support for first-class `calc()` expressions (as well as `clamp()` and
  plain-CSS `min()` and `max()`). This means:

  * `calc()` expressions will be parsed more thoroughly, and errors will be
    highlighted where they weren't before. **This may break your stylesheets,**
    but only if they were already producing broken CSS.

  * `calc()` expressions will be simplified where possible, and may even return
    numbers if they can be simplified away entirely.

  * `calc()` expressions that can't be simplified to numbers return a new data
    type known as "calculations".

  * Sass variables and functions can now be used in `calc()` expressions.

  * New functions `meta.calc-name()` and `meta.calc-args()` can now inspect
    calculations.

### Dart API

* Add a new value type, `SassCalculation`, that represents calculations.

* Add new `CalculationOperation`, `CalculationOperator`, and
  `CalculationInterpolation` types to represent types of arguments that may
  exist as part of a calculation.

* Add a new `Value.assertCalculation()` method.

* Add a new `Number.hasCompatibleUnits()` method.

## 1.39.2

* Fix a bug where configuring with `@use ... with` would throw an error when
  that variable was defined in a module that also contained `@forward ... with`.

## 1.39.1

* Partial fix for a bug where `@at-root` does not work properly in nested
  imports that contain `@use` rules. If the only `@use` rules in the nested
  import are for built-in modules, `@at-root` should now work properly.

## 1.39.0

### JS API

* Add a `charset` option that controls whether or not Sass emits a
  `@charset`/BOM for non-ASCII stylesheets.

## 1.38.2

* No user-visible changes

## 1.38.1

* No user-visible changes

## 1.38.0

* In expanded mode, emit characters in Unicode private-use areas as escape
  sequences rather than literal characters.

* Fix a bug where quotes would be omitted for an attribute selector whose value
  was a single backslash.

* Properly consider numbers that begin with `.` as "plain CSS" for the purposes
  of parsing plain-CSS `min()` and `max()` functions.

* Allow `if` to be used as an unquoted string.

* Properly parse backslash escapes within `url()` expressions.

* Fix a couple bugs where `@extend`s could be marked as unsatisfied when
  multiple identical `@extend`s extended selectors across `@use` rules.

### Command Line Interface

* Strip CRLF newlines from snippets of the original stylesheet that are included
  in the output when an error occurs.

### JS API

* Don't crash when a Windows path is returned by a custom Node importer at the
  same time as file contents.

* Don't crash when an error occurs in a stylesheet loaded via a custom importer
  with a custom URL scheme.

### Dart API

* Add a `SassArgumentList.keywordsWithoutMarking` getter to access the keyword
  arguments of an argument list without marking them accessed.

## 1.37.5

* No user-visible changes.

## 1.37.4

* No user-visible changes.

## 1.37.3

* No user-visible changes.

## 1.37.2

* No user-visible changes.

## 1.37.1

* No user-visible changes.

## 1.37.0

### Dart API

* **Potentially breaking bug fix:** `SassNumber.asSlash`,
  `SassNumber.withSlash()`, and `SassNumber.withoutSlash()` have been marked as
  `@internal`. They were never intended to be used outside the `sass` package.

* **Potentially breaking bug fix:** `SassException` has been marked as `@sealed`
  to formally indicate that it's not intended to be extended outside of the
  `sass` package.

* Add a `Value.withListContents()` method that returns a new Sass list with the
  same list separator and brackets as the current value, interpreted as a list.

## 1.36.0

### Dart API

* Added `compileToResult()`, `compileStringToResult()`,
  `compileToResultAsync()`, and `compileStringToResultAsync()` methods. These
  are intended to replace the existing `compile*()` methods, which are now
  deprecated. Rather than returning a simple string, these return a
  `CompileResult` object, which will allow us to add additional information
  about the compilation without having to introduce further deprecations.

  * Instead of passing a `sourceMaps` callback to `compile*()`, pass
    `sourceMaps: true` to `compile*ToResult()` and access
    `CompileResult.sourceMap`.

  * The `CompileResult` object exposes a `loadedUrls` object which lists the
    canonical URLs accessed during a compilation. This information was
    previously unavailable except through the JS API.

## 1.35.2

* **Potentially breaking bug fix**: Properly throw an error for Unicode ranges
  that have too many `?`s after hexadecimal digits, such as `U+12345??`.

* **Potentially breaking bug fix:** Fixed a bug where certain local variable
  declarations nested within multiple `@if` statements would incorrectly
  override a global variable. It's unlikely that any real stylesheets were
  relying on this bug, but if so they can simply add `!global` to the variable
  declaration to preserve the old behavior.

* **Potentially breaking bug fix:** Fix a bug where imports of root-relative
  URLs (those that begin with `/`) in `@import` rules would be passed to
  both Dart and JS importers as `file:` URLs.

* Properly support selector lists for the `$extendee` argument to
  `selector.extend()` and `selector.replace()`.

* Fix an edge case where `@extend` wouldn't affect a selector within a
  pseudo-selector such as `:is()` that itself extended other selectors.

* Fix a race condition where `meta.load-css()` could trigger an internal error
  when running in asynchronous mode.

### Dart API

* Use the `@internal` annotation to indicate which `Value` APIs are available
  for public use.

## 1.35.1

* Fix a bug where the quiet dependency flag didn't silence warnings in some
  stylesheets loaded using `@import`.

## 1.35.0

* Fix a couple bugs that could prevent some members from being found in certain
  files that use a mix of imports and the module system.

* Fix incorrect recommendation for migrating division expressions that reference
  namespaced variables.

### JS API

* Add a `quietDeps` option which silences compiler warnings from stylesheets
  loaded through importers and load paths.

* Add a `verbose` option which causes the compiler to emit all deprecation
  warnings, not just 5 per feature.

## 1.34.1

* Fix a bug where `--update` would always compile any file that depends on a
  built-in module.

* Fix the URL for the `@-moz-document` deprecation message.

* Fix a bug with `@for` loops nested inside property declarations.

## 1.34.0

* Don't emit the same warning in the same location multiple times.

* Cap deprecation warnings at 5 per feature by default.

### Command Line Interface

* Add a `--quiet-deps` flag which silences compiler warnings from stylesheets
  loaded through `--load-path`s.

* Add a `--verbose` flag which causes the compiler to emit all deprecation
  warnings, not just 5 per feature.

### Dart API

* Add a `quietDeps` argument to `compile()`, `compileString()`,
  `compileAsync()`, and `compileStringAsync()` which silences compiler warnings
  from stylesheets loaded through importers, load paths, and `package:` URLs.

* Add a `verbose` argument to `compile()`, `compileString()`, `compileAsync()`,
  and `compileStringAsync()` which causes the compiler to emit all deprecation
  warnings, not just 5 per feature.

## 1.33.0

* Deprecate the use of `/` for division. The new `math.div()` function should be
  used instead. See [this page][] for details.

[this page]: https://sass-lang.com/documentation/breaking-changes/slash-div

* Add a `list.slash()` function that returns a slash-separated list.

* **Potentially breaking bug fix:** The heuristics around when potentially
  slash-separated numbers are converted to slash-free numbers—for example, when
  `1/2` will be printed as `0.5` rather than `1/2`—have been slightly expanded.
  Previously, a number would be made slash-free if it was passed as an argument
  to a *user-defined function*, but not to a *built-in function*. Now it will be
  made slash-free in both cases. This is a behavioral change, but it's unlikely
  to affect any real-world stylesheets.

* [`:is()`][] now behaves identically to `:matches()`.

[`:is()`]: https://developer.mozilla.org/en-US/docs/Web/CSS/:is

* Fix a bug where non-integer numbers that were very close to integer
  values would be incorrectly formatted in CSS.

* Fix a bug where very small number and very large negative numbers would be
  incorrectly formatted in CSS.

### JS API

* The `this` context for importers now has a `fromImport` field, which is `true`
  if the importer is being invoked from an `@import` and `false` otherwise.
  Importers should only use this to determine whether to load [import-only
  files].

[import-only files]: https://sass-lang.com/documentation/at-rules/import#import-only-files

### Dart API

* Add an `Importer.fromImport` getter, which is `true` if the current
  `Importer.canonicalize()` call comes from an `@import` rule and `false`
  otherwise. Importers should only use this to determine whether to load
  [import-only files].

## 1.32.13

* **Potentially breaking bug fix:** Null values in `@use` and `@forward`
  configurations no longer override the `!default` variable, matching the
  behavior of the equivalent code using `@import`.

* Use the proper parameter names in error messages about `string.slice`

## 1.32.12

* Fix a bug that disallowed more than one module from extending the same
  selector from a module if that selector itself extended a selector from
  another upstream module.

## 1.32.11

* Fix a bug where bogus indented syntax errors were reported for lines that
  contained only whitespace.

## 1.32.10

* No user-visible changes.

## 1.32.9

* Fix a typo in a deprecation warning.

### JavaScript API

* Drop support for Chokidar 2.x. This version was incompatible with Node 14, but
  due to shortcomings in npm's version resolver sometimes still ended up
  installed anyway. Only declaring support for 3.0.0 should ensure compatibility
  going forward.

### Dart API

* Allow the null safety release of args and watcher.

### Command Line Interface

* Add a `-w` shorthand for the `--watch` flag.

## 1.32.8

* Update chokidar version for Node API tests.

### JavaScript API

* Allow a custom function to access the `render()` options object within its
  local context, as `this.options`.

## 1.32.7

* Allow the null safety release of stream_transform.

* Allow `@forward...with` to take arguments that have a `!default` flag without
  a trailing comma.

* Improve the performance of unitless and single-unit numbers.

## 1.32.6

### Node JS API

* Fix Electron support when `nodeIntegration` is disabled.

### Dart API

* All range checks for `SassColor` constructors now throw `RangeError`s with
  `start` and `end` set.

## 1.32.5

* **Potentially breaking bug fix:** When using `@for` with numbers that have
  units, the iteration variable now matches the unit of the initial number. This
  matches the behavior of Ruby Sass and LibSass.

### Node JS API

* Fix a few infrequent errors when calling `render()` with `fiber` multiple
  times simultaneously.

* Avoid possible mangled error messages when custom functions or importers throw
  unexpected exceptions.

* Fix Electron support when `nodeIntegration` is disabled.

## 1.32.4

* No user-visible changes.

## 1.32.3

* Optimize `==` for numbers that have different units.

## 1.32.2

* Print the actual number that was received in unit deprecation warnings for
  color functions.

## 1.32.1

* Don't emit permissions errors on Windows and OS X when trying to determine the
  real case of path names.

## 1.32.0

* Deprecate passing non-`%` numbers as lightness and saturation to `hsl()`,
  `hsla()`, `color.adjust()`, and `color.change()`. This matches the CSS
  specification, which also requires `%` for all lightness and saturation
  parameters. See [the Sass website][color-units] for more details.

* Deprecate passing numbers with units other than `deg` as the hue to `hsl()`,
  `hsla()`, `adjust-hue()`, `color.adjust()`, and `color.change()`. Unitless
  numbers *are* still allowed here, since they're allowed by CSS. See [the Sass
  website][color-units] for more details.

* Improve error messages about incompatible units.

* Properly mark some warnings emitted by `sass:color` functions as deprecation
  warnings.

### Dart API

* Rename `SassNumber.valueInUnits()` to `SassNumber.coerceValue()`. The old name
  remains, but is now deprecated.

* Rename `SassNumber.coerceValueToUnit()`, a shorthand for
  `SassNumber.coerceValue()` that takes a single numerator unit.

* Add `SassNumber.coerceToMatch()` and `SassNumber.coerceValueToMatch()`, which
  work like `SassNumber.coerce()` and `SassNumber.coerceValue()` but take a
  `SassNumber` whose units should be matched rather than taking the units
  explicitly. These generate better error messages than `SassNumber.coerce()`
  and `SassNumber.coerceValue()`.

* Add `SassNumber.convertToMatch()` and `SassNumber.convertValueToMatch()`,
  which work like `SassNumber.coerceToMatch()` and
  `SassNumber.coerceValueToMatch()` except they throw exceptions when converting
  unitless values to or from units.

* Add `SassNumber.compatibleWithUnit()`, which returns whether the number can be
  coerced to a single numerator unit.

## 1.31.0

* Add support for parsing `clamp()` as a special math function, the same way
  `calc()` is parsed.

* Properly load files in case-sensitive Windows directories with upper-case
  names.

## 1.30.0

* Fix a bug where `@at-root (without: all)` wouldn't properly remove a
  `@keyframes` context when parsing selectors.

### Node JS API

* The generated `main()` function in `sass.js` now returns a `Promise` that
  completes when the executable is finished running.

### Dart API

* Fix a bug that prevented importers from returning null when loading from a
  URL that they had already canonicalized.

## 1.29.0

* Support a broader syntax for `@supports` conditions, based on the latest
  [Editor's Draft of CSS Conditional Rules 3]. Almost all syntax will be allowed
  (with interpolation) in the conditions' parentheses, as well as function
  syntax such as `@supports selector(...)`.

[Editor's Draft of CSS Conditional Rules 3]: https://drafts.csswg.org/css-conditional-3/#at-supports

## 1.28.0

* Add a [`color.hwb()`] function to `sass:color` that can express colors in [HWB] format.

[`color.hwb()`]: https://sass-lang.com/documentation/modules/color#hwb
[HWB]: https://en.wikipedia.org/wiki/HWB_color_model

* Add [`color.whiteness()`] and [`color.blackness()`] functions to `sass:color`
  to get a color's [HWB] whiteness and blackness components.

[`color.whiteness()`]: https://sass-lang.com/documentation/modules/color#whiteness
[`color.blackness()`]: https://sass-lang.com/documentation/modules/color#blackness

* Add `$whiteness` and `$blackness` parameters to [`color.adjust()`],
  [`color.change()`], and [`color.scale()`] to modify a color's [HWB] whiteness
  and blackness components.

[`color.adjust()`]: https://sass-lang.com/documentation/modules/color#adjust
[`color.change()`]: https://sass-lang.com/documentation/modules/color#change
[`color.scale()`]: https://sass-lang.com/documentation/modules/color#scale

### Dart API

* Add [HWB] support to the `SassColor` class, including a `SassColor.hwb()`
  constructor, `whiteness` and `blackness` getters, and a `changeHwb()` method.

[HWB]: https://en.wikipedia.org/wiki/HWB_color_model

## 1.27.2

* No user-visible changes.

## 1.27.1

* **Potentially breaking bug fix:** `meta.load-css()` now correctly uses the
  name `$url` for its first argument, rather than `$module`.

* Don't crash when using `Infinity` or `NaN` as a key in a map.

* Emit a proper parse error for a `=` with no right-hand side in a function.

* Avoid going exponential on certain recursive `@extend` edge cases.

## 1.27.0

* Adds an overload to `map.merge()` that supports merging a nested map.

  `map.merge($map1, $keys..., $map2)`: The `$keys` form a path to the nested map
  in `$map1`, into which `$map2` gets merged.

  See [the Sass documentation][map-merge] for more details.

  [map-merge]: https://sass-lang.com/documentation/modules/map#merge

* Adds an overloaded `map.set()` function.

  `map.set($map, $key, $value)`: Adds to or updates `$map` with the specified
  `$key` and `$value`.

  `map.set($map, $keys..., $value)`: Adds to or updates a map that is nested
  within `$map`. The `$keys` form a path to the nested map in `$map`, into
  which `$value` is inserted.

  See [the Sass documentation][map-set] for more details.

  [map-set]: https://sass-lang.com/documentation/modules/map#set

* Add support for nested maps to `map.get()`.
  For example, `map.get((a: (b: (c: d))), a, b, c)` would return `d`.
  See [the documentation][map-get] for more details.

  [map-get]: https://sass-lang.com/documentation/modules/map#get

* Add support for nested maps in `map.has-key`.
  For example, `map.has-key((a: (b: (c: d))), a, b, c)` would return true.
  See [the documentation][map-has-key] for more details.

  [map-has-key]: https://sass-lang.com/documentation/modules/map#has-key

* Add a `map.deep-merge()` function. This works like `map.merge()`, except that
  nested map values are *also* recursively merged. For example:

  ```
  map.deep-merge(
    (color: (primary: red, secondary: blue),
    (color: (secondary: teal)
  ) // => (color: (primary: red, secondary: teal))
  ```

  See [the Sass documentation][map-deep-merge] for more details.

  [map-deep-merge]: https://sass-lang.com/documentation/modules/map#deep-merge

* Add a `map.deep-remove()` function. This allows you to remove keys from
  nested maps by passing multiple keys. For example:

  ```
  map.deep-remove(
    (color: (primary: red, secondary: blue)),
    color, primary
  ) // => (color: (secondary: blue))
  ```

  See [the Sass documentation][map-deep-remove] for more details.

  [map-deep-remove]: https://sass-lang.com/documentation/modules/map#deep-remove

* Fix a bug where custom property values in plain CSS were being parsed as
  normal property values.

### Dart API

* Add a `Value.tryMap()` function which returns the `Value` as a `SassMap` if
  it's a valid map, or `null` otherwise. This allows function authors to safely
  retrieve maps even if they're internally stored as empty lists, without having
  to catch exceptions from `Value.assertMap()`.

## 1.26.12

* Fix a bug where nesting properties beneath a Sass-syntax custom property
  (written as `#{--foo}: ...`) would crash.

## 1.26.11

* **Potentially breaking bug fix:** `selector.nest()` now throws an error
  if the first arguments contains the parent selector `&`.

* Fixes a parsing bug with inline comments in selectors.

* Improve some error messages for edge-case parse failures.

* Throw a proper error when the same built-in module is `@use`d twice.

* Don't crash when writing `Infinity` in JS mode.

* Produce a better error message for positional arguments following named
  arguments.

## 1.26.10

* Fixes a bug where two adjacent combinators could cause an error.

## 1.26.9

* Use an updated version of `node_preamble` when compiling to JS.

## 1.26.8

* Fixes an error when emitting source maps to stdout.

## 1.26.7

* No user-visible changes.

## 1.26.6

* Fix a bug where escape sequences were improperly recognized in `@else` rules.

### JavaScript API

* Add `sass.NULL`, `sass.TRUE`, and `sass.FALSE` constants to match Node Sass's
  API.

* If a custom Node importer returns both `file` and `contents`, don't attempt to
  read the `file`. Instead, use the `contents` provided by the importer, with
  `file` as the canonical url.

## 1.26.5

* No user-visible changes.

## 1.26.4

* Be more memory-efficient when handling `@forward`s through `@import`s.

## 1.26.3

* Fix a bug where `--watch` mode could go into an infinite loop compiling CSS
  files to themselves.

## 1.26.2

* More aggressively eliminate redundant selectors in the `selector.extend()` and
  `selector.replace()` functions.

## 1.26.1

### Command Line Interface

* Fix a longstanding bug where `--watch` mode could enter into a state where
  recompilation would not occur after a syntax error was introduced into a
  dependency and then fixed.

## 1.26.0

* **Potentially breaking bug fix:** `@use` rules whose URLs' basenames begin
  with `_` now correctly exclude that `_` from the rules' namespaces.

* Fix a bug where imported forwarded members weren't visible in mixins and
  functions that were defined before the `@import`.

* Don't throw errors if the exact same member is loaded or forwarded from
  multiple modules at the same time.

## 1.25.2

* Fix a bug where, under extremely rare circumstances, a valid variable could
  become unassigned.

## 1.25.0

* Add functions to the built-in "sass:math" module.

  * `clamp($min, $number, $max)`. Clamps `$number` in between `$min` and `$max`.

  * `hypot($numbers...)`. Given *n* numbers, outputs the length of the
    *n*-dimensional vector that has components equal to each of the inputs.

  * Exponential. All inputs must be unitless.
    * `log($number)` or `log($number, $base)`. If no base is provided, performs
       a natural log.
    * `pow($base, $exponent)`
    * `sqrt($number)`

  * Trigonometric. The input must be an angle. If no unit is given, the input is
    assumed to be in `rad`.
    * `cos($number)`
    * `sin($number)`
    * `tan($number)`

  * Inverse trigonometric. The output is in `deg`.
    * `acos($number)`. Input must be unitless.
    * `asin($number)`. Input must be unitless.
    * `atan($number)`. Input must be unitless.
    * `atan2($y, $x)`. `$y` and `$x` must have compatible units or be unitless.

* Add the variables `$pi` and `$e` to the built-in "sass:math" module.

### JavaScript API

* `constructor.value` fields on value objects now match their Node Sass
  equivalents.

## 1.24.5

* Highlight contextually-relevant sections of the stylesheet in error messages,
  rather than only highlighting the section where the error was detected.

## 1.24.4

### JavaScript API

* Fix a bug where source map generation would crash with an absolute source map
  path and a custom importer that returns string file contents.

## 1.24.3

### Command Line Interface

* Fix a bug where `sass --version` would crash for certain executable
  distributions.

## 1.24.2

### JavaScript API

* Fix a bug introduced in the previous release that prevented custom importers
  in Node.js from loading import-only files.

## 1.24.1

* Fix a bug where the wrong file could be loaded when the same URL is used by
  both a `@use` rule and an `@import` rule.

## 1.24.0

* Add an optional `with` clause to the `@forward` rule. This works like the
  `@use` rule's `with` clause, except that `@forward ... with` can declare
  variables as `!default` to allow downstream modules to reconfigure their
  values.

* Support configuring modules through `@import` rules.

## 1.23.8

* **Potentially breaking bug fix:** Members loaded through a nested `@import`
  are no longer ever accessible outside that nested context.

* Don't throw an error when importing two modules that both forward members with
  the same name. The latter name now takes precedence over the former, as per
  the specification.

### Dart API

* `SassFormatException` now implements `SourceSpanFormatException` (and thus
  `FormatException`).

## 1.23.7

* No user-visible changes

## 1.23.6

* No user-visible changes.

## 1.23.5

* Support inline comments in the indented syntax.

* When an overloaded function receives the wrong number of arguments, guess
  which overload the user actually meant to invoke, and display the invalid
  argument error for that overload.

* When `@error` is used in a function or mixin, print the call site rather than
  the location of the `@error` itself to better match the behavior of calling a
  built-in function that throws an error.

## 1.23.4

### Command-Line Interface

* Fix a bug where `--watch` wouldn't watch files referred to by `@forward`
  rules.

## 1.23.3

* Fix a bug where selectors were being trimmed over-eagerly when `@extend`
  crossed module boundaries.

## 1.23.2

### Command-Line Interface

* Fix a bug when compiling all Sass files in a directory where a CSS file could
  be compiled to its own location, creating an infinite loop in `--watch` mode.

* Properly compile CSS entrypoints in directories outside of `--watch` mode.

## 1.23.1

* Fix a bug preventing built-in modules from being loaded within a configured
  module.

* Fix a bug preventing an unconfigured module from being loaded from within two
  different configured modules.

* Fix a bug when `meta.load-css()` was used to load some files that included
  media queries.

* Allow `saturate()` in plain CSS files, since it can be used as a plain CSS
  filter function.

* Improve the error messages for trying to access functions like `lighten()`
  from the `sass:color` module.

## 1.23.0

* **Launch the new Sass module system!** This adds:

  * The [`@use` rule][], which loads Sass files as *modules* and makes their
    members available only in the current file, with automatic namespacing.

    [`@use` rule]: https://sass-lang.com/documentation/at-rules/use

  * The [`@forward` rule][], which makes members of another Sass file available
    to stylesheets that `@use` the current file.

    [`@forward` rule]: https://sass-lang.com/documentation/at-rules/forward

  * Built-in modules named `sass:color`, `sass:list`, `sass:map`, `sass:math`,
    `sass:meta`, `sass:selector`, and `sass:string` that provide access to all
    the built-in Sass functions you know and love, with automatic module
    namespaces.

  * The [`meta.load-css()` mixin][], which includes the CSS contents of a module
    loaded from a (potentially dynamic) URL.

    [`meta.load-css()` mixin]: https://sass-lang.com/documentation/modules/meta#load-css

  * The [`meta.module-variables()` function][], which provides access to the
    variables defined in a given module.

    [`meta.module-variables()` function]: https://sass-lang.com/documentation/modules/meta#module-variables

  * The [`meta.module-functions()` function][], which provides access to the
    functions defined in a given module.

    [`meta.module-functions()` function]: https://sass-lang.com/documentation/modules/meta#module-functions

  Check out [the Sass blog][migrator blog] for more information on the new
  module system. You can also use the new [Sass migrator][] to automatically
  migrate your stylesheets to the new module system!

  [migrator blog]: https://sass-lang.com/blog/the-module-system-is-launched
  [Sass migrator]: https://sass-lang.com/documentation/cli/migrator

## 1.22.12

* **Potentially breaking bug fix:** character sequences consisting of two or
  more hyphens followed by a number (such as `--123`), or two or more hyphens on
  their own (such as `--`), are now parsed as identifiers [in accordance with
  the CSS spec][ident-token-diagram].

  [ident-token-diagram]: https://drafts.csswg.org/css-syntax-3/#ident-token-diagram

  The sequence `--` was previously parsed as multiple applications of the `-`
  operator. Since this is unlikely to be used intentionally in practice, we
  consider this bug fix safe.

### Command-Line Interface

* Fix a bug where changes in `.css` files would be ignored in `--watch` mode.

### JavaScript API

* Allow underscore-separated custom functions to be defined.

* Improve the performance of Node.js compilation involving many `@import`s.

## 1.22.11

* Don't try to load unquoted plain-CSS indented-syntax imports.

* Fix a couple edge cases in `@extend` logic and related selector functions:

  * Recognize `:matches()` and similar pseudo-selectors as superselectors of
    matching complex selectors.

  * Recognize `::slotted()` as a superselector of other `::slotted()` selectors.

  * Recognize `:current()` with a vendor prefix as a superselector.

## 1.22.10

* Fix a bug in which `get-function()` would fail to find a dash-separated
  function when passed a function name with underscores.

## 1.22.9

* Include argument names when reporting range errors and selector parse errors.

* Avoid double `Error:` headers when reporting selector parse errors.

* Clarify the error message when the wrong number of positional arguments are
  passed along with a named argument.

### JavaScript API

* Re-add support for Node Carbon (8.x).

## 1.22.8

### JavaScript API

* Don't crash when running in a directory whose name contains URL-sensitive
  characters.

* Drop support for Node Carbon (8.x), which doesn't support `url.pathToFileURL`.

## 1.22.7

* Restrict the supported versions of the Dart SDK to `^2.4.0`.

## 1.22.6

* **Potentially breaking bug fix:** The `keywords()` function now converts
  underscore-separated argument names to hyphen-separated names. This matches
  LibSass's behavior, but not Ruby Sass's.

* Further improve performance for logic-heavy stylesheets.

* Improve a few error messages.

## 1.22.5

### JavaScript API

* Improve performance for logic-heavy stylesheets.

## 1.22.4

* Fix a bug where at-rules imported from within a style rule would appear within
  that style rule rather than at the root of the document.

## 1.22.3

* **Potentially breaking bug fix:** The argument name for the `saturate()`
  function is now `$amount`, to match the name in LibSass and originally in Ruby
  Sass.

* **Potentially breaking bug fix:** The `invert()` function now properly returns
  `#808080` when passed `$weight: 50%`. This matches the behavior in LibSass and
  originally in Ruby Sass, as well as being consistent with other nearby values
  of `$weight`.

* **Potentially breaking bug fix:** The `invert()` function now throws an error
  if it's used [as a plain CSS function][plain-CSS invert] *and* the Sass-only
  `$weight` parameter is passed. This never did anything useful, so it's
  considered a bug fix rather than a full breaking change.

  [plain-CSS invert]: https://developer.mozilla.org/en-US/docs/Web/CSS/filter-function/invert

* **Potentially breaking bug fix**: The `str-insert()` function now properly
  inserts at the end of the string if the `$index` is `-1`. This matches the
  behavior in LibSass and originally in Ruby Sass.

* **Potentially breaking bug fix**: An empty map returned by `map-remove()` is
  now treated as identical to the literal value `()`, rather than being treated
  as though it had a comma separator. This matches the original behavior in Ruby
  Sass.

* The `adjust-color()` function no longer throws an error when a large `$alpha`
  value is combined with HSL adjustments.

* The `alpha()` function now produces clearer error messages when the wrong
  number of arguments are passed.

* Fix a bug where the `str-slice()` function could produce invalid output when
  passed a string that contains characters that aren't represented as a single
  byte in UTF-16.

* Improve the error message for an unknown separator name passed to the `join()`
  or `append()` functions.

* The `zip()` function no longer deadlocks if passed no arguments.

* The `map-remove()` function can now take a `$key` named argument. This matches
  the signature in LibSass and originally in Ruby Sass.

## 1.22.2

### JavaScript API

* Avoid re-assigning the `require()` function to make the code statically
  analyzable by Webpack.

## 1.22.1

### JavaScript API

* Expand the dependency on `chokidar` to allow 3.x.

## 1.22.0

* Produce better stack traces when importing a file that contains a syntax
  error.

* Make deprecation warnings for `!global` variable declarations that create new
  variables clearer, especially in the case where the `!global` flag is
  unnecessary because the variables are at the top level of the stylesheet.

### Dart API

* Add a `Value.realNull` getter, which returns Dart's `null` if the value is
  Sass's null.

## 1.21.0

### Dart API

* Add a `sass` executable when installing the package through `pub`.

* Add a top-level `warn()` function for custom functions and importers to print
  warning messages.

## 1.20.3

* No user-visible changes.

## 1.20.2

* Fix a bug where numbers could be written using exponential notation in
  Node.js.

* Fix a crash that would appear when writing some very large integers to CSS.

### Command-Line Interface

* Improve performance for stand-alone packages on Linux and Mac OS.

### JavaScript API

* Pass imports to custom importers before resolving them using `includePaths` or
  the `SASS_PATH` environment variable. This matches Node Sass's behavior, so
  it's considered a bug fix.

## 1.20.1

* No user-visible changes.

## 1.20.0

* Support attribute selector modifiers, such as the `i` in `[title="test" i]`.

### Command-Line Interface

* When compilation fails, Sass will now write the error message to the CSS
  output as a comment and as the `content` property of a `body::before` rule so
  it will show up in the browser (unless compiling to standard output). This can
  be disabled with the `--no-error-css` flag, or forced even when compiling to
  standard output with the `--error-css` flag.

### Dart API

* Added `SassException.toCssString()`, which returns the contents of a CSS
  stylesheet describing the error, as above.

## 1.19.0

* Allow `!` in `url()`s without quotes.

### Dart API

* `FilesystemImporter` now doesn't change its effective directory if the working
  directory changes, even if it's passed a relative argument.

## 1.18.0

* Avoid recursively listing directories when finding the canonical name of a
  file on case-insensitive filesystems.

* Fix importing files relative to `package:`-imported files.

* Don't claim that "package:" URLs aren't supported when they actually are.

### Command-Line Interface

* Add a `--no-charset` flag. If this flag is set, Sass will never emit a
  `@charset` declaration or a byte-order mark, even if the CSS file contains
  non-ASCII characters.

### Dart API

* Add a `charset` option to `compile()`, `compileString()`, `compileAsync()` and
  `compileStringAsync()`. If this option is set to `false`, Sass will never emit
  a `@charset` declaration or a byte-order mark, even if the CSS file contains
  non-ASCII characters.

* Explicitly require that importers' `canonicalize()` methods be able to take
  paths relative to their outputs as valid inputs. This isn't considered a
  breaking change because the importer infrastructure already required this in
  practice.

## 1.17.4

* Consistently parse U+000C FORM FEED, U+000D CARRIAGE RETURN, and sequences of
  U+000D CARRIAGE RETURN followed by U+000A LINE FEED as individual newlines.

### JavaScript API

* Add a `sass.types.Error` constructor as an alias for `Error`. This makes our
  custom function API compatible with Node Sass's.

## 1.17.3

* Fix an edge case where slash-separated numbers were written to the stylesheet
  with a slash even when they're used as part of another arithmetic operation,
  such as being concatenated with a string.

* Don't put style rules inside empty `@keyframes` selectors.

## 1.17.2

* Deprecate `!global` variable assignments to variables that aren't yet defined.
  This deprecation message can be avoided by assigning variables to `null` at
  the top level before globally assigning values to them.

### Dart API

* Explicitly mark classes that were never intended to be subclassed or
  implemented as "sealed".

## 1.17.1

* Properly quote attribute selector values that start with identifiers but end
  with a non-identifier character.

## 1.17.0

* Improve error output, particularly for errors that cover multiple lines.

* Improve source locations for some parse errors. Rather than pointing to the
  next token that wasn't what was expected, they point *after* the previous
  token. This should generally provide more context for the syntax error.

* Produce a better error message for style rules that are missing the closing
  `}`.

* Produce a better error message for style rules and property declarations
  within `@function` rules.

### Command-Line Interface

* Passing a directory on the command line now compiles all Sass source files in
  the directory to CSS files in the same directory, as though `dir:dir` were
  passed instead of just `dir`.

* The new error output uses non-ASCII Unicode characters by default. Add a
  `--no-unicode` flag to disable this.

## 1.16.1

* Fix a performance bug where stylesheet evaluation could take a very long time
  when many binary operators were used in sequence.

## 1.16.0

* `rgb()` and `hsl()` now treat unquoted strings beginning with `env()`,
  `min()`, and `max()` as special number strings like `calc()`.

## 1.15.3

* Properly merge `all and` media queries. These queries were previously being
  merged as though `all` referred to a specific media type, rather than all
  media types.

* Never remove units from 0 values in compressed mode. This wasn't safe in
  general, since some properties (such as `line-height`) interpret `0` as a
  `<number>` rather than a `<length>` which can break CSS transforms. It's
  better to do this optimization in a dedicated compressor that's aware of CSS
  property semantics.

* Match Ruby Sass's behavior in some edge-cases involving numbers with many
  significant digits.

* Emit escaped tab characters in identifiers as `\9` rather than a backslash
  followed by a literal tab.

### Command-Line Interface

* The source map generated for a stylesheet read from standard input now uses a
  `data:` URL to include that stylesheet's contents in the source map.

### Node JS API

* `this.includePaths` for a running importer is now a `;`-separated string on
  Windows, rather than `:`-separated. This matches Node Sass's behavior.

### Dart API

* The URL used in a source map to refer to a stylesheet loaded from an importer
  is now `ImportResult.sourceMapUrl` as documented.

## 1.15.2

### Node JS API

* When `setValue()` is called on a Sass string object, make it unquoted even if
  it was quoted originally, to match the behavior of Node Sass.

## 1.15.1

* Always add quotes to attribute selector values that begin with `--`, since IE
  11 doesn't consider them to be identifiers.

## 1.15.0

* Add support for passing arguments to `@content` blocks. See [the
  proposal][content-args] for details.

* Add support for the new `rgb()` and `hsl()` syntax introduced in CSS Colors
  Level 4, such as `rgb(0% 100% 0% / 0.5)`. See [the proposal][color-4-rgb-hsl]
  for more details.

* Add support for interpolation in at-rule names. See [the
  proposal][at-rule-interpolation] for details.

* Add paths from the `SASS_PATH` environment variable to the load paths in the
  command-line interface, Dart API, and JS API. These load paths are checked
  just after the load paths explicitly passed by the user.

* Allow saturation and lightness values outside of the `0%` to `100%` range in
  the `hsl()` and `hsla()` functions. They're now clamped to be within that
  range rather than producing an error if they're outside it.

* Properly compile selectors that end in escaped whitespace.

[content-args]: https://github.com/sass/language/blob/master/accepted/content-args.md
[color-4-rgb-hsl]: https://github.com/sass/language/blob/master/accepted/color-4-rgb-hsl.md
[at-rule-interpolation]: https://github.com/sass/language/blob/master/accepted/at-rule-interpolation.md

### JavaScript API

* Always include the error location in error messages.

## 1.14.4

* Properly escape U+0009 CHARACTER TABULATION in unquoted strings.

## 1.14.3

* Treat `:before`, `:after`, `:first-line`, and `:first-letter` as
  pseudo-elements for the purposes of `@extend`.

* When running in compressed mode, remove spaces around combinators in complex
  selectors, so a selector like `a > b` is output as `a>b`.

* Properly indicate the source span for errors involving binary operation
  expressions whose operands are parenthesized.

## 1.14.2

* Fix a bug where loading the same stylesheet from two different import paths
  could cause its imports to fail to resolve.

* Properly escape U+001F INFORMATION SEPARATOR ONE in unquoted strings.

### Command-Line Interface

* Don't crash when using `@debug` in a stylesheet passed on standard input.

### Dart API

* `AsyncImporter.canonicalize()` and `Importer.canonicalize()` must now return
  absolute URLs. Relative URLs are still supported, but are deprecated and will
  be removed in a future release.

## 1.14.1

* Canonicalize escaped digits at the beginning of identifiers as hex escapes.

* Properly parse property declarations that are both *in* content blocks and
  written *after* content blocks.

### Command-Line Interface

* Print more readable paths in `--watch` mode.

## 1.14.0

### BREAKING CHANGE

In accordance with our [compatibility policy][], breaking changes made for CSS
compatibility reasons are released as minor version revision after a three-month
deprecation period.

[compatibility policy]: README.md#compatibility-policy

* Tokens such as `#abcd` that are now interpreted as hex colors with alpha
  channels, rather than unquoted ID strings.

## 1.13.4

### Node JS

* Tweak JS compilation options to substantially improve performance.

## 1.13.3

* Properly generate source maps for stylesheets that emit `@charset`
  declarations.

### Command-Line Interface

* Don't error out when passing `--embed-source-maps` along with
  `--embed-sources` for stylesheets that contain non-ASCII characters.

## 1.13.2

* Properly parse `:nth-child()` and `:nth-last-child()` selectors with
  whitespace around the argument.

* Don't emit extra whitespace in the arguments for `:nth-child()` and
  `:nth-last-child()` selectors.

* Fix support for CSS hacks in plain CSS mode.

## 1.13.1

* Allow an IE-style single equals operator in plain CSS imports.

## 1.13.0

* Allow `@extend` to be used with multiple comma-separated simple selectors.
  This is already supported by other implementations, but fell through the
  cracks for Dart Sass until now.

* Don't crash when a media rule contains another media rule followed by a style
  rule.

## 1.12.0

### Dart API

* Add a `SassException` type that provides information about Sass compilation
  failures.

### Node JS API

* Remove the source map comment from the compiled JS. We don't ship with the
  source map, so this pointed to nothing.

## 1.11.0

* Add support for importing plain CSS files. They can only be imported *without*
  an extension—for example, `@import "style"` will import `style.css`. Plain CSS
  files imported this way only support standard CSS features, not Sass
  extensions.

  See [the proposal][css-import] for details.

* Add support for CSS's `min()` and `max()` [math functions][]. A `min()` and
  `max()` call will continue to be parsed as a Sass function if it involves any
  Sass-specific features like variables or function calls, but if it's valid
  plain CSS (optionally with interpolation) it will be emitted as plain CSS instead.

  See [the proposal][css-min-max] for details.

* Add support for range-format media features like `(10px < width < 100px)`. See
  [the proposal][media-ranges] for details.

* Normalize escape codes in identifiers so that, for example, `éclair` and
  `\E9clair` are parsed to the same value. See
  [the proposal][identifier-escapes] for details.

* Don't choke on a [byte-order mark][] at the beginning of a document when
  running in JavaScript.

[math functions]: https://drafts.csswg.org/css-values/#math-function
[css-import]: https://github.com/sass/language/blob/master/accepted/css-imports.md
[css-min-max]: https://github.com/sass/language/blob/master/accepted/min-max.md
[media-ranges]: https://github.com/sass/language/blob/master/accepted/media-ranges.md
[identifier-escapes]: https://github.com/sass/language/blob/master/accepted/identifier-escapes.md
[byte-order mark]: https://en.wikipedia.org/wiki/Byte_order_mark

### Command-Line Interface

* The `--watch` command now continues to recompile a file after a syntax error
  has been detected.

### Dart API

* Added a `Syntax` enum to indicate syntaxes for Sass source files.

* The `compile()` and `compileAsync()` functions now parse files with the `.css`
  extension as plain CSS.

* Added a `syntax` parameter to `compileString()` and `compileStringAsync()`.

* Deprecated the `indented` parameter to `compileString()` and `compileStringAsync()`.

* Added a `syntax` parameter to `new ImporterResult()` and a
  `ImporterResult.syntax` getter to set the syntax of the source file.

* Deprecated the `indented` parameter to `new ImporterResult()` and the
  `ImporterResult.indented` getter in favor of `syntax`.

## 1.10.4

### Command-Line Interface

* Fix a Homebrew installation failure.

## 1.10.3

### Command-Line Interface

* Run the Chocolatey script with the correct arguments so it doesn't crash.

## 1.10.2

* No user-visible changes.

## 1.10.1

### Node JS API

* Don't crash when passing both `includePaths` and `importer`.

## 1.10.0

* When two `@media` rules' queries can't be merged, leave nested rules in place
  for browsers that support them.

* Fix a typo in an error message.

## 1.9.2

### Node JS API

* Produce more readable filesystem errors, such as when a file doesn't exist.

## 1.9.1

### Command-Line Interface

* Don't emit ANSI codes to Windows terminals that don't support them.

* Fix a bug where `--watch` crashed on Mac OS.

## 1.9.0

### Node API

* Add support for `new sass.types.Color(argb)` for creating colors from ARGB hex
  numbers. This was overlooked when initially adding support for Node Sass's
  JavaScript API.

## 1.8.0

### Command-Line Interface

* Add a `--poll` flag to make `--watch` mode repeatedly check the filesystem for
  updates rather than relying on native filesystem notifications.

* Add a `--stop-on-error` flag to stop compiling additional files once an error
  is encountered.

## 1.7.3

* No user-visible changes.

## 1.7.2

* Add a deprecation warning for `@-moz-document`, except for cases where only an
  empty `url-prefix()` is used. Support is [being removed from Firefox][] and
  will eventually be removed from Sass as well.

[being removed from Firefox]: https://www.fxsitecompat.com/en-CA/docs/2018/moz-document-support-has-been-dropped-except-for-empty-url-prefix/

* Fix a bug where `@-moz-document` functions with string arguments weren't being
  parsed.

### Command-Line Interface

* Don't crash when a syntax error is added to a watched file.

## 1.7.1

* Fix crashes in released binaries.

## 1.7.0

* Emit deprecation warnings for tokens such as `#abcd` that are ambiguous
  between ID strings and hex colors with alpha channels. These will be
  interpreted as colors in a release on or after 19 September 2018.

* Parse unambiguous hex colors with alpha channels as colors.

* Fix a bug where relative imports from files on the load path could look in the
  incorrect location.

## 1.6.2

### Command-Line Interface

* Fix a bug where the source map comment in the generated CSS could refer to the
  source map file using an incorrect URL.

## 1.6.1

* No user-visible changes.

## 1.6.0

* Produce better errors when expected tokens are missing before a closing brace.

* Avoid crashing when compiling a non-partial stylesheet that exists on the
  filesystem next to a partial with the same name.

### Command-Line Interface

* Add support for the `--watch`, which watches for changes in Sass files on the
  filesystem and ensures that the compiled CSS is up-to-date.

* When using `--update`, surface errors when an import doesn't exist even if the
  file containing the import hasn't been modified.

* When compilation fails, delete the output file rather than leaving an outdated
  version.

## 1.5.1

* Fix a bug where an absolute Windows path would be considered an `input:output`
  pair.

* Forbid custom properties that have no values, like `--foo:;`, since they're
  forbidden by the CSS spec.

## 1.5.0

* Fix a bug where an importer would be passed an incorrectly-resolved URL when
  handling a relative import.

* Throw an error when an import is ambiguous due to a partial and a non-partial
  with the same name, or multiple files with different extensions. This matches
  the standard Sass behavior.

### Command-Line Interface

* Add an `--interactive` flag that supports interactively running Sass
  expressions (thanks to [Jen Thakar][]!).

[Jen Thakar]: https://github.com/jathak

## 1.4.0

* Improve the error message for invalid semicolons in the indented syntax.

* Properly disallow semicolons after declarations in the indented syntax.

### Command-Line Interface

* Add support for compiling multiple files at once by writing
  `sass input.scss:output.css`. Note that unlike Ruby Sass, this *always*
  compiles files by default regardless of when they were modified.

  This syntax also supports compiling entire directories at once. For example,
  `sass templates/stylesheets:public/css` compiles all non-partial Sass files
  in `templates/stylesheets` to CSS files in `public/css`.

* Add an `--update` flag that tells Sass to compile only stylesheets that have
  been (transitively) modified since the CSS file was generated.

### Dart API

* Add `Importer.modificationTime()` and `AsyncImporter.modificationTime()` which
  report the last time a stylesheet was modified.

### Node API

* Generate source maps when the `sourceMaps` option is set to a string and the
  `outFile` option is not set.

## 1.3.2

* Add support for `@elseif` as an alias of `@else if`. This is not an
  intentional feature, so using it will cause a deprecation warning. It will be
  removed at some point in the future.

## 1.3.1

### Node API

* Fix loading imports relative to stylesheets that were themselves imported
  though relative include paths.

## 1.3.0

### Command-Line Interface

* Generate source map files by default when writing to disk. This can be
  disabled by passing `--no-source-map`.

* Add a `--source-map-urls` option to control whether the source file URLs in
  the generated source map are relative or absolute.

* Add an `--embed-sources` option to embed the contents of all source files in
  the generated source map.

* Add an `--embed-source-map` option to embed the generated source map as a
  `data:` URL in the generated CSS.

### Dart API

* Add a `sourceMap` parameter to `compile()`, `compileString()`,
  `compileAsync()`, and `compileStringAsync()`. This takes a callback that's
  called with a [`SingleMapping`][] that contains the source map information for
  the compiled CSS file.

[`SingleMapping`]: https://www.dartdocs.org/documentation/source_maps/latest/source_maps.parser/SingleMapping-class.html

### Node API

* Added support for the `sourceMap`, `omitSourceMapUrl`, `outFile`,
  `sourceMapContents`, `sourceMapEmbed`, and `sourceMapRoot` options to
  `render()` and `renderSync()`.

* Fix a bug where passing a relative path to `render()` or `renderSync()` would
  cause relative imports to break.

* Fix a crash when printing warnings in stylesheets compiled using `render()` or
  `renderSync()`.

* Fix a bug where format errors were reported badly on Windows.

## 1.2.1

* Always emit units in compressed mode for `0` dimensions other than lengths and
  angles.

## 1.2.0

* The command-line executable will now create the directory for the resulting
  CSS if that directory doesn't exist.

* Properly parse `#{$var} -#{$var}` as two separate values in a list rather than
  one value being subtracted from another.

* Improve the error message for extending compound selectors.

## 1.1.1

* Add a commit that was accidentally left out of 1.1.0.

## 1.1.0

* The command-line executable can now be used to write an output file to disk
  using `sass input.scss output.css`.

* Use a POSIX-shell-compatible means of finding the location of the `sass` shell
  script.

## 1.0.0

**Initial stable release.**

### Changes Since 1.0.0-rc.1

* Allow `!` in custom property values ([#260][]).

[#260]: https://github.com/sass/dart-sass/issues/260

#### Dart API

* Remove the deprecated `render()` function.

#### Node API

* Errors are now subtypes of the `Error` type.

* Allow both the `data` and `file` options to be passed to `render()` and
  `renderSync()` at once. The `data` option will be used as the contents of the
  stylesheet, and the `file` option will be used as the path for error reporting
  and relative imports. This matches Node Sass's behavior.

## 1.0.0-rc.1

* Add support for importing an `_index.scss` or `_index.sass` file when
  importing a directory.

* Add a `--load-path` command-line option (alias `-I`) for passing additional
  paths to search for Sass files to import.

* Add a `--quiet` command-line option (alias `-q`) for silencing warnings.

* Add an `--indented` command-line option for using the indented syntax with a
  stylesheet from standard input.

* Don't merge the media queries `not type` and `(feature)`. We had previously
  been generating `not type and (feature)`, but that's not actually the
  intersection of the two queries.

* Don't crash on `$x % 0`.

* The standalone executable distributed on GitHub is now named `sass` rather
  than `dart-sass`. The `dart-sass` executable will remain, with a deprecation
  message, until 1.0.0 is released.

### Dart API

* Add a `Logger` class that allows users to control how messages are printed by
  stylesheets.

* Add a `logger` parameter to `compile()`, `compileAsync()`, `compileString()`,
  and `compileStringAsync()`.

### Node JS API

* Import URLs passed to importers are no longer normalized. For example, if a
  stylesheet contains `@import "./foo.scss"`, importers will now receive
  `"./foo.scss"` rather than `"foo.scss"`.

## 1.0.0-beta.5.3

* Support hard tabs in the indented syntax.

* Improve the formatting of comments that don't start on the same line as the
  opening `/*`.

* Preserve whitespace after `and` in media queries in compressed mode.

### Indented Syntax

* Properly parse multi-line selectors.

* Don't deadlock on `/*` comments.

* Don't add an extra `*/` to comments that already have it.

* Preserve empty lines in `/*` comments.

## 1.0.0-beta.5.2

* Fix a bug where some colors would crash `compressed` mode.

## 1.0.0-beta.5.1

* Add a `compressed` output style.

* Emit a warning when `&&` is used, since it's probably not what the user means.

* `round()` now returns the correct results for negative numbers that should
  round down.

* `var()` may now be passed in place of multiple arguments to `rgb()`, `rgba()`,
  `hsl()` and `hsla()`.

* Fix some cases where equivalent numbers wouldn't count as the same keys in
  maps.

* Fix a bug where multiplication like `(1/1px) * (1px/1)` wouldn't properly
  cancel out units.

* Fix a bug where dividing by a compatible unit would produce an invalid
  result.

* Remove a non-`sh`-compatible idiom from the standalone shell script.

### Dart API

* Add a `functions` parameter to `compile()`, `compleString()`,
  `compileAsync()`, and `compileStringAsync()`. This allows users to define
  custom functions in Dart that can be invoked from Sass stylesheets.

* Expose the `Callable` and `AsyncCallable` types, which represent functions
  that can be invoked from Sass.

* Expose the `Value` type and its subclasses, as well as the top-level
  `sassTrue`, `sassFalse`, and `sassNull` values, which represent Sass values
  that may be passed into or returned from custom functions.

* Expose the `OutputStyle` enum, and add a `style` parameter to `compile()`,
  `compleString()`, `compileAsync()`, and `compileStringAsync()` that allows
  users to control the output style.

### Node JS API

* Support the `functions` option.

* Support the `"compressed"` value for the `outputStyle` option.

## 1.0.0-beta.4

* Support unquoted imports in the indented syntax.

* Fix a crash when `:not(...)` extends a selector that appears in
  `:not(:not(...))`.

### Node JS API

* Add support for asynchronous importers to `render()` and `renderSync()`.

### Dart API

* Add `compileAsync()` and `compileStringAsync()` methods. These run
  asynchronously, which allows them to take asynchronous importers (see below).

* Add an `AsyncImporter` class. This allows imports to be resolved
  asynchronously in case no synchronous APIs are available. `AsyncImporter`s are
  only compatible with `compileAysnc()` and `compileStringAsync()`.

## 1.0.0-beta.3

* Properly parse numbers with exponents.

* Don't crash when evaluating CSS variables whose names are entirely
  interpolated (for example, `#{--foo}: ...`).

### Node JS API

* Add support for the `importer` option to `render()` and `renderSync()`.
  Only synchronous importers are currently supported.

### Dart API

* Added an `Importer` class. This can be extended by users to provide support
  for custom resolution for `@import` rules.

* Added built-in `FilesystemImporter` and `PackageImporter` implementations that
  support resolving `file:` and `package:` URLs, respectively.

* Added an `importers` argument to the `compile()` and `compileString()`
  functions that provides `Importer`s to use when resolving `@import` rules.

* Added a `loadPaths` argument to the `compile()` and `compileString()`
  functions that provides paths to search for stylesheets when resolving
  `@import` rules. This is a shorthand for passing `FilesystemImporter`s to the
  `importers` argument.

## 1.0.0-beta.2

* Add support for the `::slotted()` pseudo-element.

* Generated transparent colors will now be emitted as `rgba(0, 0, 0, 0)` rather
  than `transparent`. This works around a bug wherein IE incorrectly handles the
  latter format.

### Command-Line Interface

* Improve the logic for whether to use terminal colors by default.

### Node JS API

* Add support for `data`, `includePaths`, `indentedSyntax`, `lineFeed`,
  `indentWidth`, and `indentType` options to `render()` and `renderSync()`.

* The result object returned by `render()` and `renderSync()` now includes the
  `stats` object which provides metadata about the compilation process.

* The error object thrown by `render()` and `renderSync()` now includes `line`,
  `column`, `file`, `status`, and `formatted` fields. The `message` field and
  `toString()` also provide more information.

### Dart API

* Add a `renderString()` method for rendering Sass source that's not in a file
  on disk.

## 1.0.0-beta.1

* Drop support for the reference combinator. This has been removed from the
  spec, and will be deprecated and eventually removed in other implementations.

* Trust type annotations when compiling to JavaScript, which makes it
  substantially faster.

* Compile to minified JavaScript, which decreases the code size substantially
  and makes startup a little faster.

* Fix a crash when inspecting a string expression that ended in "\a".

* Fix a bug where declarations and `@extend` were allowed outside of a style
  rule in certain circumstances.

* Fix `not` in parentheses in `@supports` conditions.

* Allow `url` as an identifier name.

* Properly parse `/***/` in selectors.

* Properly parse unary operators immediately after commas.

* Match Ruby Sass's rounding behavior for all functions.

* Allow `\` at the beginning of a selector in the indented syntax.

* Fix a number of `@extend` bugs:

  * `selector-extend()` and `selector-replace()` now allow compound selector
    extendees.

  * Remove the universal selector `*` when unifying with other selectors.

  * Properly unify the result of multiple simple selectors in the same compound
    selector being extended.

  * Properly handle extensions being extended.

  * Properly follow the [first law of `@extend`][laws].

  * Fix selector specificity tracking to follow the
    [second law of `@extend`][laws].

  * Allow extensions that match selectors but fail to unify.

  * Partially-extended selectors are no longer used as parent selectors.

  * Fix an edge case where both the extender and the extended selector
    have invalid combinator sequences.

  * Don't crash with a "Bad state: no element" error in certain edge cases.

[laws]: https://github.com/sass/sass/issues/324#issuecomment-4607184

## 1.0.0-alpha.9

* Elements without a namespace (such as `div`) are no longer unified with
  elements with the empty namespace (such as `|div`). This unification didn't
  match the results returned by `is-superselector()`, and was not guaranteed to
  be valid.

* Support `&` within `@at-root`.

* Properly error when a compound selector is followed immediately by `&`.

* Properly handle variable scoping in `@at-root` and nested properties.

* Properly handle placeholder selectors in selector pseudos.

* Properly short-circuit the `or` and `and` operators.

* Support `--$variable`.

* Don't consider unitless numbers equal to numbers with units.

* Warn about using named colors in interpolation.

* Don't emit loud comments in functions.

* Detect import loops.

* Fix `@import` with a `supports()` clause.

* Forbid functions named "and", "or", and "not".

* Fix `type-of()` with a function.

* Emit a nicer error for invalid tokens in a selector.

* Fix `invert()` with a `$weight` parameter.

* Fix a unit-parsing edge-cases.

* Always parse imports with queries as plain CSS imports.

* Support `&` followed by a non-identifier.

* Properly handle split media queries.

* Properly handle a placeholder selector that isn't at the beginning of a
  compound selector.

* Fix more `str-slice()` bugs.

* Fix the `%` operator.

* Allow whitespace between `=` and the mixin name in the indented syntax.

* Fix some slash division edge cases.

* Fix `not` when used like a function.

* Fix attribute selectors with single-character values.

* Fix some bugs with the `call()` function.

* Properly handle a backslash followed by a CRLF sequence in a quoted string.

* Fix numbers divided by colors.

* Support slash-separated numbers in arguments to plain CSS functions.

* Error out if a function is passed an unknown named parameter.

* Improve the speed of loading large files on Node.

* Don't consider browser-prefixed selector pseudos to be superselectors of
  differently- or non-prefixed selector pseudos with the same base name.

* Fix an `@extend` edge case involving multiple combinators in a row.

* Fix a bug where a `@content` block could get incorrectly passed to a mixin.

* Properly isolate the lexical environments of different calls to the same mixin
  and function.

## 1.0.0-alpha.8

* Add the `content-exists()` function.

* Support interpolation in loud comments.

* Fix a bug where even valid semicolons and exclamation marks in custom property
  values were disallowed.

* Disallow invalid function names.

* Disallow extending across media queries.

* Properly parse whitespace after `...` in argument declaration lists.

* Support terse mixin syntax in the indented syntax.

* Fix `@at-root` query parsing.

* Support special functions in `@-moz-document`.

* Support `...` after a digit.

* Fix some bugs when treating a map as a list of pairs.

## 1.0.0-alpha.7

* Fix `function-exists()`, `variable-exists()`, and `mixin-exists()` to use the
  lexical scope rather than always using the global scope.

* `str-index()` now correctly inserts at negative indices.

* Properly parse `url()`s that contain comment-like text.

* Fix a few more small `@extend` bugs.

* Fix a bug where interpolation in a quoted string was being dropped in some
  circumstances.

* Properly handle `@for` rules where each bound has a different unit.

* Forbid mixins and functions from being defined in control directives.

* Fix a superselector-computation edge case involving `:not()`.

* Gracefully handle input files that are invalid UTF-8.

* Print a Sass stack trace when a file fails to load.

## 1.0.0-alpha.6

* Allow `var()` to be passed to `rgb()`, `rgba()`, `hsl()`, and `hsla()`.

* Fix conversions between numbers with `dpi`, `dpcm`, and `dppx` units.
  Previously these conversions were inverted.

* Don't crash when calling `str-slice()` with an `$end-at` index lower than the
  `$start-at` index.

* `str-slice()` now correctly returns `""` when `$end-at` is negative and points
  before the beginning of the string.

* Interpolation in quoted strings now properly preserves newlines.

* Don't crash when passing only `$hue` or no keyword arguments to
  `adjust-color()`, `scale-color()`, or `change-color()`.

* Preserve escapes in identifiers. This used to only work for identifiers in
  SassScript.

* Fix a few small `@extend` bugs.

## 1.0.0-alpha.5

* Fix bounds-checking for `opacify()`, `fade-in()`, `transparentize()`, and
  `fade-out()`.

* Fix a bug with `@extend` superselector calculations.

* Fix some cases where `#{...}--` would fail to parse in selectors.

* Allow a single number to be passed to `saturate()` for use in filter contexts.

* Fix a bug where `**/` would fail to close a loud comment.

* Fix a bug where mixin and function calls could set variables incorrectly.

* Move plain CSS `@import`s to the top of the document.

## 1.0.0-alpha.4

* Add support for bracketed lists.

* Add support for Unicode ranges.

* Add support for the Microsoft-style `=` operator.

* Print the filename for `@debug` rules.

* Fix a bug where `1 + - 2` and similar constructs would crash the parser.

* Fix a bug where `@extend` produced the wrong result when used with
  selector combinators.

* Fix a bug where placeholder selectors were not allowed to be unified.

* Fix the `mixin-exists()` function.

* Fix `:nth-child()` and `:nth-last-child()` parsing when they contain `of
  selector`.

## 1.0.0-alpha.3

* Fix a bug where color equality didn't take the alpha channel into account.

* Fix a bug with converting some RGB colors to HSL.

* Fix a parent selector resolution bug.

* Properly declare the arguments for `opacify()` and related functions.

* Add a missing dependency on the `stack_trace` package.

* Fix broken Windows archives.

* Emit colors using their original representation if possible.

* Emit colors without an original representation as names if possible.

## 1.0.0-alpha.2

* Fix a bug where variables, functions, and mixins were broken in imported
  files.

## 1.0.0-alpha.1

* Initial alpha release.<|MERGE_RESOLUTION|>--- conflicted
+++ resolved
@@ -6,15 +6,13 @@
 * Allow the Node.js `pkg:` importer to load Sass stylesheets for `package.json`
   `exports` field entries without extensions.
 
-<<<<<<< HEAD
+* When printing suggestions for variables, use underscores in variable names
+  when the original usage used underscores.
+
 ### JavaScript API
 
 * Properly resolve `pkg:` imports with the Node.js package importer when
   arguments are passed to the JavaScript process.
-=======
-* When printing suggestions for variables, use underscores in variable names
-  when the original usage used underscores.
->>>>>>> 03304910
 
 ## 1.71.1
 
