--- conflicted
+++ resolved
@@ -1,13 +1,13 @@
 ## 1.17.2
 
-<<<<<<< HEAD
 * Deprecate `!global` variable assignments to variables that aren't yet defined.
   This deprecation message can be avoided by assigning variables to `null` at
   the top level before globally assigning values to them.
-=======
+
+### Dart API
+
 * Explicitly mark classes that were never intended to be subclassed or
   implemented as "sealed".
->>>>>>> 149bf85b
 
 ## 1.17.1
 
