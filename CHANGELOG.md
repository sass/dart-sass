## 1.15.3

* Properly merge `all and` media queries. These queries were previously being
  merged as though `all` referred to a specific media type, rather than all
  media types.

<<<<<<< HEAD
* Never remove units from 0 values in compressed mode. This wasn't safe in
  general, since some properties (such as `line-height`) interpret `0` as a
  `<number>` rather than a `<length>` which can break CSS transforms. It's
  better to do this optimization in a dedicated compressor that's aware of CSS
  property semantics.
=======
* Match Ruby Sass's behavior in some edge-cases involving numbers with many
  significant digits.
>>>>>>> 94fd7e6e

## 1.15.2

### Node JS API

* When `setValue()` is called on a Sass string object, make it unquoted even if
  it was quoted originally, to match the behavior of Node Sass.

## 1.15.1

* Always add quotes to attribute selector values that begin with `--`, since IE
  11 doesn't consider them to be identifiers.

## 1.15.0

* Add support for passing arguments to `@content` blocks. See [the
  proposal][content-args] for details.

* Add support for the new `rgb()` and `hsl()` syntax introduced in CSS Colors
  Level 4, such as `rgb(0% 100% 0% / 0.5)`. See [the proposal][color-4-rgb-hsl]
  for more details.

* Add support for interpolation in at-rule names. See [the
  proposal][at-rule-interpolation] for details.

* Add paths from the `SASS_PATH` environment variable to the load paths in the
  command-line interface, Dart API, and JS API. These load paths are checked
  just after the load paths explicitly passed by the user.

* Allow saturation and lightness values outside of the `0%` to `100%` range in
  the `hsl()` and `hsla()` functions. They're now clamped to be within that
  range rather than producing an error if they're outside it.

* Properly compile selectors that end in escaped whitespace.

[content-args]: https://github.com/sass/language/blob/master/accepted/content-args.md
[color-4-rgb-hsl]: https://github.com/sass/language/blob/master/accepted/color-4-rgb-hsl.md
[at-rule-interpolation]: https://github.com/sass/language/blob/master/accepted/at-rule-interpolation.md

### JavaScript API

* Always include the error location in error messages.

## 1.14.4

* Properly escape U+0009 CHARACTER TABULATION in unquoted strings.

## 1.14.3

* Treat `:before`, `:after`, `:first-line`, and `:first-letter` as
  pseudo-elements for the purposes of `@extend`.

* When running in compressed mode, remove spaces around combinators in complex
  selectors, so a selector like `a > b` is output as `a>b`.

* Properly indicate the source span for errors involving binary operation
  expressions whose operands are parenthesized.

## 1.14.2

* Fix a bug where loading the same stylesheet from two different import paths
  could cause its imports to fail to resolve.

* Properly escape U+001F INFORMATION SEPARATOR ONE in unquoted strings.

### Command-Line Interface

* Don't crash when using `@debug` in a stylesheet passed on standard input.

### Dart API

* `AsyncImporter.canonicalize()` and `Importer.canonicalize()` must now return
  absolute URLs. Relative URLs are still supported, but are deprecated and will
  be removed in a future release.

## 1.14.1

* Canonicalize escaped digits at the beginning of identifiers as hex escapes.

* Properly parse property declarations that are both *in* content blocks and
  written *after* content blocks.

### Command-Line Interface

* Print more readable paths in `--watch` mode.

## 1.14.0

### BREAKING CHANGE

In accordance with our [compatibility policy][], breaking changes made for CSS
compatibility reasons are released as minor version revision after a three-month
deprecation period.

[compatibility policy]: README.md#compatibility-policy

* Tokens such as `#abcd` that are now interpreted as hex colors with alpha
  channels, rather than unquoted ID strings.

## 1.13.4

### Node JS

* Tweak JS compilation options to substantially improve performance.

## 1.13.3

* Properly generate source maps for stylesheets that emit `@charset`
  declarations.

### Command-Line Interface

* Don't error out when passing `--embed-source-maps` along with
  `--embed-sources` for stylesheets that contain non-ASCII characters.

## 1.13.2

* Properly parse `:nth-child()` and `:nth-last-child()` selectors with
  whitespace around the argument.

* Don't emit extra whitespace in the arguments for `:nth-child()` and
  `:nth-last-child()` selectors.

* Fix support for CSS hacks in plain CSS mode.

## 1.13.1

* Allow an IE-style single equals operator in plain CSS imports.

## 1.13.0

* Allow `@extend` to be used with multiple comma-separated simple selectors.
  This is already supported by other implementations, but fell through the
  cracks for Dart Sass until now.

* Don't crash when a media rule contains another media rule followed by a style
  rule.

## 1.12.0

### Dart API

* Add a `SassException` type that provides information about Sass compilation
  failures.

### Node JS API

* Remove the source map comment from the compiled JS. We don't ship with the
  source map, so this pointed to nothing.

## 1.11.0

* Add support for importing plain CSS files. They can only be imported *without*
  an extension—for example, `@import "style"` will import `style.css`. Plain CSS
  files imported this way only support standard CSS features, not Sass
  extensions.

  See [the proposal][css-import] for details.

* Add support for CSS's `min()` and `max()` [math functions][]. A `min()` and
  `max()` call will continue to be parsed as a Sass function if it involves any
  Sass-specific features like variables or function calls, but if it's valid
  plain CSS (optionally with interpolation) it will be emitted as plain CSS instead.

  See [the proposal][css-min-max] for details.

* Add support for range-format media features like `(10px < width < 100px)`. See
  [the proposal][media-ranges] for details.

* Normalize escape codes in identifiers so that, for example, `éclair` and
  `\E9clair` are parsed to the same value. See
  [the proposal][identifier-escapes] for details.

* Don't choke on a [byte-order mark][] at the beginning of a document when
  running in JavaScript.

[math functions]: https://drafts.csswg.org/css-values/#math-function
[css-import]: https://github.com/sass/language/blob/master/accepted/css-imports.md
[css-min-max]: https://github.com/sass/language/blob/master/accepted/min-max.md
[media-ranges]: https://github.com/sass/language/blob/master/accepted/media-ranges.md
[identifier-escapes]: https://github.com/sass/language/blob/master/accepted/identifier-escapes.md
[byte-order mark]: https://en.wikipedia.org/wiki/Byte_order_mark

### Command-Line Interface

* The `--watch` command now continues to recompile a file after a syntax error
  has been detected.

### Dart API

* Added a `Syntax` enum to indicate syntaxes for Sass source files.

* The `compile()` and `compileAsync()` functions now parse files with the `.css`
  extension as plain CSS.

* Added a `syntax` parameter to `compileString()` and `compileStringAsync()`.

* Deprecated the `indented` parameter to `compileString()` and `compileStringAsync()`.

* Added a `syntax` parameter to `new ImporterResult()` and a
  `ImporterResult.syntax` getter to set the syntax of the source file.

* Deprecated the `indented` parameter to `new ImporterResult()` and the
  `ImporterResult.indented` getter in favor of `syntax`.

## 1.10.4

### Command-Line Interface

* Fix a Homebrew installation failure.

## 1.10.3

### Command-Line Interface

* Run the Chocolatey script with the correct arguments so it doesn't crash.

## 1.10.2

* No user-visible changes.

## 1.10.1

### Node JS API

* Don't crash when passing both `includePaths` and `importer`.

## 1.10.0

* When two `@media` rules' queries can't be merged, leave nested rules in place
  for browsers that support them.

* Fix a typo in an error message.

## 1.9.2

### Node JS API

* Produce more readable filesystem errors, such as when a file doesn't exist.

## 1.9.1

### Command-Line Interface

* Don't emit ANSI codes to Windows terminals that don't support them.

* Fix a bug where `--watch` crashed on Mac OS.

## 1.9.0

### Node API

* Add support for `new sass.types.Color(argb)` for creating colors from ARGB hex
  numbers. This was overlooked when initially adding support for Node Sass's
  JavaScript API.

## 1.8.0

### Command-Line Interface

* Add a `--poll` flag to make `--watch` mode repeatedly check the filesystem for
  updates rather than relying on native filesystem notifications.

* Add a `--stop-on-error` flag to stop compiling additional files once an error
  is encountered.

## 1.7.3

* No user-visible changes.

## 1.7.2

* Add a deprecation warning for `@-moz-document`, except for cases where only an
  empty `url-prefix()` is used. Support is [being removed from Firefox][] and
  will eventually be removed from Sass as well.

[being removed from Firefox]: https://www.fxsitecompat.com/en-CA/docs/2018/moz-document-support-has-been-dropped-except-for-empty-url-prefix/

* Fix a bug where `@-moz-document` functions with string arguments weren't being
  parsed.

### Command-Line Interface

* Don't crash when a syntax error is added to a watched file.

## 1.7.1

* Fix crashes in released binaries.

## 1.7.0

* Emit deprecation warnings for tokens such as `#abcd` that are ambiguous
  between ID strings and hex colors with alpha channels. These will be
  interpreted as colors in a release on or after 19 September 2018.

* Parse unambiguous hex colors with alpha channels as colors.

* Fix a bug where relative imports from files on the load path could look in the
  incorrect location.

## 1.6.2

### Command-Line Interface

* Fix a bug where the source map comment in the generated CSS could refer to the
  source map file using an incorrect URL.

## 1.6.1

* No user-visible changes.

## 1.6.0

* Produce better errors when expected tokens are missing before a closing brace.

* Avoid crashing when compiling a non-partial stylesheet that exists on the
  filesystem next to a partial with the same name.

### Command-Line Interface

* Add support for the `--watch`, which watches for changes in Sass files on the
  filesystem and ensures that the compiled CSS is up-to-date.

* When using `--update`, surface errors when an import doesn't exist even if the
  file containing the import hasn't been modified.

* When compilation fails, delete the output file rather than leaving an outdated
  version.

## 1.5.1

* Fix a bug where an absolute Windows path would be considered an `input:output`
  pair.

* Forbid custom properties that have no values, like `--foo:;`, since they're
  forbidden by the CSS spec.

## 1.5.0

* Fix a bug where an importer would be passed an incorrectly-resolved URL when
  handling a relative import.

* Throw an error when an import is ambiguous due to a partial and a non-partial
  with the same name, or multiple files with different extensions. This matches
  the standard Sass behavior.

### Command-Line Interface

* Add an `--interactive` flag that supports interactively running Sass
  expressions (thanks to [Jen Thakar][]!).

[Jen Thakar]: https://github.com/jathak

## 1.4.0

* Improve the error message for invalid semicolons in the indented syntax.

* Properly disallow semicolons after declarations in the indented syntax.

### Command-Line Interface

* Add support for compiling multiple files at once by writing
  `sass input.scss:output.css`. Note that unlike Ruby Sass, this *always*
  compiles files by default regardless of when they were modified.

  This syntax also supports compiling entire directories at once. For example,
  `sass templates/stylesheets:public/css` compiles all non-partial Sass files
  in `templates/stylesheets` to CSS files in `public/css`.

* Add an `--update` flag that tells Sass to compile only stylesheets that have
  been (transitively) modified since the CSS file was generated.

### Dart API

* Add `Importer.modificationTime()` and `AsyncImporter.modificationTime()` which
  report the last time a stylesheet was modified.

### Node API

* Generate source maps when the `sourceMaps` option is set to a string and the
  `outFile` option is not set.

## 1.3.2

* Add support for `@elseif` as an alias of `@else if`. This is not an
  intentional feature, so using it will cause a deprecation warning. It will be
  removed at some point in the future.

## 1.3.1

### Node API

* Fix loading imports relative to stylesheets that were themselves imported
  though relative include paths.

## 1.3.0

### Command-Line Interface

* Generate source map files by default when writing to disk. This can be
  disabled by passing `--no-source-map`.

* Add a `--source-map-urls` option to control whether the source file URLs in
  the generated source map are relative or absolute.

* Add an `--embed-sources` option to embed the contents of all source files in
  the generated source map.

* Add an `--embed-source-map` option to embed the generated source map as a
  `data:` URL in the generated CSS.

### Dart API

* Add a `sourceMap` parameter to `compile()`, `compileString()`,
  `compileAsync()`, and `compileStringAsync()`. This takes a callback that's
  called with a [`SingleMapping`][] that contains the source map information for
  the compiled CSS file.

[`SingleMapping`]: https://www.dartdocs.org/documentation/source_maps/latest/source_maps.parser/SingleMapping-class.html

### Node API

* Added support for the `sourceMap`, `omitSourceMapUrl`, `outFile`,
  `sourceMapContents`, `sourceMapEmbed`, and `sourceMapRoot` options to
  `render()` and `renderSync()`.

* Fix a bug where passing a relative path to `render()` or `renderSync()` would
  cause relative imports to break.

* Fix a crash when printing warnings in stylesheets compiled using `render()` or
  `renderSync()`.

* Fix a bug where format errors were reported badly on Windows.

## 1.2.1

* Always emit units in compressed mode for `0` dimensions other than lengths and
  angles.

## 1.2.0

* The command-line executable will now create the directory for the resulting
  CSS if that directory doesn't exist.

* Properly parse `#{$var} -#{$var}` as two separate values in a list rather than
  one value being subtracted from another.

* Improve the error message for extending compound selectors.

## 1.1.1

* Add a commit that was accidentally left out of 1.1.0.

## 1.1.0

* The command-line executable can now be used to write an output file to disk
  using `sass input.scss output.css`.

* Use a POSIX-shell-compatible means of finding the location of the `sass` shell
  script.

## 1.0.0

**Initial stable release.**

### Changes Since 1.0.0-rc.1

* Allow `!` in custom property values ([#260][]).

[#260]: https://github.com/sass/dart-sass/issues/260

#### Dart API

* Remove the deprecated `render()` function.

#### Node API

* Errors are now subtypes of the `Error` type.

* Allow both the `data` and `file` options to be passed to `render()` and
  `renderSync()` at once. The `data` option will be used as the contents of the
  stylesheet, and the `file` option will be used as the path for error reporting
  and relative imports. This matches Node Sass's behavior.

## 1.0.0-rc.1

* Add support for importing an `_index.scss` or `_index.sass` file when
  importing a directory.

* Add a `--load-path` command-line option (alias `-I`) for passing additional
  paths to search for Sass files to import.

* Add a `--quiet` command-line option (alias `-q`) for silencing warnings.

* Add an `--indented` command-line option for using the indented syntax with a
  stylesheet from standard input.

* Don't merge the media queries `not type` and `(feature)`. We had previously
  been generating `not type and (feature)`, but that's not actually the
  intersection of the two queries.

* Don't crash on `$x % 0`.

* The standalone executable distributed on GitHub is now named `sass` rather
  than `dart-sass`. The `dart-sass` executable will remain, with a deprecation
  message, until 1.0.0 is released.

### Dart API

* Add a `Logger` class that allows users to control how messages are printed by
  stylesheets.

* Add a `logger` parameter to `compile()`, `compileAsync()`, `compileString()`,
  and `compileStringAsync()`.

### Node JS API

* Import URLs passed to importers are no longer normalized. For example, if a
  stylesheet contains `@import "./foo.scss"`, importers will now receive
  `"./foo.scss"` rather than `"foo.scss"`.

## 1.0.0-beta.5.3

* Support hard tabs in the indented syntax.

* Improve the formatting of comments that don't start on the same line as the
  opening `/*`.

* Preserve whitespace after `and` in media queries in compressed mode.

### Indented Syntax

* Properly parse multi-line selectors.

* Don't deadlock on `/*` comments.

* Don't add an extra `*/` to comments that already have it.

* Preserve empty lines in `/*` comments.

## 1.0.0-beta.5.2

* Fix a bug where some colors would crash `compressed` mode.

## 1.0.0-beta.5.1

* Add a `compressed` output style.

* Emit a warning when `&&` is used, since it's probably not what the user means.

* `round()` now returns the correct results for negative numbers that should
  round down.

* `var()` may now be passed in place of multiple arguments to `rgb()`, `rgba()`,
  `hsl()` and `hsla()`.

* Fix some cases where equivalent numbers wouldn't count as the same keys in
  maps.

* Fix a bug where multiplication like `(1/1px) * (1px/1)` wouldn't properly
  cancel out units.

* Fix a bug where dividing by a compatible unit would produce an invalid
  result.

* Remove a non-`sh`-compatible idiom from the standalone shell script.

### Dart API

* Add a `functions` parameter to `compile()`, `compleString()`,
  `compileAsync()`, and `compileStringAsync()`. This allows users to define
  custom functions in Dart that can be invoked from Sass stylesheets.

* Expose the `Callable` and `AsyncCallable` types, which represent functions
  that can be invoked from Sass.

* Expose the `Value` type and its subclasses, as well as the top-level
  `sassTrue`, `sassFalse`, and `sassNull` values, which represent Sass values
  that may be passed into or returned from custom functions.

* Expose the `OutputStyle` enum, and add a `style` parameter to `compile()`,
  `compleString()`, `compileAsync()`, and `compileStringAsync()` that allows
  users to control the output style.

### Node JS API

* Support the `functions` option.

* Support the `"compressed"` value for the `outputStyle` option.

## 1.0.0-beta.4

* Support unquoted imports in the indented syntax.

* Fix a crash when `:not(...)` extends a selector that appears in
  `:not(:not(...))`.

### Node JS API

* Add support for asynchronous importers to `render()` and `renderSync()`.

### Dart API

* Add `compileAsync()` and `compileStringAsync()` methods. These run
  asynchronously, which allows them to take asynchronous importers (see below).

* Add an `AsyncImporter` class. This allows imports to be resolved
  asynchronously in case no synchronous APIs are available. `AsyncImporter`s are
  only compatible with `compileAysnc()` and `compileStringAsync()`.

## 1.0.0-beta.3

* Properly parse numbers with exponents.

* Don't crash when evaluating CSS variables whose names are entirely
  interpolated (for example, `#{--foo}: ...`).

### Node JS API

* Add support for the `importer` option to `render()` and `renderSync()`.
  Only synchronous importers are currently supported.

### Dart API

* Added an `Importer` class. This can be extended by users to provide support
  for custom resolution for `@import` rules.

* Added built-in `FilesystemImporter` and `PackageImporter` implementations that
  support resolving `file:` and `package:` URLs, respectively.

* Added an `importers` argument to the `compile()` and `compileString()`
  functions that provides `Importer`s to use when resolving `@import` rules.

* Added a `loadPaths` argument to the `compile()` and `compileString()`
  functions that provides paths to search for stylesheets when resolving
  `@import` rules. This is a shorthand for passing `FilesystemImporter`s to the
  `importers` argument.

## 1.0.0-beta.2

* Add support for the `::slotted()` pseudo-element.

* Generated transparent colors will now be emitted as `rgba(0, 0, 0, 0)` rather
  than `transparent`. This works around a bug wherein IE incorrectly handles the
  latter format.

### Command-Line Interface

* Improve the logic for whether to use terminal colors by default.

### Node JS API

* Add support for `data`, `includePaths`, `indentedSyntax`, `lineFeed`,
  `indentWidth`, and `indentType` options to `render()` and `renderSync()`.

* The result object returned by `render()` and `renderSync()` now includes the
  `stats` object which provides metadata about the compilation process.

* The error object thrown by `render()` and `renderSync()` now includes `line`,
  `column`, `file`, `status`, and `formatted` fields. The `message` field and
  `toString()` also provide more information.

### Dart API

* Add a `renderString()` method for rendering Sass source that's not in a file
  on disk.

## 1.0.0-beta.1

* Drop support for the reference combinator. This has been removed from the
  spec, and will be deprecated and eventually removed in other implementations.

* Trust type annotations when compiling to JavaScript, which makes it
  substantially faster.

* Compile to minified JavaScript, which decreases the code size substantially
  and makes startup a little faster.

* Fix a crash when inspecting a string expression that ended in "\a".

* Fix a bug where declarations and `@extend` were allowed outside of a style
  rule in certain circumstances.

* Fix `not` in parentheses in `@supports` conditions.

* Allow `url` as an identifier name.

* Properly parse `/***/` in selectors.

* Properly parse unary operators immediately after commas.

* Match Ruby Sass's rounding behavior for all functions.

* Allow `\` at the beginning of a selector in the indented syntax.

* Fix a number of `@extend` bugs:

  * `selector-extend()` and `selector-replace()` now allow compound selector
    extendees.

  * Remove the universal selector `*` when unifying with other selectors.

  * Properly unify the result of multiple simple selectors in the same compound
    selector being extended.

  * Properly handle extensions being extended.

  * Properly follow the [first law of `@extend`][laws].

  * Fix selector specificity tracking to follow the
    [second law of `@extend`][laws].

  * Allow extensions that match selectors but fail to unify.

  * Partially-extended selectors are no longer used as parent selectors.

  * Fix an edge case where both the extender and the extended selector
    have invalid combinator sequences.

  * Don't crash with a "Bad state: no element" error in certain edge cases.

[laws]: https://github.com/sass/sass/issues/324#issuecomment-4607184

## 1.0.0-alpha.9

* Elements without a namespace (such as `div`) are no longer unified with
  elements with the empty namespace (such as `|div`). This unification didn't
  match the results returned by `is-superselector()`, and was not guaranteed to
  be valid.

* Support `&` within `@at-root`.

* Properly error when a compound selector is followed immediately by `&`.

* Properly handle variable scoping in `@at-root` and nested properties.

* Properly handle placeholder selectors in selector pseudos.

* Properly short-circuit the `or` and `and` operators.

* Support `--$variable`.

* Don't consider unitless numbers equal to numbers with units.

* Warn about using named colors in interpolation.

* Don't emit loud comments in functions.

* Detect import loops.

* Fix `@import` with a `supports()` clause.

* Forbid functions named "and", "or", and "not".

* Fix `type-of()` with a function.

* Emit a nicer error for invalid tokens in a selector.

* Fix `invert()` with a `$weight` parameter.

* Fix a unit-parsing edge-cases.

* Always parse imports with queries as plain CSS imports.

* Support `&` followed by a non-identifier.

* Properly handle split media queries.

* Properly handle a placeholder selector that isn't at the beginning of a
  compound selector.

* Fix more `str-slice()` bugs.

* Fix the `%` operator.

* Allow whitespace between `=` and the mixin name in the indented syntax.

* Fix some slash division edge cases.

* Fix `not` when used like a function.

* Fix attribute selectors with single-character values.

* Fix some bugs with the `call()` function.

* Properly handle a backslash followed by a CRLF sequence in a quoted string.

* Fix numbers divided by colors.

* Support slash-separated numbers in arguments to plain CSS functions.

* Error out if a function is passed an unknown named parameter.

* Improve the speed of loading large files on Node.

* Don't consider browser-prefixed selector pseudos to be superselectors of
  differently- or non-prefixed selector pseudos with the same base name.

* Fix an `@extend` edge case involving multiple combinators in a row.

* Fix a bug where a `@content` block could get incorrectly passed to a mixin.

* Properly isolate the lexical environments of different calls to the same mixin
  and function.

## 1.0.0-alpha.8

* Add the `content-exists()` function.

* Support interpolation in loud comments.

* Fix a bug where even valid semicolons and exclamation marks in custom property
  values were disallowed.

* Disallow invalid function names.

* Disallow extending across media queries.

* Properly parse whitespace after `...` in argument declaration lists.

* Support terse mixin syntax in the indented syntax.

* Fix `@at-root` query parsing.

* Support special functions in `@-moz-document`.

* Support `...` after a digit.

* Fix some bugs when treating a map as a list of pairs.

## 1.0.0-alpha.7

* Fix `function-exists()`, `variable-exists()`, and `mixin-exists()` to use the
  lexical scope rather than always using the global scope.

* `str-index()` now correctly inserts at negative indices.

* Properly parse `url()`s that contain comment-like text.

* Fix a few more small `@extend` bugs.

* Fix a bug where interpolation in a quoted string was being dropped in some
  circumstances.

* Properly handle `@for` rules where each bound has a different unit.

* Forbid mixins and functions from being defined in control directives.

* Fix a superselector-computation edge case involving `:not()`.

* Gracefully handle input files that are invalid UTF-8.

* Print a Sass stack trace when a file fails to load.

## 1.0.0-alpha.6

* Allow `var()` to be passed to `rgb()`, `rgba()`, `hsl()`, and `hsla()`.

* Fix conversions between numbers with `dpi`, `dpcm`, and `dppx` units.
  Previously these conversions were inverted.

* Don't crash when calling `str-slice()` with an `$end-at` index lower than the
  `$start-at` index.

* `str-slice()` now correctly returns `""` when `$end-at` is negative and points
  before the beginning of the string.

* Interpolation in quoted strings now properly preserves newlines.

* Don't crash when passing only `$hue` or no keyword arguments to
  `adjust-color()`, `scale-color()`, or `change-color()`.

* Preserve escapes in identifiers. This used to only work for identifiers in
  SassScript.

* Fix a few small `@extend` bugs.

## 1.0.0-alpha.5

* Fix bounds-checking for `opacify()`, `fade-in()`, `transparentize()`, and
  `fade-out()`.

* Fix a bug with `@extend` superselector calculations.

* Fix some cases where `#{...}--` would fail to parse in selectors.

* Allow a single number to be passed to `saturate()` for use in filter contexts.

* Fix a bug where `**/` would fail to close a loud comment.

* Fix a bug where mixin and function calls could set variables incorrectly.

* Move plain CSS `@import`s to the top of the document.

## 1.0.0-alpha.4

* Add support for bracketed lists.

* Add support for Unicode ranges.

* Add support for the Microsoft-style `=` operator.

* Print the filename for `@debug` rules.

* Fix a bug where `1 + - 2` and similar constructs would crash the parser.

* Fix a bug where `@extend` produced the wrong result when used with
  selector combinators.

* Fix a bug where placeholder selectors were not allowed to be unified.

* Fix the `mixin-exists()` function.

* Fix `:nth-child()` and `:nth-last-child()` parsing when they contain `of
  selector`.

## 1.0.0-alpha.3

* Fix a bug where color equality didn't take the alpha channel into account.

* Fix a bug with converting some RGB colors to HSL.

* Fix a parent selector resolution bug.

* Properly declare the arguments for `opacify()` and related functions.

* Add a missing dependency on the `stack_trace` package.

* Fix broken Windows archives.

* Emit colors using their original representation if possible.

* Emit colors without an original representation as names if possible.

## 1.0.0-alpha.2

* Fix a bug where variables, functions, and mixins were broken in imported
  files.

## 1.0.0-alpha.1

* Initial alpha release.<|MERGE_RESOLUTION|>--- conflicted
+++ resolved
@@ -4,16 +4,14 @@
   merged as though `all` referred to a specific media type, rather than all
   media types.
 
-<<<<<<< HEAD
 * Never remove units from 0 values in compressed mode. This wasn't safe in
   general, since some properties (such as `line-height`) interpret `0` as a
   `<number>` rather than a `<length>` which can break CSS transforms. It's
   better to do this optimization in a dedicated compressor that's aware of CSS
   property semantics.
-=======
+
 * Match Ruby Sass's behavior in some edge-cases involving numbers with many
   significant digits.
->>>>>>> 94fd7e6e
 
 ## 1.15.2
 
