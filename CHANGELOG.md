## 1.27.1

* **Potentially breaking bug fix:** `meta.load-css()` now correctly uses the
  name `$url` for its first argument, rather than `$module`.

* Emit a proper parse error for a `=` with no right-hand side in a function.

## 1.27.0

* Adds an overload to `map.merge()` that supports merging a nested map.

  `map.merge($map1, $keys..., $map2)`: The `$keys` form a path to the nested map
  in `$map1`, into which `$map2` gets merged.

  See [the Sass documentation][map-merge] for more details.

  [map-merge]: https://sass-lang.com/documentation/modules/map#merge

* Adds an overloaded `map.set()` function.

  `map.set($map, $key, $value)`: Adds to or updates `$map` with the specified
  `$key` and `$value`.

  `map.set($map, $keys..., $value)`: Adds to or updates a map that is nested
  within `$map`. The `$keys` form a path to the nested map in `$map`, into
  which `$value` is inserted.

  See [the Sass documentation][map-set] for more details.

  [map-set]: https://sass-lang.com/documentation/modules/map#set

* Add support for nested maps to `map.get()`.
  For example, `map.get((a: (b: (c: d))), a, b, c)` would return `d`.
  See [the documentation][map-get] for more details.

  [map-get]: https://sass-lang.com/documentation/modules/map#get

* Add support for nested maps in `map.has-key`.
  For example, `map.has-key((a: (b: (c: d))), a, b, c)` would return true.
  See [the documentation][map-has-key] for more details.

  [map-has-key]: https://sass-lang.com/documentation/modules/map#has-key

* Add a `map.deep-merge()` function. This works like `map.merge()`, except that
  nested map values are *also* recursively merged. For example:

  ```
  map.deep-merge(
    (color: (primary: red, secondary: blue),
    (color: (secondary: teal)
  ) // => (color: (primary: red, secondary: teal))
  ```

  See [the Sass documentation][map-deep-merge] for more details.

  [map-deep-merge]: https://sass-lang.com/documentation/modules/map#deep-merge

* Add a `map.deep-remove()` function. This allows you to remove keys from
  nested maps by passing multiple keys. For example:

  ```
  map.deep-remove(
    (color: (primary: red, secondary: blue)),
    color, primary
  ) // => (color: (secondary: blue))
  ```

  See [the Sass documentation][map-deep-remove] for more details.

  [map-deep-remove]: https://sass-lang.com/documentation/modules/map#deep-remove

* Fix a bug where custom property values in plain CSS were being parsed as
  normal property values.

### Dart API

* Add a `Value.tryMap()` function which returns the `Value` as a `SassMap` if
  it's a valid map, or `null` otherwise. This allows function authors to safely
  retrieve maps even if they're internally stored as empty lists, without having
  to catch exceptions from `Value.assertMap()`.

## 1.26.12

* Fix a bug where nesting properties beneath a Sass-syntax custom property
  (written as `#{--foo}: ...`) would crash.

## 1.26.11

* **Potentially breaking bug fix:** `selector.nest()` now throws an error
  if the first arguments contains the parent selector `&`.

* Fixes a parsing bug with inline comments in selectors.

* Improve some error messages for edge-case parse failures.

* Throw a proper error when the same built-in module is `@use`d twice.

* Don't crash when writing `Infinity` in JS mode.

<<<<<<< HEAD
* Don't crash when using `Infinity` or `NaN` as a key in a map.
=======
* Produce a better error message for positional arguments following named
  arguments.
>>>>>>> c4f95d43

## 1.26.10

* Fixes a bug where two adjacent combinators could cause an error.

## 1.26.9

* Use an updated version of `node_preamble` when compiling to JS.

## 1.26.8

* Fixes an error when emitting source maps to stdout.

## 1.26.7

* No user-visible changes.

## 1.26.6

* Fix a bug where escape sequences were improperly recognized in `@else` rules.

### JavaScript API

* Add `sass.NULL`, `sass.TRUE`, and `sass.FALSE` constants to match Node Sass's
  API.

* If a custom Node importer returns both `file` and `contents`, don't attempt to
  read the `file`. Instead, use the `contents` provided by the importer, with
  `file` as the canonical url.

## 1.26.5

* No user-visible changes.

## 1.26.4

* Be more memory-efficient when handling `@forward`s through `@import`s.

## 1.26.3

* Fix a bug where `--watch` mode could go into an infinite loop compiling CSS
  files to themselves.

## 1.26.2

* More aggressively eliminate redundant selectors in the `selector.extend()` and
  `selector.replace()` functions.

## 1.26.1

### Command Line Interface

* Fix a longstanding bug where `--watch` mode could enter into a state where
  recompilation would not occur after a syntax error was introduced into a
  dependency and then fixed.

## 1.26.0

* **Potentially breaking bug fix:** `@use` rules whose URLs' basenames begin
  with `_` now correctly exclude that `_` from the rules' namespaces.

* Fix a bug where imported forwarded members weren't visible in mixins and
  functions that were defined before the `@import`.

* Don't throw errors if the exact same member is loaded or forwarded from
  multiple modules at the same time.

## 1.25.2

* Fix a bug where, under extremely rare circumstances, a valid variable could
  become unassigned.

## 1.25.0

* Add functions to the built-in "sass:math" module.

  * `clamp($min, $number, $max)`. Clamps `$number` in between `$min` and `$max`.

  * `hypot($numbers...)`. Given *n* numbers, outputs the length of the
    *n*-dimensional vector that has components equal to each of the inputs.

  * Exponential. All inputs must be unitless.
    * `log($number)` or `log($number, $base)`. If no base is provided, performs
       a natural log.
    * `pow($base, $exponent)`
    * `sqrt($number)`

  * Trigonometric. The input must be an angle. If no unit is given, the input is
    assumed to be in `rad`.
    * `cos($number)`
    * `sin($number)`
    * `tan($number)`

  * Inverse trigonometric. The output is in `deg`.
    * `acos($number)`. Input must be unitless.
    * `asin($number)`. Input must be unitless.
    * `atan($number)`. Input must be unitless.
    * `atan2($y, $x)`. `$y` and `$x` must have compatible units or be unitless.

* Add the variables `$pi` and `$e` to the built-in "sass:math" module.

### JavaScript API

* `constructor.value` fields on value objects now match their Node Sass
  equivalents.

## 1.24.5

* Highlight contextually-relevant sections of the stylesheet in error messages,
  rather than only highlighting the section where the error was detected.

## 1.24.4

### JavaScript API

* Fix a bug where source map generation would crash with an absolute source map
  path and a custom importer that returns string file contents.

## 1.24.3

### Command Line Interface

* Fix a bug where `sass --version` would crash for certain executable
  distributions.

## 1.24.2

### JavaScript API

* Fix a bug introduced in the previous release that prevented custom importers
  in Node.js from loading import-only files.

## 1.24.1

* Fix a bug where the wrong file could be loaded when the same URL is used by
  both a `@use` rule and an `@import` rule.

## 1.24.0

* Add an optional `with` clause to the `@forward` rule. This works like the
  `@use` rule's `with` clause, except that `@forward ... with` can declare
  variables as `!default` to allow downstream modules to reconfigure their
  values.

* Support configuring modules through `@import` rules.

## 1.23.8

* **Potentially breaking bug fix:** Members loaded through a nested `@import`
  are no longer ever accessible outside that nested context.

* Don't throw an error when importing two modules that both forward members with
  the same name. The latter name now takes precedence over the former, as per
  the specification.

### Dart API

* `SassFormatException` now implements `SourceSpanFormatException` (and thus
  `FormatException`).

## 1.23.7

* No user-visible changes

## 1.23.6

* No user-visible changes.

## 1.23.5

* Support inline comments in the indented syntax.

* When an overloaded function receives the wrong number of arguments, guess
  which overload the user actually meant to invoke, and display the invalid
  argument error for that overload.

* When `@error` is used in a function or mixin, print the call site rather than
  the location of the `@error` itself to better match the behavior of calling a
  built-in function that throws an error.

## 1.23.4

### Command-Line Interface

* Fix a bug where `--watch` wouldn't watch files referred to by `@forward`
  rules.

## 1.23.3

* Fix a bug where selectors were being trimmed over-eagerly when `@extend`
  crossed module boundaries.

## 1.23.2

### Command-Line Interface

* Fix a bug when compiling all Sass files in a directory where a CSS file could
  be compiled to its own location, creating an infinite loop in `--watch` mode.

* Properly compile CSS entrypoints in directories outside of `--watch` mode.

## 1.23.1

* Fix a bug preventing built-in modules from being loaded within a configured
  module.

* Fix a bug preventing an unconfigured module from being loaded from within two
  different configured modules.

* Fix a bug when `meta.load-css()` was used to load some files that included
  media queries.

* Allow `saturate()` in plain CSS files, since it can be used as a plain CSS
  filter function.

* Improve the error messages for trying to access functions like `lighten()`
  from the `sass:color` module.

## 1.23.0

* **Launch the new Sass module system!** This adds:

  * The [`@use` rule][], which loads Sass files as *modules* and makes their
    members available only in the current file, with automatic namespacing.

    [`@use` rule]: https://sass-lang.com/documentation/at-rules/use

  * The [`@forward` rule][], which makes members of another Sass file available
    to stylesheets that `@use` the current file.

    [`@forward` rule]: https://sass-lang.com/documentation/at-rules/forward

  * Built-in modules named `sass:color`, `sass:list`, `sass:map`, `sass:math`,
    `sass:meta`, `sass:selector`, and `sass:string` that provide access to all
    the built-in Sass functions you know and love, with automatic module
    namespaces.

  * The [`meta.load-css()` mixin][], which includes the CSS contents of a module
    loaded from a (potentially dynamic) URL.

    [`meta.load-css()` mixin]: https://sass-lang.com/documentation/modules/meta#load-css

  * The [`meta.module-variables()` function][], which provides access to the
    variables defined in a given module.

    [`meta.module-variables()` function]: https://sass-lang.com/documentation/modules/meta#module-variables

  * The [`meta.module-functions()` function][], which provides access to the
    functions defined in a given module.

    [`meta.module-functions()` function]: https://sass-lang.com/documentation/modules/meta#module-functions

  Check out [the Sass blog][migrator blog] for more information on the new
  module system. You can also use the new [Sass migrator][] to automatically
  migrate your stylesheets to the new module system!

  [migrator blog]: https://sass-lang.com/blog/the-module-system-is-launched
  [Sass migrator]: https://sass-lang.com/documentation/cli/migrator

## 1.22.12

* **Potentially breaking bug fix:** character sequences consisting of two or
  more hyphens followed by a number (such as `--123`), or two or more hyphens on
  their own (such as `--`), are now parsed as identifiers [in accordance with
  the CSS spec][ident-token-diagram].

  [ident-token-diagram]: https://drafts.csswg.org/css-syntax-3/#ident-token-diagram

  The sequence `--` was previously parsed as multiple applications of the `-`
  operator. Since this is unlikely to be used intentionally in practice, we
  consider this bug fix safe.

### Command-Line Interface

* Fix a bug where changes in `.css` files would be ignored in `--watch` mode.

### JavaScript API

* Allow underscore-separated custom functions to be defined.

* Improve the performance of Node.js compilation involving many `@import`s.

## 1.22.11

* Don't try to load unquoted plain-CSS indented-syntax imports.

* Fix a couple edge cases in `@extend` logic and related selector functions:

  * Recognize `:matches()` and similar pseudo-selectors as superselectors of
    matching complex selectors.

  * Recognize `::slotted()` as a superselector of other `::slotted()` selectors.

  * Regonize `:current()` with a vendor prefix as a superselector.

## 1.22.10

* Fix a bug in which `get-function()` would fail to find a dash-separated
  function when passed a function name with underscores.

## 1.22.9

* Include argument names when reporting range errors and selector parse errors.

* Avoid double `Error:` headers when reporting selector parse errors.

* Clarify the error message when the wrong number of positional arguments are
  passed along with a named argument.

### JavaScript API

* Re-add support for Node Carbon (8.x).

## 1.22.8

### JavaScript API

* Don't crash when running in a directory whose name contains URL-sensitive
  characters.

* Drop support for Node Carbon (8.x), which doesn't support `url.pathToFileURL`.

## 1.22.7

* Restrict the supported versions of the Dart SDK to `^2.4.0`.

## 1.22.6

* **Potentially breaking bug fix:** The `keywords()` function now converts
  underscore-separated argument names to hyphen-separated names. This matches
  LibSass's behavior, but not Ruby Sass's.

* Further improve performance for logic-heavy stylesheets.

* Improve a few error messages.

## 1.22.5

### JavaScript API

* Improve performance for logic-heavy stylesheets.

## 1.22.4

* Fix a bug where at-rules imported from within a style rule would appear within
  that style rule rather than at the root of the document.

## 1.22.3

* **Potentially breaking bug fix:** The argument name for the `saturate()`
  function is now `$amount`, to match the name in LibSass and originally in Ruby
  Sass.

* **Potentially breaking bug fix:** The `invert()` function now properly returns
  `#808080` when passed `$weight: 50%`. This matches the behavior in LibSass and
  originally in Ruby Sass, as well as being consistent with other nearby values
  of `$weight`.

* **Potentially breaking bug fix:** The `invert()` function now throws an error
  if it's used [as a plain CSS function][plain-CSS invert] *and* the Sass-only
  `$weight` parameter is passed. This never did anything useful, so it's
  considered a bug fix rather than a full breaking change.

  [plain-CSS invert]: https://developer.mozilla.org/en-US/docs/Web/CSS/filter-function/invert

* **Potentially breaking bug fix**: The `str-insert()` function now properly
  inserts at the end of the string if the `$index` is `-1`. This matches the
  behavior in LibSass and originally in Ruby Sass.

* **Potentially breaking bug fix**: An empty map returned by `map-remove()` is
  now treated as identical to the literal value `()`, rather than being treated
  as though it had a comma separator. This matches the original behavior in Ruby
  Sass.

* The `adjust-color()` function no longer throws an error when a large `$alpha`
  value is combined with HSL adjustments.

* The `alpha()` function now produces clearer error messages when the wrong
  number of arguments are passed.

* Fix a bug where the `str-slice()` function could produce invalid output when
  passed a string that contains characters that aren't represented as a single
  byte in UTF-16.

* Improve the error message for an unknown separator name passed to the `join()`
  or `append()` functions.

* The `zip()` function no longer deadlocks if passed no arguments.

* The `map-remove()` function can now take a `$key` named argument. This matches
  the signature in LibSass and originally in Ruby Sass.

## 1.22.2

### JavaScript API

* Avoid re-assigning the `require()` function to make the code statically
  analyzable by Webpack.

## 1.22.1

### JavaScript API

* Expand the dependency on `chokidar` to allow 3.x.

## 1.22.0

* Produce better stack traces when importing a file that contains a syntax
  error.

* Make deprecation warnings for `!global` variable declarations that create new
  variables clearer, especially in the case where the `!global` flag is
  unnecessary because the variables are at the top level of the stylesheet.

### Dart API

* Add a `Value.realNull` getter, which returns Dart's `null` if the value is
  Sass's null.

## 1.21.0

### Dart API

* Add a `sass` executable when installing the package through `pub`.

* Add a top-level `warn()` function for custom functions and importers to print
  warning messages.

## 1.20.3

* No user-visible changes.

## 1.20.2

* Fix a bug where numbers could be written using exponential notation in
  Node.js.

* Fix a crash that would appear when writing some very large integers to CSS.

### Command-Line Interface

* Improve performance for stand-alone packages on Linux and Mac OS.

### JavaScript API

* Pass imports to custom importers before resolving them using `includePaths` or
  the `SASS_PATH` environment variable. This matches Node Sass's behavior, so
  it's considered a bug fix.

## 1.20.1

* No user-visible changes.

## 1.20.0

* Support attribute selector modifiers, such as the `i` in `[title="test" i]`.

### Command-Line Interface

* When compilation fails, Sass will now write the error message to the CSS
  output as a comment and as the `content` property of a `body::before` rule so
  it will show up in the browser (unless compiling to standard output). This can
  be disabled with the `--no-error-css` flag, or forced even when compiling to
  standard output with the `--error-css` flag.

### Dart API

* Added `SassException.toCssString()`, which returns the contents of a CSS
  stylesheet describing the error, as above.

## 1.19.0

* Allow `!` in `url()`s without quotes.

### Dart API

* `FilesystemImporter` now doesn't change its effective directory if the working
  directory changes, even if it's passed a relative argument.

## 1.18.0

* Avoid recursively listing directories when finding the canonical name of a
  file on case-insensitive filesystems.

* Fix importing files relative to `package:`-imported files.

* Don't claim that "package:" URLs aren't supported when they actually are.

### Command-Line Interface

* Add a `--no-charset` flag. If this flag is set, Sass will never emit a
  `@charset` declaration or a byte-order mark, even if the CSS file contains
  non-ASCII characters.

### Dart API

* Add a `charset` option to `compile()`, `compileString()`, `compileAsync()` and
  `compileStringAsync()`. If this option is set to `false`, Sass will never emit
  a `@charset` declaration or a byte-order mark, even if the CSS file contains
  non-ASCII characters.

* Explicitly require that importers' `canonicalize()` methods be able to take
  paths relative to their outputs as valid inputs. This isn't considered a
  breaking change because the importer infrastructure already required this in
  practice.

## 1.17.4

* Consistently parse U+000C FORM FEED, U+000D CARRIAGE RETURN, and sequences of
  U+000D CARRIAGE RETURN followed by U+000A LINE FEED as individual newlines.

### JavaScript API

* Add a `sass.types.Error` constructor as an alias for `Error`. This makes our
  custom function API compatible with Node Sass's.

## 1.17.3

* Fix an edge case where slash-separated numbers were written to the stylesheet
  with a slash even when they're used as part of another arithmetic operation,
  such as being concatenated with a string.

* Don't put style rules inside empty `@keyframes` selectors.

## 1.17.2

* Deprecate `!global` variable assignments to variables that aren't yet defined.
  This deprecation message can be avoided by assigning variables to `null` at
  the top level before globally assigning values to them.

### Dart API

* Explicitly mark classes that were never intended to be subclassed or
  implemented as "sealed".

## 1.17.1

* Properly quote attribute selector values that start with identifiers but end
  with a non-identifier character.

## 1.17.0

* Improve error output, particularly for errors that cover multiple lines.

* Improve source locations for some parse errors. Rather than pointing to the
  next token that wasn't what was expected, they point *after* the previous
  token. This should generally provide more context for the syntax error.

* Produce a better error message for style rules that are missing the closing
  `}`.

* Produce a better error message for style rules and property declarations
  within `@function` rules.

### Command-Line Interface

* Passing a directory on the command line now compiles all Sass source files in
  the directory to CSS files in the same directory, as though `dir:dir` were
  passed instead of just `dir`.

* The new error output uses non-ASCII Unicode characters by default. Add a
  `--no-unicode` flag to disable this.

## 1.16.1

* Fix a performance bug where stylesheet evaluation could take a very long time
  when many binary operators were used in sequence.

## 1.16.0

* `rgb()` and `hsl()` now treat unquoted strings beginning with `env()`,
  `min()`, and `max()` as special number strings like `calc()`.

## 1.15.3

* Properly merge `all and` media queries. These queries were previously being
  merged as though `all` referred to a specific media type, rather than all
  media types.

* Never remove units from 0 values in compressed mode. This wasn't safe in
  general, since some properties (such as `line-height`) interpret `0` as a
  `<number>` rather than a `<length>` which can break CSS transforms. It's
  better to do this optimization in a dedicated compressor that's aware of CSS
  property semantics.

* Match Ruby Sass's behavior in some edge-cases involving numbers with many
  significant digits.

* Emit escaped tab characters in identifiers as `\9` rather than a backslash
  followed by a literal tab.

### Command-Line Interface

* The source map generated for a stylesheet read from standard input now uses a
  `data:` URL to include that stylesheet's contents in the source map.

### Node JS API

* `this.includePaths` for a running importer is now a `;`-separated string on
  Windows, rather than `:`-separated. This matches Node Sass's behavior.

### Dart API

* The URL used in a source map to refer to a stylesheet loaded from an importer
  is now `ImportResult.sourceMapUrl` as documented.

## 1.15.2

### Node JS API

* When `setValue()` is called on a Sass string object, make it unquoted even if
  it was quoted originally, to match the behavior of Node Sass.

## 1.15.1

* Always add quotes to attribute selector values that begin with `--`, since IE
  11 doesn't consider them to be identifiers.

## 1.15.0

* Add support for passing arguments to `@content` blocks. See [the
  proposal][content-args] for details.

* Add support for the new `rgb()` and `hsl()` syntax introduced in CSS Colors
  Level 4, such as `rgb(0% 100% 0% / 0.5)`. See [the proposal][color-4-rgb-hsl]
  for more details.

* Add support for interpolation in at-rule names. See [the
  proposal][at-rule-interpolation] for details.

* Add paths from the `SASS_PATH` environment variable to the load paths in the
  command-line interface, Dart API, and JS API. These load paths are checked
  just after the load paths explicitly passed by the user.

* Allow saturation and lightness values outside of the `0%` to `100%` range in
  the `hsl()` and `hsla()` functions. They're now clamped to be within that
  range rather than producing an error if they're outside it.

* Properly compile selectors that end in escaped whitespace.

[content-args]: https://github.com/sass/language/blob/master/accepted/content-args.md
[color-4-rgb-hsl]: https://github.com/sass/language/blob/master/accepted/color-4-rgb-hsl.md
[at-rule-interpolation]: https://github.com/sass/language/blob/master/accepted/at-rule-interpolation.md

### JavaScript API

* Always include the error location in error messages.

## 1.14.4

* Properly escape U+0009 CHARACTER TABULATION in unquoted strings.

## 1.14.3

* Treat `:before`, `:after`, `:first-line`, and `:first-letter` as
  pseudo-elements for the purposes of `@extend`.

* When running in compressed mode, remove spaces around combinators in complex
  selectors, so a selector like `a > b` is output as `a>b`.

* Properly indicate the source span for errors involving binary operation
  expressions whose operands are parenthesized.

## 1.14.2

* Fix a bug where loading the same stylesheet from two different import paths
  could cause its imports to fail to resolve.

* Properly escape U+001F INFORMATION SEPARATOR ONE in unquoted strings.

### Command-Line Interface

* Don't crash when using `@debug` in a stylesheet passed on standard input.

### Dart API

* `AsyncImporter.canonicalize()` and `Importer.canonicalize()` must now return
  absolute URLs. Relative URLs are still supported, but are deprecated and will
  be removed in a future release.

## 1.14.1

* Canonicalize escaped digits at the beginning of identifiers as hex escapes.

* Properly parse property declarations that are both *in* content blocks and
  written *after* content blocks.

### Command-Line Interface

* Print more readable paths in `--watch` mode.

## 1.14.0

### BREAKING CHANGE

In accordance with our [compatibility policy][], breaking changes made for CSS
compatibility reasons are released as minor version revision after a three-month
deprecation period.

[compatibility policy]: README.md#compatibility-policy

* Tokens such as `#abcd` that are now interpreted as hex colors with alpha
  channels, rather than unquoted ID strings.

## 1.13.4

### Node JS

* Tweak JS compilation options to substantially improve performance.

## 1.13.3

* Properly generate source maps for stylesheets that emit `@charset`
  declarations.

### Command-Line Interface

* Don't error out when passing `--embed-source-maps` along with
  `--embed-sources` for stylesheets that contain non-ASCII characters.

## 1.13.2

* Properly parse `:nth-child()` and `:nth-last-child()` selectors with
  whitespace around the argument.

* Don't emit extra whitespace in the arguments for `:nth-child()` and
  `:nth-last-child()` selectors.

* Fix support for CSS hacks in plain CSS mode.

## 1.13.1

* Allow an IE-style single equals operator in plain CSS imports.

## 1.13.0

* Allow `@extend` to be used with multiple comma-separated simple selectors.
  This is already supported by other implementations, but fell through the
  cracks for Dart Sass until now.

* Don't crash when a media rule contains another media rule followed by a style
  rule.

## 1.12.0

### Dart API

* Add a `SassException` type that provides information about Sass compilation
  failures.

### Node JS API

* Remove the source map comment from the compiled JS. We don't ship with the
  source map, so this pointed to nothing.

## 1.11.0

* Add support for importing plain CSS files. They can only be imported *without*
  an extension—for example, `@import "style"` will import `style.css`. Plain CSS
  files imported this way only support standard CSS features, not Sass
  extensions.

  See [the proposal][css-import] for details.

* Add support for CSS's `min()` and `max()` [math functions][]. A `min()` and
  `max()` call will continue to be parsed as a Sass function if it involves any
  Sass-specific features like variables or function calls, but if it's valid
  plain CSS (optionally with interpolation) it will be emitted as plain CSS instead.

  See [the proposal][css-min-max] for details.

* Add support for range-format media features like `(10px < width < 100px)`. See
  [the proposal][media-ranges] for details.

* Normalize escape codes in identifiers so that, for example, `éclair` and
  `\E9clair` are parsed to the same value. See
  [the proposal][identifier-escapes] for details.

* Don't choke on a [byte-order mark][] at the beginning of a document when
  running in JavaScript.

[math functions]: https://drafts.csswg.org/css-values/#math-function
[css-import]: https://github.com/sass/language/blob/master/accepted/css-imports.md
[css-min-max]: https://github.com/sass/language/blob/master/accepted/min-max.md
[media-ranges]: https://github.com/sass/language/blob/master/accepted/media-ranges.md
[identifier-escapes]: https://github.com/sass/language/blob/master/accepted/identifier-escapes.md
[byte-order mark]: https://en.wikipedia.org/wiki/Byte_order_mark

### Command-Line Interface

* The `--watch` command now continues to recompile a file after a syntax error
  has been detected.

### Dart API

* Added a `Syntax` enum to indicate syntaxes for Sass source files.

* The `compile()` and `compileAsync()` functions now parse files with the `.css`
  extension as plain CSS.

* Added a `syntax` parameter to `compileString()` and `compileStringAsync()`.

* Deprecated the `indented` parameter to `compileString()` and `compileStringAsync()`.

* Added a `syntax` parameter to `new ImporterResult()` and a
  `ImporterResult.syntax` getter to set the syntax of the source file.

* Deprecated the `indented` parameter to `new ImporterResult()` and the
  `ImporterResult.indented` getter in favor of `syntax`.

## 1.10.4

### Command-Line Interface

* Fix a Homebrew installation failure.

## 1.10.3

### Command-Line Interface

* Run the Chocolatey script with the correct arguments so it doesn't crash.

## 1.10.2

* No user-visible changes.

## 1.10.1

### Node JS API

* Don't crash when passing both `includePaths` and `importer`.

## 1.10.0

* When two `@media` rules' queries can't be merged, leave nested rules in place
  for browsers that support them.

* Fix a typo in an error message.

## 1.9.2

### Node JS API

* Produce more readable filesystem errors, such as when a file doesn't exist.

## 1.9.1

### Command-Line Interface

* Don't emit ANSI codes to Windows terminals that don't support them.

* Fix a bug where `--watch` crashed on Mac OS.

## 1.9.0

### Node API

* Add support for `new sass.types.Color(argb)` for creating colors from ARGB hex
  numbers. This was overlooked when initially adding support for Node Sass's
  JavaScript API.

## 1.8.0

### Command-Line Interface

* Add a `--poll` flag to make `--watch` mode repeatedly check the filesystem for
  updates rather than relying on native filesystem notifications.

* Add a `--stop-on-error` flag to stop compiling additional files once an error
  is encountered.

## 1.7.3

* No user-visible changes.

## 1.7.2

* Add a deprecation warning for `@-moz-document`, except for cases where only an
  empty `url-prefix()` is used. Support is [being removed from Firefox][] and
  will eventually be removed from Sass as well.

[being removed from Firefox]: https://www.fxsitecompat.com/en-CA/docs/2018/moz-document-support-has-been-dropped-except-for-empty-url-prefix/

* Fix a bug where `@-moz-document` functions with string arguments weren't being
  parsed.

### Command-Line Interface

* Don't crash when a syntax error is added to a watched file.

## 1.7.1

* Fix crashes in released binaries.

## 1.7.0

* Emit deprecation warnings for tokens such as `#abcd` that are ambiguous
  between ID strings and hex colors with alpha channels. These will be
  interpreted as colors in a release on or after 19 September 2018.

* Parse unambiguous hex colors with alpha channels as colors.

* Fix a bug where relative imports from files on the load path could look in the
  incorrect location.

## 1.6.2

### Command-Line Interface

* Fix a bug where the source map comment in the generated CSS could refer to the
  source map file using an incorrect URL.

## 1.6.1

* No user-visible changes.

## 1.6.0

* Produce better errors when expected tokens are missing before a closing brace.

* Avoid crashing when compiling a non-partial stylesheet that exists on the
  filesystem next to a partial with the same name.

### Command-Line Interface

* Add support for the `--watch`, which watches for changes in Sass files on the
  filesystem and ensures that the compiled CSS is up-to-date.

* When using `--update`, surface errors when an import doesn't exist even if the
  file containing the import hasn't been modified.

* When compilation fails, delete the output file rather than leaving an outdated
  version.

## 1.5.1

* Fix a bug where an absolute Windows path would be considered an `input:output`
  pair.

* Forbid custom properties that have no values, like `--foo:;`, since they're
  forbidden by the CSS spec.

## 1.5.0

* Fix a bug where an importer would be passed an incorrectly-resolved URL when
  handling a relative import.

* Throw an error when an import is ambiguous due to a partial and a non-partial
  with the same name, or multiple files with different extensions. This matches
  the standard Sass behavior.

### Command-Line Interface

* Add an `--interactive` flag that supports interactively running Sass
  expressions (thanks to [Jen Thakar][]!).

[Jen Thakar]: https://github.com/jathak

## 1.4.0

* Improve the error message for invalid semicolons in the indented syntax.

* Properly disallow semicolons after declarations in the indented syntax.

### Command-Line Interface

* Add support for compiling multiple files at once by writing
  `sass input.scss:output.css`. Note that unlike Ruby Sass, this *always*
  compiles files by default regardless of when they were modified.

  This syntax also supports compiling entire directories at once. For example,
  `sass templates/stylesheets:public/css` compiles all non-partial Sass files
  in `templates/stylesheets` to CSS files in `public/css`.

* Add an `--update` flag that tells Sass to compile only stylesheets that have
  been (transitively) modified since the CSS file was generated.

### Dart API

* Add `Importer.modificationTime()` and `AsyncImporter.modificationTime()` which
  report the last time a stylesheet was modified.

### Node API

* Generate source maps when the `sourceMaps` option is set to a string and the
  `outFile` option is not set.

## 1.3.2

* Add support for `@elseif` as an alias of `@else if`. This is not an
  intentional feature, so using it will cause a deprecation warning. It will be
  removed at some point in the future.

## 1.3.1

### Node API

* Fix loading imports relative to stylesheets that were themselves imported
  though relative include paths.

## 1.3.0

### Command-Line Interface

* Generate source map files by default when writing to disk. This can be
  disabled by passing `--no-source-map`.

* Add a `--source-map-urls` option to control whether the source file URLs in
  the generated source map are relative or absolute.

* Add an `--embed-sources` option to embed the contents of all source files in
  the generated source map.

* Add an `--embed-source-map` option to embed the generated source map as a
  `data:` URL in the generated CSS.

### Dart API

* Add a `sourceMap` parameter to `compile()`, `compileString()`,
  `compileAsync()`, and `compileStringAsync()`. This takes a callback that's
  called with a [`SingleMapping`][] that contains the source map information for
  the compiled CSS file.

[`SingleMapping`]: https://www.dartdocs.org/documentation/source_maps/latest/source_maps.parser/SingleMapping-class.html

### Node API

* Added support for the `sourceMap`, `omitSourceMapUrl`, `outFile`,
  `sourceMapContents`, `sourceMapEmbed`, and `sourceMapRoot` options to
  `render()` and `renderSync()`.

* Fix a bug where passing a relative path to `render()` or `renderSync()` would
  cause relative imports to break.

* Fix a crash when printing warnings in stylesheets compiled using `render()` or
  `renderSync()`.

* Fix a bug where format errors were reported badly on Windows.

## 1.2.1

* Always emit units in compressed mode for `0` dimensions other than lengths and
  angles.

## 1.2.0

* The command-line executable will now create the directory for the resulting
  CSS if that directory doesn't exist.

* Properly parse `#{$var} -#{$var}` as two separate values in a list rather than
  one value being subtracted from another.

* Improve the error message for extending compound selectors.

## 1.1.1

* Add a commit that was accidentally left out of 1.1.0.

## 1.1.0

* The command-line executable can now be used to write an output file to disk
  using `sass input.scss output.css`.

* Use a POSIX-shell-compatible means of finding the location of the `sass` shell
  script.

## 1.0.0

**Initial stable release.**

### Changes Since 1.0.0-rc.1

* Allow `!` in custom property values ([#260][]).

[#260]: https://github.com/sass/dart-sass/issues/260

#### Dart API

* Remove the deprecated `render()` function.

#### Node API

* Errors are now subtypes of the `Error` type.

* Allow both the `data` and `file` options to be passed to `render()` and
  `renderSync()` at once. The `data` option will be used as the contents of the
  stylesheet, and the `file` option will be used as the path for error reporting
  and relative imports. This matches Node Sass's behavior.

## 1.0.0-rc.1

* Add support for importing an `_index.scss` or `_index.sass` file when
  importing a directory.

* Add a `--load-path` command-line option (alias `-I`) for passing additional
  paths to search for Sass files to import.

* Add a `--quiet` command-line option (alias `-q`) for silencing warnings.

* Add an `--indented` command-line option for using the indented syntax with a
  stylesheet from standard input.

* Don't merge the media queries `not type` and `(feature)`. We had previously
  been generating `not type and (feature)`, but that's not actually the
  intersection of the two queries.

* Don't crash on `$x % 0`.

* The standalone executable distributed on GitHub is now named `sass` rather
  than `dart-sass`. The `dart-sass` executable will remain, with a deprecation
  message, until 1.0.0 is released.

### Dart API

* Add a `Logger` class that allows users to control how messages are printed by
  stylesheets.

* Add a `logger` parameter to `compile()`, `compileAsync()`, `compileString()`,
  and `compileStringAsync()`.

### Node JS API

* Import URLs passed to importers are no longer normalized. For example, if a
  stylesheet contains `@import "./foo.scss"`, importers will now receive
  `"./foo.scss"` rather than `"foo.scss"`.

## 1.0.0-beta.5.3

* Support hard tabs in the indented syntax.

* Improve the formatting of comments that don't start on the same line as the
  opening `/*`.

* Preserve whitespace after `and` in media queries in compressed mode.

### Indented Syntax

* Properly parse multi-line selectors.

* Don't deadlock on `/*` comments.

* Don't add an extra `*/` to comments that already have it.

* Preserve empty lines in `/*` comments.

## 1.0.0-beta.5.2

* Fix a bug where some colors would crash `compressed` mode.

## 1.0.0-beta.5.1

* Add a `compressed` output style.

* Emit a warning when `&&` is used, since it's probably not what the user means.

* `round()` now returns the correct results for negative numbers that should
  round down.

* `var()` may now be passed in place of multiple arguments to `rgb()`, `rgba()`,
  `hsl()` and `hsla()`.

* Fix some cases where equivalent numbers wouldn't count as the same keys in
  maps.

* Fix a bug where multiplication like `(1/1px) * (1px/1)` wouldn't properly
  cancel out units.

* Fix a bug where dividing by a compatible unit would produce an invalid
  result.

* Remove a non-`sh`-compatible idiom from the standalone shell script.

### Dart API

* Add a `functions` parameter to `compile()`, `compleString()`,
  `compileAsync()`, and `compileStringAsync()`. This allows users to define
  custom functions in Dart that can be invoked from Sass stylesheets.

* Expose the `Callable` and `AsyncCallable` types, which represent functions
  that can be invoked from Sass.

* Expose the `Value` type and its subclasses, as well as the top-level
  `sassTrue`, `sassFalse`, and `sassNull` values, which represent Sass values
  that may be passed into or returned from custom functions.

* Expose the `OutputStyle` enum, and add a `style` parameter to `compile()`,
  `compleString()`, `compileAsync()`, and `compileStringAsync()` that allows
  users to control the output style.

### Node JS API

* Support the `functions` option.

* Support the `"compressed"` value for the `outputStyle` option.

## 1.0.0-beta.4

* Support unquoted imports in the indented syntax.

* Fix a crash when `:not(...)` extends a selector that appears in
  `:not(:not(...))`.

### Node JS API

* Add support for asynchronous importers to `render()` and `renderSync()`.

### Dart API

* Add `compileAsync()` and `compileStringAsync()` methods. These run
  asynchronously, which allows them to take asynchronous importers (see below).

* Add an `AsyncImporter` class. This allows imports to be resolved
  asynchronously in case no synchronous APIs are available. `AsyncImporter`s are
  only compatible with `compileAysnc()` and `compileStringAsync()`.

## 1.0.0-beta.3

* Properly parse numbers with exponents.

* Don't crash when evaluating CSS variables whose names are entirely
  interpolated (for example, `#{--foo}: ...`).

### Node JS API

* Add support for the `importer` option to `render()` and `renderSync()`.
  Only synchronous importers are currently supported.

### Dart API

* Added an `Importer` class. This can be extended by users to provide support
  for custom resolution for `@import` rules.

* Added built-in `FilesystemImporter` and `PackageImporter` implementations that
  support resolving `file:` and `package:` URLs, respectively.

* Added an `importers` argument to the `compile()` and `compileString()`
  functions that provides `Importer`s to use when resolving `@import` rules.

* Added a `loadPaths` argument to the `compile()` and `compileString()`
  functions that provides paths to search for stylesheets when resolving
  `@import` rules. This is a shorthand for passing `FilesystemImporter`s to the
  `importers` argument.

## 1.0.0-beta.2

* Add support for the `::slotted()` pseudo-element.

* Generated transparent colors will now be emitted as `rgba(0, 0, 0, 0)` rather
  than `transparent`. This works around a bug wherein IE incorrectly handles the
  latter format.

### Command-Line Interface

* Improve the logic for whether to use terminal colors by default.

### Node JS API

* Add support for `data`, `includePaths`, `indentedSyntax`, `lineFeed`,
  `indentWidth`, and `indentType` options to `render()` and `renderSync()`.

* The result object returned by `render()` and `renderSync()` now includes the
  `stats` object which provides metadata about the compilation process.

* The error object thrown by `render()` and `renderSync()` now includes `line`,
  `column`, `file`, `status`, and `formatted` fields. The `message` field and
  `toString()` also provide more information.

### Dart API

* Add a `renderString()` method for rendering Sass source that's not in a file
  on disk.

## 1.0.0-beta.1

* Drop support for the reference combinator. This has been removed from the
  spec, and will be deprecated and eventually removed in other implementations.

* Trust type annotations when compiling to JavaScript, which makes it
  substantially faster.

* Compile to minified JavaScript, which decreases the code size substantially
  and makes startup a little faster.

* Fix a crash when inspecting a string expression that ended in "\a".

* Fix a bug where declarations and `@extend` were allowed outside of a style
  rule in certain circumstances.

* Fix `not` in parentheses in `@supports` conditions.

* Allow `url` as an identifier name.

* Properly parse `/***/` in selectors.

* Properly parse unary operators immediately after commas.

* Match Ruby Sass's rounding behavior for all functions.

* Allow `\` at the beginning of a selector in the indented syntax.

* Fix a number of `@extend` bugs:

  * `selector-extend()` and `selector-replace()` now allow compound selector
    extendees.

  * Remove the universal selector `*` when unifying with other selectors.

  * Properly unify the result of multiple simple selectors in the same compound
    selector being extended.

  * Properly handle extensions being extended.

  * Properly follow the [first law of `@extend`][laws].

  * Fix selector specificity tracking to follow the
    [second law of `@extend`][laws].

  * Allow extensions that match selectors but fail to unify.

  * Partially-extended selectors are no longer used as parent selectors.

  * Fix an edge case where both the extender and the extended selector
    have invalid combinator sequences.

  * Don't crash with a "Bad state: no element" error in certain edge cases.

[laws]: https://github.com/sass/sass/issues/324#issuecomment-4607184

## 1.0.0-alpha.9

* Elements without a namespace (such as `div`) are no longer unified with
  elements with the empty namespace (such as `|div`). This unification didn't
  match the results returned by `is-superselector()`, and was not guaranteed to
  be valid.

* Support `&` within `@at-root`.

* Properly error when a compound selector is followed immediately by `&`.

* Properly handle variable scoping in `@at-root` and nested properties.

* Properly handle placeholder selectors in selector pseudos.

* Properly short-circuit the `or` and `and` operators.

* Support `--$variable`.

* Don't consider unitless numbers equal to numbers with units.

* Warn about using named colors in interpolation.

* Don't emit loud comments in functions.

* Detect import loops.

* Fix `@import` with a `supports()` clause.

* Forbid functions named "and", "or", and "not".

* Fix `type-of()` with a function.

* Emit a nicer error for invalid tokens in a selector.

* Fix `invert()` with a `$weight` parameter.

* Fix a unit-parsing edge-cases.

* Always parse imports with queries as plain CSS imports.

* Support `&` followed by a non-identifier.

* Properly handle split media queries.

* Properly handle a placeholder selector that isn't at the beginning of a
  compound selector.

* Fix more `str-slice()` bugs.

* Fix the `%` operator.

* Allow whitespace between `=` and the mixin name in the indented syntax.

* Fix some slash division edge cases.

* Fix `not` when used like a function.

* Fix attribute selectors with single-character values.

* Fix some bugs with the `call()` function.

* Properly handle a backslash followed by a CRLF sequence in a quoted string.

* Fix numbers divided by colors.

* Support slash-separated numbers in arguments to plain CSS functions.

* Error out if a function is passed an unknown named parameter.

* Improve the speed of loading large files on Node.

* Don't consider browser-prefixed selector pseudos to be superselectors of
  differently- or non-prefixed selector pseudos with the same base name.

* Fix an `@extend` edge case involving multiple combinators in a row.

* Fix a bug where a `@content` block could get incorrectly passed to a mixin.

* Properly isolate the lexical environments of different calls to the same mixin
  and function.

## 1.0.0-alpha.8

* Add the `content-exists()` function.

* Support interpolation in loud comments.

* Fix a bug where even valid semicolons and exclamation marks in custom property
  values were disallowed.

* Disallow invalid function names.

* Disallow extending across media queries.

* Properly parse whitespace after `...` in argument declaration lists.

* Support terse mixin syntax in the indented syntax.

* Fix `@at-root` query parsing.

* Support special functions in `@-moz-document`.

* Support `...` after a digit.

* Fix some bugs when treating a map as a list of pairs.

## 1.0.0-alpha.7

* Fix `function-exists()`, `variable-exists()`, and `mixin-exists()` to use the
  lexical scope rather than always using the global scope.

* `str-index()` now correctly inserts at negative indices.

* Properly parse `url()`s that contain comment-like text.

* Fix a few more small `@extend` bugs.

* Fix a bug where interpolation in a quoted string was being dropped in some
  circumstances.

* Properly handle `@for` rules where each bound has a different unit.

* Forbid mixins and functions from being defined in control directives.

* Fix a superselector-computation edge case involving `:not()`.

* Gracefully handle input files that are invalid UTF-8.

* Print a Sass stack trace when a file fails to load.

## 1.0.0-alpha.6

* Allow `var()` to be passed to `rgb()`, `rgba()`, `hsl()`, and `hsla()`.

* Fix conversions between numbers with `dpi`, `dpcm`, and `dppx` units.
  Previously these conversions were inverted.

* Don't crash when calling `str-slice()` with an `$end-at` index lower than the
  `$start-at` index.

* `str-slice()` now correctly returns `""` when `$end-at` is negative and points
  before the beginning of the string.

* Interpolation in quoted strings now properly preserves newlines.

* Don't crash when passing only `$hue` or no keyword arguments to
  `adjust-color()`, `scale-color()`, or `change-color()`.

* Preserve escapes in identifiers. This used to only work for identifiers in
  SassScript.

* Fix a few small `@extend` bugs.

## 1.0.0-alpha.5

* Fix bounds-checking for `opacify()`, `fade-in()`, `transparentize()`, and
  `fade-out()`.

* Fix a bug with `@extend` superselector calculations.

* Fix some cases where `#{...}--` would fail to parse in selectors.

* Allow a single number to be passed to `saturate()` for use in filter contexts.

* Fix a bug where `**/` would fail to close a loud comment.

* Fix a bug where mixin and function calls could set variables incorrectly.

* Move plain CSS `@import`s to the top of the document.

## 1.0.0-alpha.4

* Add support for bracketed lists.

* Add support for Unicode ranges.

* Add support for the Microsoft-style `=` operator.

* Print the filename for `@debug` rules.

* Fix a bug where `1 + - 2` and similar constructs would crash the parser.

* Fix a bug where `@extend` produced the wrong result when used with
  selector combinators.

* Fix a bug where placeholder selectors were not allowed to be unified.

* Fix the `mixin-exists()` function.

* Fix `:nth-child()` and `:nth-last-child()` parsing when they contain `of
  selector`.

## 1.0.0-alpha.3

* Fix a bug where color equality didn't take the alpha channel into account.

* Fix a bug with converting some RGB colors to HSL.

* Fix a parent selector resolution bug.

* Properly declare the arguments for `opacify()` and related functions.

* Add a missing dependency on the `stack_trace` package.

* Fix broken Windows archives.

* Emit colors using their original representation if possible.

* Emit colors without an original representation as names if possible.

## 1.0.0-alpha.2

* Fix a bug where variables, functions, and mixins were broken in imported
  files.

## 1.0.0-alpha.1

* Initial alpha release.<|MERGE_RESOLUTION|>--- conflicted
+++ resolved
@@ -2,6 +2,8 @@
 
 * **Potentially breaking bug fix:** `meta.load-css()` now correctly uses the
   name `$url` for its first argument, rather than `$module`.
+
+* Don't crash when using `Infinity` or `NaN` as a key in a map.
 
 * Emit a proper parse error for a `=` with no right-hand side in a function.
 
@@ -97,12 +99,8 @@
 
 * Don't crash when writing `Infinity` in JS mode.
 
-<<<<<<< HEAD
-* Don't crash when using `Infinity` or `NaN` as a key in a map.
-=======
 * Produce a better error message for positional arguments following named
   arguments.
->>>>>>> c4f95d43
 
 ## 1.26.10
 
