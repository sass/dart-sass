--- conflicted
+++ resolved
@@ -1,4 +1,3 @@
-<<<<<<< HEAD
 ## 1.11.0
 
 * Add support for CSS's `min()` and `max()` [math functions][]. A `min()` and
@@ -24,13 +23,12 @@
 
 * The `--watch` command now continues to recompile a file after a syntax error
   has been detected.
-=======
+
 ## 1.10.4
 
 ### Command-Line Interface
 
 * Fix a Homebrew installation failure.
->>>>>>> 379e2fe7
 
 ## 1.10.3
 
