--- conflicted
+++ resolved
@@ -11,12 +11,10 @@
 * `str-slice()` now correctly returns `""` when `$end-at` is negative and points
   before the beginning of the string.
 
-<<<<<<< HEAD
 * Interpolation in quoted strings now properly preserves newlines.
-=======
+
 * Don't crash when passing only `$hue` or no keyword arguments to
   `adjust-color()`, `scale-color()`, or `change-color()`.
->>>>>>> b4730dd6
 
 ## 1.0.0-alpha.5
 
