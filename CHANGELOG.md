## 1.23.5

<<<<<<< HEAD
* Support inline comments in the indented syntax.
=======
* When an overloaded function receives the wrong number of arguments, guess
  which overload the user actually meant to invoke, and display the invalid
  argument error for that overload.
>>>>>>> 07b5c84b

* When `@error` is used in a function or mixin, print the call site rather than
  the location of the `@error` itself to better match the behavior of calling a
  built-in function that throws an error.

## 1.23.4

### Command-Line Interface

* Fix a bug where `--watch` wouldn't watch files referred to by `@forward`
  rules.

## 1.23.3

* Fix a bug where selectors were being trimmed over-eagerly when `@extend`
  crossed module boundaries.

## 1.23.2

### Command-Line Interface

* Fix a bug when compiling all Sass files in a directory where a CSS file could
  be compiled to its own location, creating an infinite loop in `--watch` mode.

* Properly compile CSS entrypoints in directories outside of `--watch` mode.

## 1.23.1

* Fix a bug preventing built-in modules from being loaded within a configured
  module.

* Fix a bug preventing an unconfigured module from being loaded from within two
  different configured modules.

* Fix a bug when `meta.load-css()` was used to load some files that included
  media queries.

* Allow `saturate()` in plain CSS files, since it can be used as a plain CSS
  filter function.

* Improve the error messages for trying to access functions like `lighten()`
  from the `sass:color` module.

## 1.23.0

* **Launch the new Sass module system!** This adds:

  * The [`@use` rule][], which loads Sass files as *modules* and makes their
    members available only in the current file, with automatic namespacing.

    [`@use` rule]: https://sass-lang.com/documentation/at-rules/use

  * The [`@forward` rule][], which makes members of another Sass file available
    to stylesheets that `@use` the current file.

    [`@forward` rule]: https://sass-lang.com/documentation/at-rules/forward

  * Built-in modules named `sass:color`, `sass:list`, `sass:map`, `sass:math`,
    `sass:meta`, `sass:selector`, and `sass:string` that provide access to all
    the built-in Sass functions you know and love, with automatic module
    namespaces.

  * The [`meta.load-css()` mixin][], which includes the CSS contents of a module
    loaded from a (potentially dynamic) URL.

    [`meta.load-css()` mixin]: https://sass-lang.com/documentation/modules/meta#load-css

  * The [`meta.module-variables()` function][], which provides access to the
    variables defined in a given module.

    [`meta.module-variables()` function]: https://sass-lang.com/documentation/modules/meta#module-variables

  * The [`meta.module-functions()` function][], which provides access to the
    functions defined in a given module.

    [`meta.module-functions()` function]: https://sass-lang.com/documentation/modules/meta#module-functions

  Check out [the Sass blog][migrator blog] for more information on the new
  module system. You can also use the new [Sass migrator][] to automatically
  migrate your stylesheets to the new module system!

  [migrator blog]: http://sass-lang.com/blog/posts/7858341-the-module-system-is-launched
  [Sass migrator]: https://sass-lang.com/documentation/cli/migrator

## 1.22.12

* **Potentially breaking bug fix:** character sequences consisting of two or
  more hyphens followed by a number (such as `--123`), or two or more hyphens on
  their own (such as `--`), are now parsed as identifiers [in accordance with
  the CSS spec][ident-token-diagram].

  [ident-token-diagram]: https://drafts.csswg.org/css-syntax-3/#ident-token-diagram

  The sequence `--` was previously parsed as multiple applications of the `-`
  operator. Since this is unlikely to be used intentionally in practice, we
  consider this bug fix safe.

### Command-Line Interface

* Fix a bug where changes in `.css` files would be ignored in `--watch` mode.

### JavaScript API

* Allow underscore-separated custom functions to be defined.

* Improve the performance of Node.js compilation involving many `@import`s.

## 1.22.11

* Don't try to load unquoted plain-CSS indented-syntax imports.

* Fix a couple edge cases in `@extend` logic and related selector functions:

  * Recognize `:matches()` and similar pseudo-selectors as superselectors of
    matching complex selectors.

  * Recognize `::slotted()` as a superselector of other `::slotted()` selectors.

  * Regonize `:current()` with a vendor prefix as a superselector.

## 1.22.10

* Fix a bug in which `get-function()` would fail to find a dash-separated
  function when passed a function name with underscores.

## 1.22.9

* Include argument names when reporting range errors and selector parse errors.

* Avoid double `Error:` headers when reporting selector parse errors.

* Clarify the error message when the wrong number of positional arguments are
  passed along with a named argument.

### JavaScript API

* Re-add support for Node Carbon (8.x).

## 1.22.8

### JavaScript API

* Don't crash when running in a directory whose name contains URL-sensitive
  characters.

* Drop support for Node Carbon (8.x), which doesn't support `url.pathToFileURL`.

## 1.22.7

* Restrict the supported versions of the Dart SDK to `^2.4.0`.

## 1.22.6

* **Potentially breaking bug fix:** The `keywords()` function now converts
  underscore-separated argument names to hyphen-separated names. This matches
  LibSass's behavior, but not Ruby Sass's.

* Further improve performance for logic-heavy stylesheets.

* Improve a few error messages.

## 1.22.5

### JavaScript API

* Improve performance for logic-heavy stylesheets.

## 1.22.4

* Fix a bug where at-rules imported from within a style rule would appear within
  that style rule rather than at the root of the document.

## 1.22.3

* **Potentially breaking bug fix:** The argument name for the `saturate()`
  function is now `$amount`, to match the name in LibSass and originally in Ruby
  Sass.

* **Potentially breaking bug fix:** The `invert()` function now properly returns
  `#808080` when passed `$weight: 50%`. This matches the behavior in LibSass and
  originally in Ruby Sass, as well as being consistent with other nearby values
  of `$weight`.

* **Potentially breaking bug fix:** The `invert()` function now throws an error
  if it's used [as a plain CSS function][plain-CSS invert] *and* the Sass-only
  `$weight` parameter is passed. This never did anything useful, so it's
  considered a bug fix rather than a full breaking change.

  [plain-CSS invert]: https://developer.mozilla.org/en-US/docs/Web/CSS/filter-function/invert

* **Potentially breaking bug fix**: The `str-insert()` function now properly
  inserts at the end of the string if the `$index` is `-1`. This matches the
  behavior in LibSass and originally in Ruby Sass.

* **Potentially breaking bug fix**: An empty map returned by `map-remove()` is
  now treated as identical to the literal value `()`, rather than being treated
  as though it had a comma separator. This matches the original behavior in Ruby
  Sass.

* The `adjust-color()` function no longer throws an error when a large `$alpha`
  value is combined with HSL adjustments.

* The `alpha()` function now produces clearer error messages when the wrong
  number of arguments are passed.

* Fix a bug where the `str-slice()` function could produce invalid output when
  passed a string that contains characters that aren't represented as a single
  byte in UTF-16.

* Improve the error message for an unknown separator name passed to the `join()`
  or `append()` functions.

* The `zip()` function no longer deadlocks if passed no arguments.

* The `map-remove()` function can now take a `$key` named argument. This matches
  the signature in LibSass and originally in Ruby Sass.

## 1.22.2

### JavaScript API

* Avoid re-assigning the `require()` function to make the code statically
  analyzable by Webpack.

## 1.22.1

### JavaScript API

* Expand the dependency on `chokidar` to allow 3.x.

## 1.22.0

* Produce better stack traces when importing a file that contains a syntax
  error.

* Make deprecation warnings for `!global` variable declarations that create new
  variables clearer, especially in the case where the `!global` flag is
  unnecessary because the variables are at the top level of the stylesheet.

### Dart API

* Add a `Value.realNull` getter, which returns Dart's `null` if the value is
  Sass's null.

## 1.21.0

### Dart API

* Add a `sass` executable when installing the package through `pub`.

* Add a top-level `warn()` function for custom functions and importers to print
  warning messages.

## 1.20.3

* No user-visible changes.

## 1.20.2

* Fix a bug where numbers could be written using exponential notation in
  Node.js.

* Fix a crash that would appear when writing some very large integers to CSS.

### Command-Line Interface

* Improve performance for stand-alone packages on Linux and Mac OS.

### JavaScript API

* Pass imports to custom importers before resolving them using `includePaths` or
  the `SASS_PATH` environment variable. This matches Node Sass's behavior, so
  it's considered a bug fix.

## 1.20.1

* No user-visible changes.

## 1.20.0

* Support attribute selector modifiers, such as the `i` in `[title="test" i]`.

### Command-Line Interface

* When compilation fails, Sass will now write the error message to the CSS
  output as a comment and as the `content` property of a `body::before` rule so
  it will show up in the browser (unless compiling to standard output). This can
  be disabled with the `--no-error-css` flag, or forced even when compiling to
  standard output with the `--error-css` flag.

### Dart API

* Added `SassException.toCssString()`, which returns the contents of a CSS
  stylesheet describing the error, as above.

## 1.19.0

* Allow `!` in `url()`s without quotes.

### Dart API

* `FilesystemImporter` now doesn't change its effective directory if the working
  directory changes, even if it's passed a relative argument.

## 1.18.0

* Avoid recursively listing directories when finding the canonical name of a
  file on case-insensitive filesystems.

* Fix importing files relative to `package:`-imported files.

* Don't claim that "package:" URLs aren't supported when they actually are.

### Command-Line Interface

* Add a `--no-charset` flag. If this flag is set, Sass will never emit a
  `@charset` declaration or a byte-order mark, even if the CSS file contains
  non-ASCII characters.

### Dart API

* Add a `charset` option to `compile()`, `compileString()`, `compileAsync()` and
  `compileStringAsync()`. If this option is set to `false`, Sass will never emit
  a `@charset` declaration or a byte-order mark, even if the CSS file contains
  non-ASCII characters.

* Explicitly require that importers' `canonicalize()` methods be able to take
  paths relative to their outputs as valid inputs. This isn't considered a
  breaking change because the importer infrastructure already required this in
  practice.

## 1.17.4

* Consistently parse U+000C FORM FEED, U+000D CARRIAGE RETURN, and sequences of
  U+000D CARRIAGE RETURN followed by U+000A LINE FEED as individual newlines.

### JavaScript API

* Add a `sass.types.Error` constructor as an alias for `Error`. This makes our
  custom function API compatible with Node Sass's.

## 1.17.3

* Fix an edge case where slash-separated numbers were written to the stylesheet
  with a slash even when they're used as part of another arithmetic operation,
  such as being concatenated with a string.

* Don't put style rules inside empty `@keyframes` selectors.

## 1.17.2

* Deprecate `!global` variable assignments to variables that aren't yet defined.
  This deprecation message can be avoided by assigning variables to `null` at
  the top level before globally assigning values to them.

### Dart API

* Explicitly mark classes that were never intended to be subclassed or
  implemented as "sealed".

## 1.17.1

* Properly quote attribute selector values that start with identifiers but end
  with a non-identifier character.

## 1.17.0

* Improve error output, particularly for errors that cover multiple lines.

* Improve source locations for some parse errors. Rather than pointing to the
  next token that wasn't what was expected, they point *after* the previous
  token. This should generally provide more context for the syntax error.

* Produce a better error message for style rules that are missing the closing
  `}`.

* Produce a better error message for style rules and property declarations
  within `@function` rules.

### Command-Line Interface

* Passing a directory on the command line now compiles all Sass source files in
  the directory to CSS files in the same directory, as though `dir:dir` were
  passed instead of just `dir`.

* The new error output uses non-ASCII Unicode characters by default. Add a
  `--no-unicode` flag to disable this.

## 1.16.1

* Fix a performance bug where stylesheet evaluation could take a very long time
  when many binary operators were used in sequence.

## 1.16.0

* `rgb()` and `hsl()` now treat unquoted strings beginning with `env()`,
  `min()`, and `max()` as special number strings like `calc()`.

## 1.15.3

* Properly merge `all and` media queries. These queries were previously being
  merged as though `all` referred to a specific media type, rather than all
  media types.

* Never remove units from 0 values in compressed mode. This wasn't safe in
  general, since some properties (such as `line-height`) interpret `0` as a
  `<number>` rather than a `<length>` which can break CSS transforms. It's
  better to do this optimization in a dedicated compressor that's aware of CSS
  property semantics.

* Match Ruby Sass's behavior in some edge-cases involving numbers with many
  significant digits.

* Emit escaped tab characters in identifiers as `\9` rather than a backslash
  followed by a literal tab.

### Command-Line Interface

* The source map generated for a stylesheet read from standard input now uses a
  `data:` URL to include that stylesheet's contents in the source map.

### Node JS API

* `this.includePaths` for a running importer is now a `;`-separated string on
  Windows, rather than `:`-separated. This matches Node Sass's behavior.

### Dart API

* The URL used in a source map to refer to a stylesheet loaded from an importer
  is now `ImportResult.sourceMapUrl` as documented.

## 1.15.2

### Node JS API

* When `setValue()` is called on a Sass string object, make it unquoted even if
  it was quoted originally, to match the behavior of Node Sass.

## 1.15.1

* Always add quotes to attribute selector values that begin with `--`, since IE
  11 doesn't consider them to be identifiers.

## 1.15.0

* Add support for passing arguments to `@content` blocks. See [the
  proposal][content-args] for details.

* Add support for the new `rgb()` and `hsl()` syntax introduced in CSS Colors
  Level 4, such as `rgb(0% 100% 0% / 0.5)`. See [the proposal][color-4-rgb-hsl]
  for more details.

* Add support for interpolation in at-rule names. See [the
  proposal][at-rule-interpolation] for details.

* Add paths from the `SASS_PATH` environment variable to the load paths in the
  command-line interface, Dart API, and JS API. These load paths are checked
  just after the load paths explicitly passed by the user.

* Allow saturation and lightness values outside of the `0%` to `100%` range in
  the `hsl()` and `hsla()` functions. They're now clamped to be within that
  range rather than producing an error if they're outside it.

* Properly compile selectors that end in escaped whitespace.

[content-args]: https://github.com/sass/language/blob/master/accepted/content-args.md
[color-4-rgb-hsl]: https://github.com/sass/language/blob/master/accepted/color-4-rgb-hsl.md
[at-rule-interpolation]: https://github.com/sass/language/blob/master/accepted/at-rule-interpolation.md

### JavaScript API

* Always include the error location in error messages.

## 1.14.4

* Properly escape U+0009 CHARACTER TABULATION in unquoted strings.

## 1.14.3

* Treat `:before`, `:after`, `:first-line`, and `:first-letter` as
  pseudo-elements for the purposes of `@extend`.

* When running in compressed mode, remove spaces around combinators in complex
  selectors, so a selector like `a > b` is output as `a>b`.

* Properly indicate the source span for errors involving binary operation
  expressions whose operands are parenthesized.

## 1.14.2

* Fix a bug where loading the same stylesheet from two different import paths
  could cause its imports to fail to resolve.

* Properly escape U+001F INFORMATION SEPARATOR ONE in unquoted strings.

### Command-Line Interface

* Don't crash when using `@debug` in a stylesheet passed on standard input.

### Dart API

* `AsyncImporter.canonicalize()` and `Importer.canonicalize()` must now return
  absolute URLs. Relative URLs are still supported, but are deprecated and will
  be removed in a future release.

## 1.14.1

* Canonicalize escaped digits at the beginning of identifiers as hex escapes.

* Properly parse property declarations that are both *in* content blocks and
  written *after* content blocks.

### Command-Line Interface

* Print more readable paths in `--watch` mode.

## 1.14.0

### BREAKING CHANGE

In accordance with our [compatibility policy][], breaking changes made for CSS
compatibility reasons are released as minor version revision after a three-month
deprecation period.

[compatibility policy]: README.md#compatibility-policy

* Tokens such as `#abcd` that are now interpreted as hex colors with alpha
  channels, rather than unquoted ID strings.

## 1.13.4

### Node JS

* Tweak JS compilation options to substantially improve performance.

## 1.13.3

* Properly generate source maps for stylesheets that emit `@charset`
  declarations.

### Command-Line Interface

* Don't error out when passing `--embed-source-maps` along with
  `--embed-sources` for stylesheets that contain non-ASCII characters.

## 1.13.2

* Properly parse `:nth-child()` and `:nth-last-child()` selectors with
  whitespace around the argument.

* Don't emit extra whitespace in the arguments for `:nth-child()` and
  `:nth-last-child()` selectors.

* Fix support for CSS hacks in plain CSS mode.

## 1.13.1

* Allow an IE-style single equals operator in plain CSS imports.

## 1.13.0

* Allow `@extend` to be used with multiple comma-separated simple selectors.
  This is already supported by other implementations, but fell through the
  cracks for Dart Sass until now.

* Don't crash when a media rule contains another media rule followed by a style
  rule.

## 1.12.0

### Dart API

* Add a `SassException` type that provides information about Sass compilation
  failures.

### Node JS API

* Remove the source map comment from the compiled JS. We don't ship with the
  source map, so this pointed to nothing.

## 1.11.0

* Add support for importing plain CSS files. They can only be imported *without*
  an extension—for example, `@import "style"` will import `style.css`. Plain CSS
  files imported this way only support standard CSS features, not Sass
  extensions.

  See [the proposal][css-import] for details.

* Add support for CSS's `min()` and `max()` [math functions][]. A `min()` and
  `max()` call will continue to be parsed as a Sass function if it involves any
  Sass-specific features like variables or function calls, but if it's valid
  plain CSS (optionally with interpolation) it will be emitted as plain CSS instead.

  See [the proposal][css-min-max] for details.

* Add support for range-format media features like `(10px < width < 100px)`. See
  [the proposal][media-ranges] for details.

* Normalize escape codes in identifiers so that, for example, `éclair` and
  `\E9clair` are parsed to the same value. See
  [the proposal][identifier-escapes] for details.

* Don't choke on a [byte-order mark][] at the beginning of a document when
  running in JavaScript.

[math functions]: https://drafts.csswg.org/css-values/#math-function
[css-import]: https://github.com/sass/language/blob/master/accepted/css-imports.md
[css-min-max]: https://github.com/sass/language/blob/master/accepted/min-max.md
[media-ranges]: https://github.com/sass/language/blob/master/accepted/media-ranges.md
[identifier-escapes]: https://github.com/sass/language/blob/master/accepted/identifier-escapes.md
[byte-order mark]: https://en.wikipedia.org/wiki/Byte_order_mark

### Command-Line Interface

* The `--watch` command now continues to recompile a file after a syntax error
  has been detected.

### Dart API

* Added a `Syntax` enum to indicate syntaxes for Sass source files.

* The `compile()` and `compileAsync()` functions now parse files with the `.css`
  extension as plain CSS.

* Added a `syntax` parameter to `compileString()` and `compileStringAsync()`.

* Deprecated the `indented` parameter to `compileString()` and `compileStringAsync()`.

* Added a `syntax` parameter to `new ImporterResult()` and a
  `ImporterResult.syntax` getter to set the syntax of the source file.

* Deprecated the `indented` parameter to `new ImporterResult()` and the
  `ImporterResult.indented` getter in favor of `syntax`.

## 1.10.4

### Command-Line Interface

* Fix a Homebrew installation failure.

## 1.10.3

### Command-Line Interface

* Run the Chocolatey script with the correct arguments so it doesn't crash.

## 1.10.2

* No user-visible changes.

## 1.10.1

### Node JS API

* Don't crash when passing both `includePaths` and `importer`.

## 1.10.0

* When two `@media` rules' queries can't be merged, leave nested rules in place
  for browsers that support them.

* Fix a typo in an error message.

## 1.9.2

### Node JS API

* Produce more readable filesystem errors, such as when a file doesn't exist.

## 1.9.1

### Command-Line Interface

* Don't emit ANSI codes to Windows terminals that don't support them.

* Fix a bug where `--watch` crashed on Mac OS.

## 1.9.0

### Node API

* Add support for `new sass.types.Color(argb)` for creating colors from ARGB hex
  numbers. This was overlooked when initially adding support for Node Sass's
  JavaScript API.

## 1.8.0

### Command-Line Interface

* Add a `--poll` flag to make `--watch` mode repeatedly check the filesystem for
  updates rather than relying on native filesystem notifications.

* Add a `--stop-on-error` flag to stop compiling additional files once an error
  is encountered.

## 1.7.3

* No user-visible changes.

## 1.7.2

* Add a deprecation warning for `@-moz-document`, except for cases where only an
  empty `url-prefix()` is used. Support is [being removed from Firefox][] and
  will eventually be removed from Sass as well.

[being removed from Firefox]: https://www.fxsitecompat.com/en-CA/docs/2018/moz-document-support-has-been-dropped-except-for-empty-url-prefix/

* Fix a bug where `@-moz-document` functions with string arguments weren't being
  parsed.

### Command-Line Interface

* Don't crash when a syntax error is added to a watched file.

## 1.7.1

* Fix crashes in released binaries.

## 1.7.0

* Emit deprecation warnings for tokens such as `#abcd` that are ambiguous
  between ID strings and hex colors with alpha channels. These will be
  interpreted as colors in a release on or after 19 September 2018.

* Parse unambiguous hex colors with alpha channels as colors.

* Fix a bug where relative imports from files on the load path could look in the
  incorrect location.

## 1.6.2

### Command-Line Interface

* Fix a bug where the source map comment in the generated CSS could refer to the
  source map file using an incorrect URL.

## 1.6.1

* No user-visible changes.

## 1.6.0

* Produce better errors when expected tokens are missing before a closing brace.

* Avoid crashing when compiling a non-partial stylesheet that exists on the
  filesystem next to a partial with the same name.

### Command-Line Interface

* Add support for the `--watch`, which watches for changes in Sass files on the
  filesystem and ensures that the compiled CSS is up-to-date.

* When using `--update`, surface errors when an import doesn't exist even if the
  file containing the import hasn't been modified.

* When compilation fails, delete the output file rather than leaving an outdated
  version.

## 1.5.1

* Fix a bug where an absolute Windows path would be considered an `input:output`
  pair.

* Forbid custom properties that have no values, like `--foo:;`, since they're
  forbidden by the CSS spec.

## 1.5.0

* Fix a bug where an importer would be passed an incorrectly-resolved URL when
  handling a relative import.

* Throw an error when an import is ambiguous due to a partial and a non-partial
  with the same name, or multiple files with different extensions. This matches
  the standard Sass behavior.

### Command-Line Interface

* Add an `--interactive` flag that supports interactively running Sass
  expressions (thanks to [Jen Thakar][]!).

[Jen Thakar]: https://github.com/jathak

## 1.4.0

* Improve the error message for invalid semicolons in the indented syntax.

* Properly disallow semicolons after declarations in the indented syntax.

### Command-Line Interface

* Add support for compiling multiple files at once by writing
  `sass input.scss:output.css`. Note that unlike Ruby Sass, this *always*
  compiles files by default regardless of when they were modified.

  This syntax also supports compiling entire directories at once. For example,
  `sass templates/stylesheets:public/css` compiles all non-partial Sass files
  in `templates/stylesheets` to CSS files in `public/css`.

* Add an `--update` flag that tells Sass to compile only stylesheets that have
  been (transitively) modified since the CSS file was generated.

### Dart API

* Add `Importer.modificationTime()` and `AsyncImporter.modificationTime()` which
  report the last time a stylesheet was modified.

### Node API

* Generate source maps when the `sourceMaps` option is set to a string and the
  `outFile` option is not set.

## 1.3.2

* Add support for `@elseif` as an alias of `@else if`. This is not an
  intentional feature, so using it will cause a deprecation warning. It will be
  removed at some point in the future.

## 1.3.1

### Node API

* Fix loading imports relative to stylesheets that were themselves imported
  though relative include paths.

## 1.3.0

### Command-Line Interface

* Generate source map files by default when writing to disk. This can be
  disabled by passing `--no-source-map`.

* Add a `--source-map-urls` option to control whether the source file URLs in
  the generated source map are relative or absolute.

* Add an `--embed-sources` option to embed the contents of all source files in
  the generated source map.

* Add an `--embed-source-map` option to embed the generated source map as a
  `data:` URL in the generated CSS.

### Dart API

* Add a `sourceMap` parameter to `compile()`, `compileString()`,
  `compileAsync()`, and `compileStringAsync()`. This takes a callback that's
  called with a [`SingleMapping`][] that contains the source map information for
  the compiled CSS file.

[`SingleMapping`]: https://www.dartdocs.org/documentation/source_maps/latest/source_maps.parser/SingleMapping-class.html

### Node API

* Added support for the `sourceMap`, `omitSourceMapUrl`, `outFile`,
  `sourceMapContents`, `sourceMapEmbed`, and `sourceMapRoot` options to
  `render()` and `renderSync()`.

* Fix a bug where passing a relative path to `render()` or `renderSync()` would
  cause relative imports to break.

* Fix a crash when printing warnings in stylesheets compiled using `render()` or
  `renderSync()`.

* Fix a bug where format errors were reported badly on Windows.

## 1.2.1

* Always emit units in compressed mode for `0` dimensions other than lengths and
  angles.

## 1.2.0

* The command-line executable will now create the directory for the resulting
  CSS if that directory doesn't exist.

* Properly parse `#{$var} -#{$var}` as two separate values in a list rather than
  one value being subtracted from another.

* Improve the error message for extending compound selectors.

## 1.1.1

* Add a commit that was accidentally left out of 1.1.0.

## 1.1.0

* The command-line executable can now be used to write an output file to disk
  using `sass input.scss output.css`.

* Use a POSIX-shell-compatible means of finding the location of the `sass` shell
  script.

## 1.0.0

**Initial stable release.**

### Changes Since 1.0.0-rc.1

* Allow `!` in custom property values ([#260][]).

[#260]: https://github.com/sass/dart-sass/issues/260

#### Dart API

* Remove the deprecated `render()` function.

#### Node API

* Errors are now subtypes of the `Error` type.

* Allow both the `data` and `file` options to be passed to `render()` and
  `renderSync()` at once. The `data` option will be used as the contents of the
  stylesheet, and the `file` option will be used as the path for error reporting
  and relative imports. This matches Node Sass's behavior.

## 1.0.0-rc.1

* Add support for importing an `_index.scss` or `_index.sass` file when
  importing a directory.

* Add a `--load-path` command-line option (alias `-I`) for passing additional
  paths to search for Sass files to import.

* Add a `--quiet` command-line option (alias `-q`) for silencing warnings.

* Add an `--indented` command-line option for using the indented syntax with a
  stylesheet from standard input.

* Don't merge the media queries `not type` and `(feature)`. We had previously
  been generating `not type and (feature)`, but that's not actually the
  intersection of the two queries.

* Don't crash on `$x % 0`.

* The standalone executable distributed on GitHub is now named `sass` rather
  than `dart-sass`. The `dart-sass` executable will remain, with a deprecation
  message, until 1.0.0 is released.

### Dart API

* Add a `Logger` class that allows users to control how messages are printed by
  stylesheets.

* Add a `logger` parameter to `compile()`, `compileAsync()`, `compileString()`,
  and `compileStringAsync()`.

### Node JS API

* Import URLs passed to importers are no longer normalized. For example, if a
  stylesheet contains `@import "./foo.scss"`, importers will now receive
  `"./foo.scss"` rather than `"foo.scss"`.

## 1.0.0-beta.5.3

* Support hard tabs in the indented syntax.

* Improve the formatting of comments that don't start on the same line as the
  opening `/*`.

* Preserve whitespace after `and` in media queries in compressed mode.

### Indented Syntax

* Properly parse multi-line selectors.

* Don't deadlock on `/*` comments.

* Don't add an extra `*/` to comments that already have it.

* Preserve empty lines in `/*` comments.

## 1.0.0-beta.5.2

* Fix a bug where some colors would crash `compressed` mode.

## 1.0.0-beta.5.1

* Add a `compressed` output style.

* Emit a warning when `&&` is used, since it's probably not what the user means.

* `round()` now returns the correct results for negative numbers that should
  round down.

* `var()` may now be passed in place of multiple arguments to `rgb()`, `rgba()`,
  `hsl()` and `hsla()`.

* Fix some cases where equivalent numbers wouldn't count as the same keys in
  maps.

* Fix a bug where multiplication like `(1/1px) * (1px/1)` wouldn't properly
  cancel out units.

* Fix a bug where dividing by a compatible unit would produce an invalid
  result.

* Remove a non-`sh`-compatible idiom from the standalone shell script.

### Dart API

* Add a `functions` parameter to `compile()`, `compleString()`,
  `compileAsync()`, and `compileStringAsync()`. This allows users to define
  custom functions in Dart that can be invoked from Sass stylesheets.

* Expose the `Callable` and `AsyncCallable` types, which represent functions
  that can be invoked from Sass.

* Expose the `Value` type and its subclasses, as well as the top-level
  `sassTrue`, `sassFalse`, and `sassNull` values, which represent Sass values
  that may be passed into or returned from custom functions.

* Expose the `OutputStyle` enum, and add a `style` parameter to `compile()`,
  `compleString()`, `compileAsync()`, and `compileStringAsync()` that allows
  users to control the output style.

### Node JS API

* Support the `functions` option.

* Support the `"compressed"` value for the `outputStyle` option.

## 1.0.0-beta.4

* Support unquoted imports in the indented syntax.

* Fix a crash when `:not(...)` extends a selector that appears in
  `:not(:not(...))`.

### Node JS API

* Add support for asynchronous importers to `render()` and `renderSync()`.

### Dart API

* Add `compileAsync()` and `compileStringAsync()` methods. These run
  asynchronously, which allows them to take asynchronous importers (see below).

* Add an `AsyncImporter` class. This allows imports to be resolved
  asynchronously in case no synchronous APIs are available. `AsyncImporter`s are
  only compatible with `compileAysnc()` and `compileStringAsync()`.

## 1.0.0-beta.3

* Properly parse numbers with exponents.

* Don't crash when evaluating CSS variables whose names are entirely
  interpolated (for example, `#{--foo}: ...`).

### Node JS API

* Add support for the `importer` option to `render()` and `renderSync()`.
  Only synchronous importers are currently supported.

### Dart API

* Added an `Importer` class. This can be extended by users to provide support
  for custom resolution for `@import` rules.

* Added built-in `FilesystemImporter` and `PackageImporter` implementations that
  support resolving `file:` and `package:` URLs, respectively.

* Added an `importers` argument to the `compile()` and `compileString()`
  functions that provides `Importer`s to use when resolving `@import` rules.

* Added a `loadPaths` argument to the `compile()` and `compileString()`
  functions that provides paths to search for stylesheets when resolving
  `@import` rules. This is a shorthand for passing `FilesystemImporter`s to the
  `importers` argument.

## 1.0.0-beta.2

* Add support for the `::slotted()` pseudo-element.

* Generated transparent colors will now be emitted as `rgba(0, 0, 0, 0)` rather
  than `transparent`. This works around a bug wherein IE incorrectly handles the
  latter format.

### Command-Line Interface

* Improve the logic for whether to use terminal colors by default.

### Node JS API

* Add support for `data`, `includePaths`, `indentedSyntax`, `lineFeed`,
  `indentWidth`, and `indentType` options to `render()` and `renderSync()`.

* The result object returned by `render()` and `renderSync()` now includes the
  `stats` object which provides metadata about the compilation process.

* The error object thrown by `render()` and `renderSync()` now includes `line`,
  `column`, `file`, `status`, and `formatted` fields. The `message` field and
  `toString()` also provide more information.

### Dart API

* Add a `renderString()` method for rendering Sass source that's not in a file
  on disk.

## 1.0.0-beta.1

* Drop support for the reference combinator. This has been removed from the
  spec, and will be deprecated and eventually removed in other implementations.

* Trust type annotations when compiling to JavaScript, which makes it
  substantially faster.

* Compile to minified JavaScript, which decreases the code size substantially
  and makes startup a little faster.

* Fix a crash when inspecting a string expression that ended in "\a".

* Fix a bug where declarations and `@extend` were allowed outside of a style
  rule in certain circumstances.

* Fix `not` in parentheses in `@supports` conditions.

* Allow `url` as an identifier name.

* Properly parse `/***/` in selectors.

* Properly parse unary operators immediately after commas.

* Match Ruby Sass's rounding behavior for all functions.

* Allow `\` at the beginning of a selector in the indented syntax.

* Fix a number of `@extend` bugs:

  * `selector-extend()` and `selector-replace()` now allow compound selector
    extendees.

  * Remove the universal selector `*` when unifying with other selectors.

  * Properly unify the result of multiple simple selectors in the same compound
    selector being extended.

  * Properly handle extensions being extended.

  * Properly follow the [first law of `@extend`][laws].

  * Fix selector specificity tracking to follow the
    [second law of `@extend`][laws].

  * Allow extensions that match selectors but fail to unify.

  * Partially-extended selectors are no longer used as parent selectors.

  * Fix an edge case where both the extender and the extended selector
    have invalid combinator sequences.

  * Don't crash with a "Bad state: no element" error in certain edge cases.

[laws]: https://github.com/sass/sass/issues/324#issuecomment-4607184

## 1.0.0-alpha.9

* Elements without a namespace (such as `div`) are no longer unified with
  elements with the empty namespace (such as `|div`). This unification didn't
  match the results returned by `is-superselector()`, and was not guaranteed to
  be valid.

* Support `&` within `@at-root`.

* Properly error when a compound selector is followed immediately by `&`.

* Properly handle variable scoping in `@at-root` and nested properties.

* Properly handle placeholder selectors in selector pseudos.

* Properly short-circuit the `or` and `and` operators.

* Support `--$variable`.

* Don't consider unitless numbers equal to numbers with units.

* Warn about using named colors in interpolation.

* Don't emit loud comments in functions.

* Detect import loops.

* Fix `@import` with a `supports()` clause.

* Forbid functions named "and", "or", and "not".

* Fix `type-of()` with a function.

* Emit a nicer error for invalid tokens in a selector.

* Fix `invert()` with a `$weight` parameter.

* Fix a unit-parsing edge-cases.

* Always parse imports with queries as plain CSS imports.

* Support `&` followed by a non-identifier.

* Properly handle split media queries.

* Properly handle a placeholder selector that isn't at the beginning of a
  compound selector.

* Fix more `str-slice()` bugs.

* Fix the `%` operator.

* Allow whitespace between `=` and the mixin name in the indented syntax.

* Fix some slash division edge cases.

* Fix `not` when used like a function.

* Fix attribute selectors with single-character values.

* Fix some bugs with the `call()` function.

* Properly handle a backslash followed by a CRLF sequence in a quoted string.

* Fix numbers divided by colors.

* Support slash-separated numbers in arguments to plain CSS functions.

* Error out if a function is passed an unknown named parameter.

* Improve the speed of loading large files on Node.

* Don't consider browser-prefixed selector pseudos to be superselectors of
  differently- or non-prefixed selector pseudos with the same base name.

* Fix an `@extend` edge case involving multiple combinators in a row.

* Fix a bug where a `@content` block could get incorrectly passed to a mixin.

* Properly isolate the lexical environments of different calls to the same mixin
  and function.

## 1.0.0-alpha.8

* Add the `content-exists()` function.

* Support interpolation in loud comments.

* Fix a bug where even valid semicolons and exclamation marks in custom property
  values were disallowed.

* Disallow invalid function names.

* Disallow extending across media queries.

* Properly parse whitespace after `...` in argument declaration lists.

* Support terse mixin syntax in the indented syntax.

* Fix `@at-root` query parsing.

* Support special functions in `@-moz-document`.

* Support `...` after a digit.

* Fix some bugs when treating a map as a list of pairs.

## 1.0.0-alpha.7

* Fix `function-exists()`, `variable-exists()`, and `mixin-exists()` to use the
  lexical scope rather than always using the global scope.

* `str-index()` now correctly inserts at negative indices.

* Properly parse `url()`s that contain comment-like text.

* Fix a few more small `@extend` bugs.

* Fix a bug where interpolation in a quoted string was being dropped in some
  circumstances.

* Properly handle `@for` rules where each bound has a different unit.

* Forbid mixins and functions from being defined in control directives.

* Fix a superselector-computation edge case involving `:not()`.

* Gracefully handle input files that are invalid UTF-8.

* Print a Sass stack trace when a file fails to load.

## 1.0.0-alpha.6

* Allow `var()` to be passed to `rgb()`, `rgba()`, `hsl()`, and `hsla()`.

* Fix conversions between numbers with `dpi`, `dpcm`, and `dppx` units.
  Previously these conversions were inverted.

* Don't crash when calling `str-slice()` with an `$end-at` index lower than the
  `$start-at` index.

* `str-slice()` now correctly returns `""` when `$end-at` is negative and points
  before the beginning of the string.

* Interpolation in quoted strings now properly preserves newlines.

* Don't crash when passing only `$hue` or no keyword arguments to
  `adjust-color()`, `scale-color()`, or `change-color()`.

* Preserve escapes in identifiers. This used to only work for identifiers in
  SassScript.

* Fix a few small `@extend` bugs.

## 1.0.0-alpha.5

* Fix bounds-checking for `opacify()`, `fade-in()`, `transparentize()`, and
  `fade-out()`.

* Fix a bug with `@extend` superselector calculations.

* Fix some cases where `#{...}--` would fail to parse in selectors.

* Allow a single number to be passed to `saturate()` for use in filter contexts.

* Fix a bug where `**/` would fail to close a loud comment.

* Fix a bug where mixin and function calls could set variables incorrectly.

* Move plain CSS `@import`s to the top of the document.

## 1.0.0-alpha.4

* Add support for bracketed lists.

* Add support for Unicode ranges.

* Add support for the Microsoft-style `=` operator.

* Print the filename for `@debug` rules.

* Fix a bug where `1 + - 2` and similar constructs would crash the parser.

* Fix a bug where `@extend` produced the wrong result when used with
  selector combinators.

* Fix a bug where placeholder selectors were not allowed to be unified.

* Fix the `mixin-exists()` function.

* Fix `:nth-child()` and `:nth-last-child()` parsing when they contain `of
  selector`.

## 1.0.0-alpha.3

* Fix a bug where color equality didn't take the alpha channel into account.

* Fix a bug with converting some RGB colors to HSL.

* Fix a parent selector resolution bug.

* Properly declare the arguments for `opacify()` and related functions.

* Add a missing dependency on the `stack_trace` package.

* Fix broken Windows archives.

* Emit colors using their original representation if possible.

* Emit colors without an original representation as names if possible.

## 1.0.0-alpha.2

* Fix a bug where variables, functions, and mixins were broken in imported
  files.

## 1.0.0-alpha.1

* Initial alpha release.<|MERGE_RESOLUTION|>--- conflicted
+++ resolved
@@ -1,12 +1,10 @@
 ## 1.23.5
 
-<<<<<<< HEAD
 * Support inline comments in the indented syntax.
-=======
+
 * When an overloaded function receives the wrong number of arguments, guess
   which overload the user actually meant to invoke, and display the invalid
   argument error for that overload.
->>>>>>> 07b5c84b
 
 * When `@error` is used in a function or mixin, print the call site rather than
   the location of the `@error` itself to better match the behavior of calling a
