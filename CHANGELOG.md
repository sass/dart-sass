## 1.20.0

<<<<<<< HEAD
### Command-Line Interface

* When compilation fails, Sass will now write the error message to the CSS
  output as a comment and as the `content` property of a `body::before` rule so
  it will show up in the browser (unless compiling to standard output). This can
  be disabled with the `--no-error-css` flag, or forced even when compiling to
  standard output with the `--error-css` flag.

### Dart API

* Added `SassException.toCssString()`, which returns the contents of a CSS
  stylesheet describing the error, as above.
=======
* Support attribute selector modifiers, such as the `i` in `[title="test" i]`.
>>>>>>> 407eefde

## 1.19.0

* Allow `!` in `url()`s without quotes.

### Dart API

* `FilesystemImporter` now doesn't change its effective directory if the working
  directory changes, even if it's passed a relative argument.

## 1.18.0

* Avoid recursively listing directories when finding the canonical name of a
  file on case-insensitive filesystems.

* Fix importing files relative to `package:`-imported files.

* Don't claim that "package:" URLs aren't supported when they actually are.

### Command-Line Interface

* Add a `--no-charset` flag. If this flag is set, Sass will never emit a
  `@charset` declaration or a byte-order mark, even if the CSS file contains
  non-ASCII characters.

### Dart API

* Add a `charset` option to `compile()`, `compileString()`, `compileAsync()` and
  `compileStringAsync()`. If this option is set to `false`, Sass will never emit
  a `@charset` declaration or a byte-order mark, even if the CSS file contains
  non-ASCII characters.

* Explicitly require that importers' `canonicalize()` methods be able to take
  paths relative to their outputs as valid inputs. This isn't considered a
  breaking change because the importer infrastructure already required this in
  practice.

## 1.17.4

* Consistently parse U+000C FORM FEED, U+000D CARRIAGE RETURN, and sequences of
  U+000D CARRIAGE RETURN followed by U+000A LINE FEED as individual newlines.

### JavaScript API

* Add a `sass.types.Error` constructor as an alias for `Error`. This makes our
  custom function API compatible with Node Sass's.

## 1.17.3

* Fix an edge case where slash-separated numbers were written to the stylesheet
  with a slash even when they're used as part of another arithmetic operation,
  such as being concatenated with a string.

* Don't put style rules inside empty `@keyframes` selectors.

## 1.17.2

* Deprecate `!global` variable assignments to variables that aren't yet defined.
  This deprecation message can be avoided by assigning variables to `null` at
  the top level before globally assigning values to them.

### Dart API

* Explicitly mark classes that were never intended to be subclassed or
  implemented as "sealed".

## 1.17.1

* Properly quote attribute selector values that start with identifiers but end
  with a non-identifier character.

## 1.17.0

* Improve error output, particularly for errors that cover multiple lines.

* Improve source locations for some parse errors. Rather than pointing to the
  next token that wasn't what was expected, they point *after* the previous
  token. This should generally provide more context for the syntax error.

* Produce a better error message for style rules that are missing the closing
  `}`.

* Produce a better error message for style rules and property declarations
  within `@function` rules.

### Command-Line Interface

* Passing a directory on the command line now compiles all Sass source files in
  the directory to CSS files in the same directory, as though `dir:dir` were
  passed instead of just `dir`.

* The new error output uses non-ASCII Unicode characters by default. Add a
  `--no-unicode` flag to disable this.

## 1.16.1

* Fix a performance bug where stylesheet evaluation could take a very long time
  when many binary operators were used in sequence.

## 1.16.0

* `rgb()` and `hsl()` now treat unquoted strings beginning with `env()`,
  `min()`, and `max()` as special number strings like `calc()`.

## 1.15.3

* Properly merge `all and` media queries. These queries were previously being
  merged as though `all` referred to a specific media type, rather than all
  media types.

* Never remove units from 0 values in compressed mode. This wasn't safe in
  general, since some properties (such as `line-height`) interpret `0` as a
  `<number>` rather than a `<length>` which can break CSS transforms. It's
  better to do this optimization in a dedicated compressor that's aware of CSS
  property semantics.

* Match Ruby Sass's behavior in some edge-cases involving numbers with many
  significant digits.

* Emit escaped tab characters in identifiers as `\9` rather than a backslash
  followed by a literal tab.

### Command-Line Interface

* The source map generated for a stylesheet read from standard input now uses a
  `data:` URL to include that stylesheet's contents in the source map.

### Node JS API

* `this.includePaths` for a running importer is now a `;`-separated string on
  Windows, rather than `:`-separated. This matches Node Sass's behavior.

### Dart API

* The URL used in a source map to refer to a stylesheet loaded from an importer
  is now `ImportResult.sourceMapUrl` as documented.

## 1.15.2

### Node JS API

* When `setValue()` is called on a Sass string object, make it unquoted even if
  it was quoted originally, to match the behavior of Node Sass.

## 1.15.1

* Always add quotes to attribute selector values that begin with `--`, since IE
  11 doesn't consider them to be identifiers.

## 1.15.0

* Add support for passing arguments to `@content` blocks. See [the
  proposal][content-args] for details.

* Add support for the new `rgb()` and `hsl()` syntax introduced in CSS Colors
  Level 4, such as `rgb(0% 100% 0% / 0.5)`. See [the proposal][color-4-rgb-hsl]
  for more details.

* Add support for interpolation in at-rule names. See [the
  proposal][at-rule-interpolation] for details.

* Add paths from the `SASS_PATH` environment variable to the load paths in the
  command-line interface, Dart API, and JS API. These load paths are checked
  just after the load paths explicitly passed by the user.

* Allow saturation and lightness values outside of the `0%` to `100%` range in
  the `hsl()` and `hsla()` functions. They're now clamped to be within that
  range rather than producing an error if they're outside it.

* Properly compile selectors that end in escaped whitespace.

[content-args]: https://github.com/sass/language/blob/master/accepted/content-args.md
[color-4-rgb-hsl]: https://github.com/sass/language/blob/master/accepted/color-4-rgb-hsl.md
[at-rule-interpolation]: https://github.com/sass/language/blob/master/accepted/at-rule-interpolation.md

### JavaScript API

* Always include the error location in error messages.

## 1.14.4

* Properly escape U+0009 CHARACTER TABULATION in unquoted strings.

## 1.14.3

* Treat `:before`, `:after`, `:first-line`, and `:first-letter` as
  pseudo-elements for the purposes of `@extend`.

* When running in compressed mode, remove spaces around combinators in complex
  selectors, so a selector like `a > b` is output as `a>b`.

* Properly indicate the source span for errors involving binary operation
  expressions whose operands are parenthesized.

## 1.14.2

* Fix a bug where loading the same stylesheet from two different import paths
  could cause its imports to fail to resolve.

* Properly escape U+001F INFORMATION SEPARATOR ONE in unquoted strings.

### Command-Line Interface

* Don't crash when using `@debug` in a stylesheet passed on standard input.

### Dart API

* `AsyncImporter.canonicalize()` and `Importer.canonicalize()` must now return
  absolute URLs. Relative URLs are still supported, but are deprecated and will
  be removed in a future release.

## 1.14.1

* Canonicalize escaped digits at the beginning of identifiers as hex escapes.

* Properly parse property declarations that are both *in* content blocks and
  written *after* content blocks.

### Command-Line Interface

* Print more readable paths in `--watch` mode.

## 1.14.0

### BREAKING CHANGE

In accordance with our [compatibility policy][], breaking changes made for CSS
compatibility reasons are released as minor version revision after a three-month
deprecation period.

[compatibility policy]: README.md#compatibility-policy

* Tokens such as `#abcd` that are now interpreted as hex colors with alpha
  channels, rather than unquoted ID strings.

## 1.13.4

### Node JS

* Tweak JS compilation options to substantially improve performance.

## 1.13.3

* Properly generate source maps for stylesheets that emit `@charset`
  declarations.

### Command-Line Interface

* Don't error out when passing `--embed-source-maps` along with
  `--embed-sources` for stylesheets that contain non-ASCII characters.

## 1.13.2

* Properly parse `:nth-child()` and `:nth-last-child()` selectors with
  whitespace around the argument.

* Don't emit extra whitespace in the arguments for `:nth-child()` and
  `:nth-last-child()` selectors.

* Fix support for CSS hacks in plain CSS mode.

## 1.13.1

* Allow an IE-style single equals operator in plain CSS imports.

## 1.13.0

* Allow `@extend` to be used with multiple comma-separated simple selectors.
  This is already supported by other implementations, but fell through the
  cracks for Dart Sass until now.

* Don't crash when a media rule contains another media rule followed by a style
  rule.

## 1.12.0

### Dart API

* Add a `SassException` type that provides information about Sass compilation
  failures.

### Node JS API

* Remove the source map comment from the compiled JS. We don't ship with the
  source map, so this pointed to nothing.

## 1.11.0

* Add support for importing plain CSS files. They can only be imported *without*
  an extension—for example, `@import "style"` will import `style.css`. Plain CSS
  files imported this way only support standard CSS features, not Sass
  extensions.

  See [the proposal][css-import] for details.

* Add support for CSS's `min()` and `max()` [math functions][]. A `min()` and
  `max()` call will continue to be parsed as a Sass function if it involves any
  Sass-specific features like variables or function calls, but if it's valid
  plain CSS (optionally with interpolation) it will be emitted as plain CSS instead.

  See [the proposal][css-min-max] for details.

* Add support for range-format media features like `(10px < width < 100px)`. See
  [the proposal][media-ranges] for details.

* Normalize escape codes in identifiers so that, for example, `éclair` and
  `\E9clair` are parsed to the same value. See
  [the proposal][identifier-escapes] for details.

* Don't choke on a [byte-order mark][] at the beginning of a document when
  running in JavaScript.

[math functions]: https://drafts.csswg.org/css-values/#math-function
[css-import]: https://github.com/sass/language/blob/master/accepted/css-imports.md
[css-min-max]: https://github.com/sass/language/blob/master/accepted/min-max.md
[media-ranges]: https://github.com/sass/language/blob/master/accepted/media-ranges.md
[identifier-escapes]: https://github.com/sass/language/blob/master/accepted/identifier-escapes.md
[byte-order mark]: https://en.wikipedia.org/wiki/Byte_order_mark

### Command-Line Interface

* The `--watch` command now continues to recompile a file after a syntax error
  has been detected.

### Dart API

* Added a `Syntax` enum to indicate syntaxes for Sass source files.

* The `compile()` and `compileAsync()` functions now parse files with the `.css`
  extension as plain CSS.

* Added a `syntax` parameter to `compileString()` and `compileStringAsync()`.

* Deprecated the `indented` parameter to `compileString()` and `compileStringAsync()`.

* Added a `syntax` parameter to `new ImporterResult()` and a
  `ImporterResult.syntax` getter to set the syntax of the source file.

* Deprecated the `indented` parameter to `new ImporterResult()` and the
  `ImporterResult.indented` getter in favor of `syntax`.

## 1.10.4

### Command-Line Interface

* Fix a Homebrew installation failure.

## 1.10.3

### Command-Line Interface

* Run the Chocolatey script with the correct arguments so it doesn't crash.

## 1.10.2

* No user-visible changes.

## 1.10.1

### Node JS API

* Don't crash when passing both `includePaths` and `importer`.

## 1.10.0

* When two `@media` rules' queries can't be merged, leave nested rules in place
  for browsers that support them.

* Fix a typo in an error message.

## 1.9.2

### Node JS API

* Produce more readable filesystem errors, such as when a file doesn't exist.

## 1.9.1

### Command-Line Interface

* Don't emit ANSI codes to Windows terminals that don't support them.

* Fix a bug where `--watch` crashed on Mac OS.

## 1.9.0

### Node API

* Add support for `new sass.types.Color(argb)` for creating colors from ARGB hex
  numbers. This was overlooked when initially adding support for Node Sass's
  JavaScript API.

## 1.8.0

### Command-Line Interface

* Add a `--poll` flag to make `--watch` mode repeatedly check the filesystem for
  updates rather than relying on native filesystem notifications.

* Add a `--stop-on-error` flag to stop compiling additional files once an error
  is encountered.

## 1.7.3

* No user-visible changes.

## 1.7.2

* Add a deprecation warning for `@-moz-document`, except for cases where only an
  empty `url-prefix()` is used. Support is [being removed from Firefox][] and
  will eventually be removed from Sass as well.

[being removed from Firefox]: https://www.fxsitecompat.com/en-CA/docs/2018/moz-document-support-has-been-dropped-except-for-empty-url-prefix/

* Fix a bug where `@-moz-document` functions with string arguments weren't being
  parsed.

### Command-Line Interface

* Don't crash when a syntax error is added to a watched file.

## 1.7.1

* Fix crashes in released binaries.

## 1.7.0

* Emit deprecation warnings for tokens such as `#abcd` that are ambiguous
  between ID strings and hex colors with alpha channels. These will be
  interpreted as colors in a release on or after 19 September 2018.

* Parse unambiguous hex colors with alpha channels as colors.

* Fix a bug where relative imports from files on the load path could look in the
  incorrect location.

## 1.6.2

### Command-Line Interface

* Fix a bug where the source map comment in the generated CSS could refer to the
  source map file using an incorrect URL.

## 1.6.1

* No user-visible changes.

## 1.6.0

* Produce better errors when expected tokens are missing before a closing brace.

* Avoid crashing when compiling a non-partial stylesheet that exists on the
  filesystem next to a partial with the same name.

### Command-Line Interface

* Add support for the `--watch`, which watches for changes in Sass files on the
  filesystem and ensures that the compiled CSS is up-to-date.

* When using `--update`, surface errors when an import doesn't exist even if the
  file containing the import hasn't been modified.

* When compilation fails, delete the output file rather than leaving an outdated
  version.

## 1.5.1

* Fix a bug where an absolute Windows path would be considered an `input:output`
  pair.

* Forbid custom properties that have no values, like `--foo:;`, since they're
  forbidden by the CSS spec.

## 1.5.0

* Fix a bug where an importer would be passed an incorrectly-resolved URL when
  handling a relative import.

* Throw an error when an import is ambiguous due to a partial and a non-partial
  with the same name, or multiple files with different extensions. This matches
  the standard Sass behavior.

### Command-Line Interface

* Add an `--interactive` flag that supports interactively running Sass
  expressions (thanks to [Jen Thakar][]!).

[Jen Thakar]: https://github.com/jathak

## 1.4.0

* Improve the error message for invalid semicolons in the indented syntax.

* Properly disallow semicolons after declarations in the indented syntax.

### Command-Line Interface

* Add support for compiling multiple files at once by writing
  `sass input.scss:output.css`. Note that unlike Ruby Sass, this *always*
  compiles files by default regardless of when they were modified.

  This syntax also supports compiling entire directories at once. For example,
  `sass templates/stylesheets:public/css` compiles all non-partial Sass files
  in `templates/stylesheets` to CSS files in `public/css`.

* Add an `--update` flag that tells Sass to compile only stylesheets that have
  been (transitively) modified since the CSS file was generated.

### Dart API

* Add `Importer.modificationTime()` and `AsyncImporter.modificationTime()` which
  report the last time a stylesheet was modified.

### Node API

* Generate source maps when the `sourceMaps` option is set to a string and the
  `outFile` option is not set.

## 1.3.2

* Add support for `@elseif` as an alias of `@else if`. This is not an
  intentional feature, so using it will cause a deprecation warning. It will be
  removed at some point in the future.

## 1.3.1

### Node API

* Fix loading imports relative to stylesheets that were themselves imported
  though relative include paths.

## 1.3.0

### Command-Line Interface

* Generate source map files by default when writing to disk. This can be
  disabled by passing `--no-source-map`.

* Add a `--source-map-urls` option to control whether the source file URLs in
  the generated source map are relative or absolute.

* Add an `--embed-sources` option to embed the contents of all source files in
  the generated source map.

* Add an `--embed-source-map` option to embed the generated source map as a
  `data:` URL in the generated CSS.

### Dart API

* Add a `sourceMap` parameter to `compile()`, `compileString()`,
  `compileAsync()`, and `compileStringAsync()`. This takes a callback that's
  called with a [`SingleMapping`][] that contains the source map information for
  the compiled CSS file.

[`SingleMapping`]: https://www.dartdocs.org/documentation/source_maps/latest/source_maps.parser/SingleMapping-class.html

### Node API

* Added support for the `sourceMap`, `omitSourceMapUrl`, `outFile`,
  `sourceMapContents`, `sourceMapEmbed`, and `sourceMapRoot` options to
  `render()` and `renderSync()`.

* Fix a bug where passing a relative path to `render()` or `renderSync()` would
  cause relative imports to break.

* Fix a crash when printing warnings in stylesheets compiled using `render()` or
  `renderSync()`.

* Fix a bug where format errors were reported badly on Windows.

## 1.2.1

* Always emit units in compressed mode for `0` dimensions other than lengths and
  angles.

## 1.2.0

* The command-line executable will now create the directory for the resulting
  CSS if that directory doesn't exist.

* Properly parse `#{$var} -#{$var}` as two separate values in a list rather than
  one value being subtracted from another.

* Improve the error message for extending compound selectors.

## 1.1.1

* Add a commit that was accidentally left out of 1.1.0.

## 1.1.0

* The command-line executable can now be used to write an output file to disk
  using `sass input.scss output.css`.

* Use a POSIX-shell-compatible means of finding the location of the `sass` shell
  script.

## 1.0.0

**Initial stable release.**

### Changes Since 1.0.0-rc.1

* Allow `!` in custom property values ([#260][]).

[#260]: https://github.com/sass/dart-sass/issues/260

#### Dart API

* Remove the deprecated `render()` function.

#### Node API

* Errors are now subtypes of the `Error` type.

* Allow both the `data` and `file` options to be passed to `render()` and
  `renderSync()` at once. The `data` option will be used as the contents of the
  stylesheet, and the `file` option will be used as the path for error reporting
  and relative imports. This matches Node Sass's behavior.

## 1.0.0-rc.1

* Add support for importing an `_index.scss` or `_index.sass` file when
  importing a directory.

* Add a `--load-path` command-line option (alias `-I`) for passing additional
  paths to search for Sass files to import.

* Add a `--quiet` command-line option (alias `-q`) for silencing warnings.

* Add an `--indented` command-line option for using the indented syntax with a
  stylesheet from standard input.

* Don't merge the media queries `not type` and `(feature)`. We had previously
  been generating `not type and (feature)`, but that's not actually the
  intersection of the two queries.

* Don't crash on `$x % 0`.

* The standalone executable distributed on GitHub is now named `sass` rather
  than `dart-sass`. The `dart-sass` executable will remain, with a deprecation
  message, until 1.0.0 is released.

### Dart API

* Add a `Logger` class that allows users to control how messages are printed by
  stylesheets.

* Add a `logger` parameter to `compile()`, `compileAsync()`, `compileString()`,
  and `compileStringAsync()`.

### Node JS API

* Import URLs passed to importers are no longer normalized. For example, if a
  stylesheet contains `@import "./foo.scss"`, importers will now receive
  `"./foo.scss"` rather than `"foo.scss"`.

## 1.0.0-beta.5.3

* Support hard tabs in the indented syntax.

* Improve the formatting of comments that don't start on the same line as the
  opening `/*`.

* Preserve whitespace after `and` in media queries in compressed mode.

### Indented Syntax

* Properly parse multi-line selectors.

* Don't deadlock on `/*` comments.

* Don't add an extra `*/` to comments that already have it.

* Preserve empty lines in `/*` comments.

## 1.0.0-beta.5.2

* Fix a bug where some colors would crash `compressed` mode.

## 1.0.0-beta.5.1

* Add a `compressed` output style.

* Emit a warning when `&&` is used, since it's probably not what the user means.

* `round()` now returns the correct results for negative numbers that should
  round down.

* `var()` may now be passed in place of multiple arguments to `rgb()`, `rgba()`,
  `hsl()` and `hsla()`.

* Fix some cases where equivalent numbers wouldn't count as the same keys in
  maps.

* Fix a bug where multiplication like `(1/1px) * (1px/1)` wouldn't properly
  cancel out units.

* Fix a bug where dividing by a compatible unit would produce an invalid
  result.

* Remove a non-`sh`-compatible idiom from the standalone shell script.

### Dart API

* Add a `functions` parameter to `compile()`, `compleString()`,
  `compileAsync()`, and `compileStringAsync()`. This allows users to define
  custom functions in Dart that can be invoked from Sass stylesheets.

* Expose the `Callable` and `AsyncCallable` types, which represent functions
  that can be invoked from Sass.

* Expose the `Value` type and its subclasses, as well as the top-level
  `sassTrue`, `sassFalse`, and `sassNull` values, which represent Sass values
  that may be passed into or returned from custom functions.

* Expose the `OutputStyle` enum, and add a `style` parameter to `compile()`,
  `compleString()`, `compileAsync()`, and `compileStringAsync()` that allows
  users to control the output style.

### Node JS API

* Support the `functions` option.

* Support the `"compressed"` value for the `outputStyle` option.

## 1.0.0-beta.4

* Support unquoted imports in the indented syntax.

* Fix a crash when `:not(...)` extends a selector that appears in
  `:not(:not(...))`.

### Node JS API

* Add support for asynchronous importers to `render()` and `renderSync()`.

### Dart API

* Add `compileAsync()` and `compileStringAsync()` methods. These run
  asynchronously, which allows them to take asynchronous importers (see below).

* Add an `AsyncImporter` class. This allows imports to be resolved
  asynchronously in case no synchronous APIs are available. `AsyncImporter`s are
  only compatible with `compileAysnc()` and `compileStringAsync()`.

## 1.0.0-beta.3

* Properly parse numbers with exponents.

* Don't crash when evaluating CSS variables whose names are entirely
  interpolated (for example, `#{--foo}: ...`).

### Node JS API

* Add support for the `importer` option to `render()` and `renderSync()`.
  Only synchronous importers are currently supported.

### Dart API

* Added an `Importer` class. This can be extended by users to provide support
  for custom resolution for `@import` rules.

* Added built-in `FilesystemImporter` and `PackageImporter` implementations that
  support resolving `file:` and `package:` URLs, respectively.

* Added an `importers` argument to the `compile()` and `compileString()`
  functions that provides `Importer`s to use when resolving `@import` rules.

* Added a `loadPaths` argument to the `compile()` and `compileString()`
  functions that provides paths to search for stylesheets when resolving
  `@import` rules. This is a shorthand for passing `FilesystemImporter`s to the
  `importers` argument.

## 1.0.0-beta.2

* Add support for the `::slotted()` pseudo-element.

* Generated transparent colors will now be emitted as `rgba(0, 0, 0, 0)` rather
  than `transparent`. This works around a bug wherein IE incorrectly handles the
  latter format.

### Command-Line Interface

* Improve the logic for whether to use terminal colors by default.

### Node JS API

* Add support for `data`, `includePaths`, `indentedSyntax`, `lineFeed`,
  `indentWidth`, and `indentType` options to `render()` and `renderSync()`.

* The result object returned by `render()` and `renderSync()` now includes the
  `stats` object which provides metadata about the compilation process.

* The error object thrown by `render()` and `renderSync()` now includes `line`,
  `column`, `file`, `status`, and `formatted` fields. The `message` field and
  `toString()` also provide more information.

### Dart API

* Add a `renderString()` method for rendering Sass source that's not in a file
  on disk.

## 1.0.0-beta.1

* Drop support for the reference combinator. This has been removed from the
  spec, and will be deprecated and eventually removed in other implementations.

* Trust type annotations when compiling to JavaScript, which makes it
  substantially faster.

* Compile to minified JavaScript, which decreases the code size substantially
  and makes startup a little faster.

* Fix a crash when inspecting a string expression that ended in "\a".

* Fix a bug where declarations and `@extend` were allowed outside of a style
  rule in certain circumstances.

* Fix `not` in parentheses in `@supports` conditions.

* Allow `url` as an identifier name.

* Properly parse `/***/` in selectors.

* Properly parse unary operators immediately after commas.

* Match Ruby Sass's rounding behavior for all functions.

* Allow `\` at the beginning of a selector in the indented syntax.

* Fix a number of `@extend` bugs:

  * `selector-extend()` and `selector-replace()` now allow compound selector
    extendees.

  * Remove the universal selector `*` when unifying with other selectors.

  * Properly unify the result of multiple simple selectors in the same compound
    selector being extended.

  * Properly handle extensions being extended.

  * Properly follow the [first law of `@extend`][laws].

  * Fix selector specificity tracking to follow the
    [second law of `@extend`][laws].

  * Allow extensions that match selectors but fail to unify.

  * Partially-extended selectors are no longer used as parent selectors.

  * Fix an edge case where both the extender and the extended selector
    have invalid combinator sequences.

  * Don't crash with a "Bad state: no element" error in certain edge cases.

[laws]: https://github.com/sass/sass/issues/324#issuecomment-4607184

## 1.0.0-alpha.9

* Elements without a namespace (such as `div`) are no longer unified with
  elements with the empty namespace (such as `|div`). This unification didn't
  match the results returned by `is-superselector()`, and was not guaranteed to
  be valid.

* Support `&` within `@at-root`.

* Properly error when a compound selector is followed immediately by `&`.

* Properly handle variable scoping in `@at-root` and nested properties.

* Properly handle placeholder selectors in selector pseudos.

* Properly short-circuit the `or` and `and` operators.

* Support `--$variable`.

* Don't consider unitless numbers equal to numbers with units.

* Warn about using named colors in interpolation.

* Don't emit loud comments in functions.

* Detect import loops.

* Fix `@import` with a `supports()` clause.

* Forbid functions named "and", "or", and "not".

* Fix `type-of()` with a function.

* Emit a nicer error for invalid tokens in a selector.

* Fix `invert()` with a `$weight` parameter.

* Fix a unit-parsing edge-cases.

* Always parse imports with queries as plain CSS imports.

* Support `&` followed by a non-identifier.

* Properly handle split media queries.

* Properly handle a placeholder selector that isn't at the beginning of a
  compound selector.

* Fix more `str-slice()` bugs.

* Fix the `%` operator.

* Allow whitespace between `=` and the mixin name in the indented syntax.

* Fix some slash division edge cases.

* Fix `not` when used like a function.

* Fix attribute selectors with single-character values.

* Fix some bugs with the `call()` function.

* Properly handle a backslash followed by a CRLF sequence in a quoted string.

* Fix numbers divided by colors.

* Support slash-separated numbers in arguments to plain CSS functions.

* Error out if a function is passed an unknown named parameter.

* Improve the speed of loading large files on Node.

* Don't consider browser-prefixed selector pseudos to be superselectors of
  differently- or non-prefixed selector pseudos with the same base name.

* Fix an `@extend` edge case involving multiple combinators in a row.

* Fix a bug where a `@content` block could get incorrectly passed to a mixin.

* Properly isolate the lexical environments of different calls to the same mixin
  and function.

## 1.0.0-alpha.8

* Add the `content-exists()` function.

* Support interpolation in loud comments.

* Fix a bug where even valid semicolons and exclamation marks in custom property
  values were disallowed.

* Disallow invalid function names.

* Disallow extending across media queries.

* Properly parse whitespace after `...` in argument declaration lists.

* Support terse mixin syntax in the indented syntax.

* Fix `@at-root` query parsing.

* Support special functions in `@-moz-document`.

* Support `...` after a digit.

* Fix some bugs when treating a map as a list of pairs.

## 1.0.0-alpha.7

* Fix `function-exists()`, `variable-exists()`, and `mixin-exists()` to use the
  lexical scope rather than always using the global scope.

* `str-index()` now correctly inserts at negative indices.

* Properly parse `url()`s that contain comment-like text.

* Fix a few more small `@extend` bugs.

* Fix a bug where interpolation in a quoted string was being dropped in some
  circumstances.

* Properly handle `@for` rules where each bound has a different unit.

* Forbid mixins and functions from being defined in control directives.

* Fix a superselector-computation edge case involving `:not()`.

* Gracefully handle input files that are invalid UTF-8.

* Print a Sass stack trace when a file fails to load.

## 1.0.0-alpha.6

* Allow `var()` to be passed to `rgb()`, `rgba()`, `hsl()`, and `hsla()`.

* Fix conversions between numbers with `dpi`, `dpcm`, and `dppx` units.
  Previously these conversions were inverted.

* Don't crash when calling `str-slice()` with an `$end-at` index lower than the
  `$start-at` index.

* `str-slice()` now correctly returns `""` when `$end-at` is negative and points
  before the beginning of the string.

* Interpolation in quoted strings now properly preserves newlines.

* Don't crash when passing only `$hue` or no keyword arguments to
  `adjust-color()`, `scale-color()`, or `change-color()`.

* Preserve escapes in identifiers. This used to only work for identifiers in
  SassScript.

* Fix a few small `@extend` bugs.

## 1.0.0-alpha.5

* Fix bounds-checking for `opacify()`, `fade-in()`, `transparentize()`, and
  `fade-out()`.

* Fix a bug with `@extend` superselector calculations.

* Fix some cases where `#{...}--` would fail to parse in selectors.

* Allow a single number to be passed to `saturate()` for use in filter contexts.

* Fix a bug where `**/` would fail to close a loud comment.

* Fix a bug where mixin and function calls could set variables incorrectly.

* Move plain CSS `@import`s to the top of the document.

## 1.0.0-alpha.4

* Add support for bracketed lists.

* Add support for Unicode ranges.

* Add support for the Microsoft-style `=` operator.

* Print the filename for `@debug` rules.

* Fix a bug where `1 + - 2` and similar constructs would crash the parser.

* Fix a bug where `@extend` produced the wrong result when used with
  selector combinators.

* Fix a bug where placeholder selectors were not allowed to be unified.

* Fix the `mixin-exists()` function.

* Fix `:nth-child()` and `:nth-last-child()` parsing when they contain `of
  selector`.

## 1.0.0-alpha.3

* Fix a bug where color equality didn't take the alpha channel into account.

* Fix a bug with converting some RGB colors to HSL.

* Fix a parent selector resolution bug.

* Properly declare the arguments for `opacify()` and related functions.

* Add a missing dependency on the `stack_trace` package.

* Fix broken Windows archives.

* Emit colors using their original representation if possible.

* Emit colors without an original representation as names if possible.

## 1.0.0-alpha.2

* Fix a bug where variables, functions, and mixins were broken in imported
  files.

## 1.0.0-alpha.1

* Initial alpha release.<|MERGE_RESOLUTION|>--- conflicted
+++ resolved
@@ -1,6 +1,7 @@
 ## 1.20.0
 
-<<<<<<< HEAD
+* Support attribute selector modifiers, such as the `i` in `[title="test" i]`.
+
 ### Command-Line Interface
 
 * When compilation fails, Sass will now write the error message to the CSS
@@ -13,9 +14,6 @@
 
 * Added `SassException.toCssString()`, which returns the contents of a CSS
   stylesheet describing the error, as above.
-=======
-* Support attribute selector modifiers, such as the `i` in `[title="test" i]`.
->>>>>>> 407eefde
 
 ## 1.19.0
 
