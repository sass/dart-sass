<<<<<<< HEAD
## 1.43.6

* Suggest `calc()` as an alternative in `/`-as-division deprecation messages.
=======
## 1.44.0

### Dart API

* Add `SassNumber.convert()` and `SassNumber.convertValue()`. These work like
  `SassNumber.coerce()` and `SassNumber.coerceValue()`, except they don't treat
  unitless numbers as universally compatible.

* Fix a bug where `SassNumber.coerceToMatch()` and
  `SassNumber.coerceValueToMatch()` wouldn't coerce single-unit numbers to
  match unitless numbers.
>>>>>>> 97c51d62

## 1.43.5

* Fix a bug where calculations with different operators were incorrectly
  considered equal.

* Properly parse attribute selectors with empty namespaces.

### JS API

* Print more detailed JS stack traces. This is mostly useful for the Sass team's
  own debugging purposes.

## 1.43.4

### JS API

* Fix a bug where the `logger` option was ignored for the `render()` function.

## 1.43.3

* Improve performance.

## 1.43.2

* Improve the error message when the default namespace of a `@use` rule is not
  a valid identifier.

## 1.43.1

* No user-visible changes.

## 1.43.0

### JS API

* Add support for the `logger` option. This takes an object that can define
  `warn` or `debug` methods to add custom handling for messages emitted by the
  Sass compiler. See [the JS API docs] for details.

  [the JS API docs]: https://sass-lang.com/documentation/js-api/interfaces/Logger

* Add a `Logger.silent` object that can be passed to the `logger` option to
  silence all messages from the Sass compiler.

## 1.42.1

* Fix a bug where Sass variables and function calls in calculations weren't
  being resolved correctly if there was a parenthesized interpolation elsewhere
  in the file.

## 1.42.0

* `min()` and `max()` expressions are once again parsed as calculations as long
  as they contain only syntax that's allowed in calculation expressions. To
  avoid the backwards-compatibility issues that were present in 1.40.0, they now
  allow unitless numbers to be mixed with numbers with units just like the
  global `min()` and `max()` functions. Similarly, `+` and `-` operations within
  `min()` and `max()` functions allow unitless numbers to be mixed with numbers
  with units.

## 1.41.1

* Preserve parentheses around `var()` functions in calculations, because they
  could potentially be replaced with sub-expressions that might need to be
  parenthesized.

## 1.41.0

* Calculation values can now be combined with strings using the `+` operator.
  This was an error in 1.40.0, but this broke stylesheets that were relying on
  `$value + ""` expressions to generically convert values to strings. (Note that
  the Sass team recommends the use of `"#{$value}"` or `inspect($value)` for
  that use-case.)

* The `selector.unify()` function now correctly returns `null` when one selector
  is a `:host` or `:host-context` and the other is a selector that's guaranteed
  to be within the current shadow DOM. The `@extend` logic has been updated
  accordingly as well.

* Fix a bug where extra whitespace in `min()`, `max()`, `clamp()`, and `calc()`
  expressions could cause bogus parse errors.

* Fix a bug where the right-hand operand of a `-` in a calculation could
  incorrectly be stripped of parentheses.

### Dart API

* `SassCalculation.plus()` now allows `SassString` arguments.

## 1.40.1

* **Potentially breaking bug fix:** `min()` and `max()` expressions outside of
  calculations now behave the same way they did in 1.39.2, returning unquoted
  strings if they contain no Sass-specific features and calling the global
  `min()` and `max()` functions otherwise. Within calculations, they continue to
  behave how they did in 1.40.0.

  This fixes an unintended breaking change added in 1.40.0, wherein passing a
  unitless number and a number without units to `min()` or `max()` now produces
  an error. Since this breakage affects a major Sass library, we're temporarily
  reverting support for `min()` and `max()` calculations while we work on
  designing a longer-term fix.

## 1.40.0

* Add support for first-class `calc()` expressions (as well as `clamp()` and
  plain-CSS `min()` and `max()`). This means:

  * `calc()` expressions will be parsed more thoroughly, and errors will be
    highlighted where they weren't before. **This may break your stylesheets,**
    but only if they were already producing broken CSS.

  * `calc()` expressions will be simplified where possible, and may even return
    numbers if they can be simplified away entirely.

  * `calc()` expressions that can't be simplified to numbers return a new data
    type known as "calculations".

  * Sass variables and functions can now be used in `calc()` expressions.

  * New functions `meta.calc-name()` and `meta.calc-args()` can now inspect
    calculations.

### Dart API

* Add a new value type, `SassCalculation`, that represents calculations.

* Add new `CalculationOperation`, `CalculationOperator`, and
  `CalculationInterpolation` types to represent types of arguments that may
  exist as part of a calculation.

* Add a new `Value.assertCalculation()` method.

* Add a new `Number.hasCompatibleUnits()` method.

## 1.39.2

* Fix a bug where configuring with `@use ... with` would throw an error when
  that variable was defined in a module that also contained `@forward ... with`.

## 1.39.1

* Partial fix for a bug where `@at-root` does not work properly in nested
  imports that contain `@use` rules. If the only `@use` rules in the nested
  import are for built-in modules, `@at-root` should now work properly.

## 1.39.0

### JS API

* Add a `charset` option that controls whether or not Sass emits a
  `@charset`/BOM for non-ASCII stylesheets.

## 1.38.2

* No user-visible changes

## 1.38.1

* No user-visible changes

## 1.38.0

* In expanded mode, emit characters in Unicode private-use areas as escape
  sequences rather than literal characters.

* Fix a bug where quotes would be omitted for an attribute selector whose value
  was a single backslash.

* Properly consider numbers that begin with `.` as "plain CSS" for the purposes
  of parsing plain-CSS `min()` and `max()` functions.

* Allow `if` to be used as an unquoted string.

* Properly parse backslash escapes within `url()` expressions.

* Fix a couple bugs where `@extend`s could be marked as unsatisfied when
  multiple identical `@extend`s extended selectors across `@use` rules.

### Command Line Interface

* Strip CRLF newlines from snippets of the original stylesheet that are included
  in the output when an error occurs.

### JS API

* Don't crash when a Windows path is returned by a custom Node importer at the
  same time as file contents.

* Don't crash when an error occurs in a stylesheet loaded via a custom importer
  with a custom URL scheme.

### Dart API

* Add a `SassArgumentList.keywordsWithoutMarking` getter to access the keyword
  arguments of an argument list without marking them accessed.

## 1.37.5

* No user-visible changes.

## 1.37.4

* No user-visible changes.

## 1.37.3

* No user-visible changes.

## 1.37.2

* No user-visible changes.

## 1.37.1

* No user-visible changes.

## 1.37.0

### Dart API

* **Potentially breaking bug fix:** `SassNumber.asSlash`,
  `SassNumber.withSlash()`, and `SassNumber.withoutSlash()` have been marked as
  `@internal`. They were never intended to be used outside the `sass` package.

* **Potentially breaking bug fix:** `SassException` has been marked as `@sealed`
  to formally indicate that it's not intended to be extended outside of the
  `sass` package.

* Add a `Value.withListContents()` method that returns a new Sass list with the
  same list separator and brackets as the current value, interpreted as a list.

## 1.36.0

### Dart API

* Added `compileToResult()`, `compileStringToResult()`,
  `compileToResultAsync()`, and `compileStringToResultAsync()` methods. These
  are intended to replace the existing `compile*()` methods, which are now
  deprecated. Rather than returning a simple string, these return a
  `CompileResult` object, which will allow us to add additional information
  about the compilation without having to introduce further deprecations.

  * Instead of passing a `sourceMaps` callback to `compile*()`, pass
    `sourceMaps: true` to `compile*ToResult()` and access
    `CompileResult.sourceMap`.

  * The `CompileResult` object exposes a `loadedUrls` object which lists the
    canonical URLs accessed during a compilation. This information was
    previously unavailable except through the JS API.

## 1.35.2

* **Potentially breaking bug fix**: Properly throw an error for Unicode ranges
  that have too many `?`s after hexadecimal digits, such as `U+12345??`.

* **Potentially breaking bug fix:** Fixed a bug where certain local variable
  declarations nested within multiple `@if` statements would incorrectly
  override a global variable. It's unlikely that any real stylesheets were
  relying on this bug, but if so they can simply add `!global` to the variable
  declaration to preserve the old behavior.

* **Potentially breaking bug fix:** Fix a bug where imports of root-relative
  URLs (those that begin with `/`) in `@import` rules would be passed to
  both Dart and JS importers as `file:` URLs.

* Properly support selector lists for the `$extendee` argument to
  `selector.extend()` and `selector.replace()`.

* Fix an edge case where `@extend` wouldn't affect a selector within a
  pseudo-selector such as `:is()` that itself extended other selectors.

* Fix a race condition where `meta.load-css()` could trigger an internal error
  when running in asynchronous mode.

### Dart API

* Use the `@internal` annotation to indicate which `Value` APIs are available
  for public use.

## 1.35.1

* Fix a bug where the quiet dependency flag didn't silence warnings in some
  stylesheets loaded using `@import`.

## 1.35.0

* Fix a couple bugs that could prevent some members from being found in certain
  files that use a mix of imports and the module system.

* Fix incorrect recommendation for migrating division expressions that reference
  namespaced variables.

### JS API

* Add a `quietDeps` option which silences compiler warnings from stylesheets
  loaded through importers and load paths.

* Add a `verbose` option which causes the compiler to emit all deprecation
  warnings, not just 5 per feature.

## 1.34.1

* Fix a bug where `--update` would always compile any file that depends on a
  built-in module.

* Fix the URL for the `@-moz-document` deprecation message.

* Fix a bug with `@for` loops nested inside property declarations.

## 1.34.0

* Don't emit the same warning in the same location multiple times.

* Cap deprecation warnings at 5 per feature by default.

### Command Line Interface

* Add a `--quiet-deps` flag which silences compiler warnings from stylesheets
  loaded through `--load-path`s.

* Add a `--verbose` flag which causes the compiler to emit all deprecation
  warnings, not just 5 per feature.

### Dart API

* Add a `quietDeps` argument to `compile()`, `compileString()`,
  `compileAsync()`, and `compileStringAsync()` which silences compiler warnings
  from stylesheets loaded through importers, load paths, and `package:` URLs.

* Add a `verbose` argument to `compile()`, `compileString()`, `compileAsync()`,
  and `compileStringAsync()` which causes the compiler to emit all deprecation
  warnings, not just 5 per feature.

## 1.33.0

* Deprecate the use of `/` for division. The new `math.div()` function should be
  used instead. See [this page][] for details.

[this page]: https://sass-lang.com/documentation/breaking-changes/slash-div

* Add a `list.slash()` function that returns a slash-separated list.

* **Potentially breaking bug fix:** The heuristics around when potentially
  slash-separated numbers are converted to slash-free numbers—for example, when
  `1/2` will be printed as `0.5` rather than `1/2`—have been slightly expanded.
  Previously, a number would be made slash-free if it was passed as an argument
  to a *user-defined function*, but not to a *built-in function*. Now it will be
  made slash-free in both cases. This is a behavioral change, but it's unlikely
  to affect any real-world stylesheets.

* [`:is()`][] now behaves identically to `:matches()`.

[`:is()`]: https://developer.mozilla.org/en-US/docs/Web/CSS/:is

* Fix a bug where non-integer numbers that were very close to integer
  values would be incorrectly formatted in CSS.

* Fix a bug where very small number and very large negative numbers would be
  incorrectly formatted in CSS.

### JS API

* The `this` context for importers now has a `fromImport` field, which is `true`
  if the importer is being invoked from an `@import` and `false` otherwise.
  Importers should only use this to determine whether to load [import-only
  files].

[import-only files]: https://sass-lang.com/documentation/at-rules/import#import-only-files

### Dart API

* Add an `Importer.fromImport` getter, which is `true` if the current
  `Importer.canonicalize()` call comes from an `@import` rule and `false`
  otherwise. Importers should only use this to determine whether to load
  [import-only files].

## 1.32.13

* **Potentially breaking bug fix:** Null values in `@use` and `@forward`
  configurations no longer override the `!default` variable, matching the
  behavior of the equivalent code using `@import`.

* Use the proper parameter names in error messages about `string.slice`

## 1.32.12

* Fix a bug that disallowed more than one module from extending the same
  selector from a module if that selector itself extended a selector from
  another upstream module.

## 1.32.11

* Fix a bug where bogus indented syntax errors were reported for lines that
  contained only whitespace.

## 1.32.10

* No user-visible changes.

## 1.32.9

* Fix a typo in a deprecation warning.

### JavaScript API

* Drop support for Chokidar 2.x. This version was incompatible with Node 14, but
  due to shortcomings in npm's version resolver sometimes still ended up
  installed anyway. Only declaring support for 3.0.0 should ensure compatibility
  going forward.

### Dart API

* Allow the null safety release of args and watcher.

### Command Line Interface

* Add a `-w` shorthand for the `--watch` flag.

## 1.32.8

* Update chokidar version for Node API tests.

### JavaScript API

* Allow a custom function to access the `render()` options object within its
  local context, as `this.options`.

## 1.32.7

* Allow the null safety release of stream_transform.

* Allow `@forward...with` to take arguments that have a `!default` flag without
  a trailing comma.

* Improve the performance of unitless and single-unit numbers.

## 1.32.6

### Node JS API

* Fix Electron support when `nodeIntegration` is disabled.

### Dart API

* All range checks for `SassColor` constructors now throw `RangeError`s with
  `start` and `end` set.

## 1.32.5

* **Potentially breaking bug fix:** When using `@for` with numbers that have
  units, the iteration variable now matches the unit of the initial number. This
  matches the behavior of Ruby Sass and LibSass.

### Node JS API

* Fix a few infrequent errors when calling `render()` with `fiber` multiple
  times simultaneously.

* Avoid possible mangled error messages when custom functions or importers throw
  unexpected exceptions.

* Fix Electron support when `nodeIntegration` is disabled.

## 1.32.4

* No user-visible changes.

## 1.32.3

* Optimize `==` for numbers that have different units.

## 1.32.2

* Print the actual number that was received in unit deprecation warnings for
  color functions.

## 1.32.1

* Don't emit permissions errors on Windows and OS X when trying to determine the
  real case of path names.

## 1.32.0

* Deprecate passing non-`%` numbers as lightness and saturation to `hsl()`,
  `hsla()`, `color.adjust()`, and `color.change()`. This matches the CSS
  specification, which also requires `%` for all lightness and saturation
  parameters. See [the Sass website][color-units] for more details.

* Deprecate passing numbers with units other than `deg` as the hue to `hsl()`,
  `hsla()`, `adjust-hue()`, `color.adjust()`, and `color.change()`. Unitless
  numbers *are* still allowed here, since they're allowed by CSS. See [the Sass
  website][color-units] for more details.

* Improve error messages about incompatible units.

* Properly mark some warnings emitted by `sass:color` functions as deprecation
  warnings.

### Dart API

* Rename `SassNumber.valueInUnits()` to `SassNumber.coerceValue()`. The old name
  remains, but is now deprecated.

* Rename `SassNumber.coerceValueToUnit()`, a shorthand for
  `SassNumber.coerceValue()` that takes a single numerator unit.

* Add `SassNumber.coerceToMatch()` and `SassNumber.coerceValueToMatch()`, which
  work like `SassNumber.coerce()` and `SassNumber.coerceValue()` but take a
  `SassNumber` whose units should be matched rather than taking the units
  explicitly. These generate better error messages than `SassNumber.coerce()`
  and `SassNumber.coerceValue()`.

* Add `SassNumber.convertToMatch()` and `SassNumber.convertValueToMatch()`,
  which work like `SassNumber.coerceToMatch()` and
  `SassNumber.coerceValueToMatch()` except they throw exceptions when converting
  unitless values to or from units.

* Add `SassNumber.compatibleWithUnit()`, which returns whether the number can be
  coerced to a single numerator unit.

## 1.31.0

* Add support for parsing `clamp()` as a special math function, the same way
  `calc()` is parsed.

* Properly load files in case-sensitive Windows directories with upper-case
  names.

## 1.30.0

* Fix a bug where `@at-root (without: all)` wouldn't properly remove a
  `@keyframes` context when parsing selectors.

### Node JS API

* The generated `main()` function in `sass.js` now returns a `Promise` that
  completes when the executable is finished running.

### Dart API

* Fix a bug that prevented importers from returning null when loading from a
  URL that they had already canonicalized.

## 1.29.0

* Support a broader syntax for `@supports` conditions, based on the latest
  [Editor's Draft of CSS Conditional Rules 3]. Almost all syntax will be allowed
  (with interpolation) in the conditions' parentheses, as well as function
  syntax such as `@supports selector(...)`.

[Editor's Draft of CSS Conditional Rules 3]: https://drafts.csswg.org/css-conditional-3/#at-supports

## 1.28.0

* Add a [`color.hwb()`] function to `sass:color` that can express colors in [HWB] format.

[`color.hwb()`]: https://sass-lang.com/documentation/modules/color#hwb
[HWB]: https://en.wikipedia.org/wiki/HWB_color_model

* Add [`color.whiteness()`] and [`color.blackness()`] functions to `sass:color`
  to get a color's [HWB] whiteness and blackness components.

[`color.whiteness()`]: https://sass-lang.com/documentation/modules/color#whiteness
[`color.blackness()`]: https://sass-lang.com/documentation/modules/color#blackness

* Add `$whiteness` and `$blackness` parameters to [`color.adjust()`],
  [`color.change()`], and [`color.scale()`] to modify a color's [HWB] whiteness
  and blackness components.

[`color.adjust()`]: https://sass-lang.com/documentation/modules/color#adjust
[`color.change()`]: https://sass-lang.com/documentation/modules/color#change
[`color.scale()`]: https://sass-lang.com/documentation/modules/color#scale

### Dart API

* Add [HWB] support to the `SassColor` class, including a `SassColor.hwb()`
  constructor, `whiteness` and `blackness` getters, and a `changeHwb()` method.

[HWB]: https://en.wikipedia.org/wiki/HWB_color_model

## 1.27.2

* No user-visible changes.

## 1.27.1

* **Potentially breaking bug fix:** `meta.load-css()` now correctly uses the
  name `$url` for its first argument, rather than `$module`.

* Don't crash when using `Infinity` or `NaN` as a key in a map.

* Emit a proper parse error for a `=` with no right-hand side in a function.

* Avoid going exponential on certain recursive `@extend` edge cases.

## 1.27.0

* Adds an overload to `map.merge()` that supports merging a nested map.

  `map.merge($map1, $keys..., $map2)`: The `$keys` form a path to the nested map
  in `$map1`, into which `$map2` gets merged.

  See [the Sass documentation][map-merge] for more details.

  [map-merge]: https://sass-lang.com/documentation/modules/map#merge

* Adds an overloaded `map.set()` function.

  `map.set($map, $key, $value)`: Adds to or updates `$map` with the specified
  `$key` and `$value`.

  `map.set($map, $keys..., $value)`: Adds to or updates a map that is nested
  within `$map`. The `$keys` form a path to the nested map in `$map`, into
  which `$value` is inserted.

  See [the Sass documentation][map-set] for more details.

  [map-set]: https://sass-lang.com/documentation/modules/map#set

* Add support for nested maps to `map.get()`.
  For example, `map.get((a: (b: (c: d))), a, b, c)` would return `d`.
  See [the documentation][map-get] for more details.

  [map-get]: https://sass-lang.com/documentation/modules/map#get

* Add support for nested maps in `map.has-key`.
  For example, `map.has-key((a: (b: (c: d))), a, b, c)` would return true.
  See [the documentation][map-has-key] for more details.

  [map-has-key]: https://sass-lang.com/documentation/modules/map#has-key

* Add a `map.deep-merge()` function. This works like `map.merge()`, except that
  nested map values are *also* recursively merged. For example:

  ```
  map.deep-merge(
    (color: (primary: red, secondary: blue),
    (color: (secondary: teal)
  ) // => (color: (primary: red, secondary: teal))
  ```

  See [the Sass documentation][map-deep-merge] for more details.

  [map-deep-merge]: https://sass-lang.com/documentation/modules/map#deep-merge

* Add a `map.deep-remove()` function. This allows you to remove keys from
  nested maps by passing multiple keys. For example:

  ```
  map.deep-remove(
    (color: (primary: red, secondary: blue)),
    color, primary
  ) // => (color: (secondary: blue))
  ```

  See [the Sass documentation][map-deep-remove] for more details.

  [map-deep-remove]: https://sass-lang.com/documentation/modules/map#deep-remove

* Fix a bug where custom property values in plain CSS were being parsed as
  normal property values.

### Dart API

* Add a `Value.tryMap()` function which returns the `Value` as a `SassMap` if
  it's a valid map, or `null` otherwise. This allows function authors to safely
  retrieve maps even if they're internally stored as empty lists, without having
  to catch exceptions from `Value.assertMap()`.

## 1.26.12

* Fix a bug where nesting properties beneath a Sass-syntax custom property
  (written as `#{--foo}: ...`) would crash.

## 1.26.11

* **Potentially breaking bug fix:** `selector.nest()` now throws an error
  if the first arguments contains the parent selector `&`.

* Fixes a parsing bug with inline comments in selectors.

* Improve some error messages for edge-case parse failures.

* Throw a proper error when the same built-in module is `@use`d twice.

* Don't crash when writing `Infinity` in JS mode.

* Produce a better error message for positional arguments following named
  arguments.

## 1.26.10

* Fixes a bug where two adjacent combinators could cause an error.

## 1.26.9

* Use an updated version of `node_preamble` when compiling to JS.

## 1.26.8

* Fixes an error when emitting source maps to stdout.

## 1.26.7

* No user-visible changes.

## 1.26.6

* Fix a bug where escape sequences were improperly recognized in `@else` rules.

### JavaScript API

* Add `sass.NULL`, `sass.TRUE`, and `sass.FALSE` constants to match Node Sass's
  API.

* If a custom Node importer returns both `file` and `contents`, don't attempt to
  read the `file`. Instead, use the `contents` provided by the importer, with
  `file` as the canonical url.

## 1.26.5

* No user-visible changes.

## 1.26.4

* Be more memory-efficient when handling `@forward`s through `@import`s.

## 1.26.3

* Fix a bug where `--watch` mode could go into an infinite loop compiling CSS
  files to themselves.

## 1.26.2

* More aggressively eliminate redundant selectors in the `selector.extend()` and
  `selector.replace()` functions.

## 1.26.1

### Command Line Interface

* Fix a longstanding bug where `--watch` mode could enter into a state where
  recompilation would not occur after a syntax error was introduced into a
  dependency and then fixed.

## 1.26.0

* **Potentially breaking bug fix:** `@use` rules whose URLs' basenames begin
  with `_` now correctly exclude that `_` from the rules' namespaces.

* Fix a bug where imported forwarded members weren't visible in mixins and
  functions that were defined before the `@import`.

* Don't throw errors if the exact same member is loaded or forwarded from
  multiple modules at the same time.

## 1.25.2

* Fix a bug where, under extremely rare circumstances, a valid variable could
  become unassigned.

## 1.25.0

* Add functions to the built-in "sass:math" module.

  * `clamp($min, $number, $max)`. Clamps `$number` in between `$min` and `$max`.

  * `hypot($numbers...)`. Given *n* numbers, outputs the length of the
    *n*-dimensional vector that has components equal to each of the inputs.

  * Exponential. All inputs must be unitless.
    * `log($number)` or `log($number, $base)`. If no base is provided, performs
       a natural log.
    * `pow($base, $exponent)`
    * `sqrt($number)`

  * Trigonometric. The input must be an angle. If no unit is given, the input is
    assumed to be in `rad`.
    * `cos($number)`
    * `sin($number)`
    * `tan($number)`

  * Inverse trigonometric. The output is in `deg`.
    * `acos($number)`. Input must be unitless.
    * `asin($number)`. Input must be unitless.
    * `atan($number)`. Input must be unitless.
    * `atan2($y, $x)`. `$y` and `$x` must have compatible units or be unitless.

* Add the variables `$pi` and `$e` to the built-in "sass:math" module.

### JavaScript API

* `constructor.value` fields on value objects now match their Node Sass
  equivalents.

## 1.24.5

* Highlight contextually-relevant sections of the stylesheet in error messages,
  rather than only highlighting the section where the error was detected.

## 1.24.4

### JavaScript API

* Fix a bug where source map generation would crash with an absolute source map
  path and a custom importer that returns string file contents.

## 1.24.3

### Command Line Interface

* Fix a bug where `sass --version` would crash for certain executable
  distributions.

## 1.24.2

### JavaScript API

* Fix a bug introduced in the previous release that prevented custom importers
  in Node.js from loading import-only files.

## 1.24.1

* Fix a bug where the wrong file could be loaded when the same URL is used by
  both a `@use` rule and an `@import` rule.

## 1.24.0

* Add an optional `with` clause to the `@forward` rule. This works like the
  `@use` rule's `with` clause, except that `@forward ... with` can declare
  variables as `!default` to allow downstream modules to reconfigure their
  values.

* Support configuring modules through `@import` rules.

## 1.23.8

* **Potentially breaking bug fix:** Members loaded through a nested `@import`
  are no longer ever accessible outside that nested context.

* Don't throw an error when importing two modules that both forward members with
  the same name. The latter name now takes precedence over the former, as per
  the specification.

### Dart API

* `SassFormatException` now implements `SourceSpanFormatException` (and thus
  `FormatException`).

## 1.23.7

* No user-visible changes

## 1.23.6

* No user-visible changes.

## 1.23.5

* Support inline comments in the indented syntax.

* When an overloaded function receives the wrong number of arguments, guess
  which overload the user actually meant to invoke, and display the invalid
  argument error for that overload.

* When `@error` is used in a function or mixin, print the call site rather than
  the location of the `@error` itself to better match the behavior of calling a
  built-in function that throws an error.

## 1.23.4

### Command-Line Interface

* Fix a bug where `--watch` wouldn't watch files referred to by `@forward`
  rules.

## 1.23.3

* Fix a bug where selectors were being trimmed over-eagerly when `@extend`
  crossed module boundaries.

## 1.23.2

### Command-Line Interface

* Fix a bug when compiling all Sass files in a directory where a CSS file could
  be compiled to its own location, creating an infinite loop in `--watch` mode.

* Properly compile CSS entrypoints in directories outside of `--watch` mode.

## 1.23.1

* Fix a bug preventing built-in modules from being loaded within a configured
  module.

* Fix a bug preventing an unconfigured module from being loaded from within two
  different configured modules.

* Fix a bug when `meta.load-css()` was used to load some files that included
  media queries.

* Allow `saturate()` in plain CSS files, since it can be used as a plain CSS
  filter function.

* Improve the error messages for trying to access functions like `lighten()`
  from the `sass:color` module.

## 1.23.0

* **Launch the new Sass module system!** This adds:

  * The [`@use` rule][], which loads Sass files as *modules* and makes their
    members available only in the current file, with automatic namespacing.

    [`@use` rule]: https://sass-lang.com/documentation/at-rules/use

  * The [`@forward` rule][], which makes members of another Sass file available
    to stylesheets that `@use` the current file.

    [`@forward` rule]: https://sass-lang.com/documentation/at-rules/forward

  * Built-in modules named `sass:color`, `sass:list`, `sass:map`, `sass:math`,
    `sass:meta`, `sass:selector`, and `sass:string` that provide access to all
    the built-in Sass functions you know and love, with automatic module
    namespaces.

  * The [`meta.load-css()` mixin][], which includes the CSS contents of a module
    loaded from a (potentially dynamic) URL.

    [`meta.load-css()` mixin]: https://sass-lang.com/documentation/modules/meta#load-css

  * The [`meta.module-variables()` function][], which provides access to the
    variables defined in a given module.

    [`meta.module-variables()` function]: https://sass-lang.com/documentation/modules/meta#module-variables

  * The [`meta.module-functions()` function][], which provides access to the
    functions defined in a given module.

    [`meta.module-functions()` function]: https://sass-lang.com/documentation/modules/meta#module-functions

  Check out [the Sass blog][migrator blog] for more information on the new
  module system. You can also use the new [Sass migrator][] to automatically
  migrate your stylesheets to the new module system!

  [migrator blog]: https://sass-lang.com/blog/the-module-system-is-launched
  [Sass migrator]: https://sass-lang.com/documentation/cli/migrator

## 1.22.12

* **Potentially breaking bug fix:** character sequences consisting of two or
  more hyphens followed by a number (such as `--123`), or two or more hyphens on
  their own (such as `--`), are now parsed as identifiers [in accordance with
  the CSS spec][ident-token-diagram].

  [ident-token-diagram]: https://drafts.csswg.org/css-syntax-3/#ident-token-diagram

  The sequence `--` was previously parsed as multiple applications of the `-`
  operator. Since this is unlikely to be used intentionally in practice, we
  consider this bug fix safe.

### Command-Line Interface

* Fix a bug where changes in `.css` files would be ignored in `--watch` mode.

### JavaScript API

* Allow underscore-separated custom functions to be defined.

* Improve the performance of Node.js compilation involving many `@import`s.

## 1.22.11

* Don't try to load unquoted plain-CSS indented-syntax imports.

* Fix a couple edge cases in `@extend` logic and related selector functions:

  * Recognize `:matches()` and similar pseudo-selectors as superselectors of
    matching complex selectors.

  * Recognize `::slotted()` as a superselector of other `::slotted()` selectors.

  * Recognize `:current()` with a vendor prefix as a superselector.

## 1.22.10

* Fix a bug in which `get-function()` would fail to find a dash-separated
  function when passed a function name with underscores.

## 1.22.9

* Include argument names when reporting range errors and selector parse errors.

* Avoid double `Error:` headers when reporting selector parse errors.

* Clarify the error message when the wrong number of positional arguments are
  passed along with a named argument.

### JavaScript API

* Re-add support for Node Carbon (8.x).

## 1.22.8

### JavaScript API

* Don't crash when running in a directory whose name contains URL-sensitive
  characters.

* Drop support for Node Carbon (8.x), which doesn't support `url.pathToFileURL`.

## 1.22.7

* Restrict the supported versions of the Dart SDK to `^2.4.0`.

## 1.22.6

* **Potentially breaking bug fix:** The `keywords()` function now converts
  underscore-separated argument names to hyphen-separated names. This matches
  LibSass's behavior, but not Ruby Sass's.

* Further improve performance for logic-heavy stylesheets.

* Improve a few error messages.

## 1.22.5

### JavaScript API

* Improve performance for logic-heavy stylesheets.

## 1.22.4

* Fix a bug where at-rules imported from within a style rule would appear within
  that style rule rather than at the root of the document.

## 1.22.3

* **Potentially breaking bug fix:** The argument name for the `saturate()`
  function is now `$amount`, to match the name in LibSass and originally in Ruby
  Sass.

* **Potentially breaking bug fix:** The `invert()` function now properly returns
  `#808080` when passed `$weight: 50%`. This matches the behavior in LibSass and
  originally in Ruby Sass, as well as being consistent with other nearby values
  of `$weight`.

* **Potentially breaking bug fix:** The `invert()` function now throws an error
  if it's used [as a plain CSS function][plain-CSS invert] *and* the Sass-only
  `$weight` parameter is passed. This never did anything useful, so it's
  considered a bug fix rather than a full breaking change.

  [plain-CSS invert]: https://developer.mozilla.org/en-US/docs/Web/CSS/filter-function/invert

* **Potentially breaking bug fix**: The `str-insert()` function now properly
  inserts at the end of the string if the `$index` is `-1`. This matches the
  behavior in LibSass and originally in Ruby Sass.

* **Potentially breaking bug fix**: An empty map returned by `map-remove()` is
  now treated as identical to the literal value `()`, rather than being treated
  as though it had a comma separator. This matches the original behavior in Ruby
  Sass.

* The `adjust-color()` function no longer throws an error when a large `$alpha`
  value is combined with HSL adjustments.

* The `alpha()` function now produces clearer error messages when the wrong
  number of arguments are passed.

* Fix a bug where the `str-slice()` function could produce invalid output when
  passed a string that contains characters that aren't represented as a single
  byte in UTF-16.

* Improve the error message for an unknown separator name passed to the `join()`
  or `append()` functions.

* The `zip()` function no longer deadlocks if passed no arguments.

* The `map-remove()` function can now take a `$key` named argument. This matches
  the signature in LibSass and originally in Ruby Sass.

## 1.22.2

### JavaScript API

* Avoid re-assigning the `require()` function to make the code statically
  analyzable by Webpack.

## 1.22.1

### JavaScript API

* Expand the dependency on `chokidar` to allow 3.x.

## 1.22.0

* Produce better stack traces when importing a file that contains a syntax
  error.

* Make deprecation warnings for `!global` variable declarations that create new
  variables clearer, especially in the case where the `!global` flag is
  unnecessary because the variables are at the top level of the stylesheet.

### Dart API

* Add a `Value.realNull` getter, which returns Dart's `null` if the value is
  Sass's null.

## 1.21.0

### Dart API

* Add a `sass` executable when installing the package through `pub`.

* Add a top-level `warn()` function for custom functions and importers to print
  warning messages.

## 1.20.3

* No user-visible changes.

## 1.20.2

* Fix a bug where numbers could be written using exponential notation in
  Node.js.

* Fix a crash that would appear when writing some very large integers to CSS.

### Command-Line Interface

* Improve performance for stand-alone packages on Linux and Mac OS.

### JavaScript API

* Pass imports to custom importers before resolving them using `includePaths` or
  the `SASS_PATH` environment variable. This matches Node Sass's behavior, so
  it's considered a bug fix.

## 1.20.1

* No user-visible changes.

## 1.20.0

* Support attribute selector modifiers, such as the `i` in `[title="test" i]`.

### Command-Line Interface

* When compilation fails, Sass will now write the error message to the CSS
  output as a comment and as the `content` property of a `body::before` rule so
  it will show up in the browser (unless compiling to standard output). This can
  be disabled with the `--no-error-css` flag, or forced even when compiling to
  standard output with the `--error-css` flag.

### Dart API

* Added `SassException.toCssString()`, which returns the contents of a CSS
  stylesheet describing the error, as above.

## 1.19.0

* Allow `!` in `url()`s without quotes.

### Dart API

* `FilesystemImporter` now doesn't change its effective directory if the working
  directory changes, even if it's passed a relative argument.

## 1.18.0

* Avoid recursively listing directories when finding the canonical name of a
  file on case-insensitive filesystems.

* Fix importing files relative to `package:`-imported files.

* Don't claim that "package:" URLs aren't supported when they actually are.

### Command-Line Interface

* Add a `--no-charset` flag. If this flag is set, Sass will never emit a
  `@charset` declaration or a byte-order mark, even if the CSS file contains
  non-ASCII characters.

### Dart API

* Add a `charset` option to `compile()`, `compileString()`, `compileAsync()` and
  `compileStringAsync()`. If this option is set to `false`, Sass will never emit
  a `@charset` declaration or a byte-order mark, even if the CSS file contains
  non-ASCII characters.

* Explicitly require that importers' `canonicalize()` methods be able to take
  paths relative to their outputs as valid inputs. This isn't considered a
  breaking change because the importer infrastructure already required this in
  practice.

## 1.17.4

* Consistently parse U+000C FORM FEED, U+000D CARRIAGE RETURN, and sequences of
  U+000D CARRIAGE RETURN followed by U+000A LINE FEED as individual newlines.

### JavaScript API

* Add a `sass.types.Error` constructor as an alias for `Error`. This makes our
  custom function API compatible with Node Sass's.

## 1.17.3

* Fix an edge case where slash-separated numbers were written to the stylesheet
  with a slash even when they're used as part of another arithmetic operation,
  such as being concatenated with a string.

* Don't put style rules inside empty `@keyframes` selectors.

## 1.17.2

* Deprecate `!global` variable assignments to variables that aren't yet defined.
  This deprecation message can be avoided by assigning variables to `null` at
  the top level before globally assigning values to them.

### Dart API

* Explicitly mark classes that were never intended to be subclassed or
  implemented as "sealed".

## 1.17.1

* Properly quote attribute selector values that start with identifiers but end
  with a non-identifier character.

## 1.17.0

* Improve error output, particularly for errors that cover multiple lines.

* Improve source locations for some parse errors. Rather than pointing to the
  next token that wasn't what was expected, they point *after* the previous
  token. This should generally provide more context for the syntax error.

* Produce a better error message for style rules that are missing the closing
  `}`.

* Produce a better error message for style rules and property declarations
  within `@function` rules.

### Command-Line Interface

* Passing a directory on the command line now compiles all Sass source files in
  the directory to CSS files in the same directory, as though `dir:dir` were
  passed instead of just `dir`.

* The new error output uses non-ASCII Unicode characters by default. Add a
  `--no-unicode` flag to disable this.

## 1.16.1

* Fix a performance bug where stylesheet evaluation could take a very long time
  when many binary operators were used in sequence.

## 1.16.0

* `rgb()` and `hsl()` now treat unquoted strings beginning with `env()`,
  `min()`, and `max()` as special number strings like `calc()`.

## 1.15.3

* Properly merge `all and` media queries. These queries were previously being
  merged as though `all` referred to a specific media type, rather than all
  media types.

* Never remove units from 0 values in compressed mode. This wasn't safe in
  general, since some properties (such as `line-height`) interpret `0` as a
  `<number>` rather than a `<length>` which can break CSS transforms. It's
  better to do this optimization in a dedicated compressor that's aware of CSS
  property semantics.

* Match Ruby Sass's behavior in some edge-cases involving numbers with many
  significant digits.

* Emit escaped tab characters in identifiers as `\9` rather than a backslash
  followed by a literal tab.

### Command-Line Interface

* The source map generated for a stylesheet read from standard input now uses a
  `data:` URL to include that stylesheet's contents in the source map.

### Node JS API

* `this.includePaths` for a running importer is now a `;`-separated string on
  Windows, rather than `:`-separated. This matches Node Sass's behavior.

### Dart API

* The URL used in a source map to refer to a stylesheet loaded from an importer
  is now `ImportResult.sourceMapUrl` as documented.

## 1.15.2

### Node JS API

* When `setValue()` is called on a Sass string object, make it unquoted even if
  it was quoted originally, to match the behavior of Node Sass.

## 1.15.1

* Always add quotes to attribute selector values that begin with `--`, since IE
  11 doesn't consider them to be identifiers.

## 1.15.0

* Add support for passing arguments to `@content` blocks. See [the
  proposal][content-args] for details.

* Add support for the new `rgb()` and `hsl()` syntax introduced in CSS Colors
  Level 4, such as `rgb(0% 100% 0% / 0.5)`. See [the proposal][color-4-rgb-hsl]
  for more details.

* Add support for interpolation in at-rule names. See [the
  proposal][at-rule-interpolation] for details.

* Add paths from the `SASS_PATH` environment variable to the load paths in the
  command-line interface, Dart API, and JS API. These load paths are checked
  just after the load paths explicitly passed by the user.

* Allow saturation and lightness values outside of the `0%` to `100%` range in
  the `hsl()` and `hsla()` functions. They're now clamped to be within that
  range rather than producing an error if they're outside it.

* Properly compile selectors that end in escaped whitespace.

[content-args]: https://github.com/sass/language/blob/master/accepted/content-args.md
[color-4-rgb-hsl]: https://github.com/sass/language/blob/master/accepted/color-4-rgb-hsl.md
[at-rule-interpolation]: https://github.com/sass/language/blob/master/accepted/at-rule-interpolation.md

### JavaScript API

* Always include the error location in error messages.

## 1.14.4

* Properly escape U+0009 CHARACTER TABULATION in unquoted strings.

## 1.14.3

* Treat `:before`, `:after`, `:first-line`, and `:first-letter` as
  pseudo-elements for the purposes of `@extend`.

* When running in compressed mode, remove spaces around combinators in complex
  selectors, so a selector like `a > b` is output as `a>b`.

* Properly indicate the source span for errors involving binary operation
  expressions whose operands are parenthesized.

## 1.14.2

* Fix a bug where loading the same stylesheet from two different import paths
  could cause its imports to fail to resolve.

* Properly escape U+001F INFORMATION SEPARATOR ONE in unquoted strings.

### Command-Line Interface

* Don't crash when using `@debug` in a stylesheet passed on standard input.

### Dart API

* `AsyncImporter.canonicalize()` and `Importer.canonicalize()` must now return
  absolute URLs. Relative URLs are still supported, but are deprecated and will
  be removed in a future release.

## 1.14.1

* Canonicalize escaped digits at the beginning of identifiers as hex escapes.

* Properly parse property declarations that are both *in* content blocks and
  written *after* content blocks.

### Command-Line Interface

* Print more readable paths in `--watch` mode.

## 1.14.0

### BREAKING CHANGE

In accordance with our [compatibility policy][], breaking changes made for CSS
compatibility reasons are released as minor version revision after a three-month
deprecation period.

[compatibility policy]: README.md#compatibility-policy

* Tokens such as `#abcd` that are now interpreted as hex colors with alpha
  channels, rather than unquoted ID strings.

## 1.13.4

### Node JS

* Tweak JS compilation options to substantially improve performance.

## 1.13.3

* Properly generate source maps for stylesheets that emit `@charset`
  declarations.

### Command-Line Interface

* Don't error out when passing `--embed-source-maps` along with
  `--embed-sources` for stylesheets that contain non-ASCII characters.

## 1.13.2

* Properly parse `:nth-child()` and `:nth-last-child()` selectors with
  whitespace around the argument.

* Don't emit extra whitespace in the arguments for `:nth-child()` and
  `:nth-last-child()` selectors.

* Fix support for CSS hacks in plain CSS mode.

## 1.13.1

* Allow an IE-style single equals operator in plain CSS imports.

## 1.13.0

* Allow `@extend` to be used with multiple comma-separated simple selectors.
  This is already supported by other implementations, but fell through the
  cracks for Dart Sass until now.

* Don't crash when a media rule contains another media rule followed by a style
  rule.

## 1.12.0

### Dart API

* Add a `SassException` type that provides information about Sass compilation
  failures.

### Node JS API

* Remove the source map comment from the compiled JS. We don't ship with the
  source map, so this pointed to nothing.

## 1.11.0

* Add support for importing plain CSS files. They can only be imported *without*
  an extension—for example, `@import "style"` will import `style.css`. Plain CSS
  files imported this way only support standard CSS features, not Sass
  extensions.

  See [the proposal][css-import] for details.

* Add support for CSS's `min()` and `max()` [math functions][]. A `min()` and
  `max()` call will continue to be parsed as a Sass function if it involves any
  Sass-specific features like variables or function calls, but if it's valid
  plain CSS (optionally with interpolation) it will be emitted as plain CSS instead.

  See [the proposal][css-min-max] for details.

* Add support for range-format media features like `(10px < width < 100px)`. See
  [the proposal][media-ranges] for details.

* Normalize escape codes in identifiers so that, for example, `éclair` and
  `\E9clair` are parsed to the same value. See
  [the proposal][identifier-escapes] for details.

* Don't choke on a [byte-order mark][] at the beginning of a document when
  running in JavaScript.

[math functions]: https://drafts.csswg.org/css-values/#math-function
[css-import]: https://github.com/sass/language/blob/master/accepted/css-imports.md
[css-min-max]: https://github.com/sass/language/blob/master/accepted/min-max.md
[media-ranges]: https://github.com/sass/language/blob/master/accepted/media-ranges.md
[identifier-escapes]: https://github.com/sass/language/blob/master/accepted/identifier-escapes.md
[byte-order mark]: https://en.wikipedia.org/wiki/Byte_order_mark

### Command-Line Interface

* The `--watch` command now continues to recompile a file after a syntax error
  has been detected.

### Dart API

* Added a `Syntax` enum to indicate syntaxes for Sass source files.

* The `compile()` and `compileAsync()` functions now parse files with the `.css`
  extension as plain CSS.

* Added a `syntax` parameter to `compileString()` and `compileStringAsync()`.

* Deprecated the `indented` parameter to `compileString()` and `compileStringAsync()`.

* Added a `syntax` parameter to `new ImporterResult()` and a
  `ImporterResult.syntax` getter to set the syntax of the source file.

* Deprecated the `indented` parameter to `new ImporterResult()` and the
  `ImporterResult.indented` getter in favor of `syntax`.

## 1.10.4

### Command-Line Interface

* Fix a Homebrew installation failure.

## 1.10.3

### Command-Line Interface

* Run the Chocolatey script with the correct arguments so it doesn't crash.

## 1.10.2

* No user-visible changes.

## 1.10.1

### Node JS API

* Don't crash when passing both `includePaths` and `importer`.

## 1.10.0

* When two `@media` rules' queries can't be merged, leave nested rules in place
  for browsers that support them.

* Fix a typo in an error message.

## 1.9.2

### Node JS API

* Produce more readable filesystem errors, such as when a file doesn't exist.

## 1.9.1

### Command-Line Interface

* Don't emit ANSI codes to Windows terminals that don't support them.

* Fix a bug where `--watch` crashed on Mac OS.

## 1.9.0

### Node API

* Add support for `new sass.types.Color(argb)` for creating colors from ARGB hex
  numbers. This was overlooked when initially adding support for Node Sass's
  JavaScript API.

## 1.8.0

### Command-Line Interface

* Add a `--poll` flag to make `--watch` mode repeatedly check the filesystem for
  updates rather than relying on native filesystem notifications.

* Add a `--stop-on-error` flag to stop compiling additional files once an error
  is encountered.

## 1.7.3

* No user-visible changes.

## 1.7.2

* Add a deprecation warning for `@-moz-document`, except for cases where only an
  empty `url-prefix()` is used. Support is [being removed from Firefox][] and
  will eventually be removed from Sass as well.

[being removed from Firefox]: https://www.fxsitecompat.com/en-CA/docs/2018/moz-document-support-has-been-dropped-except-for-empty-url-prefix/

* Fix a bug where `@-moz-document` functions with string arguments weren't being
  parsed.

### Command-Line Interface

* Don't crash when a syntax error is added to a watched file.

## 1.7.1

* Fix crashes in released binaries.

## 1.7.0

* Emit deprecation warnings for tokens such as `#abcd` that are ambiguous
  between ID strings and hex colors with alpha channels. These will be
  interpreted as colors in a release on or after 19 September 2018.

* Parse unambiguous hex colors with alpha channels as colors.

* Fix a bug where relative imports from files on the load path could look in the
  incorrect location.

## 1.6.2

### Command-Line Interface

* Fix a bug where the source map comment in the generated CSS could refer to the
  source map file using an incorrect URL.

## 1.6.1

* No user-visible changes.

## 1.6.0

* Produce better errors when expected tokens are missing before a closing brace.

* Avoid crashing when compiling a non-partial stylesheet that exists on the
  filesystem next to a partial with the same name.

### Command-Line Interface

* Add support for the `--watch`, which watches for changes in Sass files on the
  filesystem and ensures that the compiled CSS is up-to-date.

* When using `--update`, surface errors when an import doesn't exist even if the
  file containing the import hasn't been modified.

* When compilation fails, delete the output file rather than leaving an outdated
  version.

## 1.5.1

* Fix a bug where an absolute Windows path would be considered an `input:output`
  pair.

* Forbid custom properties that have no values, like `--foo:;`, since they're
  forbidden by the CSS spec.

## 1.5.0

* Fix a bug where an importer would be passed an incorrectly-resolved URL when
  handling a relative import.

* Throw an error when an import is ambiguous due to a partial and a non-partial
  with the same name, or multiple files with different extensions. This matches
  the standard Sass behavior.

### Command-Line Interface

* Add an `--interactive` flag that supports interactively running Sass
  expressions (thanks to [Jen Thakar][]!).

[Jen Thakar]: https://github.com/jathak

## 1.4.0

* Improve the error message for invalid semicolons in the indented syntax.

* Properly disallow semicolons after declarations in the indented syntax.

### Command-Line Interface

* Add support for compiling multiple files at once by writing
  `sass input.scss:output.css`. Note that unlike Ruby Sass, this *always*
  compiles files by default regardless of when they were modified.

  This syntax also supports compiling entire directories at once. For example,
  `sass templates/stylesheets:public/css` compiles all non-partial Sass files
  in `templates/stylesheets` to CSS files in `public/css`.

* Add an `--update` flag that tells Sass to compile only stylesheets that have
  been (transitively) modified since the CSS file was generated.

### Dart API

* Add `Importer.modificationTime()` and `AsyncImporter.modificationTime()` which
  report the last time a stylesheet was modified.

### Node API

* Generate source maps when the `sourceMaps` option is set to a string and the
  `outFile` option is not set.

## 1.3.2

* Add support for `@elseif` as an alias of `@else if`. This is not an
  intentional feature, so using it will cause a deprecation warning. It will be
  removed at some point in the future.

## 1.3.1

### Node API

* Fix loading imports relative to stylesheets that were themselves imported
  though relative include paths.

## 1.3.0

### Command-Line Interface

* Generate source map files by default when writing to disk. This can be
  disabled by passing `--no-source-map`.

* Add a `--source-map-urls` option to control whether the source file URLs in
  the generated source map are relative or absolute.

* Add an `--embed-sources` option to embed the contents of all source files in
  the generated source map.

* Add an `--embed-source-map` option to embed the generated source map as a
  `data:` URL in the generated CSS.

### Dart API

* Add a `sourceMap` parameter to `compile()`, `compileString()`,
  `compileAsync()`, and `compileStringAsync()`. This takes a callback that's
  called with a [`SingleMapping`][] that contains the source map information for
  the compiled CSS file.

[`SingleMapping`]: https://www.dartdocs.org/documentation/source_maps/latest/source_maps.parser/SingleMapping-class.html

### Node API

* Added support for the `sourceMap`, `omitSourceMapUrl`, `outFile`,
  `sourceMapContents`, `sourceMapEmbed`, and `sourceMapRoot` options to
  `render()` and `renderSync()`.

* Fix a bug where passing a relative path to `render()` or `renderSync()` would
  cause relative imports to break.

* Fix a crash when printing warnings in stylesheets compiled using `render()` or
  `renderSync()`.

* Fix a bug where format errors were reported badly on Windows.

## 1.2.1

* Always emit units in compressed mode for `0` dimensions other than lengths and
  angles.

## 1.2.0

* The command-line executable will now create the directory for the resulting
  CSS if that directory doesn't exist.

* Properly parse `#{$var} -#{$var}` as two separate values in a list rather than
  one value being subtracted from another.

* Improve the error message for extending compound selectors.

## 1.1.1

* Add a commit that was accidentally left out of 1.1.0.

## 1.1.0

* The command-line executable can now be used to write an output file to disk
  using `sass input.scss output.css`.

* Use a POSIX-shell-compatible means of finding the location of the `sass` shell
  script.

## 1.0.0

**Initial stable release.**

### Changes Since 1.0.0-rc.1

* Allow `!` in custom property values ([#260][]).

[#260]: https://github.com/sass/dart-sass/issues/260

#### Dart API

* Remove the deprecated `render()` function.

#### Node API

* Errors are now subtypes of the `Error` type.

* Allow both the `data` and `file` options to be passed to `render()` and
  `renderSync()` at once. The `data` option will be used as the contents of the
  stylesheet, and the `file` option will be used as the path for error reporting
  and relative imports. This matches Node Sass's behavior.

## 1.0.0-rc.1

* Add support for importing an `_index.scss` or `_index.sass` file when
  importing a directory.

* Add a `--load-path` command-line option (alias `-I`) for passing additional
  paths to search for Sass files to import.

* Add a `--quiet` command-line option (alias `-q`) for silencing warnings.

* Add an `--indented` command-line option for using the indented syntax with a
  stylesheet from standard input.

* Don't merge the media queries `not type` and `(feature)`. We had previously
  been generating `not type and (feature)`, but that's not actually the
  intersection of the two queries.

* Don't crash on `$x % 0`.

* The standalone executable distributed on GitHub is now named `sass` rather
  than `dart-sass`. The `dart-sass` executable will remain, with a deprecation
  message, until 1.0.0 is released.

### Dart API

* Add a `Logger` class that allows users to control how messages are printed by
  stylesheets.

* Add a `logger` parameter to `compile()`, `compileAsync()`, `compileString()`,
  and `compileStringAsync()`.

### Node JS API

* Import URLs passed to importers are no longer normalized. For example, if a
  stylesheet contains `@import "./foo.scss"`, importers will now receive
  `"./foo.scss"` rather than `"foo.scss"`.

## 1.0.0-beta.5.3

* Support hard tabs in the indented syntax.

* Improve the formatting of comments that don't start on the same line as the
  opening `/*`.

* Preserve whitespace after `and` in media queries in compressed mode.

### Indented Syntax

* Properly parse multi-line selectors.

* Don't deadlock on `/*` comments.

* Don't add an extra `*/` to comments that already have it.

* Preserve empty lines in `/*` comments.

## 1.0.0-beta.5.2

* Fix a bug where some colors would crash `compressed` mode.

## 1.0.0-beta.5.1

* Add a `compressed` output style.

* Emit a warning when `&&` is used, since it's probably not what the user means.

* `round()` now returns the correct results for negative numbers that should
  round down.

* `var()` may now be passed in place of multiple arguments to `rgb()`, `rgba()`,
  `hsl()` and `hsla()`.

* Fix some cases where equivalent numbers wouldn't count as the same keys in
  maps.

* Fix a bug where multiplication like `(1/1px) * (1px/1)` wouldn't properly
  cancel out units.

* Fix a bug where dividing by a compatible unit would produce an invalid
  result.

* Remove a non-`sh`-compatible idiom from the standalone shell script.

### Dart API

* Add a `functions` parameter to `compile()`, `compleString()`,
  `compileAsync()`, and `compileStringAsync()`. This allows users to define
  custom functions in Dart that can be invoked from Sass stylesheets.

* Expose the `Callable` and `AsyncCallable` types, which represent functions
  that can be invoked from Sass.

* Expose the `Value` type and its subclasses, as well as the top-level
  `sassTrue`, `sassFalse`, and `sassNull` values, which represent Sass values
  that may be passed into or returned from custom functions.

* Expose the `OutputStyle` enum, and add a `style` parameter to `compile()`,
  `compleString()`, `compileAsync()`, and `compileStringAsync()` that allows
  users to control the output style.

### Node JS API

* Support the `functions` option.

* Support the `"compressed"` value for the `outputStyle` option.

## 1.0.0-beta.4

* Support unquoted imports in the indented syntax.

* Fix a crash when `:not(...)` extends a selector that appears in
  `:not(:not(...))`.

### Node JS API

* Add support for asynchronous importers to `render()` and `renderSync()`.

### Dart API

* Add `compileAsync()` and `compileStringAsync()` methods. These run
  asynchronously, which allows them to take asynchronous importers (see below).

* Add an `AsyncImporter` class. This allows imports to be resolved
  asynchronously in case no synchronous APIs are available. `AsyncImporter`s are
  only compatible with `compileAysnc()` and `compileStringAsync()`.

## 1.0.0-beta.3

* Properly parse numbers with exponents.

* Don't crash when evaluating CSS variables whose names are entirely
  interpolated (for example, `#{--foo}: ...`).

### Node JS API

* Add support for the `importer` option to `render()` and `renderSync()`.
  Only synchronous importers are currently supported.

### Dart API

* Added an `Importer` class. This can be extended by users to provide support
  for custom resolution for `@import` rules.

* Added built-in `FilesystemImporter` and `PackageImporter` implementations that
  support resolving `file:` and `package:` URLs, respectively.

* Added an `importers` argument to the `compile()` and `compileString()`
  functions that provides `Importer`s to use when resolving `@import` rules.

* Added a `loadPaths` argument to the `compile()` and `compileString()`
  functions that provides paths to search for stylesheets when resolving
  `@import` rules. This is a shorthand for passing `FilesystemImporter`s to the
  `importers` argument.

## 1.0.0-beta.2

* Add support for the `::slotted()` pseudo-element.

* Generated transparent colors will now be emitted as `rgba(0, 0, 0, 0)` rather
  than `transparent`. This works around a bug wherein IE incorrectly handles the
  latter format.

### Command-Line Interface

* Improve the logic for whether to use terminal colors by default.

### Node JS API

* Add support for `data`, `includePaths`, `indentedSyntax`, `lineFeed`,
  `indentWidth`, and `indentType` options to `render()` and `renderSync()`.

* The result object returned by `render()` and `renderSync()` now includes the
  `stats` object which provides metadata about the compilation process.

* The error object thrown by `render()` and `renderSync()` now includes `line`,
  `column`, `file`, `status`, and `formatted` fields. The `message` field and
  `toString()` also provide more information.

### Dart API

* Add a `renderString()` method for rendering Sass source that's not in a file
  on disk.

## 1.0.0-beta.1

* Drop support for the reference combinator. This has been removed from the
  spec, and will be deprecated and eventually removed in other implementations.

* Trust type annotations when compiling to JavaScript, which makes it
  substantially faster.

* Compile to minified JavaScript, which decreases the code size substantially
  and makes startup a little faster.

* Fix a crash when inspecting a string expression that ended in "\a".

* Fix a bug where declarations and `@extend` were allowed outside of a style
  rule in certain circumstances.

* Fix `not` in parentheses in `@supports` conditions.

* Allow `url` as an identifier name.

* Properly parse `/***/` in selectors.

* Properly parse unary operators immediately after commas.

* Match Ruby Sass's rounding behavior for all functions.

* Allow `\` at the beginning of a selector in the indented syntax.

* Fix a number of `@extend` bugs:

  * `selector-extend()` and `selector-replace()` now allow compound selector
    extendees.

  * Remove the universal selector `*` when unifying with other selectors.

  * Properly unify the result of multiple simple selectors in the same compound
    selector being extended.

  * Properly handle extensions being extended.

  * Properly follow the [first law of `@extend`][laws].

  * Fix selector specificity tracking to follow the
    [second law of `@extend`][laws].

  * Allow extensions that match selectors but fail to unify.

  * Partially-extended selectors are no longer used as parent selectors.

  * Fix an edge case where both the extender and the extended selector
    have invalid combinator sequences.

  * Don't crash with a "Bad state: no element" error in certain edge cases.

[laws]: https://github.com/sass/sass/issues/324#issuecomment-4607184

## 1.0.0-alpha.9

* Elements without a namespace (such as `div`) are no longer unified with
  elements with the empty namespace (such as `|div`). This unification didn't
  match the results returned by `is-superselector()`, and was not guaranteed to
  be valid.

* Support `&` within `@at-root`.

* Properly error when a compound selector is followed immediately by `&`.

* Properly handle variable scoping in `@at-root` and nested properties.

* Properly handle placeholder selectors in selector pseudos.

* Properly short-circuit the `or` and `and` operators.

* Support `--$variable`.

* Don't consider unitless numbers equal to numbers with units.

* Warn about using named colors in interpolation.

* Don't emit loud comments in functions.

* Detect import loops.

* Fix `@import` with a `supports()` clause.

* Forbid functions named "and", "or", and "not".

* Fix `type-of()` with a function.

* Emit a nicer error for invalid tokens in a selector.

* Fix `invert()` with a `$weight` parameter.

* Fix a unit-parsing edge-cases.

* Always parse imports with queries as plain CSS imports.

* Support `&` followed by a non-identifier.

* Properly handle split media queries.

* Properly handle a placeholder selector that isn't at the beginning of a
  compound selector.

* Fix more `str-slice()` bugs.

* Fix the `%` operator.

* Allow whitespace between `=` and the mixin name in the indented syntax.

* Fix some slash division edge cases.

* Fix `not` when used like a function.

* Fix attribute selectors with single-character values.

* Fix some bugs with the `call()` function.

* Properly handle a backslash followed by a CRLF sequence in a quoted string.

* Fix numbers divided by colors.

* Support slash-separated numbers in arguments to plain CSS functions.

* Error out if a function is passed an unknown named parameter.

* Improve the speed of loading large files on Node.

* Don't consider browser-prefixed selector pseudos to be superselectors of
  differently- or non-prefixed selector pseudos with the same base name.

* Fix an `@extend` edge case involving multiple combinators in a row.

* Fix a bug where a `@content` block could get incorrectly passed to a mixin.

* Properly isolate the lexical environments of different calls to the same mixin
  and function.

## 1.0.0-alpha.8

* Add the `content-exists()` function.

* Support interpolation in loud comments.

* Fix a bug where even valid semicolons and exclamation marks in custom property
  values were disallowed.

* Disallow invalid function names.

* Disallow extending across media queries.

* Properly parse whitespace after `...` in argument declaration lists.

* Support terse mixin syntax in the indented syntax.

* Fix `@at-root` query parsing.

* Support special functions in `@-moz-document`.

* Support `...` after a digit.

* Fix some bugs when treating a map as a list of pairs.

## 1.0.0-alpha.7

* Fix `function-exists()`, `variable-exists()`, and `mixin-exists()` to use the
  lexical scope rather than always using the global scope.

* `str-index()` now correctly inserts at negative indices.

* Properly parse `url()`s that contain comment-like text.

* Fix a few more small `@extend` bugs.

* Fix a bug where interpolation in a quoted string was being dropped in some
  circumstances.

* Properly handle `@for` rules where each bound has a different unit.

* Forbid mixins and functions from being defined in control directives.

* Fix a superselector-computation edge case involving `:not()`.

* Gracefully handle input files that are invalid UTF-8.

* Print a Sass stack trace when a file fails to load.

## 1.0.0-alpha.6

* Allow `var()` to be passed to `rgb()`, `rgba()`, `hsl()`, and `hsla()`.

* Fix conversions between numbers with `dpi`, `dpcm`, and `dppx` units.
  Previously these conversions were inverted.

* Don't crash when calling `str-slice()` with an `$end-at` index lower than the
  `$start-at` index.

* `str-slice()` now correctly returns `""` when `$end-at` is negative and points
  before the beginning of the string.

* Interpolation in quoted strings now properly preserves newlines.

* Don't crash when passing only `$hue` or no keyword arguments to
  `adjust-color()`, `scale-color()`, or `change-color()`.

* Preserve escapes in identifiers. This used to only work for identifiers in
  SassScript.

* Fix a few small `@extend` bugs.

## 1.0.0-alpha.5

* Fix bounds-checking for `opacify()`, `fade-in()`, `transparentize()`, and
  `fade-out()`.

* Fix a bug with `@extend` superselector calculations.

* Fix some cases where `#{...}--` would fail to parse in selectors.

* Allow a single number to be passed to `saturate()` for use in filter contexts.

* Fix a bug where `**/` would fail to close a loud comment.

* Fix a bug where mixin and function calls could set variables incorrectly.

* Move plain CSS `@import`s to the top of the document.

## 1.0.0-alpha.4

* Add support for bracketed lists.

* Add support for Unicode ranges.

* Add support for the Microsoft-style `=` operator.

* Print the filename for `@debug` rules.

* Fix a bug where `1 + - 2` and similar constructs would crash the parser.

* Fix a bug where `@extend` produced the wrong result when used with
  selector combinators.

* Fix a bug where placeholder selectors were not allowed to be unified.

* Fix the `mixin-exists()` function.

* Fix `:nth-child()` and `:nth-last-child()` parsing when they contain `of
  selector`.

## 1.0.0-alpha.3

* Fix a bug where color equality didn't take the alpha channel into account.

* Fix a bug with converting some RGB colors to HSL.

* Fix a parent selector resolution bug.

* Properly declare the arguments for `opacify()` and related functions.

* Add a missing dependency on the `stack_trace` package.

* Fix broken Windows archives.

* Emit colors using their original representation if possible.

* Emit colors without an original representation as names if possible.

## 1.0.0-alpha.2

* Fix a bug where variables, functions, and mixins were broken in imported
  files.

## 1.0.0-alpha.1

* Initial alpha release.<|MERGE_RESOLUTION|>--- conflicted
+++ resolved
@@ -1,9 +1,6 @@
-<<<<<<< HEAD
-## 1.43.6
+## 1.44.0
 
 * Suggest `calc()` as an alternative in `/`-as-division deprecation messages.
-=======
-## 1.44.0
 
 ### Dart API
 
@@ -14,7 +11,6 @@
 * Fix a bug where `SassNumber.coerceToMatch()` and
   `SassNumber.coerceValueToMatch()` wouldn't coerce single-unit numbers to
   match unitless numbers.
->>>>>>> 97c51d62
 
 ## 1.43.5
 
