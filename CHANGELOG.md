--- conflicted
+++ resolved
@@ -11,12 +11,10 @@
 * Produce a better error message for a number with a leading `+` or `-`, a
   decimal point, but no digits.
 
-<<<<<<< HEAD
-* Fix a crash when a selector ends in an escaped backslash.
-=======
 * Produce a better error message for a nested property whose name starts with
   `--`.
->>>>>>> 0248608c
+
+* Fix a crash when a selector ends in an escaped backslash.
 
 ## 1.57.1
 
