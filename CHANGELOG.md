## 1.17.5

<<<<<<< HEAD
* Avoid recursively listing directories when finding the canonical name of a
  file on case-insensitive filesystems.
=======
* Fix importing files relative to `package:`-imported files.

### Dart API

* Explicitly require that importers' `canonicalize()` methods be able to take
  paths relative to their outputs as valid inputs. This isn't considered a
  breaking change because the importer infrastructure already required this in
  practice.
>>>>>>> c2c9cedb

## 1.17.4

* Consistently parse U+000C FORM FEED, U+000D CARRIAGE RETURN, and sequences of
  U+000D CARRIAGE RETURN followed by U+000A LINE FEED as individual newlines.

### JavaScript API

* Add a `sass.types.Error` constructor as an alias for `Error`. This makes our
  custom function API compatible with Node Sass's.

## 1.17.3

* Fix an edge case where slash-separated numbers were written to the stylesheet
  with a slash even when they're used as part of another arithmetic operation,
  such as being concatenated with a string.

* Don't put style rules inside empty `@keyframes` selectors.

## 1.17.2

* Deprecate `!global` variable assignments to variables that aren't yet defined.
  This deprecation message can be avoided by assigning variables to `null` at
  the top level before globally assigning values to them.

### Dart API

* Explicitly mark classes that were never intended to be subclassed or
  implemented as "sealed".

## 1.17.1

* Properly quote attribute selector values that start with identifiers but end
  with a non-identifier character.

## 1.17.0

* Improve error output, particularly for errors that cover multiple lines.

* Improve source locations for some parse errors. Rather than pointing to the
  next token that wasn't what was expected, they point *after* the previous
  token. This should generally provide more context for the syntax error.

* Produce a better error message for style rules that are missing the closing
  `}`.

* Produce a better error message for style rules and property declarations
  within `@function` rules.

### Command-Line Interface

* Passing a directory on the command line now compiles all Sass source files in
  the directory to CSS files in the same directory, as though `dir:dir` were
  passed instead of just `dir`.

* The new error output uses non-ASCII Unicode characters by default. Add a
  `--no-unicode` flag to disable this.

## 1.16.1

* Fix a performance bug where stylesheet evaluation could take a very long time
  when many binary operators were used in sequence.

## 1.16.0

* `rgb()` and `hsl()` now treat unquoted strings beginning with `env()`,
  `min()`, and `max()` as special number strings like `calc()`.

## 1.15.3

* Properly merge `all and` media queries. These queries were previously being
  merged as though `all` referred to a specific media type, rather than all
  media types.

* Never remove units from 0 values in compressed mode. This wasn't safe in
  general, since some properties (such as `line-height`) interpret `0` as a
  `<number>` rather than a `<length>` which can break CSS transforms. It's
  better to do this optimization in a dedicated compressor that's aware of CSS
  property semantics.

* Match Ruby Sass's behavior in some edge-cases involving numbers with many
  significant digits.

* Emit escaped tab characters in identifiers as `\9` rather than a backslash
  followed by a literal tab.

### Command-Line Interface

* The source map generated for a stylesheet read from standard input now uses a
  `data:` URL to include that stylesheet's contents in the source map.

### Node JS API

* `this.includePaths` for a running importer is now a `;`-separated string on
  Windows, rather than `:`-separated. This matches Node Sass's behavior.

### Dart API

* The URL used in a source map to refer to a stylesheet loaded from an importer
  is now `ImportResult.sourceMapUrl` as documented.

## 1.15.2

### Node JS API

* When `setValue()` is called on a Sass string object, make it unquoted even if
  it was quoted originally, to match the behavior of Node Sass.

## 1.15.1

* Always add quotes to attribute selector values that begin with `--`, since IE
  11 doesn't consider them to be identifiers.

## 1.15.0

* Add support for passing arguments to `@content` blocks. See [the
  proposal][content-args] for details.

* Add support for the new `rgb()` and `hsl()` syntax introduced in CSS Colors
  Level 4, such as `rgb(0% 100% 0% / 0.5)`. See [the proposal][color-4-rgb-hsl]
  for more details.

* Add support for interpolation in at-rule names. See [the
  proposal][at-rule-interpolation] for details.

* Add paths from the `SASS_PATH` environment variable to the load paths in the
  command-line interface, Dart API, and JS API. These load paths are checked
  just after the load paths explicitly passed by the user.

* Allow saturation and lightness values outside of the `0%` to `100%` range in
  the `hsl()` and `hsla()` functions. They're now clamped to be within that
  range rather than producing an error if they're outside it.

* Properly compile selectors that end in escaped whitespace.

[content-args]: https://github.com/sass/language/blob/master/accepted/content-args.md
[color-4-rgb-hsl]: https://github.com/sass/language/blob/master/accepted/color-4-rgb-hsl.md
[at-rule-interpolation]: https://github.com/sass/language/blob/master/accepted/at-rule-interpolation.md

### JavaScript API

* Always include the error location in error messages.

## 1.14.4

* Properly escape U+0009 CHARACTER TABULATION in unquoted strings.

## 1.14.3

* Treat `:before`, `:after`, `:first-line`, and `:first-letter` as
  pseudo-elements for the purposes of `@extend`.

* When running in compressed mode, remove spaces around combinators in complex
  selectors, so a selector like `a > b` is output as `a>b`.

* Properly indicate the source span for errors involving binary operation
  expressions whose operands are parenthesized.

## 1.14.2

* Fix a bug where loading the same stylesheet from two different import paths
  could cause its imports to fail to resolve.

* Properly escape U+001F INFORMATION SEPARATOR ONE in unquoted strings.

### Command-Line Interface

* Don't crash when using `@debug` in a stylesheet passed on standard input.

### Dart API

* `AsyncImporter.canonicalize()` and `Importer.canonicalize()` must now return
  absolute URLs. Relative URLs are still supported, but are deprecated and will
  be removed in a future release.

## 1.14.1

* Canonicalize escaped digits at the beginning of identifiers as hex escapes.

* Properly parse property declarations that are both *in* content blocks and
  written *after* content blocks.

### Command-Line Interface

* Print more readable paths in `--watch` mode.

## 1.14.0

### BREAKING CHANGE

In accordance with our [compatibility policy][], breaking changes made for CSS
compatibility reasons are released as minor version revision after a three-month
deprecation period.

[compatibility policy]: README.md#compatibility-policy

* Tokens such as `#abcd` that are now interpreted as hex colors with alpha
  channels, rather than unquoted ID strings.

## 1.13.4

### Node JS

* Tweak JS compilation options to substantially improve performance.

## 1.13.3

* Properly generate source maps for stylesheets that emit `@charset`
  declarations.

### Command-Line Interface

* Don't error out when passing `--embed-source-maps` along with
  `--embed-sources` for stylesheets that contain non-ASCII characters.

## 1.13.2

* Properly parse `:nth-child()` and `:nth-last-child()` selectors with
  whitespace around the argument.

* Don't emit extra whitespace in the arguments for `:nth-child()` and
  `:nth-last-child()` selectors.

* Fix support for CSS hacks in plain CSS mode.

## 1.13.1

* Allow an IE-style single equals operator in plain CSS imports.

## 1.13.0

* Allow `@extend` to be used with multiple comma-separated simple selectors.
  This is already supported by other implementations, but fell through the
  cracks for Dart Sass until now.

* Don't crash when a media rule contains another media rule followed by a style
  rule.

## 1.12.0

### Dart API

* Add a `SassException` type that provides information about Sass compilation
  failures.

### Node JS API

* Remove the source map comment from the compiled JS. We don't ship with the
  source map, so this pointed to nothing.

## 1.11.0

* Add support for importing plain CSS files. They can only be imported *without*
  an extension—for example, `@import "style"` will import `style.css`. Plain CSS
  files imported this way only support standard CSS features, not Sass
  extensions.

  See [the proposal][css-import] for details.

* Add support for CSS's `min()` and `max()` [math functions][]. A `min()` and
  `max()` call will continue to be parsed as a Sass function if it involves any
  Sass-specific features like variables or function calls, but if it's valid
  plain CSS (optionally with interpolation) it will be emitted as plain CSS instead.

  See [the proposal][css-min-max] for details.

* Add support for range-format media features like `(10px < width < 100px)`. See
  [the proposal][media-ranges] for details.

* Normalize escape codes in identifiers so that, for example, `éclair` and
  `\E9clair` are parsed to the same value. See
  [the proposal][identifier-escapes] for details.

* Don't choke on a [byte-order mark][] at the beginning of a document when
  running in JavaScript.

[math functions]: https://drafts.csswg.org/css-values/#math-function
[css-import]: https://github.com/sass/language/blob/master/accepted/css-imports.md
[css-min-max]: https://github.com/sass/language/blob/master/accepted/min-max.md
[media-ranges]: https://github.com/sass/language/blob/master/accepted/media-ranges.md
[identifier-escapes]: https://github.com/sass/language/blob/master/accepted/identifier-escapes.md
[byte-order mark]: https://en.wikipedia.org/wiki/Byte_order_mark

### Command-Line Interface

* The `--watch` command now continues to recompile a file after a syntax error
  has been detected.

### Dart API

* Added a `Syntax` enum to indicate syntaxes for Sass source files.

* The `compile()` and `compileAsync()` functions now parse files with the `.css`
  extension as plain CSS.

* Added a `syntax` parameter to `compileString()` and `compileStringAsync()`.

* Deprecated the `indented` parameter to `compileString()` and `compileStringAsync()`.

* Added a `syntax` parameter to `new ImporterResult()` and a
  `ImporterResult.syntax` getter to set the syntax of the source file.

* Deprecated the `indented` parameter to `new ImporterResult()` and the
  `ImporterResult.indented` getter in favor of `syntax`.

## 1.10.4

### Command-Line Interface

* Fix a Homebrew installation failure.

## 1.10.3

### Command-Line Interface

* Run the Chocolatey script with the correct arguments so it doesn't crash.

## 1.10.2

* No user-visible changes.

## 1.10.1

### Node JS API

* Don't crash when passing both `includePaths` and `importer`.

## 1.10.0

* When two `@media` rules' queries can't be merged, leave nested rules in place
  for browsers that support them.

* Fix a typo in an error message.

## 1.9.2

### Node JS API

* Produce more readable filesystem errors, such as when a file doesn't exist.

## 1.9.1

### Command-Line Interface

* Don't emit ANSI codes to Windows terminals that don't support them.

* Fix a bug where `--watch` crashed on Mac OS.

## 1.9.0

### Node API

* Add support for `new sass.types.Color(argb)` for creating colors from ARGB hex
  numbers. This was overlooked when initially adding support for Node Sass's
  JavaScript API.

## 1.8.0

### Command-Line Interface

* Add a `--poll` flag to make `--watch` mode repeatedly check the filesystem for
  updates rather than relying on native filesystem notifications.

* Add a `--stop-on-error` flag to stop compiling additional files once an error
  is encountered.

## 1.7.3

* No user-visible changes.

## 1.7.2

* Add a deprecation warning for `@-moz-document`, except for cases where only an
  empty `url-prefix()` is used. Support is [being removed from Firefox][] and
  will eventually be removed from Sass as well.

[being removed from Firefox]: https://www.fxsitecompat.com/en-CA/docs/2018/moz-document-support-has-been-dropped-except-for-empty-url-prefix/

* Fix a bug where `@-moz-document` functions with string arguments weren't being
  parsed.

### Command-Line Interface

* Don't crash when a syntax error is added to a watched file.

## 1.7.1

* Fix crashes in released binaries.

## 1.7.0

* Emit deprecation warnings for tokens such as `#abcd` that are ambiguous
  between ID strings and hex colors with alpha channels. These will be
  interpreted as colors in a release on or after 19 September 2018.

* Parse unambiguous hex colors with alpha channels as colors.

* Fix a bug where relative imports from files on the load path could look in the
  incorrect location.

## 1.6.2

### Command-Line Interface

* Fix a bug where the source map comment in the generated CSS could refer to the
  source map file using an incorrect URL.

## 1.6.1

* No user-visible changes.

## 1.6.0

* Produce better errors when expected tokens are missing before a closing brace.

* Avoid crashing when compiling a non-partial stylesheet that exists on the
  filesystem next to a partial with the same name.

### Command-Line Interface

* Add support for the `--watch`, which watches for changes in Sass files on the
  filesystem and ensures that the compiled CSS is up-to-date.

* When using `--update`, surface errors when an import doesn't exist even if the
  file containing the import hasn't been modified.

* When compilation fails, delete the output file rather than leaving an outdated
  version.

## 1.5.1

* Fix a bug where an absolute Windows path would be considered an `input:output`
  pair.

* Forbid custom properties that have no values, like `--foo:;`, since they're
  forbidden by the CSS spec.

## 1.5.0

* Fix a bug where an importer would be passed an incorrectly-resolved URL when
  handling a relative import.

* Throw an error when an import is ambiguous due to a partial and a non-partial
  with the same name, or multiple files with different extensions. This matches
  the standard Sass behavior.

### Command-Line Interface

* Add an `--interactive` flag that supports interactively running Sass
  expressions (thanks to [Jen Thakar][]!).

[Jen Thakar]: https://github.com/jathak

## 1.4.0

* Improve the error message for invalid semicolons in the indented syntax.

* Properly disallow semicolons after declarations in the indented syntax.

### Command-Line Interface

* Add support for compiling multiple files at once by writing
  `sass input.scss:output.css`. Note that unlike Ruby Sass, this *always*
  compiles files by default regardless of when they were modified.

  This syntax also supports compiling entire directories at once. For example,
  `sass templates/stylesheets:public/css` compiles all non-partial Sass files
  in `templates/stylesheets` to CSS files in `public/css`.

* Add an `--update` flag that tells Sass to compile only stylesheets that have
  been (transitively) modified since the CSS file was generated.

### Dart API

* Add `Importer.modificationTime()` and `AsyncImporter.modificationTime()` which
  report the last time a stylesheet was modified.

### Node API

* Generate source maps when the `sourceMaps` option is set to a string and the
  `outFile` option is not set.

## 1.3.2

* Add support for `@elseif` as an alias of `@else if`. This is not an
  intentional feature, so using it will cause a deprecation warning. It will be
  removed at some point in the future.

## 1.3.1

### Node API

* Fix loading imports relative to stylesheets that were themselves imported
  though relative include paths.

## 1.3.0

### Command-Line Interface

* Generate source map files by default when writing to disk. This can be
  disabled by passing `--no-source-map`.

* Add a `--source-map-urls` option to control whether the source file URLs in
  the generated source map are relative or absolute.

* Add an `--embed-sources` option to embed the contents of all source files in
  the generated source map.

* Add an `--embed-source-map` option to embed the generated source map as a
  `data:` URL in the generated CSS.

### Dart API

* Add a `sourceMap` parameter to `compile()`, `compileString()`,
  `compileAsync()`, and `compileStringAsync()`. This takes a callback that's
  called with a [`SingleMapping`][] that contains the source map information for
  the compiled CSS file.

[`SingleMapping`]: https://www.dartdocs.org/documentation/source_maps/latest/source_maps.parser/SingleMapping-class.html

### Node API

* Added support for the `sourceMap`, `omitSourceMapUrl`, `outFile`,
  `sourceMapContents`, `sourceMapEmbed`, and `sourceMapRoot` options to
  `render()` and `renderSync()`.

* Fix a bug where passing a relative path to `render()` or `renderSync()` would
  cause relative imports to break.

* Fix a crash when printing warnings in stylesheets compiled using `render()` or
  `renderSync()`.

* Fix a bug where format errors were reported badly on Windows.

## 1.2.1

* Always emit units in compressed mode for `0` dimensions other than lengths and
  angles.

## 1.2.0

* The command-line executable will now create the directory for the resulting
  CSS if that directory doesn't exist.

* Properly parse `#{$var} -#{$var}` as two separate values in a list rather than
  one value being subtracted from another.

* Improve the error message for extending compound selectors.

## 1.1.1

* Add a commit that was accidentally left out of 1.1.0.

## 1.1.0

* The command-line executable can now be used to write an output file to disk
  using `sass input.scss output.css`.

* Use a POSIX-shell-compatible means of finding the location of the `sass` shell
  script.

## 1.0.0

**Initial stable release.**

### Changes Since 1.0.0-rc.1

* Allow `!` in custom property values ([#260][]).

[#260]: https://github.com/sass/dart-sass/issues/260

#### Dart API

* Remove the deprecated `render()` function.

#### Node API

* Errors are now subtypes of the `Error` type.

* Allow both the `data` and `file` options to be passed to `render()` and
  `renderSync()` at once. The `data` option will be used as the contents of the
  stylesheet, and the `file` option will be used as the path for error reporting
  and relative imports. This matches Node Sass's behavior.

## 1.0.0-rc.1

* Add support for importing an `_index.scss` or `_index.sass` file when
  importing a directory.

* Add a `--load-path` command-line option (alias `-I`) for passing additional
  paths to search for Sass files to import.

* Add a `--quiet` command-line option (alias `-q`) for silencing warnings.

* Add an `--indented` command-line option for using the indented syntax with a
  stylesheet from standard input.

* Don't merge the media queries `not type` and `(feature)`. We had previously
  been generating `not type and (feature)`, but that's not actually the
  intersection of the two queries.

* Don't crash on `$x % 0`.

* The standalone executable distributed on GitHub is now named `sass` rather
  than `dart-sass`. The `dart-sass` executable will remain, with a deprecation
  message, until 1.0.0 is released.

### Dart API

* Add a `Logger` class that allows users to control how messages are printed by
  stylesheets.

* Add a `logger` parameter to `compile()`, `compileAsync()`, `compileString()`,
  and `compileStringAsync()`.

### Node JS API

* Import URLs passed to importers are no longer normalized. For example, if a
  stylesheet contains `@import "./foo.scss"`, importers will now receive
  `"./foo.scss"` rather than `"foo.scss"`.

## 1.0.0-beta.5.3

* Support hard tabs in the indented syntax.

* Improve the formatting of comments that don't start on the same line as the
  opening `/*`.

* Preserve whitespace after `and` in media queries in compressed mode.

### Indented Syntax

* Properly parse multi-line selectors.

* Don't deadlock on `/*` comments.

* Don't add an extra `*/` to comments that already have it.

* Preserve empty lines in `/*` comments.

## 1.0.0-beta.5.2

* Fix a bug where some colors would crash `compressed` mode.

## 1.0.0-beta.5.1

* Add a `compressed` output style.

* Emit a warning when `&&` is used, since it's probably not what the user means.

* `round()` now returns the correct results for negative numbers that should
  round down.

* `var()` may now be passed in place of multiple arguments to `rgb()`, `rgba()`,
  `hsl()` and `hsla()`.

* Fix some cases where equivalent numbers wouldn't count as the same keys in
  maps.

* Fix a bug where multiplication like `(1/1px) * (1px/1)` wouldn't properly
  cancel out units.

* Fix a bug where dividing by a compatible unit would produce an invalid
  result.

* Remove a non-`sh`-compatible idiom from the standalone shell script.

### Dart API

* Add a `functions` parameter to `compile()`, `compleString()`,
  `compileAsync()`, and `compileStringAsync()`. This allows users to define
  custom functions in Dart that can be invoked from Sass stylesheets.

* Expose the `Callable` and `AsyncCallable` types, which represent functions
  that can be invoked from Sass.

* Expose the `Value` type and its subclasses, as well as the top-level
  `sassTrue`, `sassFalse`, and `sassNull` values, which represent Sass values
  that may be passed into or returned from custom functions.

* Expose the `OutputStyle` enum, and add a `style` parameter to `compile()`,
  `compleString()`, `compileAsync()`, and `compileStringAsync()` that allows
  users to control the output style.

### Node JS API

* Support the `functions` option.

* Support the `"compressed"` value for the `outputStyle` option.

## 1.0.0-beta.4

* Support unquoted imports in the indented syntax.

* Fix a crash when `:not(...)` extends a selector that appears in
  `:not(:not(...))`.

### Node JS API

* Add support for asynchronous importers to `render()` and `renderSync()`.

### Dart API

* Add `compileAsync()` and `compileStringAsync()` methods. These run
  asynchronously, which allows them to take asynchronous importers (see below).

* Add an `AsyncImporter` class. This allows imports to be resolved
  asynchronously in case no synchronous APIs are available. `AsyncImporter`s are
  only compatible with `compileAysnc()` and `compileStringAsync()`.

## 1.0.0-beta.3

* Properly parse numbers with exponents.

* Don't crash when evaluating CSS variables whose names are entirely
  interpolated (for example, `#{--foo}: ...`).

### Node JS API

* Add support for the `importer` option to `render()` and `renderSync()`.
  Only synchronous importers are currently supported.

### Dart API

* Added an `Importer` class. This can be extended by users to provide support
  for custom resolution for `@import` rules.

* Added built-in `FilesystemImporter` and `PackageImporter` implementations that
  support resolving `file:` and `package:` URLs, respectively.

* Added an `importers` argument to the `compile()` and `compileString()`
  functions that provides `Importer`s to use when resolving `@import` rules.

* Added a `loadPaths` argument to the `compile()` and `compileString()`
  functions that provides paths to search for stylesheets when resolving
  `@import` rules. This is a shorthand for passing `FilesystemImporter`s to the
  `importers` argument.

## 1.0.0-beta.2

* Add support for the `::slotted()` pseudo-element.

* Generated transparent colors will now be emitted as `rgba(0, 0, 0, 0)` rather
  than `transparent`. This works around a bug wherein IE incorrectly handles the
  latter format.

### Command-Line Interface

* Improve the logic for whether to use terminal colors by default.

### Node JS API

* Add support for `data`, `includePaths`, `indentedSyntax`, `lineFeed`,
  `indentWidth`, and `indentType` options to `render()` and `renderSync()`.

* The result object returned by `render()` and `renderSync()` now includes the
  `stats` object which provides metadata about the compilation process.

* The error object thrown by `render()` and `renderSync()` now includes `line`,
  `column`, `file`, `status`, and `formatted` fields. The `message` field and
  `toString()` also provide more information.

### Dart API

* Add a `renderString()` method for rendering Sass source that's not in a file
  on disk.

## 1.0.0-beta.1

* Drop support for the reference combinator. This has been removed from the
  spec, and will be deprecated and eventually removed in other implementations.

* Trust type annotations when compiling to JavaScript, which makes it
  substantially faster.

* Compile to minified JavaScript, which decreases the code size substantially
  and makes startup a little faster.

* Fix a crash when inspecting a string expression that ended in "\a".

* Fix a bug where declarations and `@extend` were allowed outside of a style
  rule in certain circumstances.

* Fix `not` in parentheses in `@supports` conditions.

* Allow `url` as an identifier name.

* Properly parse `/***/` in selectors.

* Properly parse unary operators immediately after commas.

* Match Ruby Sass's rounding behavior for all functions.

* Allow `\` at the beginning of a selector in the indented syntax.

* Fix a number of `@extend` bugs:

  * `selector-extend()` and `selector-replace()` now allow compound selector
    extendees.

  * Remove the universal selector `*` when unifying with other selectors.

  * Properly unify the result of multiple simple selectors in the same compound
    selector being extended.

  * Properly handle extensions being extended.

  * Properly follow the [first law of `@extend`][laws].

  * Fix selector specificity tracking to follow the
    [second law of `@extend`][laws].

  * Allow extensions that match selectors but fail to unify.

  * Partially-extended selectors are no longer used as parent selectors.

  * Fix an edge case where both the extender and the extended selector
    have invalid combinator sequences.

  * Don't crash with a "Bad state: no element" error in certain edge cases.

[laws]: https://github.com/sass/sass/issues/324#issuecomment-4607184

## 1.0.0-alpha.9

* Elements without a namespace (such as `div`) are no longer unified with
  elements with the empty namespace (such as `|div`). This unification didn't
  match the results returned by `is-superselector()`, and was not guaranteed to
  be valid.

* Support `&` within `@at-root`.

* Properly error when a compound selector is followed immediately by `&`.

* Properly handle variable scoping in `@at-root` and nested properties.

* Properly handle placeholder selectors in selector pseudos.

* Properly short-circuit the `or` and `and` operators.

* Support `--$variable`.

* Don't consider unitless numbers equal to numbers with units.

* Warn about using named colors in interpolation.

* Don't emit loud comments in functions.

* Detect import loops.

* Fix `@import` with a `supports()` clause.

* Forbid functions named "and", "or", and "not".

* Fix `type-of()` with a function.

* Emit a nicer error for invalid tokens in a selector.

* Fix `invert()` with a `$weight` parameter.

* Fix a unit-parsing edge-cases.

* Always parse imports with queries as plain CSS imports.

* Support `&` followed by a non-identifier.

* Properly handle split media queries.

* Properly handle a placeholder selector that isn't at the beginning of a
  compound selector.

* Fix more `str-slice()` bugs.

* Fix the `%` operator.

* Allow whitespace between `=` and the mixin name in the indented syntax.

* Fix some slash division edge cases.

* Fix `not` when used like a function.

* Fix attribute selectors with single-character values.

* Fix some bugs with the `call()` function.

* Properly handle a backslash followed by a CRLF sequence in a quoted string.

* Fix numbers divided by colors.

* Support slash-separated numbers in arguments to plain CSS functions.

* Error out if a function is passed an unknown named parameter.

* Improve the speed of loading large files on Node.

* Don't consider browser-prefixed selector pseudos to be superselectors of
  differently- or non-prefixed selector pseudos with the same base name.

* Fix an `@extend` edge case involving multiple combinators in a row.

* Fix a bug where a `@content` block could get incorrectly passed to a mixin.

* Properly isolate the lexical environments of different calls to the same mixin
  and function.

## 1.0.0-alpha.8

* Add the `content-exists()` function.

* Support interpolation in loud comments.

* Fix a bug where even valid semicolons and exclamation marks in custom property
  values were disallowed.

* Disallow invalid function names.

* Disallow extending across media queries.

* Properly parse whitespace after `...` in argument declaration lists.

* Support terse mixin syntax in the indented syntax.

* Fix `@at-root` query parsing.

* Support special functions in `@-moz-document`.

* Support `...` after a digit.

* Fix some bugs when treating a map as a list of pairs.

## 1.0.0-alpha.7

* Fix `function-exists()`, `variable-exists()`, and `mixin-exists()` to use the
  lexical scope rather than always using the global scope.

* `str-index()` now correctly inserts at negative indices.

* Properly parse `url()`s that contain comment-like text.

* Fix a few more small `@extend` bugs.

* Fix a bug where interpolation in a quoted string was being dropped in some
  circumstances.

* Properly handle `@for` rules where each bound has a different unit.

* Forbid mixins and functions from being defined in control directives.

* Fix a superselector-computation edge case involving `:not()`.

* Gracefully handle input files that are invalid UTF-8.

* Print a Sass stack trace when a file fails to load.

## 1.0.0-alpha.6

* Allow `var()` to be passed to `rgb()`, `rgba()`, `hsl()`, and `hsla()`.

* Fix conversions between numbers with `dpi`, `dpcm`, and `dppx` units.
  Previously these conversions were inverted.

* Don't crash when calling `str-slice()` with an `$end-at` index lower than the
  `$start-at` index.

* `str-slice()` now correctly returns `""` when `$end-at` is negative and points
  before the beginning of the string.

* Interpolation in quoted strings now properly preserves newlines.

* Don't crash when passing only `$hue` or no keyword arguments to
  `adjust-color()`, `scale-color()`, or `change-color()`.

* Preserve escapes in identifiers. This used to only work for identifiers in
  SassScript.

* Fix a few small `@extend` bugs.

## 1.0.0-alpha.5

* Fix bounds-checking for `opacify()`, `fade-in()`, `transparentize()`, and
  `fade-out()`.

* Fix a bug with `@extend` superselector calculations.

* Fix some cases where `#{...}--` would fail to parse in selectors.

* Allow a single number to be passed to `saturate()` for use in filter contexts.

* Fix a bug where `**/` would fail to close a loud comment.

* Fix a bug where mixin and function calls could set variables incorrectly.

* Move plain CSS `@import`s to the top of the document.

## 1.0.0-alpha.4

* Add support for bracketed lists.

* Add support for Unicode ranges.

* Add support for the Microsoft-style `=` operator.

* Print the filename for `@debug` rules.

* Fix a bug where `1 + - 2` and similar constructs would crash the parser.

* Fix a bug where `@extend` produced the wrong result when used with
  selector combinators.

* Fix a bug where placeholder selectors were not allowed to be unified.

* Fix the `mixin-exists()` function.

* Fix `:nth-child()` and `:nth-last-child()` parsing when they contain `of
  selector`.

## 1.0.0-alpha.3

* Fix a bug where color equality didn't take the alpha channel into account.

* Fix a bug with converting some RGB colors to HSL.

* Fix a parent selector resolution bug.

* Properly declare the arguments for `opacify()` and related functions.

* Add a missing dependency on the `stack_trace` package.

* Fix broken Windows archives.

* Emit colors using their original representation if possible.

* Emit colors without an original representation as names if possible.

## 1.0.0-alpha.2

* Fix a bug where variables, functions, and mixins were broken in imported
  files.

## 1.0.0-alpha.1

* Initial alpha release.<|MERGE_RESOLUTION|>--- conflicted
+++ resolved
@@ -1,9 +1,8 @@
 ## 1.17.5
 
-<<<<<<< HEAD
 * Avoid recursively listing directories when finding the canonical name of a
   file on case-insensitive filesystems.
-=======
+
 * Fix importing files relative to `package:`-imported files.
 
 ### Dart API
@@ -12,7 +11,6 @@
   paths relative to their outputs as valid inputs. This isn't considered a
   breaking change because the importer infrastructure already required this in
   practice.
->>>>>>> c2c9cedb
 
 ## 1.17.4
 
