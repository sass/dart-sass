--- conflicted
+++ resolved
@@ -1,13 +1,11 @@
 ## 1.14.1
 
-<<<<<<< HEAD
 * Properly parse property declarations that are both *in* content blocks and
   written *after* content blocks.
-=======
+
 ### Command-Line Interface
 
 * Print more readable paths in `--watch` mode.
->>>>>>> a6164217
 
 ## 1.14.0
 
