## 1.27.1

<<<<<<< HEAD
* Avoid going exponential on certain recursive `@extend` edge cases.

## 1.27.1
=======
* **Potentially breaking bug fix:** `meta.load-css()` now correctly uses the
  name `$url` for its first argument, rather than `$module`.

* Emit a proper parse error for a `=` with no right-hand side in a function.

## 1.27.0
>>>>>>> c4f95d43

* Adds an overload to `map.merge()` that supports merging a nested map.

  `map.merge($map1, $keys..., $map2)`: The `$keys` form a path to the nested map
  in `$map1`, into which `$map2` gets merged.

  See [the Sass documentation][map-merge] for more details.

  [map-merge]: https://sass-lang.com/documentation/modules/map#merge

* Adds an overloaded `map.set()` function.

  `map.set($map, $key, $value)`: Adds to or updates `$map` with the specified
  `$key` and `$value`.

  `map.set($map, $keys..., $value)`: Adds to or updates a map that is nested
  within `$map`. The `$keys` form a path to the nested map in `$map`, into
  which `$value` is inserted.

  See [the Sass documentation][map-set] for more details.

  [map-set]: https://sass-lang.com/documentation/modules/map#set

* Add support for nested maps to `map.get()`.
  For example, `map.get((a: (b: (c: d))), a, b, c)` would return `d`.
  See [the documentation][map-get] for more details.

  [map-get]: https://sass-lang.com/documentation/modules/map#get

* Add support for nested maps in `map.has-key`.
  For example, `map.has-key((a: (b: (c: d))), a, b, c)` would return true.
  See [the documentation][map-has-key] for more details.

  [map-has-key]: https://sass-lang.com/documentation/modules/map#has-key

* Add a `map.deep-merge()` function. This works like `map.merge()`, except that
  nested map values are *also* recursively merged. For example:

  ```
  map.deep-merge(
    (color: (primary: red, secondary: blue),
    (color: (secondary: teal)
  ) // => (color: (primary: red, secondary: teal))
  ```

  See [the Sass documentation][map-deep-merge] for more details.

  [map-deep-merge]: https://sass-lang.com/documentation/modules/map#deep-merge

* Add a `map.deep-remove()` function. This allows you to remove keys from
  nested maps by passing multiple keys. For example:

  ```
  map.deep-remove(
    (color: (primary: red, secondary: blue)),
    color, primary
  ) // => (color: (secondary: blue))
  ```

  See [the Sass documentation][map-deep-remove] for more details.

  [map-deep-remove]: https://sass-lang.com/documentation/modules/map#deep-remove

* Fix a bug where custom property values in plain CSS were being parsed as
  normal property values.

### Dart API

* Add a `Value.tryMap()` function which returns the `Value` as a `SassMap` if
  it's a valid map, or `null` otherwise. This allows function authors to safely
  retrieve maps even if they're internally stored as empty lists, without having
  to catch exceptions from `Value.assertMap()`.

## 1.26.12

* Fix a bug where nesting properties beneath a Sass-syntax custom property
  (written as `#{--foo}: ...`) would crash.

## 1.26.11

* **Potentially breaking bug fix:** `selector.nest()` now throws an error
  if the first arguments contains the parent selector `&`.

* Fixes a parsing bug with inline comments in selectors.

* Improve some error messages for edge-case parse failures.

* Throw a proper error when the same built-in module is `@use`d twice.

* Don't crash when writing `Infinity` in JS mode.

* Produce a better error message for positional arguments following named
  arguments.

## 1.26.10

* Fixes a bug where two adjacent combinators could cause an error.

## 1.26.9

* Use an updated version of `node_preamble` when compiling to JS.

## 1.26.8

* Fixes an error when emitting source maps to stdout.

## 1.26.7

* No user-visible changes.

## 1.26.6

* Fix a bug where escape sequences were improperly recognized in `@else` rules.

### JavaScript API

* Add `sass.NULL`, `sass.TRUE`, and `sass.FALSE` constants to match Node Sass's
  API.

* If a custom Node importer returns both `file` and `contents`, don't attempt to
  read the `file`. Instead, use the `contents` provided by the importer, with
  `file` as the canonical url.

## 1.26.5

* No user-visible changes.

## 1.26.4

* Be more memory-efficient when handling `@forward`s through `@import`s.

## 1.26.3

* Fix a bug where `--watch` mode could go into an infinite loop compiling CSS
  files to themselves.

## 1.26.2

* More aggressively eliminate redundant selectors in the `selector.extend()` and
  `selector.replace()` functions.

## 1.26.1

### Command Line Interface

* Fix a longstanding bug where `--watch` mode could enter into a state where
  recompilation would not occur after a syntax error was introduced into a
  dependency and then fixed.

## 1.26.0

* **Potentially breaking bug fix:** `@use` rules whose URLs' basenames begin
  with `_` now correctly exclude that `_` from the rules' namespaces.

* Fix a bug where imported forwarded members weren't visible in mixins and
  functions that were defined before the `@import`.

* Don't throw errors if the exact same member is loaded or forwarded from
  multiple modules at the same time.

## 1.25.2

* Fix a bug where, under extremely rare circumstances, a valid variable could
  become unassigned.

## 1.25.0

* Add functions to the built-in "sass:math" module.

  * `clamp($min, $number, $max)`. Clamps `$number` in between `$min` and `$max`.

  * `hypot($numbers...)`. Given *n* numbers, outputs the length of the
    *n*-dimensional vector that has components equal to each of the inputs.

  * Exponential. All inputs must be unitless.
    * `log($number)` or `log($number, $base)`. If no base is provided, performs
       a natural log.
    * `pow($base, $exponent)`
    * `sqrt($number)`

  * Trigonometric. The input must be an angle. If no unit is given, the input is
    assumed to be in `rad`.
    * `cos($number)`
    * `sin($number)`
    * `tan($number)`

  * Inverse trigonometric. The output is in `deg`.
    * `acos($number)`. Input must be unitless.
    * `asin($number)`. Input must be unitless.
    * `atan($number)`. Input must be unitless.
    * `atan2($y, $x)`. `$y` and `$x` must have compatible units or be unitless.

* Add the variables `$pi` and `$e` to the built-in "sass:math" module.

### JavaScript API

* `constructor.value` fields on value objects now match their Node Sass
  equivalents.

## 1.24.5

* Highlight contextually-relevant sections of the stylesheet in error messages,
  rather than only highlighting the section where the error was detected.

## 1.24.4

### JavaScript API

* Fix a bug where source map generation would crash with an absolute source map
  path and a custom importer that returns string file contents.

## 1.24.3

### Command Line Interface

* Fix a bug where `sass --version` would crash for certain executable
  distributions.

## 1.24.2

### JavaScript API

* Fix a bug introduced in the previous release that prevented custom importers
  in Node.js from loading import-only files.

## 1.24.1

* Fix a bug where the wrong file could be loaded when the same URL is used by
  both a `@use` rule and an `@import` rule.

## 1.24.0

* Add an optional `with` clause to the `@forward` rule. This works like the
  `@use` rule's `with` clause, except that `@forward ... with` can declare
  variables as `!default` to allow downstream modules to reconfigure their
  values.

* Support configuring modules through `@import` rules.

## 1.23.8

* **Potentially breaking bug fix:** Members loaded through a nested `@import`
  are no longer ever accessible outside that nested context.

* Don't throw an error when importing two modules that both forward members with
  the same name. The latter name now takes precedence over the former, as per
  the specification.

### Dart API

* `SassFormatException` now implements `SourceSpanFormatException` (and thus
  `FormatException`).

## 1.23.7

* No user-visible changes

## 1.23.6

* No user-visible changes.

## 1.23.5

* Support inline comments in the indented syntax.

* When an overloaded function receives the wrong number of arguments, guess
  which overload the user actually meant to invoke, and display the invalid
  argument error for that overload.

* When `@error` is used in a function or mixin, print the call site rather than
  the location of the `@error` itself to better match the behavior of calling a
  built-in function that throws an error.

## 1.23.4

### Command-Line Interface

* Fix a bug where `--watch` wouldn't watch files referred to by `@forward`
  rules.

## 1.23.3

* Fix a bug where selectors were being trimmed over-eagerly when `@extend`
  crossed module boundaries.

## 1.23.2

### Command-Line Interface

* Fix a bug when compiling all Sass files in a directory where a CSS file could
  be compiled to its own location, creating an infinite loop in `--watch` mode.

* Properly compile CSS entrypoints in directories outside of `--watch` mode.

## 1.23.1

* Fix a bug preventing built-in modules from being loaded within a configured
  module.

* Fix a bug preventing an unconfigured module from being loaded from within two
  different configured modules.

* Fix a bug when `meta.load-css()` was used to load some files that included
  media queries.

* Allow `saturate()` in plain CSS files, since it can be used as a plain CSS
  filter function.

* Improve the error messages for trying to access functions like `lighten()`
  from the `sass:color` module.

## 1.23.0

* **Launch the new Sass module system!** This adds:

  * The [`@use` rule][], which loads Sass files as *modules* and makes their
    members available only in the current file, with automatic namespacing.

    [`@use` rule]: https://sass-lang.com/documentation/at-rules/use

  * The [`@forward` rule][], which makes members of another Sass file available
    to stylesheets that `@use` the current file.

    [`@forward` rule]: https://sass-lang.com/documentation/at-rules/forward

  * Built-in modules named `sass:color`, `sass:list`, `sass:map`, `sass:math`,
    `sass:meta`, `sass:selector`, and `sass:string` that provide access to all
    the built-in Sass functions you know and love, with automatic module
    namespaces.

  * The [`meta.load-css()` mixin][], which includes the CSS contents of a module
    loaded from a (potentially dynamic) URL.

    [`meta.load-css()` mixin]: https://sass-lang.com/documentation/modules/meta#load-css

  * The [`meta.module-variables()` function][], which provides access to the
    variables defined in a given module.

    [`meta.module-variables()` function]: https://sass-lang.com/documentation/modules/meta#module-variables

  * The [`meta.module-functions()` function][], which provides access to the
    functions defined in a given module.

    [`meta.module-functions()` function]: https://sass-lang.com/documentation/modules/meta#module-functions

  Check out [the Sass blog][migrator blog] for more information on the new
  module system. You can also use the new [Sass migrator][] to automatically
  migrate your stylesheets to the new module system!

  [migrator blog]: https://sass-lang.com/blog/the-module-system-is-launched
  [Sass migrator]: https://sass-lang.com/documentation/cli/migrator

## 1.22.12

* **Potentially breaking bug fix:** character sequences consisting of two or
  more hyphens followed by a number (such as `--123`), or two or more hyphens on
  their own (such as `--`), are now parsed as identifiers [in accordance with
  the CSS spec][ident-token-diagram].

  [ident-token-diagram]: https://drafts.csswg.org/css-syntax-3/#ident-token-diagram

  The sequence `--` was previously parsed as multiple applications of the `-`
  operator. Since this is unlikely to be used intentionally in practice, we
  consider this bug fix safe.

### Command-Line Interface

* Fix a bug where changes in `.css` files would be ignored in `--watch` mode.

### JavaScript API

* Allow underscore-separated custom functions to be defined.

* Improve the performance of Node.js compilation involving many `@import`s.

## 1.22.11

* Don't try to load unquoted plain-CSS indented-syntax imports.

* Fix a couple edge cases in `@extend` logic and related selector functions:

  * Recognize `:matches()` and similar pseudo-selectors as superselectors of
    matching complex selectors.

  * Recognize `::slotted()` as a superselector of other `::slotted()` selectors.

  * Regonize `:current()` with a vendor prefix as a superselector.

## 1.22.10

* Fix a bug in which `get-function()` would fail to find a dash-separated
  function when passed a function name with underscores.

## 1.22.9

* Include argument names when reporting range errors and selector parse errors.

* Avoid double `Error:` headers when reporting selector parse errors.

* Clarify the error message when the wrong number of positional arguments are
  passed along with a named argument.

### JavaScript API

* Re-add support for Node Carbon (8.x).

## 1.22.8

### JavaScript API

* Don't crash when running in a directory whose name contains URL-sensitive
  characters.

* Drop support for Node Carbon (8.x), which doesn't support `url.pathToFileURL`.

## 1.22.7

* Restrict the supported versions of the Dart SDK to `^2.4.0`.

## 1.22.6

* **Potentially breaking bug fix:** The `keywords()` function now converts
  underscore-separated argument names to hyphen-separated names. This matches
  LibSass's behavior, but not Ruby Sass's.

* Further improve performance for logic-heavy stylesheets.

* Improve a few error messages.

## 1.22.5

### JavaScript API

* Improve performance for logic-heavy stylesheets.

## 1.22.4

* Fix a bug where at-rules imported from within a style rule would appear within
  that style rule rather than at the root of the document.

## 1.22.3

* **Potentially breaking bug fix:** The argument name for the `saturate()`
  function is now `$amount`, to match the name in LibSass and originally in Ruby
  Sass.

* **Potentially breaking bug fix:** The `invert()` function now properly returns
  `#808080` when passed `$weight: 50%`. This matches the behavior in LibSass and
  originally in Ruby Sass, as well as being consistent with other nearby values
  of `$weight`.

* **Potentially breaking bug fix:** The `invert()` function now throws an error
  if it's used [as a plain CSS function][plain-CSS invert] *and* the Sass-only
  `$weight` parameter is passed. This never did anything useful, so it's
  considered a bug fix rather than a full breaking change.

  [plain-CSS invert]: https://developer.mozilla.org/en-US/docs/Web/CSS/filter-function/invert

* **Potentially breaking bug fix**: The `str-insert()` function now properly
  inserts at the end of the string if the `$index` is `-1`. This matches the
  behavior in LibSass and originally in Ruby Sass.

* **Potentially breaking bug fix**: An empty map returned by `map-remove()` is
  now treated as identical to the literal value `()`, rather than being treated
  as though it had a comma separator. This matches the original behavior in Ruby
  Sass.

* The `adjust-color()` function no longer throws an error when a large `$alpha`
  value is combined with HSL adjustments.

* The `alpha()` function now produces clearer error messages when the wrong
  number of arguments are passed.

* Fix a bug where the `str-slice()` function could produce invalid output when
  passed a string that contains characters that aren't represented as a single
  byte in UTF-16.

* Improve the error message for an unknown separator name passed to the `join()`
  or `append()` functions.

* The `zip()` function no longer deadlocks if passed no arguments.

* The `map-remove()` function can now take a `$key` named argument. This matches
  the signature in LibSass and originally in Ruby Sass.

## 1.22.2

### JavaScript API

* Avoid re-assigning the `require()` function to make the code statically
  analyzable by Webpack.

## 1.22.1

### JavaScript API

* Expand the dependency on `chokidar` to allow 3.x.

## 1.22.0

* Produce better stack traces when importing a file that contains a syntax
  error.

* Make deprecation warnings for `!global` variable declarations that create new
  variables clearer, especially in the case where the `!global` flag is
  unnecessary because the variables are at the top level of the stylesheet.

### Dart API

* Add a `Value.realNull` getter, which returns Dart's `null` if the value is
  Sass's null.

## 1.21.0

### Dart API

* Add a `sass` executable when installing the package through `pub`.

* Add a top-level `warn()` function for custom functions and importers to print
  warning messages.

## 1.20.3

* No user-visible changes.

## 1.20.2

* Fix a bug where numbers could be written using exponential notation in
  Node.js.

* Fix a crash that would appear when writing some very large integers to CSS.

### Command-Line Interface

* Improve performance for stand-alone packages on Linux and Mac OS.

### JavaScript API

* Pass imports to custom importers before resolving them using `includePaths` or
  the `SASS_PATH` environment variable. This matches Node Sass's behavior, so
  it's considered a bug fix.

## 1.20.1

* No user-visible changes.

## 1.20.0

* Support attribute selector modifiers, such as the `i` in `[title="test" i]`.

### Command-Line Interface

* When compilation fails, Sass will now write the error message to the CSS
  output as a comment and as the `content` property of a `body::before` rule so
  it will show up in the browser (unless compiling to standard output). This can
  be disabled with the `--no-error-css` flag, or forced even when compiling to
  standard output with the `--error-css` flag.

### Dart API

* Added `SassException.toCssString()`, which returns the contents of a CSS
  stylesheet describing the error, as above.

## 1.19.0

* Allow `!` in `url()`s without quotes.

### Dart API

* `FilesystemImporter` now doesn't change its effective directory if the working
  directory changes, even if it's passed a relative argument.

## 1.18.0

* Avoid recursively listing directories when finding the canonical name of a
  file on case-insensitive filesystems.

* Fix importing files relative to `package:`-imported files.

* Don't claim that "package:" URLs aren't supported when they actually are.

### Command-Line Interface

* Add a `--no-charset` flag. If this flag is set, Sass will never emit a
  `@charset` declaration or a byte-order mark, even if the CSS file contains
  non-ASCII characters.

### Dart API

* Add a `charset` option to `compile()`, `compileString()`, `compileAsync()` and
  `compileStringAsync()`. If this option is set to `false`, Sass will never emit
  a `@charset` declaration or a byte-order mark, even if the CSS file contains
  non-ASCII characters.

* Explicitly require that importers' `canonicalize()` methods be able to take
  paths relative to their outputs as valid inputs. This isn't considered a
  breaking change because the importer infrastructure already required this in
  practice.

## 1.17.4

* Consistently parse U+000C FORM FEED, U+000D CARRIAGE RETURN, and sequences of
  U+000D CARRIAGE RETURN followed by U+000A LINE FEED as individual newlines.

### JavaScript API

* Add a `sass.types.Error` constructor as an alias for `Error`. This makes our
  custom function API compatible with Node Sass's.

## 1.17.3

* Fix an edge case where slash-separated numbers were written to the stylesheet
  with a slash even when they're used as part of another arithmetic operation,
  such as being concatenated with a string.

* Don't put style rules inside empty `@keyframes` selectors.

## 1.17.2

* Deprecate `!global` variable assignments to variables that aren't yet defined.
  This deprecation message can be avoided by assigning variables to `null` at
  the top level before globally assigning values to them.

### Dart API

* Explicitly mark classes that were never intended to be subclassed or
  implemented as "sealed".

## 1.17.1

* Properly quote attribute selector values that start with identifiers but end
  with a non-identifier character.

## 1.17.0

* Improve error output, particularly for errors that cover multiple lines.

* Improve source locations for some parse errors. Rather than pointing to the
  next token that wasn't what was expected, they point *after* the previous
  token. This should generally provide more context for the syntax error.

* Produce a better error message for style rules that are missing the closing
  `}`.

* Produce a better error message for style rules and property declarations
  within `@function` rules.

### Command-Line Interface

* Passing a directory on the command line now compiles all Sass source files in
  the directory to CSS files in the same directory, as though `dir:dir` were
  passed instead of just `dir`.

* The new error output uses non-ASCII Unicode characters by default. Add a
  `--no-unicode` flag to disable this.

## 1.16.1

* Fix a performance bug where stylesheet evaluation could take a very long time
  when many binary operators were used in sequence.

## 1.16.0

* `rgb()` and `hsl()` now treat unquoted strings beginning with `env()`,
  `min()`, and `max()` as special number strings like `calc()`.

## 1.15.3

* Properly merge `all and` media queries. These queries were previously being
  merged as though `all` referred to a specific media type, rather than all
  media types.

* Never remove units from 0 values in compressed mode. This wasn't safe in
  general, since some properties (such as `line-height`) interpret `0` as a
  `<number>` rather than a `<length>` which can break CSS transforms. It's
  better to do this optimization in a dedicated compressor that's aware of CSS
  property semantics.

* Match Ruby Sass's behavior in some edge-cases involving numbers with many
  significant digits.

* Emit escaped tab characters in identifiers as `\9` rather than a backslash
  followed by a literal tab.

### Command-Line Interface

* The source map generated for a stylesheet read from standard input now uses a
  `data:` URL to include that stylesheet's contents in the source map.

### Node JS API

* `this.includePaths` for a running importer is now a `;`-separated string on
  Windows, rather than `:`-separated. This matches Node Sass's behavior.

### Dart API

* The URL used in a source map to refer to a stylesheet loaded from an importer
  is now `ImportResult.sourceMapUrl` as documented.

## 1.15.2

### Node JS API

* When `setValue()` is called on a Sass string object, make it unquoted even if
  it was quoted originally, to match the behavior of Node Sass.

## 1.15.1

* Always add quotes to attribute selector values that begin with `--`, since IE
  11 doesn't consider them to be identifiers.

## 1.15.0

* Add support for passing arguments to `@content` blocks. See [the
  proposal][content-args] for details.

* Add support for the new `rgb()` and `hsl()` syntax introduced in CSS Colors
  Level 4, such as `rgb(0% 100% 0% / 0.5)`. See [the proposal][color-4-rgb-hsl]
  for more details.

* Add support for interpolation in at-rule names. See [the
  proposal][at-rule-interpolation] for details.

* Add paths from the `SASS_PATH` environment variable to the load paths in the
  command-line interface, Dart API, and JS API. These load paths are checked
  just after the load paths explicitly passed by the user.

* Allow saturation and lightness values outside of the `0%` to `100%` range in
  the `hsl()` and `hsla()` functions. They're now clamped to be within that
  range rather than producing an error if they're outside it.

* Properly compile selectors that end in escaped whitespace.

[content-args]: https://github.com/sass/language/blob/master/accepted/content-args.md
[color-4-rgb-hsl]: https://github.com/sass/language/blob/master/accepted/color-4-rgb-hsl.md
[at-rule-interpolation]: https://github.com/sass/language/blob/master/accepted/at-rule-interpolation.md

### JavaScript API

* Always include the error location in error messages.

## 1.14.4

* Properly escape U+0009 CHARACTER TABULATION in unquoted strings.

## 1.14.3

* Treat `:before`, `:after`, `:first-line`, and `:first-letter` as
  pseudo-elements for the purposes of `@extend`.

* When running in compressed mode, remove spaces around combinators in complex
  selectors, so a selector like `a > b` is output as `a>b`.

* Properly indicate the source span for errors involving binary operation
  expressions whose operands are parenthesized.

## 1.14.2

* Fix a bug where loading the same stylesheet from two different import paths
  could cause its imports to fail to resolve.

* Properly escape U+001F INFORMATION SEPARATOR ONE in unquoted strings.

### Command-Line Interface

* Don't crash when using `@debug` in a stylesheet passed on standard input.

### Dart API

* `AsyncImporter.canonicalize()` and `Importer.canonicalize()` must now return
  absolute URLs. Relative URLs are still supported, but are deprecated and will
  be removed in a future release.

## 1.14.1

* Canonicalize escaped digits at the beginning of identifiers as hex escapes.

* Properly parse property declarations that are both *in* content blocks and
  written *after* content blocks.

### Command-Line Interface

* Print more readable paths in `--watch` mode.

## 1.14.0

### BREAKING CHANGE

In accordance with our [compatibility policy][], breaking changes made for CSS
compatibility reasons are released as minor version revision after a three-month
deprecation period.

[compatibility policy]: README.md#compatibility-policy

* Tokens such as `#abcd` that are now interpreted as hex colors with alpha
  channels, rather than unquoted ID strings.

## 1.13.4

### Node JS

* Tweak JS compilation options to substantially improve performance.

## 1.13.3

* Properly generate source maps for stylesheets that emit `@charset`
  declarations.

### Command-Line Interface

* Don't error out when passing `--embed-source-maps` along with
  `--embed-sources` for stylesheets that contain non-ASCII characters.

## 1.13.2

* Properly parse `:nth-child()` and `:nth-last-child()` selectors with
  whitespace around the argument.

* Don't emit extra whitespace in the arguments for `:nth-child()` and
  `:nth-last-child()` selectors.

* Fix support for CSS hacks in plain CSS mode.

## 1.13.1

* Allow an IE-style single equals operator in plain CSS imports.

## 1.13.0

* Allow `@extend` to be used with multiple comma-separated simple selectors.
  This is already supported by other implementations, but fell through the
  cracks for Dart Sass until now.

* Don't crash when a media rule contains another media rule followed by a style
  rule.

## 1.12.0

### Dart API

* Add a `SassException` type that provides information about Sass compilation
  failures.

### Node JS API

* Remove the source map comment from the compiled JS. We don't ship with the
  source map, so this pointed to nothing.

## 1.11.0

* Add support for importing plain CSS files. They can only be imported *without*
  an extension—for example, `@import "style"` will import `style.css`. Plain CSS
  files imported this way only support standard CSS features, not Sass
  extensions.

  See [the proposal][css-import] for details.

* Add support for CSS's `min()` and `max()` [math functions][]. A `min()` and
  `max()` call will continue to be parsed as a Sass function if it involves any
  Sass-specific features like variables or function calls, but if it's valid
  plain CSS (optionally with interpolation) it will be emitted as plain CSS instead.

  See [the proposal][css-min-max] for details.

* Add support for range-format media features like `(10px < width < 100px)`. See
  [the proposal][media-ranges] for details.

* Normalize escape codes in identifiers so that, for example, `éclair` and
  `\E9clair` are parsed to the same value. See
  [the proposal][identifier-escapes] for details.

* Don't choke on a [byte-order mark][] at the beginning of a document when
  running in JavaScript.

[math functions]: https://drafts.csswg.org/css-values/#math-function
[css-import]: https://github.com/sass/language/blob/master/accepted/css-imports.md
[css-min-max]: https://github.com/sass/language/blob/master/accepted/min-max.md
[media-ranges]: https://github.com/sass/language/blob/master/accepted/media-ranges.md
[identifier-escapes]: https://github.com/sass/language/blob/master/accepted/identifier-escapes.md
[byte-order mark]: https://en.wikipedia.org/wiki/Byte_order_mark

### Command-Line Interface

* The `--watch` command now continues to recompile a file after a syntax error
  has been detected.

### Dart API

* Added a `Syntax` enum to indicate syntaxes for Sass source files.

* The `compile()` and `compileAsync()` functions now parse files with the `.css`
  extension as plain CSS.

* Added a `syntax` parameter to `compileString()` and `compileStringAsync()`.

* Deprecated the `indented` parameter to `compileString()` and `compileStringAsync()`.

* Added a `syntax` parameter to `new ImporterResult()` and a
  `ImporterResult.syntax` getter to set the syntax of the source file.

* Deprecated the `indented` parameter to `new ImporterResult()` and the
  `ImporterResult.indented` getter in favor of `syntax`.

## 1.10.4

### Command-Line Interface

* Fix a Homebrew installation failure.

## 1.10.3

### Command-Line Interface

* Run the Chocolatey script with the correct arguments so it doesn't crash.

## 1.10.2

* No user-visible changes.

## 1.10.1

### Node JS API

* Don't crash when passing both `includePaths` and `importer`.

## 1.10.0

* When two `@media` rules' queries can't be merged, leave nested rules in place
  for browsers that support them.

* Fix a typo in an error message.

## 1.9.2

### Node JS API

* Produce more readable filesystem errors, such as when a file doesn't exist.

## 1.9.1

### Command-Line Interface

* Don't emit ANSI codes to Windows terminals that don't support them.

* Fix a bug where `--watch` crashed on Mac OS.

## 1.9.0

### Node API

* Add support for `new sass.types.Color(argb)` for creating colors from ARGB hex
  numbers. This was overlooked when initially adding support for Node Sass's
  JavaScript API.

## 1.8.0

### Command-Line Interface

* Add a `--poll` flag to make `--watch` mode repeatedly check the filesystem for
  updates rather than relying on native filesystem notifications.

* Add a `--stop-on-error` flag to stop compiling additional files once an error
  is encountered.

## 1.7.3

* No user-visible changes.

## 1.7.2

* Add a deprecation warning for `@-moz-document`, except for cases where only an
  empty `url-prefix()` is used. Support is [being removed from Firefox][] and
  will eventually be removed from Sass as well.

[being removed from Firefox]: https://www.fxsitecompat.com/en-CA/docs/2018/moz-document-support-has-been-dropped-except-for-empty-url-prefix/

* Fix a bug where `@-moz-document` functions with string arguments weren't being
  parsed.

### Command-Line Interface

* Don't crash when a syntax error is added to a watched file.

## 1.7.1

* Fix crashes in released binaries.

## 1.7.0

* Emit deprecation warnings for tokens such as `#abcd` that are ambiguous
  between ID strings and hex colors with alpha channels. These will be
  interpreted as colors in a release on or after 19 September 2018.

* Parse unambiguous hex colors with alpha channels as colors.

* Fix a bug where relative imports from files on the load path could look in the
  incorrect location.

## 1.6.2

### Command-Line Interface

* Fix a bug where the source map comment in the generated CSS could refer to the
  source map file using an incorrect URL.

## 1.6.1

* No user-visible changes.

## 1.6.0

* Produce better errors when expected tokens are missing before a closing brace.

* Avoid crashing when compiling a non-partial stylesheet that exists on the
  filesystem next to a partial with the same name.

### Command-Line Interface

* Add support for the `--watch`, which watches for changes in Sass files on the
  filesystem and ensures that the compiled CSS is up-to-date.

* When using `--update`, surface errors when an import doesn't exist even if the
  file containing the import hasn't been modified.

* When compilation fails, delete the output file rather than leaving an outdated
  version.

## 1.5.1

* Fix a bug where an absolute Windows path would be considered an `input:output`
  pair.

* Forbid custom properties that have no values, like `--foo:;`, since they're
  forbidden by the CSS spec.

## 1.5.0

* Fix a bug where an importer would be passed an incorrectly-resolved URL when
  handling a relative import.

* Throw an error when an import is ambiguous due to a partial and a non-partial
  with the same name, or multiple files with different extensions. This matches
  the standard Sass behavior.

### Command-Line Interface

* Add an `--interactive` flag that supports interactively running Sass
  expressions (thanks to [Jen Thakar][]!).

[Jen Thakar]: https://github.com/jathak

## 1.4.0

* Improve the error message for invalid semicolons in the indented syntax.

* Properly disallow semicolons after declarations in the indented syntax.

### Command-Line Interface

* Add support for compiling multiple files at once by writing
  `sass input.scss:output.css`. Note that unlike Ruby Sass, this *always*
  compiles files by default regardless of when they were modified.

  This syntax also supports compiling entire directories at once. For example,
  `sass templates/stylesheets:public/css` compiles all non-partial Sass files
  in `templates/stylesheets` to CSS files in `public/css`.

* Add an `--update` flag that tells Sass to compile only stylesheets that have
  been (transitively) modified since the CSS file was generated.

### Dart API

* Add `Importer.modificationTime()` and `AsyncImporter.modificationTime()` which
  report the last time a stylesheet was modified.

### Node API

* Generate source maps when the `sourceMaps` option is set to a string and the
  `outFile` option is not set.

## 1.3.2

* Add support for `@elseif` as an alias of `@else if`. This is not an
  intentional feature, so using it will cause a deprecation warning. It will be
  removed at some point in the future.

## 1.3.1

### Node API

* Fix loading imports relative to stylesheets that were themselves imported
  though relative include paths.

## 1.3.0

### Command-Line Interface

* Generate source map files by default when writing to disk. This can be
  disabled by passing `--no-source-map`.

* Add a `--source-map-urls` option to control whether the source file URLs in
  the generated source map are relative or absolute.

* Add an `--embed-sources` option to embed the contents of all source files in
  the generated source map.

* Add an `--embed-source-map` option to embed the generated source map as a
  `data:` URL in the generated CSS.

### Dart API

* Add a `sourceMap` parameter to `compile()`, `compileString()`,
  `compileAsync()`, and `compileStringAsync()`. This takes a callback that's
  called with a [`SingleMapping`][] that contains the source map information for
  the compiled CSS file.

[`SingleMapping`]: https://www.dartdocs.org/documentation/source_maps/latest/source_maps.parser/SingleMapping-class.html

### Node API

* Added support for the `sourceMap`, `omitSourceMapUrl`, `outFile`,
  `sourceMapContents`, `sourceMapEmbed`, and `sourceMapRoot` options to
  `render()` and `renderSync()`.

* Fix a bug where passing a relative path to `render()` or `renderSync()` would
  cause relative imports to break.

* Fix a crash when printing warnings in stylesheets compiled using `render()` or
  `renderSync()`.

* Fix a bug where format errors were reported badly on Windows.

## 1.2.1

* Always emit units in compressed mode for `0` dimensions other than lengths and
  angles.

## 1.2.0

* The command-line executable will now create the directory for the resulting
  CSS if that directory doesn't exist.

* Properly parse `#{$var} -#{$var}` as two separate values in a list rather than
  one value being subtracted from another.

* Improve the error message for extending compound selectors.

## 1.1.1

* Add a commit that was accidentally left out of 1.1.0.

## 1.1.0

* The command-line executable can now be used to write an output file to disk
  using `sass input.scss output.css`.

* Use a POSIX-shell-compatible means of finding the location of the `sass` shell
  script.

## 1.0.0

**Initial stable release.**

### Changes Since 1.0.0-rc.1

* Allow `!` in custom property values ([#260][]).

[#260]: https://github.com/sass/dart-sass/issues/260

#### Dart API

* Remove the deprecated `render()` function.

#### Node API

* Errors are now subtypes of the `Error` type.

* Allow both the `data` and `file` options to be passed to `render()` and
  `renderSync()` at once. The `data` option will be used as the contents of the
  stylesheet, and the `file` option will be used as the path for error reporting
  and relative imports. This matches Node Sass's behavior.

## 1.0.0-rc.1

* Add support for importing an `_index.scss` or `_index.sass` file when
  importing a directory.

* Add a `--load-path` command-line option (alias `-I`) for passing additional
  paths to search for Sass files to import.

* Add a `--quiet` command-line option (alias `-q`) for silencing warnings.

* Add an `--indented` command-line option for using the indented syntax with a
  stylesheet from standard input.

* Don't merge the media queries `not type` and `(feature)`. We had previously
  been generating `not type and (feature)`, but that's not actually the
  intersection of the two queries.

* Don't crash on `$x % 0`.

* The standalone executable distributed on GitHub is now named `sass` rather
  than `dart-sass`. The `dart-sass` executable will remain, with a deprecation
  message, until 1.0.0 is released.

### Dart API

* Add a `Logger` class that allows users to control how messages are printed by
  stylesheets.

* Add a `logger` parameter to `compile()`, `compileAsync()`, `compileString()`,
  and `compileStringAsync()`.

### Node JS API

* Import URLs passed to importers are no longer normalized. For example, if a
  stylesheet contains `@import "./foo.scss"`, importers will now receive
  `"./foo.scss"` rather than `"foo.scss"`.

## 1.0.0-beta.5.3

* Support hard tabs in the indented syntax.

* Improve the formatting of comments that don't start on the same line as the
  opening `/*`.

* Preserve whitespace after `and` in media queries in compressed mode.

### Indented Syntax

* Properly parse multi-line selectors.

* Don't deadlock on `/*` comments.

* Don't add an extra `*/` to comments that already have it.

* Preserve empty lines in `/*` comments.

## 1.0.0-beta.5.2

* Fix a bug where some colors would crash `compressed` mode.

## 1.0.0-beta.5.1

* Add a `compressed` output style.

* Emit a warning when `&&` is used, since it's probably not what the user means.

* `round()` now returns the correct results for negative numbers that should
  round down.

* `var()` may now be passed in place of multiple arguments to `rgb()`, `rgba()`,
  `hsl()` and `hsla()`.

* Fix some cases where equivalent numbers wouldn't count as the same keys in
  maps.

* Fix a bug where multiplication like `(1/1px) * (1px/1)` wouldn't properly
  cancel out units.

* Fix a bug where dividing by a compatible unit would produce an invalid
  result.

* Remove a non-`sh`-compatible idiom from the standalone shell script.

### Dart API

* Add a `functions` parameter to `compile()`, `compleString()`,
  `compileAsync()`, and `compileStringAsync()`. This allows users to define
  custom functions in Dart that can be invoked from Sass stylesheets.

* Expose the `Callable` and `AsyncCallable` types, which represent functions
  that can be invoked from Sass.

* Expose the `Value` type and its subclasses, as well as the top-level
  `sassTrue`, `sassFalse`, and `sassNull` values, which represent Sass values
  that may be passed into or returned from custom functions.

* Expose the `OutputStyle` enum, and add a `style` parameter to `compile()`,
  `compleString()`, `compileAsync()`, and `compileStringAsync()` that allows
  users to control the output style.

### Node JS API

* Support the `functions` option.

* Support the `"compressed"` value for the `outputStyle` option.

## 1.0.0-beta.4

* Support unquoted imports in the indented syntax.

* Fix a crash when `:not(...)` extends a selector that appears in
  `:not(:not(...))`.

### Node JS API

* Add support for asynchronous importers to `render()` and `renderSync()`.

### Dart API

* Add `compileAsync()` and `compileStringAsync()` methods. These run
  asynchronously, which allows them to take asynchronous importers (see below).

* Add an `AsyncImporter` class. This allows imports to be resolved
  asynchronously in case no synchronous APIs are available. `AsyncImporter`s are
  only compatible with `compileAysnc()` and `compileStringAsync()`.

## 1.0.0-beta.3

* Properly parse numbers with exponents.

* Don't crash when evaluating CSS variables whose names are entirely
  interpolated (for example, `#{--foo}: ...`).

### Node JS API

* Add support for the `importer` option to `render()` and `renderSync()`.
  Only synchronous importers are currently supported.

### Dart API

* Added an `Importer` class. This can be extended by users to provide support
  for custom resolution for `@import` rules.

* Added built-in `FilesystemImporter` and `PackageImporter` implementations that
  support resolving `file:` and `package:` URLs, respectively.

* Added an `importers` argument to the `compile()` and `compileString()`
  functions that provides `Importer`s to use when resolving `@import` rules.

* Added a `loadPaths` argument to the `compile()` and `compileString()`
  functions that provides paths to search for stylesheets when resolving
  `@import` rules. This is a shorthand for passing `FilesystemImporter`s to the
  `importers` argument.

## 1.0.0-beta.2

* Add support for the `::slotted()` pseudo-element.

* Generated transparent colors will now be emitted as `rgba(0, 0, 0, 0)` rather
  than `transparent`. This works around a bug wherein IE incorrectly handles the
  latter format.

### Command-Line Interface

* Improve the logic for whether to use terminal colors by default.

### Node JS API

* Add support for `data`, `includePaths`, `indentedSyntax`, `lineFeed`,
  `indentWidth`, and `indentType` options to `render()` and `renderSync()`.

* The result object returned by `render()` and `renderSync()` now includes the
  `stats` object which provides metadata about the compilation process.

* The error object thrown by `render()` and `renderSync()` now includes `line`,
  `column`, `file`, `status`, and `formatted` fields. The `message` field and
  `toString()` also provide more information.

### Dart API

* Add a `renderString()` method for rendering Sass source that's not in a file
  on disk.

## 1.0.0-beta.1

* Drop support for the reference combinator. This has been removed from the
  spec, and will be deprecated and eventually removed in other implementations.

* Trust type annotations when compiling to JavaScript, which makes it
  substantially faster.

* Compile to minified JavaScript, which decreases the code size substantially
  and makes startup a little faster.

* Fix a crash when inspecting a string expression that ended in "\a".

* Fix a bug where declarations and `@extend` were allowed outside of a style
  rule in certain circumstances.

* Fix `not` in parentheses in `@supports` conditions.

* Allow `url` as an identifier name.

* Properly parse `/***/` in selectors.

* Properly parse unary operators immediately after commas.

* Match Ruby Sass's rounding behavior for all functions.

* Allow `\` at the beginning of a selector in the indented syntax.

* Fix a number of `@extend` bugs:

  * `selector-extend()` and `selector-replace()` now allow compound selector
    extendees.

  * Remove the universal selector `*` when unifying with other selectors.

  * Properly unify the result of multiple simple selectors in the same compound
    selector being extended.

  * Properly handle extensions being extended.

  * Properly follow the [first law of `@extend`][laws].

  * Fix selector specificity tracking to follow the
    [second law of `@extend`][laws].

  * Allow extensions that match selectors but fail to unify.

  * Partially-extended selectors are no longer used as parent selectors.

  * Fix an edge case where both the extender and the extended selector
    have invalid combinator sequences.

  * Don't crash with a "Bad state: no element" error in certain edge cases.

[laws]: https://github.com/sass/sass/issues/324#issuecomment-4607184

## 1.0.0-alpha.9

* Elements without a namespace (such as `div`) are no longer unified with
  elements with the empty namespace (such as `|div`). This unification didn't
  match the results returned by `is-superselector()`, and was not guaranteed to
  be valid.

* Support `&` within `@at-root`.

* Properly error when a compound selector is followed immediately by `&`.

* Properly handle variable scoping in `@at-root` and nested properties.

* Properly handle placeholder selectors in selector pseudos.

* Properly short-circuit the `or` and `and` operators.

* Support `--$variable`.

* Don't consider unitless numbers equal to numbers with units.

* Warn about using named colors in interpolation.

* Don't emit loud comments in functions.

* Detect import loops.

* Fix `@import` with a `supports()` clause.

* Forbid functions named "and", "or", and "not".

* Fix `type-of()` with a function.

* Emit a nicer error for invalid tokens in a selector.

* Fix `invert()` with a `$weight` parameter.

* Fix a unit-parsing edge-cases.

* Always parse imports with queries as plain CSS imports.

* Support `&` followed by a non-identifier.

* Properly handle split media queries.

* Properly handle a placeholder selector that isn't at the beginning of a
  compound selector.

* Fix more `str-slice()` bugs.

* Fix the `%` operator.

* Allow whitespace between `=` and the mixin name in the indented syntax.

* Fix some slash division edge cases.

* Fix `not` when used like a function.

* Fix attribute selectors with single-character values.

* Fix some bugs with the `call()` function.

* Properly handle a backslash followed by a CRLF sequence in a quoted string.

* Fix numbers divided by colors.

* Support slash-separated numbers in arguments to plain CSS functions.

* Error out if a function is passed an unknown named parameter.

* Improve the speed of loading large files on Node.

* Don't consider browser-prefixed selector pseudos to be superselectors of
  differently- or non-prefixed selector pseudos with the same base name.

* Fix an `@extend` edge case involving multiple combinators in a row.

* Fix a bug where a `@content` block could get incorrectly passed to a mixin.

* Properly isolate the lexical environments of different calls to the same mixin
  and function.

## 1.0.0-alpha.8

* Add the `content-exists()` function.

* Support interpolation in loud comments.

* Fix a bug where even valid semicolons and exclamation marks in custom property
  values were disallowed.

* Disallow invalid function names.

* Disallow extending across media queries.

* Properly parse whitespace after `...` in argument declaration lists.

* Support terse mixin syntax in the indented syntax.

* Fix `@at-root` query parsing.

* Support special functions in `@-moz-document`.

* Support `...` after a digit.

* Fix some bugs when treating a map as a list of pairs.

## 1.0.0-alpha.7

* Fix `function-exists()`, `variable-exists()`, and `mixin-exists()` to use the
  lexical scope rather than always using the global scope.

* `str-index()` now correctly inserts at negative indices.

* Properly parse `url()`s that contain comment-like text.

* Fix a few more small `@extend` bugs.

* Fix a bug where interpolation in a quoted string was being dropped in some
  circumstances.

* Properly handle `@for` rules where each bound has a different unit.

* Forbid mixins and functions from being defined in control directives.

* Fix a superselector-computation edge case involving `:not()`.

* Gracefully handle input files that are invalid UTF-8.

* Print a Sass stack trace when a file fails to load.

## 1.0.0-alpha.6

* Allow `var()` to be passed to `rgb()`, `rgba()`, `hsl()`, and `hsla()`.

* Fix conversions between numbers with `dpi`, `dpcm`, and `dppx` units.
  Previously these conversions were inverted.

* Don't crash when calling `str-slice()` with an `$end-at` index lower than the
  `$start-at` index.

* `str-slice()` now correctly returns `""` when `$end-at` is negative and points
  before the beginning of the string.

* Interpolation in quoted strings now properly preserves newlines.

* Don't crash when passing only `$hue` or no keyword arguments to
  `adjust-color()`, `scale-color()`, or `change-color()`.

* Preserve escapes in identifiers. This used to only work for identifiers in
  SassScript.

* Fix a few small `@extend` bugs.

## 1.0.0-alpha.5

* Fix bounds-checking for `opacify()`, `fade-in()`, `transparentize()`, and
  `fade-out()`.

* Fix a bug with `@extend` superselector calculations.

* Fix some cases where `#{...}--` would fail to parse in selectors.

* Allow a single number to be passed to `saturate()` for use in filter contexts.

* Fix a bug where `**/` would fail to close a loud comment.

* Fix a bug where mixin and function calls could set variables incorrectly.

* Move plain CSS `@import`s to the top of the document.

## 1.0.0-alpha.4

* Add support for bracketed lists.

* Add support for Unicode ranges.

* Add support for the Microsoft-style `=` operator.

* Print the filename for `@debug` rules.

* Fix a bug where `1 + - 2` and similar constructs would crash the parser.

* Fix a bug where `@extend` produced the wrong result when used with
  selector combinators.

* Fix a bug where placeholder selectors were not allowed to be unified.

* Fix the `mixin-exists()` function.

* Fix `:nth-child()` and `:nth-last-child()` parsing when they contain `of
  selector`.

## 1.0.0-alpha.3

* Fix a bug where color equality didn't take the alpha channel into account.

* Fix a bug with converting some RGB colors to HSL.

* Fix a parent selector resolution bug.

* Properly declare the arguments for `opacify()` and related functions.

* Add a missing dependency on the `stack_trace` package.

* Fix broken Windows archives.

* Emit colors using their original representation if possible.

* Emit colors without an original representation as names if possible.

## 1.0.0-alpha.2

* Fix a bug where variables, functions, and mixins were broken in imported
  files.

## 1.0.0-alpha.1

* Initial alpha release.<|MERGE_RESOLUTION|>--- conflicted
+++ resolved
@@ -1,17 +1,13 @@
 ## 1.27.1
 
-<<<<<<< HEAD
-* Avoid going exponential on certain recursive `@extend` edge cases.
-
-## 1.27.1
-=======
 * **Potentially breaking bug fix:** `meta.load-css()` now correctly uses the
   name `$url` for its first argument, rather than `$module`.
 
 * Emit a proper parse error for a `=` with no right-hand side in a function.
 
+* Avoid going exponential on certain recursive `@extend` edge cases.
+
 ## 1.27.0
->>>>>>> c4f95d43
 
 * Adds an overload to `map.merge()` that supports merging a nested map.
 
