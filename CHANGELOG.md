## 1.69.6

<<<<<<< HEAD
* Produce better output for numbers with complex units in `meta.inspect()` and
  debugging messages.
=======
### JS API

* Fix a bug where certain exceptions could produce `SourceSpan`s that didn't
  follow the documented `SourceSpan` API.
>>>>>>> bd80c587

## 1.69.5

### JS API

* Compatibility with Node.js 21.0.0.

## 1.69.4

* No user-visible changes.

## 1.69.3

### Embedded Sass

* Fix TypeScript type locations in `package.json`.

## 1.69.2

### JS API

* Fix a bug where Sass crashed when running in the browser if there was a global
  variable named `process`.

## 1.69.1

* No user-visible changes.

## 1.69.0

* Add a `meta.get-mixin()` function that returns a mixin as a first-class Sass
  value.

* Add a `meta.apply()` mixin that includes a mixin value.

* Add a `meta.module-mixins()` function which returns a map from mixin names in
  a module to the first-class mixins that belong to those names.

* Add a `meta.accepts-content()` function which returns whether or not a mixin
  value can take a content block.

* Add support for the relative color syntax from CSS Color 5. This syntax
  cannot be used to create Sass color values. It is always emitted as-is in the
  CSS output.

### Dart API

* Deprecate `Deprecation.calcInterp` since it was never actually emitted as a
  deprecation.

### Embedded Sass

* Fix a rare race condition where the embedded compiler could freeze when a
  protocol error was immediately followed by another request.

## 1.68.0

* Fix the source spans associated with the `abs-percent` deprecation.

### JS API

* Non-filesystem importers can now set the `nonCanonicalScheme` field, which
  declares that one or more URL schemes (without `:`) will never be used for
  URLs returned by the `canonicalize()` method.

* Add a `containingUrl` field to the `canonicalize()` and `findFileUrl()`
  methods of importers, which is set to the canonical URL of the stylesheet that
  contains the current load. For filesystem importers, this is always set; for
  other importers, it's set only if the current load has no URL scheme, or if
  its URL scheme is declared as non-canonical by the importer.

### Dart API

* Add `AsyncImporter.isNonCanonicalScheme`, which importers (async or sync) can
  use to indicate that a certain URL scheme will never be used for URLs returned
  by the `canonicalize()` method.

* Add `AsyncImporter.containingUrl`, which is set during calls to the
  `canonicalize()` method to the canonical URL of the stylesheet that contains
  the current load. This is set only if the current load has no URL scheme, or
  if its URL scheme is declared as non-canonical by the importer.

### Embedded Sass

* The `CalculationValue.interpolation` field is deprecated and will be removed
  in a future version. It will no longer be set by the compiler, and if the host
  sets it it will be treated as equivalent to `CalculationValue.string` except
  that `"("` and `")"` will be added to the beginning and end of the string
  values.

* Properly include TypeScript types in the `sass-embedded` package.

## 1.67.0

* All functions defined in CSS Values and Units 4 are now once again parsed as
  calculation objects: `round()`, `mod()`, `rem()`, `sin()`, `cos()`, `tan()`,
  `asin()`, `acos()`, `atan()`, `atan2()`, `pow()`, `sqrt()`, `hypot()`,
  `log()`, `exp()`, `abs()`, and `sign()`.

  Unlike in 1.65.0, function calls are _not_ locked into being parsed as
  calculations or plain Sass functions at parse-time. This means that
  user-defined functions will take precedence over CSS calculations of the same
  name. Although the function names `calc()` and `clamp()` are still forbidden,
  users may continue to freely define functions whose names overlap with other
  CSS calculations (including `abs()`, `min()`, `max()`, and `round()` whose
  names overlap with global Sass functions).

* **Breaking change**: As a consequence of the change in calculation parsing
  described above, calculation functions containing interpolation are now parsed
  more strictly than before. However, _almost_ all interpolations that would
  have produced valid CSS will continue to work. The only exception is
  `#{$variable}%` which is not valid in Sass and is no longer valid in
  calculations. Instead of this, either use `$variable` directly and ensure it
  already has the `%` unit, or write `($variable * 1%)`.

* **Potentially breaking bug fix**: The importer used to load a given file is no
  longer used to load absolute URLs that appear in that file. This was
  unintented behavior that contradicted the Sass specification. Absolute URLs
  will now correctly be loaded only from the global importer list. This applies
  to the modern JS API, the Dart API, and the embedded protocol.

### Embedded Sass

* Substantially improve the embedded compiler's performance when compiling many
  files or files that require many importer or function call round-trips with
  the embedded host.

## 1.66.1

### JS API

* Fix a bug where Sass compilation could crash in strict mode if passed a
  callback that threw a string, boolean, number, symbol, or bignum.

## 1.66.0

* **Breaking change:** Drop support for the additional CSS calculations defined
  in CSS Values and Units 4. Custom Sass functions whose names overlapped with
  these new CSS functions were being parsed as CSS calculations instead, causing
  an unintentional breaking change outside our normal [compatibility policy] for
  CSS compatibility changes.

  Support will be added again in a future version, but only after Sass has
  emitted a deprecation warning for all functions that will break for at least
  three months prior to the breakage.

## 1.65.1

* Update abs-percent deprecatedIn version to `1.65.0`.

## 1.65.0

* All functions defined in CSS Values and Units 4 are now parsed as calculation
  objects: `round()`, `mod()`, `rem()`, `sin()`, `cos()`, `tan()`, `asin()`,
  `acos()`, `atan()`, `atan2()`, `pow()`, `sqrt()`, `hypot()`, `log()`, `exp()`,
  `abs()`, and `sign()`.

* Deprecate explicitly passing the `%` unit to the global `abs()` function. In
  future releases, this will emit a CSS abs() function to be resolved by the
  browser. This deprecation is named `abs-percent`.

## 1.64.3

### Dart API

* Deprecate explicitly passing `null` as the alpha channel for
  `SassColor.rgb()`, `SassColor.hsl()`, and `SassColor.hwb()`. Omitting the
  `alpha` channel is still allowed. In future releases, `null` will be used to
  indicate a [missing component]. This deprecation is named `null-alpha`.

  [missing component]: https://developer.mozilla.org/en-US/docs/Web/CSS/color_value#missing_color_components

* Include protocol buffer definitions when uploading the `sass` package to pub.

### JS API

* Deprecate explicitly passing `null` as the alpha channel for `new
  SassColor()`. Omitting the `alpha` channel or passing `undefined` for it is
  still allowed. In future releases, `null` will be used to indicate a [missing
  component]. This deprecation is named `null-alpha`.

  [missing component]: https://developer.mozilla.org/en-US/docs/Web/CSS/color_value#missing_color_components

  (Note that this was already prohibited by the TypeScript types, but in
  practice prior to this `null` was treated as `1`.)

## 1.64.2

* No user-visible changes.

## 1.64.1

### Embedded Sass

* Fix a bug where a valid `SassCalculation.clamp()` with less than 3 arguments
  would throw an error.

## 1.64.0

* Comments that appear before or between `@use` and `@forward` rules are now
  emitted in source order as much as possible, instead of always being emitted
  after the CSS of all module dependencies.

* Fix a bug where an interpolation in a custom property name crashed if the file
  was loaded by a `@use` nested in an `@import`.

### JavaScript API

* Add a new `SassCalculation` type that represents the calculation objects added
  in Dart Sass 1.40.0.

* Add `Value.assertCalculation()`, which returns the value if it's a
  `SassCalculation` and throws an error otherwise.

* Produce a better error message when an environment that supports some Node.js
  APIs loads the browser entrypoint but attempts to access the filesystem.

### Embedded Sass

* Fix a bug where nested relative `@imports` failed to load when using the
  deprecated functions `render` or `renderSync` and those relative imports were
  loaded multiple times across different files.

## 1.63.6

### JavaScript API

* Fix `import sass from 'sass'` again after it was broken in the last release.

### Embedded Sass

* Fix the `exports` declaration in `package.json`.

## 1.63.5

### JavaScript API

* Fix a bug where loading the package through both CJS `require()` and ESM
  `import` could crash on Node.js.

### Embedded Sass

* Fix a deadlock when running at high concurrency on 32-bit systems.

* Fix a race condition where the embedded compiler could deadlock or crash if a
  compilation ID was reused immediately after the compilation completed.

## 1.63.4

### JavaScript API

* Re-enable support for `import sass from 'sass'` when loading the package from
  an ESM module in Node.js. However, this syntax is now deprecated; ESM users
  should use `import * as sass from 'sass'` instead.

  On the browser and other ESM-only platforms, only `import * as sass from
  'sass'` is supported.

* Properly export the legacy API values `TRUE`, `FALSE`, `NULL`, and `types` from
  the ECMAScript module API.

### Embedded Sass

* Fix a race condition where closing standard input while requests are in-flight
  could sometimes cause the process to hang rather than shutting down
  gracefully.

* Properly include the root stylesheet's URL in the set of loaded URLs when it
  fails to parse.

## 1.63.3

### JavaScript API

* Fix loading Sass as an ECMAScript module on Node.js.

## 1.63.2

* No user-visible changes.

## 1.63.1

* No user-visible changes.

## 1.63.0

### JavaScript API

* Dart Sass's JS API now supports running in the browser. Further details and
  instructions for use are in [the README](README.md#dart-sass-in-the-browser).

### Embedded Sass

* The Dart Sass embedded compiler is now included as part of the primary Dart
  Sass distribution, rather than a separate executable. To use the embedded
  compiler, just run `sass --embedded` from any Sass executable (other than the
  pure JS executable).

  The Node.js embedded host will still be distributed as the `sass-embedded`
  package on npm. The only change is that it will now provide direct access to a
  `sass` executable with the same CLI as the `sass` package.

* The Dart Sass embedded compiler now uses version 2.0.0 of the Sass embedded
  protocol. See [the spec][embedded-protocol-spec] for a full description of the
  protocol, and [the changelog][embedded-protocol-changelog] for a summary of
  changes since version 1.2.0.

  [embedded-protocol-spec]: https://github.com/sass/sass/blob/main/spec/embedded-protocol.md
  [embedded-protocol-changelog]: https://github.com/sass/sass/blob/main/EMBEDDED_PROTOCOL_CHANGELOG.md

* The Dart Sass embedded compiler now runs multiple simultaneous compilations in
  parallel, rather than serially.

## 1.62.1

* Fix a bug where `:has(+ &)` and related constructs would drop the leading
  combinator.

## 1.62.0

* Deprecate the use of multiple `!global` or `!default` flags on the same
  variable. This deprecation is named `duplicate-var-flags`.

* Allow special numbers like `var()` or `calc()` in the global functions:
  `grayscale()`, `invert()`, `saturate()`, and `opacity()`. These are also
  native CSS `filter` functions. This is in addition to number values which were
  already allowed.

* Fix a cosmetic bug where an outer rule could be duplicated after nesting was
  resolved, instead of re-using a shared rule.

## 1.61.0

* **Potentially breaking change:** Drop support for End-of-Life Node.js 12.

* Fix remaining cases for the performance regression introduced in 1.59.0.

### Embedded Sass

* The JS embedded host now loads files from the working directory when using the
  legacy API.

## 1.60.0

* Add support for the `pi`, `e`, `infinity`, `-infinity`, and `NaN` constants in
  calculations. These will be interpreted as the corresponding numbers.

* Add support for unknown constants in calculations. These will be interpreted
  as unquoted strings.

* Serialize numbers with value `infinity`, `-infinity`, and `NaN` to `calc()`
  expressions rather than CSS-invalid identifiers. Numbers with complex units
  still can't be serialized.

## 1.59.3

* Fix a performance regression introduced in 1.59.0.

* The NPM release of 1.59.0 dropped support for Node 12 without actually
  indicating so in its pubspec. This release temporarily adds back support so
  that the latest Sass version that declares it supports Node 12 actually does
  so. However, Node 12 is now end-of-life, so we will drop support for it
  properly in an upcoming release.

## 1.59.2

* No user-visible changes.

## 1.59.1

* No user-visible changes.

## 1.59.0

### Command Line Interface

* Added a new `--fatal-deprecation` flag that lets you treat a deprecation
  warning as an error. You can pass an individual deprecation ID
  (e.g. `slash-div`) or you can pass a Dart Sass version to treat all
  deprecations initially emitted in that version or earlier as errors.

* New `--future-deprecation` flag that lets you opt into warning for use of
  certain features that will be deprecated in the future. At the moment, the
  only option is `--future-deprecation=import`, which will emit warnings for
  Sass `@import` rules, which are not yet deprecated, but will be in the future.

### Dart API

* New `Deprecation` enum, which contains the different current and future
  deprecations used by the new CLI flags.

* The `compile` methods now take in `fatalDeprecations` and `futureDeprecations`
  parameters, which work similarly to the CLI flags.

## 1.58.4

* Pull `@font-face` to the root rather than bubbling the style rule selector
  inwards.

* Improve error messages for invalid CSS values passed to plain CSS functions.

* Improve error messages involving selectors.

### Embedded Sass

* Improve the performance of starting up a compilation.

## 1.58.3

* No user-visible changes.

## 1.58.2

### Command Line Interface

* Add a timestamp to messages printed in `--watch` mode.

* Print better `calc()`-based suggestions for `/`-as-division expression that
  contain calculation-incompatible constructs like unary minus.

## 1.58.1

* Emit a unitless hue when serializing `hsl()` colors. The `deg` unit is
  incompatible with IE, and while that officially falls outside our
  compatibility policy, it's better to lean towards greater compatibility.

## 1.58.0

* Remove sourcemap comments from Sass sources. The generated sourcemap comment
  for the compiled CSS output remains unaffected.

* Fix a bug in `@extend` logic where certain selectors with three or more
  combinators were incorrectly considered superselectors of similar selectors
  with fewer combinators, causing them to be incorrectly trimmed from the
  output.

* Produce a better error message for a number with a leading `+` or `-`, a
  decimal point, but no digits.

* Produce a better error message for a nested property whose name starts with
  `--`.

* Fix a crash when a selector ends in an escaped backslash.

* Add the relative length units from CSS Values 4 and CSS Contain 3 as known
  units to validate bad computation in `calc`.

### Command Line Interface

* The `--watch` flag will now track loads through calls to `meta.load-css()` as
  long as their URLs are literal strings without any interpolation.

## 1.57.1

* No user-visible changes.

## 1.57.0

* Add a `split($string, $separator, $limit: null)` function to `sass:string`
  that splits a string into separate substrings based on a separator string.

### JavaScript API

* **Potentially breaking bug fix**: Custom functions in both the modern and
  legacy API now properly reject signatures with whitespace between the function
  name and parentheses.

* Custom functions in the legacy API now allow signatures with whitespace before
  the function name, to match a bug in Node Sass.

### Dart API

* **Potentially breaking bug fix**: `Callable.fromSignature()` and
  `AsyncCallable.fromSignature()` now reject signatures with whitespace between
  the function name and parentheses.

## 1.56.2

### Embedded Sass

* The embedded compiler now supports version 1.2.0 of [the embedded
  protocol](https://github.com/sass/embedded-protocol).

## 1.56.1

### Embedded Sass

* Importer results now validate that `contents` is actually a string and whether
  `sourceMapUrl` is an absolute URL.

## 1.56.0

* **Potentially breaking change:** To match the CSS spec, SassScript expressions
  beginning with `not` or `(` are no longer supported at the beginning of
  parenthesized sections of media queries. For example,

  ```scss
  @media (width >= 500px) and (not (grid))
  ```

  will now be emitted unchanged, instead of producing

  ```scss
  @media (width >= 500px) and (false)
  ```

  See [the Sass website](https://sass-lang.com/d/media-logic) for details.

* **Potentially breaking bug fix:** Angle units like `rad` or `turn` are now
  properly converted to equivalent `deg` values for `hsl()`, `hsla()`,
  `adjust-hue()`, `color.adjust()`, and `color.change()`.

  See [the Sass website](https://sass-lang.com/d/function-units#hue) for
  details.

* Fix indentation for selectors that span multiple lines in a `@media` query.

* Emit a deprecation warning when passing `$alpha` values with units to
  `color.adjust()` or `color.change()`. This will be an error in Dart Sass
  2.0.0.

  See [the Sass website](https://sass-lang.com/d/function-units#alpha) for
  details.

* Emit a deprecation warning when passing a `$weight` value with no units or
  with units other than `%` to `color.mix()`. This will be an error in Dart Sass
  2.0.0.

  See [the Sass website](https://sass-lang.com/d/function-units#weight) for
  details.

* Emit a deprecation warning when passing `$n` values with units to `list.nth()`
  or `list.set-nth()`. This will be an error in Dart Sass 2.0.0.

  See [the Sass website](https://sass-lang.com/d/function-units#index) for
  details.

* Improve existing deprecation warnings to wrap `/`-as-division suggestions in
  `calc()` expressions.

* Properly mark the warning for passing numbers with units to `random()` as a
  deprecation warning.

* Fix a bug where `@extend` could behave unpredicatably when used along with
  `meta.load-css()` and shared modules that contained no CSS themselves but
  loaded CSS from other modules.

### Dart API

* Emit a deprecation warning when passing a `sassIndex` with units to
  `Value.sassIndexToListIndex()`. This will be an error in Dart Sass 2.0.0.

### JS API

* Importer results now validate whether `contents` is actually a string type.

* Importer result argument errors are now rendered correctly.

## 1.55.0

* **Potentially breaking bug fix:** Sass numbers are now universally stored as
  64-bit floating-point numbers, rather than sometimes being stored as integers.
  This will generally make arithmetic with very large numbers more reliable and
  more consistent across platforms, but it does mean that numbers between nine
  quadrillion and nine quintillion will no longer be represented with full
  accuracy when compiling Sass on the Dart VM.

* **Potentially breaking bug fix:** Sass equality is now properly [transitive].
  Two numbers are now considered equal (after doing unit conversions) if they
  round to the same `1e-11`th. Previously, numbers were considered equal if they
  were within `1e-11` of one another, which led to some circumstances where `$a
  == $b` and `$b == $c` but `$a != $b`.

[transitive]: https://en.wikipedia.org/wiki/Transitive_property

* **Potentially breaking bug fix:** Various functions in `sass:math` no longer
  treat floating-point numbers that are very close (but not identical) to
  integers as integers. Instead, these functions now follow the floating-point
  specification exactly. For example, `math.pow(0.000000000001, -1)` now returns
  `1000000000000` instead of `Infinity`.

* Emit a deprecation warning for `$a -$b` and `$a +$b`, since these look like
  they could be unary operations but they're actually parsed as binary
  operations. Either explicitly write `$a - $b` or `$a (-$b)`. See
  https://sass-lang.com/d/strict-unary for more details.

### Dart API

* Add an optional `argumentName` parameter to `SassScriptException()` to make it
  easier to throw exceptions associated with particular argument names.

* Most APIs that previously returned `num` now return `double`. All APIs
  continue to _accept_ `num`, although in Dart 2.0.0 these APIs will be changed
  to accept only `double`.

### JS API

* Fix a bug in which certain warning spans would not have their properties
  accessible by the JS API.

## 1.54.9

* Fix an incorrect span in certain `@media` query deprecation warnings.

## 1.54.8

* No user-visible changes.

## 1.54.7

* Add support for 32-bit ARM releases on Linux.

## 1.54.6

* Fix a bug where a `@media` query could be incorrectly omitted from a
  stylesheet if it had multiple levels of nested `@media` queries within it
  *and* the inner queries were mergeable but the outer query was not.

## 1.54.5

* Properly consider `a ~ c` to be a superselector of `a ~ b ~ c` and `a + b +
  c`.

* Properly consider `b > c` to be a superselector of `a > b > c`, and similarly
  for other combinators.

* Properly calculate specificity for selector pseudoclasses.

* Deprecate use of `random()` when `$limit` has units to make it explicit that
   `random()` currently ignores units. A future version will no longer ignore
  units.

* Don't throw an error when the same module is `@forward`ed multiple times
  through a configured module.

### Embedded Sass

* Rather than downloading the embedded compiler for the local platform on
  install, the `sass-embedded` npm package now declares optional dependencies on
  platform-specific embedded compiler packages.

## 1.54.4

* Improve error messages when passing incorrect units that are also
  out-of-bounds to various color functions.

## 1.54.3

* Release a native ARM64 executable for Mac OS.

## 1.54.2

* No user-visible changes.

## 1.54.1

* When unifying selectors for `@extend` and `selector.unify()`, ensure that
  `:root`, `:scope`, `:host`, and `:host-context` only appear at the beginning
  of complex selectors.

## 1.54.0

* Deprecate selectors with leading or trailing combinators, or with multiple
  combinators in a row. If they're included in style rules after nesting is
  resolved, Sass will now produce a deprecation warning and, in most cases, omit
  the selector. Leading and trailing combinators can still be freely used for
  nesting purposes.

  See https://sass-lang.com/d/bogus-combinators for more details.

* Add partial support for new media query syntax from Media Queries Level 4. The
  only exception are logical operations nested within parentheses, as these were
  previously interpreted differently as SassScript expressions.

  A parenthesized media condition that begins with `not` or an opening
  parenthesis now produces a deprecation warning. In a future release, these
  will be interpreted as plain CSS instead.

* Deprecate passing non-`deg` units to `color.hwb()`'s `$hue` argument.

* Fix a number of bugs when determining whether selectors with pseudo-elements
  are superselectors.

* Treat `*` as a superselector of all selectors.

### Dart API

* Add a top-level `fakeFromImport()` function for testing custom importers
  that use `AsyncImporter.fromImport`.

### JS API

* Add a `charset` option that controls whether or not Sass emits a
  `@charset`/BOM for non-ASCII stylesheets.

* Fix Sass npm package types for TS 4.7+ Node16 and NodeNext module resolution.

## 1.53.0

* Add support for calling `var()` with an empty second argument, such as
  `var(--side, )`.

### JS API

* Fix a bug where `meta.load-css()` would sometimes resolve relative URLs
  incorrectly when called from a mixin using the legacy JS API.

### Embedded Sass

* Respect npm's proxy settings when downloading the embedded Sass compiler.

## 1.52.3

* Fix crash when trailing loud comments (`/* ... */`) appear twice in a row
  across two different imports which themselves imported the same file each.

## 1.52.2

* Preserve location of trailing loud comments (`/* ... */`) instead of pushing
  the comment to the next line.

## 1.52.1

### Command Line Interface

* Fix a bug where `--watch` mode would close immediately in TTY mode. This was
  caused by our change to close `--watch` when stdin was closed *outside of* TTY
  mode, which has been reverted for now while we work on a fix.

## 1.52.0

* Add support for arbitrary modifiers at the end of plain CSS imports, in
  addition to the existing `supports()` and media queries. Sass now allows any
  sequence of identifiers of functions after the URL of an import for forwards
  compatibility with future additions to the CSS spec.

* Fix an issue where source locations tracked through variable references could
  potentially become incorrect.

* Fix a bug where a loud comment in the source can break the source map when
  embedding the sources, when using the command-line interface or the legacy JS
  API.

### JS API

* `SassNumber.assertUnit()` and `SassNumber.assertNoUnits()` now correctly
  return the number called on when it passes the assertion.

## 1.51.0

* **Potentially breaking change**: Change the order of maps returned by
  `map.deep-merge()` to match those returned by `map.merge()`. All keys that
  appeared in the first map will now be listed first in the same order they
  appeared in that map, followed by any new keys added from the second map.

* Improve the string output of some AST nodes in error messages.

## 1.50.1

### Embedded Sass

* The JS embedded host and the embedded compiler will now properly avoid
  resolving imports relative to the current working directory unless `'.'` is
  passed as a load path.

* Fix a bug in the JS embedded host's implementation of the legacy JS API where
  imports that began with `/` could crash on Windows.

## 1.50.0

* `@extend` now treats [`:where()`] the same as `:is()`.

[`:where()`]: https://developer.mozilla.org/en-US/docs/Web/CSS/:where

### Command Line Interface

* Closing the standard input stream will now cause the `--watch` command to stop
  running.

### Embedded Sass

* Fix a bug where the JS embedded host crashed when invoking a legacy importer
  after resolving a relative filesystem import.

* Improve error messages when returning non-`Object` values from legacy
  importers.

## 1.49.11

* Add support for 64-bit ARM releases on Linux.

### Embedded Sass

* The embedded compiler now correctly sets the `id` field for all
  `OutboundMessage`s.

## 1.49.10

* Quiet deps mode now silences compiler warnings in mixins and functions that
  are defined in dependencies even if they're invoked from application
  stylesheets.

* In expanded mode, Sass will now emit colors using `rgb()`, `rbga()`, `hsl()`,
  and `hsla()` function notation if they were defined using the corresponding
  notation. As per our browser support policy, this change was only done once
  95% of browsers were confirmed to support this output format, and so is not
  considered a breaking change.

  Note that this output format is intended for human readability and not for
  interoperability with other tools. As always, Sass targets the CSS
  specification, and any tool that consumes Sass's output should parse all
  colors that are supported by the CSS spec.

* Fix a bug in which a color written using the four- or eight-digit hex format
  could be emitted as a hex color rather than a format with higher browser
  compatibility.

* Calculations are no longer simplified within supports declarations

## 1.49.9

### Embedded Sass

* Fixed a bug where the legacy API could crash when passed an empty importer
  list.

## 1.49.8

* Fixed a bug where some plain CSS imports would not be emitted.

### JS API

* Fix a bug where inspecting the Sass module in the Node.js console crashed on
  Node 17.

### Embedded Sass

* Fix a bug where source map URLs were incorrectly generated when passing
  importers to the legacy API.

## 1.49.7

### Embedded Sass

* First stable release the `sass-embedded` npm package that contains the Node.js
  Embedded Host.

* First stable release of the `sass_embedded` pub package that contains the
  Embedded Dart Sass compiler.

## 1.49.6

* No user-visible changes.

## 1.49.5

* No user-visible changes.

## 1.49.4

* No user-visible changes.

## 1.49.3

* No user-visible changes.

## 1.49.2

* No user-visible changes.

## 1.49.1

* Stop supporting non-LTS Node.js versions.

## 1.49.0

* Fix a bug in `string.insert` with certain negative indices.

### JS API

* Add support for the `sourceMapIncludeSources` option in the new JS API.

#### TypeScript Declarations

* Fix a bug where `LegacyPluginThis.options.linefeed` was typed to return
  abbreviations when it actually returned literal linefeed characters.

## 1.48.0

### JS API

* **Potentially breaking bug fix:** Match the specification of the new JS API by
  setting `LegacyResult.map` to `undefined` rather than `null`.

#### TypeScript Declarations

* Add a declaration for the `NULL` constant.

## 1.47.0

### JS API

#### TypeScript Declarations

* Add declarations for the `TRUE` and `FALSE` constants.

## 1.46.0

### JS API

* **Potentially breaking bug fix:** Match the specification of the new JS API by
  passing `undefined` rather than `null` to `Logger.warn()` for an unset `span`.

#### TypeScript Declarations

* Add a declaration for the `LegacyPluginThis.options.context` field.

* Update the definition of `LegacyAsyncFunction` to include explicit definitions
  with zero through six arguments before the `done` parameter. This makes it
  possible for TypeScript users to pass in callbacks that take a specific number
  of arguments, rather than having to declare a callback that takes an arbitrary
  number.

* Add a declaration for `types.Error`, a legacy API class that can be returned
  by asynchronous functions to signal asynchronous errors.

* Add a `LegacyAsyncFunctionDone` type for the `done` callback that's passed to
  `LegacyAsyncFunction`.

## 1.45.2

### JS API

* **Potentially breaking bug fix:** Change the default value of the `separator`
  parameter for `new SassArgumentList()` to `','` rather than `null`. This
  matches the API specification.

## 1.45.1

* **Potentially breaking bug fix:** Properly parse custom properties in
  `@supports` conditions. Note that this means that SassScript expressions on
  the right-hand side of custom property `@supports` queries now need to be
  interpolated, as per https://sass-lang.com/d/css-vars.

* **Potentially breaking bug fix:** Fix a bug where `inspect()` was not
  properly printing nested, empty, bracketed lists.

## 1.45.0

### JS API

This release includes an entirely new JavaScript API, designed to be more
idiomatic, performant, and usable. The old API will continue to be supported
until Dart Sass 2.0.0, but it is now considered deprecated and should be avoided
for new code.

The new API includes:

* `compile()` and `compileAsync()` functions that take Sass file paths and
  return the result of compiling them to CSS. The async function returns a
  `Promise` rather than using a callback-based API.

* `compileString()` and `compileStringAsync()` functions that take a string of
  Sass source and compiles it to CSS. As above, the async function returns a
  `Promise`.

* A new importer API that more closely matches the Sass specification's logic
  for resolving loads. This makes it much easier for Sass to cache information
  across `@import` and `@use` rules, which substantially improves performance
  for applications that rely heavily on repeated `@import`s.

* A new custom function API, including much more usable JS representations of
  Sass value types complete with type-assertion functions, easy map and list
  lookups, and compatibility with the [`immutable`] package. **Unlike in the
  legacy API,** function callbacks now take one argument which contains an array
  of Sass values (rather than taking a separate JS argument for each Sass
  argument).

[`immutable`]: https://immutable-js.com/

For full documentation of this API, please see [the Sass website][js-api].

[js-api]: https://sass-lang.com/documentation/js-api

This release also adds TypeScript type definitions.

## 1.44.0

* Suggest `calc()` as an alternative in `/`-as-division deprecation messages.

### Dart API

* Add `SassNumber.convert()` and `SassNumber.convertValue()`. These work like
  `SassNumber.coerce()` and `SassNumber.coerceValue()`, except they don't treat
  unitless numbers as universally compatible.

* Fix a bug where `SassNumber.coerceToMatch()` and
  `SassNumber.coerceValueToMatch()` wouldn't coerce single-unit numbers to
  match unitless numbers.

## 1.43.5

* Fix a bug where calculations with different operators were incorrectly
  considered equal.

* Properly parse attribute selectors with empty namespaces.

### JS API

* Print more detailed JS stack traces. This is mostly useful for the Sass team's
  own debugging purposes.

## 1.43.4

### JS API

* Fix a bug where the `logger` option was ignored for the `render()` function.

## 1.43.3

* Improve performance.

## 1.43.2

* Improve the error message when the default namespace of a `@use` rule is not
  a valid identifier.

## 1.43.1

* No user-visible changes.

## 1.43.0

### JS API

* Add support for the `logger` option. This takes an object that can define
  `warn` or `debug` methods to add custom handling for messages emitted by the
  Sass compiler. See [the JS API docs] for details.

  [the JS API docs]: https://sass-lang.com/documentation/js-api/interfaces/Logger

* Add a `Logger.silent` object that can be passed to the `logger` option to
  silence all messages from the Sass compiler.

## 1.42.1

* Fix a bug where Sass variables and function calls in calculations weren't
  being resolved correctly if there was a parenthesized interpolation elsewhere
  in the file.

## 1.42.0

* `min()` and `max()` expressions are once again parsed as calculations as long
  as they contain only syntax that's allowed in calculation expressions. To
  avoid the backwards-compatibility issues that were present in 1.40.0, they now
  allow unitless numbers to be mixed with numbers with units just like the
  global `min()` and `max()` functions. Similarly, `+` and `-` operations within
  `min()` and `max()` functions allow unitless numbers to be mixed with numbers
  with units.

## 1.41.1

* Preserve parentheses around `var()` functions in calculations, because they
  could potentially be replaced with sub-expressions that might need to be
  parenthesized.

## 1.41.0

* Calculation values can now be combined with strings using the `+` operator.
  This was an error in 1.40.0, but this broke stylesheets that were relying on
  `$value + ""` expressions to generically convert values to strings. (Note that
  the Sass team recommends the use of `"#{$value}"` or `inspect($value)` for
  that use-case.)

* The `selector.unify()` function now correctly returns `null` when one selector
  is a `:host` or `:host-context` and the other is a selector that's guaranteed
  to be within the current shadow DOM. The `@extend` logic has been updated
  accordingly as well.

* Fix a bug where extra whitespace in `min()`, `max()`, `clamp()`, and `calc()`
  expressions could cause bogus parse errors.

* Fix a bug where the right-hand operand of a `-` in a calculation could
  incorrectly be stripped of parentheses.

### Dart API

* `SassCalculation.plus()` now allows `SassString` arguments.

## 1.40.1

* **Potentially breaking bug fix:** `min()` and `max()` expressions outside of
  calculations now behave the same way they did in 1.39.2, returning unquoted
  strings if they contain no Sass-specific features and calling the global
  `min()` and `max()` functions otherwise. Within calculations, they continue to
  behave how they did in 1.40.0.

  This fixes an unintended breaking change added in 1.40.0, wherein passing a
  unitless number and a number without units to `min()` or `max()` now produces
  an error. Since this breakage affects a major Sass library, we're temporarily
  reverting support for `min()` and `max()` calculations while we work on
  designing a longer-term fix.

## 1.40.0

* Add support for first-class `calc()` expressions (as well as `clamp()` and
  plain-CSS `min()` and `max()`). This means:

  * `calc()` expressions will be parsed more thoroughly, and errors will be
    highlighted where they weren't before. **This may break your stylesheets,**
    but only if they were already producing broken CSS.

  * `calc()` expressions will be simplified where possible, and may even return
    numbers if they can be simplified away entirely.

  * `calc()` expressions that can't be simplified to numbers return a new data
    type known as "calculations".

  * Sass variables and functions can now be used in `calc()` expressions.

  * New functions `meta.calc-name()` and `meta.calc-args()` can now inspect
    calculations.

### Dart API

* Add a new value type, `SassCalculation`, that represents calculations.

* Add new `CalculationOperation`, `CalculationOperator`, and
  `CalculationInterpolation` types to represent types of arguments that may
  exist as part of a calculation.

* Add a new `Value.assertCalculation()` method.

* Add a new `Number.hasCompatibleUnits()` method.

## 1.39.2

* Fix a bug where configuring with `@use ... with` would throw an error when
  that variable was defined in a module that also contained `@forward ... with`.

## 1.39.1

* Partial fix for a bug where `@at-root` does not work properly in nested
  imports that contain `@use` rules. If the only `@use` rules in the nested
  import are for built-in modules, `@at-root` should now work properly.

## 1.39.0

### JS API

* Add a `charset` option that controls whether or not Sass emits a
  `@charset`/BOM for non-ASCII stylesheets.

## 1.38.2

* No user-visible changes

## 1.38.1

* No user-visible changes

## 1.38.0

* In expanded mode, emit characters in Unicode private-use areas as escape
  sequences rather than literal characters.

* Fix a bug where quotes would be omitted for an attribute selector whose value
  was a single backslash.

* Properly consider numbers that begin with `.` as "plain CSS" for the purposes
  of parsing plain-CSS `min()` and `max()` functions.

* Allow `if` to be used as an unquoted string.

* Properly parse backslash escapes within `url()` expressions.

* Fix a couple bugs where `@extend`s could be marked as unsatisfied when
  multiple identical `@extend`s extended selectors across `@use` rules.

### Command Line Interface

* Strip CRLF newlines from snippets of the original stylesheet that are included
  in the output when an error occurs.

### JS API

* Don't crash when a Windows path is returned by a custom Node importer at the
  same time as file contents.

* Don't crash when an error occurs in a stylesheet loaded via a custom importer
  with a custom URL scheme.

### Dart API

* Add a `SassArgumentList.keywordsWithoutMarking` getter to access the keyword
  arguments of an argument list without marking them accessed.

## 1.37.5

* No user-visible changes.

## 1.37.4

* No user-visible changes.

## 1.37.3

* No user-visible changes.

## 1.37.2

* No user-visible changes.

## 1.37.1

* No user-visible changes.

## 1.37.0

### Dart API

* **Potentially breaking bug fix:** `SassNumber.asSlash`,
  `SassNumber.withSlash()`, and `SassNumber.withoutSlash()` have been marked as
  `@internal`. They were never intended to be used outside the `sass` package.

* **Potentially breaking bug fix:** `SassException` has been marked as `@sealed`
  to formally indicate that it's not intended to be extended outside of the
  `sass` package.

* Add a `Value.withListContents()` method that returns a new Sass list with the
  same list separator and brackets as the current value, interpreted as a list.

## 1.36.0

### Dart API

* Added `compileToResult()`, `compileStringToResult()`,
  `compileToResultAsync()`, and `compileStringToResultAsync()` methods. These
  are intended to replace the existing `compile*()` methods, which are now
  deprecated. Rather than returning a simple string, these return a
  `CompileResult` object, which will allow us to add additional information
  about the compilation without having to introduce further deprecations.

  * Instead of passing a `sourceMaps` callback to `compile*()`, pass
    `sourceMaps: true` to `compile*ToResult()` and access
    `CompileResult.sourceMap`.

  * The `CompileResult` object exposes a `loadedUrls` object which lists the
    canonical URLs accessed during a compilation. This information was
    previously unavailable except through the JS API.

## 1.35.2

* **Potentially breaking bug fix**: Properly throw an error for Unicode ranges
  that have too many `?`s after hexadecimal digits, such as `U+12345??`.

* **Potentially breaking bug fix:** Fixed a bug where certain local variable
  declarations nested within multiple `@if` statements would incorrectly
  override a global variable. It's unlikely that any real stylesheets were
  relying on this bug, but if so they can simply add `!global` to the variable
  declaration to preserve the old behavior.

* **Potentially breaking bug fix:** Fix a bug where imports of root-relative
  URLs (those that begin with `/`) in `@import` rules would be passed to
  both Dart and JS importers as `file:` URLs.

* Properly support selector lists for the `$extendee` argument to
  `selector.extend()` and `selector.replace()`.

* Fix an edge case where `@extend` wouldn't affect a selector within a
  pseudo-selector such as `:is()` that itself extended other selectors.

* Fix a race condition where `meta.load-css()` could trigger an internal error
  when running in asynchronous mode.

### Dart API

* Use the `@internal` annotation to indicate which `Value` APIs are available
  for public use.

## 1.35.1

* Fix a bug where the quiet dependency flag didn't silence warnings in some
  stylesheets loaded using `@import`.

## 1.35.0

* Fix a couple bugs that could prevent some members from being found in certain
  files that use a mix of imports and the module system.

* Fix incorrect recommendation for migrating division expressions that reference
  namespaced variables.

### JS API

* Add a `quietDeps` option which silences compiler warnings from stylesheets
  loaded through importers and load paths.

* Add a `verbose` option which causes the compiler to emit all deprecation
  warnings, not just 5 per feature.

## 1.34.1

* Fix a bug where `--update` would always compile any file that depends on a
  built-in module.

* Fix the URL for the `@-moz-document` deprecation message.

* Fix a bug with `@for` loops nested inside property declarations.

## 1.34.0

* Don't emit the same warning in the same location multiple times.

* Cap deprecation warnings at 5 per feature by default.

### Command Line Interface

* Add a `--quiet-deps` flag which silences compiler warnings from stylesheets
  loaded through `--load-path`s.

* Add a `--verbose` flag which causes the compiler to emit all deprecation
  warnings, not just 5 per feature.

### Dart API

* Add a `quietDeps` argument to `compile()`, `compileString()`,
  `compileAsync()`, and `compileStringAsync()` which silences compiler warnings
  from stylesheets loaded through importers, load paths, and `package:` URLs.

* Add a `verbose` argument to `compile()`, `compileString()`, `compileAsync()`,
  and `compileStringAsync()` which causes the compiler to emit all deprecation
  warnings, not just 5 per feature.

## 1.33.0

* Deprecate the use of `/` for division. The new `math.div()` function should be
  used instead. See [this page][] for details.

[this page]: https://sass-lang.com/documentation/breaking-changes/slash-div

* Add a `list.slash()` function that returns a slash-separated list.

* **Potentially breaking bug fix:** The heuristics around when potentially
  slash-separated numbers are converted to slash-free numbers—for example, when
  `1/2` will be printed as `0.5` rather than `1/2`—have been slightly expanded.
  Previously, a number would be made slash-free if it was passed as an argument
  to a *user-defined function*, but not to a *built-in function*. Now it will be
  made slash-free in both cases. This is a behavioral change, but it's unlikely
  to affect any real-world stylesheets.

* [`:is()`][] now behaves identically to `:matches()`.

[`:is()`]: https://developer.mozilla.org/en-US/docs/Web/CSS/:is

* Fix a bug where non-integer numbers that were very close to integer
  values would be incorrectly formatted in CSS.

* Fix a bug where very small number and very large negative numbers would be
  incorrectly formatted in CSS.

### JS API

* The `this` context for importers now has a `fromImport` field, which is `true`
  if the importer is being invoked from an `@import` and `false` otherwise.
  Importers should only use this to determine whether to load [import-only
  files].

[import-only files]: https://sass-lang.com/documentation/at-rules/import#import-only-files

### Dart API

* Add an `Importer.fromImport` getter, which is `true` if the current
  `Importer.canonicalize()` call comes from an `@import` rule and `false`
  otherwise. Importers should only use this to determine whether to load
  [import-only files].

## 1.32.13

* **Potentially breaking bug fix:** Null values in `@use` and `@forward`
  configurations no longer override the `!default` variable, matching the
  behavior of the equivalent code using `@import`.

* Use the proper parameter names in error messages about `string.slice`

## 1.32.12

* Fix a bug that disallowed more than one module from extending the same
  selector from a module if that selector itself extended a selector from
  another upstream module.

## 1.32.11

* Fix a bug where bogus indented syntax errors were reported for lines that
  contained only whitespace.

## 1.32.10

* No user-visible changes.

## 1.32.9

* Fix a typo in a deprecation warning.

### JavaScript API

* Drop support for Chokidar 2.x. This version was incompatible with Node 14, but
  due to shortcomings in npm's version resolver sometimes still ended up
  installed anyway. Only declaring support for 3.0.0 should ensure compatibility
  going forward.

### Dart API

* Allow the null safety release of args and watcher.

### Command Line Interface

* Add a `-w` shorthand for the `--watch` flag.

## 1.32.8

* Update chokidar version for Node API tests.

### JavaScript API

* Allow a custom function to access the `render()` options object within its
  local context, as `this.options`.

## 1.32.7

* Allow the null safety release of stream_transform.

* Allow `@forward...with` to take arguments that have a `!default` flag without
  a trailing comma.

* Improve the performance of unitless and single-unit numbers.

## 1.32.6

### Node JS API

* Fix Electron support when `nodeIntegration` is disabled.

### Dart API

* All range checks for `SassColor` constructors now throw `RangeError`s with
  `start` and `end` set.

## 1.32.5

* **Potentially breaking bug fix:** When using `@for` with numbers that have
  units, the iteration variable now matches the unit of the initial number. This
  matches the behavior of Ruby Sass and LibSass.

### Node JS API

* Fix a few infrequent errors when calling `render()` with `fiber` multiple
  times simultaneously.

* Avoid possible mangled error messages when custom functions or importers throw
  unexpected exceptions.

* Fix Electron support when `nodeIntegration` is disabled.

## 1.32.4

* No user-visible changes.

## 1.32.3

* Optimize `==` for numbers that have different units.

## 1.32.2

* Print the actual number that was received in unit deprecation warnings for
  color functions.

## 1.32.1

* Don't emit permissions errors on Windows and OS X when trying to determine the
  real case of path names.

## 1.32.0

* Deprecate passing non-`%` numbers as lightness and saturation to `hsl()`,
  `hsla()`, `color.adjust()`, and `color.change()`. This matches the CSS
  specification, which also requires `%` for all lightness and saturation
  parameters. See [the Sass website][color-units] for more details.

* Deprecate passing numbers with units other than `deg` as the hue to `hsl()`,
  `hsla()`, `adjust-hue()`, `color.adjust()`, and `color.change()`. Unitless
  numbers *are* still allowed here, since they're allowed by CSS. See [the Sass
  website][color-units] for more details.

* Improve error messages about incompatible units.

* Properly mark some warnings emitted by `sass:color` functions as deprecation
  warnings.

### Dart API

* Rename `SassNumber.valueInUnits()` to `SassNumber.coerceValue()`. The old name
  remains, but is now deprecated.

* Rename `SassNumber.coerceValueToUnit()`, a shorthand for
  `SassNumber.coerceValue()` that takes a single numerator unit.

* Add `SassNumber.coerceToMatch()` and `SassNumber.coerceValueToMatch()`, which
  work like `SassNumber.coerce()` and `SassNumber.coerceValue()` but take a
  `SassNumber` whose units should be matched rather than taking the units
  explicitly. These generate better error messages than `SassNumber.coerce()`
  and `SassNumber.coerceValue()`.

* Add `SassNumber.convertToMatch()` and `SassNumber.convertValueToMatch()`,
  which work like `SassNumber.coerceToMatch()` and
  `SassNumber.coerceValueToMatch()` except they throw exceptions when converting
  unitless values to or from units.

* Add `SassNumber.compatibleWithUnit()`, which returns whether the number can be
  coerced to a single numerator unit.

## 1.31.0

* Add support for parsing `clamp()` as a special math function, the same way
  `calc()` is parsed.

* Properly load files in case-sensitive Windows directories with upper-case
  names.

## 1.30.0

* Fix a bug where `@at-root (without: all)` wouldn't properly remove a
  `@keyframes` context when parsing selectors.

### Node JS API

* The generated `main()` function in `sass.js` now returns a `Promise` that
  completes when the executable is finished running.

### Dart API

* Fix a bug that prevented importers from returning null when loading from a
  URL that they had already canonicalized.

## 1.29.0

* Support a broader syntax for `@supports` conditions, based on the latest
  [Editor's Draft of CSS Conditional Rules 3]. Almost all syntax will be allowed
  (with interpolation) in the conditions' parentheses, as well as function
  syntax such as `@supports selector(...)`.

[Editor's Draft of CSS Conditional Rules 3]: https://drafts.csswg.org/css-conditional-3/#at-supports

## 1.28.0

* Add a [`color.hwb()`] function to `sass:color` that can express colors in [HWB] format.

[`color.hwb()`]: https://sass-lang.com/documentation/modules/color#hwb
[HWB]: https://en.wikipedia.org/wiki/HWB_color_model

* Add [`color.whiteness()`] and [`color.blackness()`] functions to `sass:color`
  to get a color's [HWB] whiteness and blackness components.

[`color.whiteness()`]: https://sass-lang.com/documentation/modules/color#whiteness
[`color.blackness()`]: https://sass-lang.com/documentation/modules/color#blackness

* Add `$whiteness` and `$blackness` parameters to [`color.adjust()`],
  [`color.change()`], and [`color.scale()`] to modify a color's [HWB] whiteness
  and blackness components.

[`color.adjust()`]: https://sass-lang.com/documentation/modules/color#adjust
[`color.change()`]: https://sass-lang.com/documentation/modules/color#change
[`color.scale()`]: https://sass-lang.com/documentation/modules/color#scale

### Dart API

* Add [HWB] support to the `SassColor` class, including a `SassColor.hwb()`
  constructor, `whiteness` and `blackness` getters, and a `changeHwb()` method.

[HWB]: https://en.wikipedia.org/wiki/HWB_color_model

## 1.27.2

* No user-visible changes.

## 1.27.1

* **Potentially breaking bug fix:** `meta.load-css()` now correctly uses the
  name `$url` for its first argument, rather than `$module`.

* Don't crash when using `Infinity` or `NaN` as a key in a map.

* Emit a proper parse error for a `=` with no right-hand side in a function.

* Avoid going exponential on certain recursive `@extend` edge cases.

## 1.27.0

* Adds an overload to `map.merge()` that supports merging a nested map.

  `map.merge($map1, $keys..., $map2)`: The `$keys` form a path to the nested map
  in `$map1`, into which `$map2` gets merged.

  See [the Sass documentation][map-merge] for more details.

  [map-merge]: https://sass-lang.com/documentation/modules/map#merge

* Adds an overloaded `map.set()` function.

  `map.set($map, $key, $value)`: Adds to or updates `$map` with the specified
  `$key` and `$value`.

  `map.set($map, $keys..., $value)`: Adds to or updates a map that is nested
  within `$map`. The `$keys` form a path to the nested map in `$map`, into
  which `$value` is inserted.

  See [the Sass documentation][map-set] for more details.

  [map-set]: https://sass-lang.com/documentation/modules/map#set

* Add support for nested maps to `map.get()`.
  For example, `map.get((a: (b: (c: d))), a, b, c)` would return `d`.
  See [the documentation][map-get] for more details.

  [map-get]: https://sass-lang.com/documentation/modules/map#get

* Add support for nested maps in `map.has-key`.
  For example, `map.has-key((a: (b: (c: d))), a, b, c)` would return true.
  See [the documentation][map-has-key] for more details.

  [map-has-key]: https://sass-lang.com/documentation/modules/map#has-key

* Add a `map.deep-merge()` function. This works like `map.merge()`, except that
  nested map values are *also* recursively merged. For example:

  ```
  map.deep-merge(
    (color: (primary: red, secondary: blue),
    (color: (secondary: teal)
  ) // => (color: (primary: red, secondary: teal))
  ```

  See [the Sass documentation][map-deep-merge] for more details.

  [map-deep-merge]: https://sass-lang.com/documentation/modules/map#deep-merge

* Add a `map.deep-remove()` function. This allows you to remove keys from
  nested maps by passing multiple keys. For example:

  ```
  map.deep-remove(
    (color: (primary: red, secondary: blue)),
    color, primary
  ) // => (color: (secondary: blue))
  ```

  See [the Sass documentation][map-deep-remove] for more details.

  [map-deep-remove]: https://sass-lang.com/documentation/modules/map#deep-remove

* Fix a bug where custom property values in plain CSS were being parsed as
  normal property values.

### Dart API

* Add a `Value.tryMap()` function which returns the `Value` as a `SassMap` if
  it's a valid map, or `null` otherwise. This allows function authors to safely
  retrieve maps even if they're internally stored as empty lists, without having
  to catch exceptions from `Value.assertMap()`.

## 1.26.12

* Fix a bug where nesting properties beneath a Sass-syntax custom property
  (written as `#{--foo}: ...`) would crash.

## 1.26.11

* **Potentially breaking bug fix:** `selector.nest()` now throws an error
  if the first arguments contains the parent selector `&`.

* Fixes a parsing bug with inline comments in selectors.

* Improve some error messages for edge-case parse failures.

* Throw a proper error when the same built-in module is `@use`d twice.

* Don't crash when writing `Infinity` in JS mode.

* Produce a better error message for positional arguments following named
  arguments.

## 1.26.10

* Fixes a bug where two adjacent combinators could cause an error.

## 1.26.9

* Use an updated version of `node_preamble` when compiling to JS.

## 1.26.8

* Fixes an error when emitting source maps to stdout.

## 1.26.7

* No user-visible changes.

## 1.26.6

* Fix a bug where escape sequences were improperly recognized in `@else` rules.

### JavaScript API

* Add `sass.NULL`, `sass.TRUE`, and `sass.FALSE` constants to match Node Sass's
  API.

* If a custom Node importer returns both `file` and `contents`, don't attempt to
  read the `file`. Instead, use the `contents` provided by the importer, with
  `file` as the canonical url.

## 1.26.5

* No user-visible changes.

## 1.26.4

* Be more memory-efficient when handling `@forward`s through `@import`s.

## 1.26.3

* Fix a bug where `--watch` mode could go into an infinite loop compiling CSS
  files to themselves.

## 1.26.2

* More aggressively eliminate redundant selectors in the `selector.extend()` and
  `selector.replace()` functions.

## 1.26.1

### Command Line Interface

* Fix a longstanding bug where `--watch` mode could enter into a state where
  recompilation would not occur after a syntax error was introduced into a
  dependency and then fixed.

## 1.26.0

* **Potentially breaking bug fix:** `@use` rules whose URLs' basenames begin
  with `_` now correctly exclude that `_` from the rules' namespaces.

* Fix a bug where imported forwarded members weren't visible in mixins and
  functions that were defined before the `@import`.

* Don't throw errors if the exact same member is loaded or forwarded from
  multiple modules at the same time.

## 1.25.2

* Fix a bug where, under extremely rare circumstances, a valid variable could
  become unassigned.

## 1.25.0

* Add functions to the built-in "sass:math" module.

  * `clamp($min, $number, $max)`. Clamps `$number` in between `$min` and `$max`.

  * `hypot($numbers...)`. Given *n* numbers, outputs the length of the
    *n*-dimensional vector that has components equal to each of the inputs.

  * Exponential. All inputs must be unitless.
    * `log($number)` or `log($number, $base)`. If no base is provided, performs
       a natural log.
    * `pow($base, $exponent)`
    * `sqrt($number)`

  * Trigonometric. The input must be an angle. If no unit is given, the input is
    assumed to be in `rad`.
    * `cos($number)`
    * `sin($number)`
    * `tan($number)`

  * Inverse trigonometric. The output is in `deg`.
    * `acos($number)`. Input must be unitless.
    * `asin($number)`. Input must be unitless.
    * `atan($number)`. Input must be unitless.
    * `atan2($y, $x)`. `$y` and `$x` must have compatible units or be unitless.

* Add the variables `$pi` and `$e` to the built-in "sass:math" module.

### JavaScript API

* `constructor.value` fields on value objects now match their Node Sass
  equivalents.

## 1.24.5

* Highlight contextually-relevant sections of the stylesheet in error messages,
  rather than only highlighting the section where the error was detected.

## 1.24.4

### JavaScript API

* Fix a bug where source map generation would crash with an absolute source map
  path and a custom importer that returns string file contents.

## 1.24.3

### Command Line Interface

* Fix a bug where `sass --version` would crash for certain executable
  distributions.

## 1.24.2

### JavaScript API

* Fix a bug introduced in the previous release that prevented custom importers
  in Node.js from loading import-only files.

## 1.24.1

* Fix a bug where the wrong file could be loaded when the same URL is used by
  both a `@use` rule and an `@import` rule.

## 1.24.0

* Add an optional `with` clause to the `@forward` rule. This works like the
  `@use` rule's `with` clause, except that `@forward ... with` can declare
  variables as `!default` to allow downstream modules to reconfigure their
  values.

* Support configuring modules through `@import` rules.

## 1.23.8

* **Potentially breaking bug fix:** Members loaded through a nested `@import`
  are no longer ever accessible outside that nested context.

* Don't throw an error when importing two modules that both forward members with
  the same name. The latter name now takes precedence over the former, as per
  the specification.

### Dart API

* `SassFormatException` now implements `SourceSpanFormatException` (and thus
  `FormatException`).

## 1.23.7

* No user-visible changes

## 1.23.6

* No user-visible changes.

## 1.23.5

* Support inline comments in the indented syntax.

* When an overloaded function receives the wrong number of arguments, guess
  which overload the user actually meant to invoke, and display the invalid
  argument error for that overload.

* When `@error` is used in a function or mixin, print the call site rather than
  the location of the `@error` itself to better match the behavior of calling a
  built-in function that throws an error.

## 1.23.4

### Command-Line Interface

* Fix a bug where `--watch` wouldn't watch files referred to by `@forward`
  rules.

## 1.23.3

* Fix a bug where selectors were being trimmed over-eagerly when `@extend`
  crossed module boundaries.

## 1.23.2

### Command-Line Interface

* Fix a bug when compiling all Sass files in a directory where a CSS file could
  be compiled to its own location, creating an infinite loop in `--watch` mode.

* Properly compile CSS entrypoints in directories outside of `--watch` mode.

## 1.23.1

* Fix a bug preventing built-in modules from being loaded within a configured
  module.

* Fix a bug preventing an unconfigured module from being loaded from within two
  different configured modules.

* Fix a bug when `meta.load-css()` was used to load some files that included
  media queries.

* Allow `saturate()` in plain CSS files, since it can be used as a plain CSS
  filter function.

* Improve the error messages for trying to access functions like `lighten()`
  from the `sass:color` module.

## 1.23.0

* **Launch the new Sass module system!** This adds:

  * The [`@use` rule][], which loads Sass files as *modules* and makes their
    members available only in the current file, with automatic namespacing.

    [`@use` rule]: https://sass-lang.com/documentation/at-rules/use

  * The [`@forward` rule][], which makes members of another Sass file available
    to stylesheets that `@use` the current file.

    [`@forward` rule]: https://sass-lang.com/documentation/at-rules/forward

  * Built-in modules named `sass:color`, `sass:list`, `sass:map`, `sass:math`,
    `sass:meta`, `sass:selector`, and `sass:string` that provide access to all
    the built-in Sass functions you know and love, with automatic module
    namespaces.

  * The [`meta.load-css()` mixin][], which includes the CSS contents of a module
    loaded from a (potentially dynamic) URL.

    [`meta.load-css()` mixin]: https://sass-lang.com/documentation/modules/meta#load-css

  * The [`meta.module-variables()` function][], which provides access to the
    variables defined in a given module.

    [`meta.module-variables()` function]: https://sass-lang.com/documentation/modules/meta#module-variables

  * The [`meta.module-functions()` function][], which provides access to the
    functions defined in a given module.

    [`meta.module-functions()` function]: https://sass-lang.com/documentation/modules/meta#module-functions

  Check out [the Sass blog][migrator blog] for more information on the new
  module system. You can also use the new [Sass migrator][] to automatically
  migrate your stylesheets to the new module system!

  [migrator blog]: https://sass-lang.com/blog/the-module-system-is-launched
  [Sass migrator]: https://sass-lang.com/documentation/cli/migrator

## 1.22.12

* **Potentially breaking bug fix:** character sequences consisting of two or
  more hyphens followed by a number (such as `--123`), or two or more hyphens on
  their own (such as `--`), are now parsed as identifiers [in accordance with
  the CSS spec][ident-token-diagram].

  [ident-token-diagram]: https://drafts.csswg.org/css-syntax-3/#ident-token-diagram

  The sequence `--` was previously parsed as multiple applications of the `-`
  operator. Since this is unlikely to be used intentionally in practice, we
  consider this bug fix safe.

### Command-Line Interface

* Fix a bug where changes in `.css` files would be ignored in `--watch` mode.

### JavaScript API

* Allow underscore-separated custom functions to be defined.

* Improve the performance of Node.js compilation involving many `@import`s.

## 1.22.11

* Don't try to load unquoted plain-CSS indented-syntax imports.

* Fix a couple edge cases in `@extend` logic and related selector functions:

  * Recognize `:matches()` and similar pseudo-selectors as superselectors of
    matching complex selectors.

  * Recognize `::slotted()` as a superselector of other `::slotted()` selectors.

  * Recognize `:current()` with a vendor prefix as a superselector.

## 1.22.10

* Fix a bug in which `get-function()` would fail to find a dash-separated
  function when passed a function name with underscores.

## 1.22.9

* Include argument names when reporting range errors and selector parse errors.

* Avoid double `Error:` headers when reporting selector parse errors.

* Clarify the error message when the wrong number of positional arguments are
  passed along with a named argument.

### JavaScript API

* Re-add support for Node Carbon (8.x).

## 1.22.8

### JavaScript API

* Don't crash when running in a directory whose name contains URL-sensitive
  characters.

* Drop support for Node Carbon (8.x), which doesn't support `url.pathToFileURL`.

## 1.22.7

* Restrict the supported versions of the Dart SDK to `^2.4.0`.

## 1.22.6

* **Potentially breaking bug fix:** The `keywords()` function now converts
  underscore-separated argument names to hyphen-separated names. This matches
  LibSass's behavior, but not Ruby Sass's.

* Further improve performance for logic-heavy stylesheets.

* Improve a few error messages.

## 1.22.5

### JavaScript API

* Improve performance for logic-heavy stylesheets.

## 1.22.4

* Fix a bug where at-rules imported from within a style rule would appear within
  that style rule rather than at the root of the document.

## 1.22.3

* **Potentially breaking bug fix:** The argument name for the `saturate()`
  function is now `$amount`, to match the name in LibSass and originally in Ruby
  Sass.

* **Potentially breaking bug fix:** The `invert()` function now properly returns
  `#808080` when passed `$weight: 50%`. This matches the behavior in LibSass and
  originally in Ruby Sass, as well as being consistent with other nearby values
  of `$weight`.

* **Potentially breaking bug fix:** The `invert()` function now throws an error
  if it's used [as a plain CSS function][plain-CSS invert] *and* the Sass-only
  `$weight` parameter is passed. This never did anything useful, so it's
  considered a bug fix rather than a full breaking change.

  [plain-CSS invert]: https://developer.mozilla.org/en-US/docs/Web/CSS/filter-function/invert

* **Potentially breaking bug fix**: The `str-insert()` function now properly
  inserts at the end of the string if the `$index` is `-1`. This matches the
  behavior in LibSass and originally in Ruby Sass.

* **Potentially breaking bug fix**: An empty map returned by `map-remove()` is
  now treated as identical to the literal value `()`, rather than being treated
  as though it had a comma separator. This matches the original behavior in Ruby
  Sass.

* The `adjust-color()` function no longer throws an error when a large `$alpha`
  value is combined with HSL adjustments.

* The `alpha()` function now produces clearer error messages when the wrong
  number of arguments are passed.

* Fix a bug where the `str-slice()` function could produce invalid output when
  passed a string that contains characters that aren't represented as a single
  byte in UTF-16.

* Improve the error message for an unknown separator name passed to the `join()`
  or `append()` functions.

* The `zip()` function no longer deadlocks if passed no arguments.

* The `map-remove()` function can now take a `$key` named argument. This matches
  the signature in LibSass and originally in Ruby Sass.

## 1.22.2

### JavaScript API

* Avoid re-assigning the `require()` function to make the code statically
  analyzable by Webpack.

## 1.22.1

### JavaScript API

* Expand the dependency on `chokidar` to allow 3.x.

## 1.22.0

* Produce better stack traces when importing a file that contains a syntax
  error.

* Make deprecation warnings for `!global` variable declarations that create new
  variables clearer, especially in the case where the `!global` flag is
  unnecessary because the variables are at the top level of the stylesheet.

### Dart API

* Add a `Value.realNull` getter, which returns Dart's `null` if the value is
  Sass's null.

## 1.21.0

### Dart API

* Add a `sass` executable when installing the package through `pub`.

* Add a top-level `warn()` function for custom functions and importers to print
  warning messages.

## 1.20.3

* No user-visible changes.

## 1.20.2

* Fix a bug where numbers could be written using exponential notation in
  Node.js.

* Fix a crash that would appear when writing some very large integers to CSS.

### Command-Line Interface

* Improve performance for stand-alone packages on Linux and Mac OS.

### JavaScript API

* Pass imports to custom importers before resolving them using `includePaths` or
  the `SASS_PATH` environment variable. This matches Node Sass's behavior, so
  it's considered a bug fix.

## 1.20.1

* No user-visible changes.

## 1.20.0

* Support attribute selector modifiers, such as the `i` in `[title="test" i]`.

### Command-Line Interface

* When compilation fails, Sass will now write the error message to the CSS
  output as a comment and as the `content` property of a `body::before` rule so
  it will show up in the browser (unless compiling to standard output). This can
  be disabled with the `--no-error-css` flag, or forced even when compiling to
  standard output with the `--error-css` flag.

### Dart API

* Added `SassException.toCssString()`, which returns the contents of a CSS
  stylesheet describing the error, as above.

## 1.19.0

* Allow `!` in `url()`s without quotes.

### Dart API

* `FilesystemImporter` now doesn't change its effective directory if the working
  directory changes, even if it's passed a relative argument.

## 1.18.0

* Avoid recursively listing directories when finding the canonical name of a
  file on case-insensitive filesystems.

* Fix importing files relative to `package:`-imported files.

* Don't claim that "package:" URLs aren't supported when they actually are.

### Command-Line Interface

* Add a `--no-charset` flag. If this flag is set, Sass will never emit a
  `@charset` declaration or a byte-order mark, even if the CSS file contains
  non-ASCII characters.

### Dart API

* Add a `charset` option to `compile()`, `compileString()`, `compileAsync()` and
  `compileStringAsync()`. If this option is set to `false`, Sass will never emit
  a `@charset` declaration or a byte-order mark, even if the CSS file contains
  non-ASCII characters.

* Explicitly require that importers' `canonicalize()` methods be able to take
  paths relative to their outputs as valid inputs. This isn't considered a
  breaking change because the importer infrastructure already required this in
  practice.

## 1.17.4

* Consistently parse U+000C FORM FEED, U+000D CARRIAGE RETURN, and sequences of
  U+000D CARRIAGE RETURN followed by U+000A LINE FEED as individual newlines.

### JavaScript API

* Add a `sass.types.Error` constructor as an alias for `Error`. This makes our
  custom function API compatible with Node Sass's.

## 1.17.3

* Fix an edge case where slash-separated numbers were written to the stylesheet
  with a slash even when they're used as part of another arithmetic operation,
  such as being concatenated with a string.

* Don't put style rules inside empty `@keyframes` selectors.

## 1.17.2

* Deprecate `!global` variable assignments to variables that aren't yet defined.
  This deprecation message can be avoided by assigning variables to `null` at
  the top level before globally assigning values to them.

### Dart API

* Explicitly mark classes that were never intended to be subclassed or
  implemented as "sealed".

## 1.17.1

* Properly quote attribute selector values that start with identifiers but end
  with a non-identifier character.

## 1.17.0

* Improve error output, particularly for errors that cover multiple lines.

* Improve source locations for some parse errors. Rather than pointing to the
  next token that wasn't what was expected, they point *after* the previous
  token. This should generally provide more context for the syntax error.

* Produce a better error message for style rules that are missing the closing
  `}`.

* Produce a better error message for style rules and property declarations
  within `@function` rules.

### Command-Line Interface

* Passing a directory on the command line now compiles all Sass source files in
  the directory to CSS files in the same directory, as though `dir:dir` were
  passed instead of just `dir`.

* The new error output uses non-ASCII Unicode characters by default. Add a
  `--no-unicode` flag to disable this.

## 1.16.1

* Fix a performance bug where stylesheet evaluation could take a very long time
  when many binary operators were used in sequence.

## 1.16.0

* `rgb()` and `hsl()` now treat unquoted strings beginning with `env()`,
  `min()`, and `max()` as special number strings like `calc()`.

## 1.15.3

* Properly merge `all and` media queries. These queries were previously being
  merged as though `all` referred to a specific media type, rather than all
  media types.

* Never remove units from 0 values in compressed mode. This wasn't safe in
  general, since some properties (such as `line-height`) interpret `0` as a
  `<number>` rather than a `<length>` which can break CSS transforms. It's
  better to do this optimization in a dedicated compressor that's aware of CSS
  property semantics.

* Match Ruby Sass's behavior in some edge-cases involving numbers with many
  significant digits.

* Emit escaped tab characters in identifiers as `\9` rather than a backslash
  followed by a literal tab.

### Command-Line Interface

* The source map generated for a stylesheet read from standard input now uses a
  `data:` URL to include that stylesheet's contents in the source map.

### Node JS API

* `this.includePaths` for a running importer is now a `;`-separated string on
  Windows, rather than `:`-separated. This matches Node Sass's behavior.

### Dart API

* The URL used in a source map to refer to a stylesheet loaded from an importer
  is now `ImportResult.sourceMapUrl` as documented.

## 1.15.2

### Node JS API

* When `setValue()` is called on a Sass string object, make it unquoted even if
  it was quoted originally, to match the behavior of Node Sass.

## 1.15.1

* Always add quotes to attribute selector values that begin with `--`, since IE
  11 doesn't consider them to be identifiers.

## 1.15.0

* Add support for passing arguments to `@content` blocks. See [the
  proposal][content-args] for details.

* Add support for the new `rgb()` and `hsl()` syntax introduced in CSS Colors
  Level 4, such as `rgb(0% 100% 0% / 0.5)`. See [the proposal][color-4-rgb-hsl]
  for more details.

* Add support for interpolation in at-rule names. See [the
  proposal][at-rule-interpolation] for details.

* Add paths from the `SASS_PATH` environment variable to the load paths in the
  command-line interface, Dart API, and JS API. These load paths are checked
  just after the load paths explicitly passed by the user.

* Allow saturation and lightness values outside of the `0%` to `100%` range in
  the `hsl()` and `hsla()` functions. They're now clamped to be within that
  range rather than producing an error if they're outside it.

* Properly compile selectors that end in escaped whitespace.

[content-args]: https://github.com/sass/language/blob/master/accepted/content-args.md
[color-4-rgb-hsl]: https://github.com/sass/language/blob/master/accepted/color-4-rgb-hsl.md
[at-rule-interpolation]: https://github.com/sass/language/blob/master/accepted/at-rule-interpolation.md

### JavaScript API

* Always include the error location in error messages.

## 1.14.4

* Properly escape U+0009 CHARACTER TABULATION in unquoted strings.

## 1.14.3

* Treat `:before`, `:after`, `:first-line`, and `:first-letter` as
  pseudo-elements for the purposes of `@extend`.

* When running in compressed mode, remove spaces around combinators in complex
  selectors, so a selector like `a > b` is output as `a>b`.

* Properly indicate the source span for errors involving binary operation
  expressions whose operands are parenthesized.

## 1.14.2

* Fix a bug where loading the same stylesheet from two different import paths
  could cause its imports to fail to resolve.

* Properly escape U+001F INFORMATION SEPARATOR ONE in unquoted strings.

### Command-Line Interface

* Don't crash when using `@debug` in a stylesheet passed on standard input.

### Dart API

* `AsyncImporter.canonicalize()` and `Importer.canonicalize()` must now return
  absolute URLs. Relative URLs are still supported, but are deprecated and will
  be removed in a future release.

## 1.14.1

* Canonicalize escaped digits at the beginning of identifiers as hex escapes.

* Properly parse property declarations that are both *in* content blocks and
  written *after* content blocks.

### Command-Line Interface

* Print more readable paths in `--watch` mode.

## 1.14.0

### BREAKING CHANGE

In accordance with our [compatibility policy][], breaking changes made for CSS
compatibility reasons are released as minor version revision after a three-month
deprecation period.

[compatibility policy]: README.md#compatibility-policy

* Tokens such as `#abcd` that are now interpreted as hex colors with alpha
  channels, rather than unquoted ID strings.

## 1.13.4

### Node JS

* Tweak JS compilation options to substantially improve performance.

## 1.13.3

* Properly generate source maps for stylesheets that emit `@charset`
  declarations.

### Command-Line Interface

* Don't error out when passing `--embed-source-maps` along with
  `--embed-sources` for stylesheets that contain non-ASCII characters.

## 1.13.2

* Properly parse `:nth-child()` and `:nth-last-child()` selectors with
  whitespace around the argument.

* Don't emit extra whitespace in the arguments for `:nth-child()` and
  `:nth-last-child()` selectors.

* Fix support for CSS hacks in plain CSS mode.

## 1.13.1

* Allow an IE-style single equals operator in plain CSS imports.

## 1.13.0

* Allow `@extend` to be used with multiple comma-separated simple selectors.
  This is already supported by other implementations, but fell through the
  cracks for Dart Sass until now.

* Don't crash when a media rule contains another media rule followed by a style
  rule.

## 1.12.0

### Dart API

* Add a `SassException` type that provides information about Sass compilation
  failures.

### Node JS API

* Remove the source map comment from the compiled JS. We don't ship with the
  source map, so this pointed to nothing.

## 1.11.0

* Add support for importing plain CSS files. They can only be imported *without*
  an extension—for example, `@import "style"` will import `style.css`. Plain CSS
  files imported this way only support standard CSS features, not Sass
  extensions.

  See [the proposal][css-import] for details.

* Add support for CSS's `min()` and `max()` [math functions][]. A `min()` and
  `max()` call will continue to be parsed as a Sass function if it involves any
  Sass-specific features like variables or function calls, but if it's valid
  plain CSS (optionally with interpolation) it will be emitted as plain CSS instead.

  See [the proposal][css-min-max] for details.

* Add support for range-format media features like `(10px < width < 100px)`. See
  [the proposal][media-ranges] for details.

* Normalize escape codes in identifiers so that, for example, `éclair` and
  `\E9clair` are parsed to the same value. See
  [the proposal][identifier-escapes] for details.

* Don't choke on a [byte-order mark][] at the beginning of a document when
  running in JavaScript.

[math functions]: https://drafts.csswg.org/css-values/#math-function
[css-import]: https://github.com/sass/language/blob/master/accepted/css-imports.md
[css-min-max]: https://github.com/sass/language/blob/master/accepted/min-max.md
[media-ranges]: https://github.com/sass/language/blob/master/accepted/media-ranges.md
[identifier-escapes]: https://github.com/sass/language/blob/master/accepted/identifier-escapes.md
[byte-order mark]: https://en.wikipedia.org/wiki/Byte_order_mark

### Command-Line Interface

* The `--watch` command now continues to recompile a file after a syntax error
  has been detected.

### Dart API

* Added a `Syntax` enum to indicate syntaxes for Sass source files.

* The `compile()` and `compileAsync()` functions now parse files with the `.css`
  extension as plain CSS.

* Added a `syntax` parameter to `compileString()` and `compileStringAsync()`.

* Deprecated the `indented` parameter to `compileString()` and `compileStringAsync()`.

* Added a `syntax` parameter to `new ImporterResult()` and a
  `ImporterResult.syntax` getter to set the syntax of the source file.

* Deprecated the `indented` parameter to `new ImporterResult()` and the
  `ImporterResult.indented` getter in favor of `syntax`.

## 1.10.4

### Command-Line Interface

* Fix a Homebrew installation failure.

## 1.10.3

### Command-Line Interface

* Run the Chocolatey script with the correct arguments so it doesn't crash.

## 1.10.2

* No user-visible changes.

## 1.10.1

### Node JS API

* Don't crash when passing both `includePaths` and `importer`.

## 1.10.0

* When two `@media` rules' queries can't be merged, leave nested rules in place
  for browsers that support them.

* Fix a typo in an error message.

## 1.9.2

### Node JS API

* Produce more readable filesystem errors, such as when a file doesn't exist.

## 1.9.1

### Command-Line Interface

* Don't emit ANSI codes to Windows terminals that don't support them.

* Fix a bug where `--watch` crashed on Mac OS.

## 1.9.0

### Node API

* Add support for `new sass.types.Color(argb)` for creating colors from ARGB hex
  numbers. This was overlooked when initially adding support for Node Sass's
  JavaScript API.

## 1.8.0

### Command-Line Interface

* Add a `--poll` flag to make `--watch` mode repeatedly check the filesystem for
  updates rather than relying on native filesystem notifications.

* Add a `--stop-on-error` flag to stop compiling additional files once an error
  is encountered.

## 1.7.3

* No user-visible changes.

## 1.7.2

* Add a deprecation warning for `@-moz-document`, except for cases where only an
  empty `url-prefix()` is used. Support is [being removed from Firefox][] and
  will eventually be removed from Sass as well.

[being removed from Firefox]: https://www.fxsitecompat.com/en-CA/docs/2018/moz-document-support-has-been-dropped-except-for-empty-url-prefix/

* Fix a bug where `@-moz-document` functions with string arguments weren't being
  parsed.

### Command-Line Interface

* Don't crash when a syntax error is added to a watched file.

## 1.7.1

* Fix crashes in released binaries.

## 1.7.0

* Emit deprecation warnings for tokens such as `#abcd` that are ambiguous
  between ID strings and hex colors with alpha channels. These will be
  interpreted as colors in a release on or after 19 September 2018.

* Parse unambiguous hex colors with alpha channels as colors.

* Fix a bug where relative imports from files on the load path could look in the
  incorrect location.

## 1.6.2

### Command-Line Interface

* Fix a bug where the source map comment in the generated CSS could refer to the
  source map file using an incorrect URL.

## 1.6.1

* No user-visible changes.

## 1.6.0

* Produce better errors when expected tokens are missing before a closing brace.

* Avoid crashing when compiling a non-partial stylesheet that exists on the
  filesystem next to a partial with the same name.

### Command-Line Interface

* Add support for the `--watch`, which watches for changes in Sass files on the
  filesystem and ensures that the compiled CSS is up-to-date.

* When using `--update`, surface errors when an import doesn't exist even if the
  file containing the import hasn't been modified.

* When compilation fails, delete the output file rather than leaving an outdated
  version.

## 1.5.1

* Fix a bug where an absolute Windows path would be considered an `input:output`
  pair.

* Forbid custom properties that have no values, like `--foo:;`, since they're
  forbidden by the CSS spec.

## 1.5.0

* Fix a bug where an importer would be passed an incorrectly-resolved URL when
  handling a relative import.

* Throw an error when an import is ambiguous due to a partial and a non-partial
  with the same name, or multiple files with different extensions. This matches
  the standard Sass behavior.

### Command-Line Interface

* Add an `--interactive` flag that supports interactively running Sass
  expressions (thanks to [Jen Thakar][]!).

[Jen Thakar]: https://github.com/jathak

## 1.4.0

* Improve the error message for invalid semicolons in the indented syntax.

* Properly disallow semicolons after declarations in the indented syntax.

### Command-Line Interface

* Add support for compiling multiple files at once by writing
  `sass input.scss:output.css`. Note that unlike Ruby Sass, this *always*
  compiles files by default regardless of when they were modified.

  This syntax also supports compiling entire directories at once. For example,
  `sass templates/stylesheets:public/css` compiles all non-partial Sass files
  in `templates/stylesheets` to CSS files in `public/css`.

* Add an `--update` flag that tells Sass to compile only stylesheets that have
  been (transitively) modified since the CSS file was generated.

### Dart API

* Add `Importer.modificationTime()` and `AsyncImporter.modificationTime()` which
  report the last time a stylesheet was modified.

### Node API

* Generate source maps when the `sourceMaps` option is set to a string and the
  `outFile` option is not set.

## 1.3.2

* Add support for `@elseif` as an alias of `@else if`. This is not an
  intentional feature, so using it will cause a deprecation warning. It will be
  removed at some point in the future.

## 1.3.1

### Node API

* Fix loading imports relative to stylesheets that were themselves imported
  though relative include paths.

## 1.3.0

### Command-Line Interface

* Generate source map files by default when writing to disk. This can be
  disabled by passing `--no-source-map`.

* Add a `--source-map-urls` option to control whether the source file URLs in
  the generated source map are relative or absolute.

* Add an `--embed-sources` option to embed the contents of all source files in
  the generated source map.

* Add an `--embed-source-map` option to embed the generated source map as a
  `data:` URL in the generated CSS.

### Dart API

* Add a `sourceMap` parameter to `compile()`, `compileString()`,
  `compileAsync()`, and `compileStringAsync()`. This takes a callback that's
  called with a [`SingleMapping`][] that contains the source map information for
  the compiled CSS file.

[`SingleMapping`]: https://www.dartdocs.org/documentation/source_maps/latest/source_maps.parser/SingleMapping-class.html

### Node API

* Added support for the `sourceMap`, `omitSourceMapUrl`, `outFile`,
  `sourceMapContents`, `sourceMapEmbed`, and `sourceMapRoot` options to
  `render()` and `renderSync()`.

* Fix a bug where passing a relative path to `render()` or `renderSync()` would
  cause relative imports to break.

* Fix a crash when printing warnings in stylesheets compiled using `render()` or
  `renderSync()`.

* Fix a bug where format errors were reported badly on Windows.

## 1.2.1

* Always emit units in compressed mode for `0` dimensions other than lengths and
  angles.

## 1.2.0

* The command-line executable will now create the directory for the resulting
  CSS if that directory doesn't exist.

* Properly parse `#{$var} -#{$var}` as two separate values in a list rather than
  one value being subtracted from another.

* Improve the error message for extending compound selectors.

## 1.1.1

* Add a commit that was accidentally left out of 1.1.0.

## 1.1.0

* The command-line executable can now be used to write an output file to disk
  using `sass input.scss output.css`.

* Use a POSIX-shell-compatible means of finding the location of the `sass` shell
  script.

## 1.0.0

**Initial stable release.**

### Changes Since 1.0.0-rc.1

* Allow `!` in custom property values ([#260][]).

[#260]: https://github.com/sass/dart-sass/issues/260

#### Dart API

* Remove the deprecated `render()` function.

#### Node API

* Errors are now subtypes of the `Error` type.

* Allow both the `data` and `file` options to be passed to `render()` and
  `renderSync()` at once. The `data` option will be used as the contents of the
  stylesheet, and the `file` option will be used as the path for error reporting
  and relative imports. This matches Node Sass's behavior.

## 1.0.0-rc.1

* Add support for importing an `_index.scss` or `_index.sass` file when
  importing a directory.

* Add a `--load-path` command-line option (alias `-I`) for passing additional
  paths to search for Sass files to import.

* Add a `--quiet` command-line option (alias `-q`) for silencing warnings.

* Add an `--indented` command-line option for using the indented syntax with a
  stylesheet from standard input.

* Don't merge the media queries `not type` and `(feature)`. We had previously
  been generating `not type and (feature)`, but that's not actually the
  intersection of the two queries.

* Don't crash on `$x % 0`.

* The standalone executable distributed on GitHub is now named `sass` rather
  than `dart-sass`. The `dart-sass` executable will remain, with a deprecation
  message, until 1.0.0 is released.

### Dart API

* Add a `Logger` class that allows users to control how messages are printed by
  stylesheets.

* Add a `logger` parameter to `compile()`, `compileAsync()`, `compileString()`,
  and `compileStringAsync()`.

### Node JS API

* Import URLs passed to importers are no longer normalized. For example, if a
  stylesheet contains `@import "./foo.scss"`, importers will now receive
  `"./foo.scss"` rather than `"foo.scss"`.

## 1.0.0-beta.5.3

* Support hard tabs in the indented syntax.

* Improve the formatting of comments that don't start on the same line as the
  opening `/*`.

* Preserve whitespace after `and` in media queries in compressed mode.

### Indented Syntax

* Properly parse multi-line selectors.

* Don't deadlock on `/*` comments.

* Don't add an extra `*/` to comments that already have it.

* Preserve empty lines in `/*` comments.

## 1.0.0-beta.5.2

* Fix a bug where some colors would crash `compressed` mode.

## 1.0.0-beta.5.1

* Add a `compressed` output style.

* Emit a warning when `&&` is used, since it's probably not what the user means.

* `round()` now returns the correct results for negative numbers that should
  round down.

* `var()` may now be passed in place of multiple arguments to `rgb()`, `rgba()`,
  `hsl()` and `hsla()`.

* Fix some cases where equivalent numbers wouldn't count as the same keys in
  maps.

* Fix a bug where multiplication like `(1/1px) * (1px/1)` wouldn't properly
  cancel out units.

* Fix a bug where dividing by a compatible unit would produce an invalid
  result.

* Remove a non-`sh`-compatible idiom from the standalone shell script.

### Dart API

* Add a `functions` parameter to `compile()`, `compleString()`,
  `compileAsync()`, and `compileStringAsync()`. This allows users to define
  custom functions in Dart that can be invoked from Sass stylesheets.

* Expose the `Callable` and `AsyncCallable` types, which represent functions
  that can be invoked from Sass.

* Expose the `Value` type and its subclasses, as well as the top-level
  `sassTrue`, `sassFalse`, and `sassNull` values, which represent Sass values
  that may be passed into or returned from custom functions.

* Expose the `OutputStyle` enum, and add a `style` parameter to `compile()`,
  `compleString()`, `compileAsync()`, and `compileStringAsync()` that allows
  users to control the output style.

### Node JS API

* Support the `functions` option.

* Support the `"compressed"` value for the `outputStyle` option.

## 1.0.0-beta.4

* Support unquoted imports in the indented syntax.

* Fix a crash when `:not(...)` extends a selector that appears in
  `:not(:not(...))`.

### Node JS API

* Add support for asynchronous importers to `render()` and `renderSync()`.

### Dart API

* Add `compileAsync()` and `compileStringAsync()` methods. These run
  asynchronously, which allows them to take asynchronous importers (see below).

* Add an `AsyncImporter` class. This allows imports to be resolved
  asynchronously in case no synchronous APIs are available. `AsyncImporter`s are
  only compatible with `compileAysnc()` and `compileStringAsync()`.

## 1.0.0-beta.3

* Properly parse numbers with exponents.

* Don't crash when evaluating CSS variables whose names are entirely
  interpolated (for example, `#{--foo}: ...`).

### Node JS API

* Add support for the `importer` option to `render()` and `renderSync()`.
  Only synchronous importers are currently supported.

### Dart API

* Added an `Importer` class. This can be extended by users to provide support
  for custom resolution for `@import` rules.

* Added built-in `FilesystemImporter` and `PackageImporter` implementations that
  support resolving `file:` and `package:` URLs, respectively.

* Added an `importers` argument to the `compile()` and `compileString()`
  functions that provides `Importer`s to use when resolving `@import` rules.

* Added a `loadPaths` argument to the `compile()` and `compileString()`
  functions that provides paths to search for stylesheets when resolving
  `@import` rules. This is a shorthand for passing `FilesystemImporter`s to the
  `importers` argument.

## 1.0.0-beta.2

* Add support for the `::slotted()` pseudo-element.

* Generated transparent colors will now be emitted as `rgba(0, 0, 0, 0)` rather
  than `transparent`. This works around a bug wherein IE incorrectly handles the
  latter format.

### Command-Line Interface

* Improve the logic for whether to use terminal colors by default.

### Node JS API

* Add support for `data`, `includePaths`, `indentedSyntax`, `lineFeed`,
  `indentWidth`, and `indentType` options to `render()` and `renderSync()`.

* The result object returned by `render()` and `renderSync()` now includes the
  `stats` object which provides metadata about the compilation process.

* The error object thrown by `render()` and `renderSync()` now includes `line`,
  `column`, `file`, `status`, and `formatted` fields. The `message` field and
  `toString()` also provide more information.

### Dart API

* Add a `renderString()` method for rendering Sass source that's not in a file
  on disk.

## 1.0.0-beta.1

* Drop support for the reference combinator. This has been removed from the
  spec, and will be deprecated and eventually removed in other implementations.

* Trust type annotations when compiling to JavaScript, which makes it
  substantially faster.

* Compile to minified JavaScript, which decreases the code size substantially
  and makes startup a little faster.

* Fix a crash when inspecting a string expression that ended in "\a".

* Fix a bug where declarations and `@extend` were allowed outside of a style
  rule in certain circumstances.

* Fix `not` in parentheses in `@supports` conditions.

* Allow `url` as an identifier name.

* Properly parse `/***/` in selectors.

* Properly parse unary operators immediately after commas.

* Match Ruby Sass's rounding behavior for all functions.

* Allow `\` at the beginning of a selector in the indented syntax.

* Fix a number of `@extend` bugs:

  * `selector-extend()` and `selector-replace()` now allow compound selector
    extendees.

  * Remove the universal selector `*` when unifying with other selectors.

  * Properly unify the result of multiple simple selectors in the same compound
    selector being extended.

  * Properly handle extensions being extended.

  * Properly follow the [first law of `@extend`][laws].

  * Fix selector specificity tracking to follow the
    [second law of `@extend`][laws].

  * Allow extensions that match selectors but fail to unify.

  * Partially-extended selectors are no longer used as parent selectors.

  * Fix an edge case where both the extender and the extended selector
    have invalid combinator sequences.

  * Don't crash with a "Bad state: no element" error in certain edge cases.

[laws]: https://github.com/sass/sass/issues/324#issuecomment-4607184

## 1.0.0-alpha.9

* Elements without a namespace (such as `div`) are no longer unified with
  elements with the empty namespace (such as `|div`). This unification didn't
  match the results returned by `is-superselector()`, and was not guaranteed to
  be valid.

* Support `&` within `@at-root`.

* Properly error when a compound selector is followed immediately by `&`.

* Properly handle variable scoping in `@at-root` and nested properties.

* Properly handle placeholder selectors in selector pseudos.

* Properly short-circuit the `or` and `and` operators.

* Support `--$variable`.

* Don't consider unitless numbers equal to numbers with units.

* Warn about using named colors in interpolation.

* Don't emit loud comments in functions.

* Detect import loops.

* Fix `@import` with a `supports()` clause.

* Forbid functions named "and", "or", and "not".

* Fix `type-of()` with a function.

* Emit a nicer error for invalid tokens in a selector.

* Fix `invert()` with a `$weight` parameter.

* Fix a unit-parsing edge-cases.

* Always parse imports with queries as plain CSS imports.

* Support `&` followed by a non-identifier.

* Properly handle split media queries.

* Properly handle a placeholder selector that isn't at the beginning of a
  compound selector.

* Fix more `str-slice()` bugs.

* Fix the `%` operator.

* Allow whitespace between `=` and the mixin name in the indented syntax.

* Fix some slash division edge cases.

* Fix `not` when used like a function.

* Fix attribute selectors with single-character values.

* Fix some bugs with the `call()` function.

* Properly handle a backslash followed by a CRLF sequence in a quoted string.

* Fix numbers divided by colors.

* Support slash-separated numbers in arguments to plain CSS functions.

* Error out if a function is passed an unknown named parameter.

* Improve the speed of loading large files on Node.

* Don't consider browser-prefixed selector pseudos to be superselectors of
  differently- or non-prefixed selector pseudos with the same base name.

* Fix an `@extend` edge case involving multiple combinators in a row.

* Fix a bug where a `@content` block could get incorrectly passed to a mixin.

* Properly isolate the lexical environments of different calls to the same mixin
  and function.

## 1.0.0-alpha.8

* Add the `content-exists()` function.

* Support interpolation in loud comments.

* Fix a bug where even valid semicolons and exclamation marks in custom property
  values were disallowed.

* Disallow invalid function names.

* Disallow extending across media queries.

* Properly parse whitespace after `...` in argument declaration lists.

* Support terse mixin syntax in the indented syntax.

* Fix `@at-root` query parsing.

* Support special functions in `@-moz-document`.

* Support `...` after a digit.

* Fix some bugs when treating a map as a list of pairs.

## 1.0.0-alpha.7

* Fix `function-exists()`, `variable-exists()`, and `mixin-exists()` to use the
  lexical scope rather than always using the global scope.

* `str-index()` now correctly inserts at negative indices.

* Properly parse `url()`s that contain comment-like text.

* Fix a few more small `@extend` bugs.

* Fix a bug where interpolation in a quoted string was being dropped in some
  circumstances.

* Properly handle `@for` rules where each bound has a different unit.

* Forbid mixins and functions from being defined in control directives.

* Fix a superselector-computation edge case involving `:not()`.

* Gracefully handle input files that are invalid UTF-8.

* Print a Sass stack trace when a file fails to load.

## 1.0.0-alpha.6

* Allow `var()` to be passed to `rgb()`, `rgba()`, `hsl()`, and `hsla()`.

* Fix conversions between numbers with `dpi`, `dpcm`, and `dppx` units.
  Previously these conversions were inverted.

* Don't crash when calling `str-slice()` with an `$end-at` index lower than the
  `$start-at` index.

* `str-slice()` now correctly returns `""` when `$end-at` is negative and points
  before the beginning of the string.

* Interpolation in quoted strings now properly preserves newlines.

* Don't crash when passing only `$hue` or no keyword arguments to
  `adjust-color()`, `scale-color()`, or `change-color()`.

* Preserve escapes in identifiers. This used to only work for identifiers in
  SassScript.

* Fix a few small `@extend` bugs.

## 1.0.0-alpha.5

* Fix bounds-checking for `opacify()`, `fade-in()`, `transparentize()`, and
  `fade-out()`.

* Fix a bug with `@extend` superselector calculations.

* Fix some cases where `#{...}--` would fail to parse in selectors.

* Allow a single number to be passed to `saturate()` for use in filter contexts.

* Fix a bug where `**/` would fail to close a loud comment.

* Fix a bug where mixin and function calls could set variables incorrectly.

* Move plain CSS `@import`s to the top of the document.

## 1.0.0-alpha.4

* Add support for bracketed lists.

* Add support for Unicode ranges.

* Add support for the Microsoft-style `=` operator.

* Print the filename for `@debug` rules.

* Fix a bug where `1 + - 2` and similar constructs would crash the parser.

* Fix a bug where `@extend` produced the wrong result when used with
  selector combinators.

* Fix a bug where placeholder selectors were not allowed to be unified.

* Fix the `mixin-exists()` function.

* Fix `:nth-child()` and `:nth-last-child()` parsing when they contain `of
  selector`.

## 1.0.0-alpha.3

* Fix a bug where color equality didn't take the alpha channel into account.

* Fix a bug with converting some RGB colors to HSL.

* Fix a parent selector resolution bug.

* Properly declare the arguments for `opacify()` and related functions.

* Add a missing dependency on the `stack_trace` package.

* Fix broken Windows archives.

* Emit colors using their original representation if possible.

* Emit colors without an original representation as names if possible.

## 1.0.0-alpha.2

* Fix a bug where variables, functions, and mixins were broken in imported
  files.

## 1.0.0-alpha.1

* Initial alpha release.<|MERGE_RESOLUTION|>--- conflicted
+++ resolved
@@ -1,14 +1,12 @@
 ## 1.69.6
 
-<<<<<<< HEAD
 * Produce better output for numbers with complex units in `meta.inspect()` and
   debugging messages.
-=======
+
 ### JS API
 
 * Fix a bug where certain exceptions could produce `SourceSpan`s that didn't
   follow the documented `SourceSpan` API.
->>>>>>> bd80c587
 
 ## 1.69.5
 
