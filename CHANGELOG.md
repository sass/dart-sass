--- conflicted
+++ resolved
@@ -1,11 +1,8 @@
 ## 1.24.0
-<<<<<<< HEAD
 
 * Support configuring modules through `@import` rules.
 
 ## 1.23.8
-=======
->>>>>>> 15be59be
 
 * **Potentially breaking bug fix:** Members loaded through a nested `@import`
   are no longer ever accessible outside that nested context.
