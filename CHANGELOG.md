--- conflicted
+++ resolved
@@ -1,5 +1,4 @@
-<<<<<<< HEAD
-## 1.57.0
+## 1.59.0
 
 ### Command Line Interface
 
@@ -29,7 +28,7 @@
 
 * The `compile` methods now take in `fatalDeprecations` and `futureDeprecations`
   parameters, which work similarly to the CLI flags.
-=======
+
 ## 1.58.4
 
 * Pull `@font-face` to the root rather than bubbling the style rule selector
@@ -114,7 +113,6 @@
 
 * The embedded compiler now supports version 1.2.0 of [the embedded
   protocol](https://github.com/sass/embedded-protocol).
->>>>>>> eb1ced15
 
 ## 1.56.1
 
