## 1.37.6

### Command Line Interface

* Strip CRLF newlines from snippets of the original stylesheet that are included
  in the output when an error occurs.

### JS API

* Don't crash when a Windows path is returned by a custom Node importer at the
  same time as file contents.

<<<<<<< HEAD
* Don't crash when an error occurs in a stylesheet loaded via a custom importer
  with a custom URL scheme.
=======
>>>>>>> 2beec369

## 1.37.5

* No user-visible changes.

## 1.37.4

* No user-visible changes.

## 1.37.3

* No user-visible changes.

## 1.37.2

* No user-visible changes.

## 1.37.1

* No user-visible changes.

## 1.37.0

### Dart API

* **Potentially breaking bug fix:** `SassNumber.asSlash`,
  `SassNumber.withSlash()`, and `SassNumber.withoutSlash()` have been marked as
  `@internal`. They were never intended to be used outside the `sass` package.

* **Potentially breaking bug fix:** `SassException` has been marked as `@sealed`
  to formally indicate that it's not intended to be extended outside of the
  `sass` package.

* Add a `Value.withListContents()` method that returns a new Sass list with the
  same list separator and brackets as the current value, interpreted as a list.

## 1.36.0

### Dart API

* Added `compileToResult()`, `compileStringToResult()`,
  `compileToResultAsync()`, and `compileStringToResultAsync()` methods. These
  are intended to replace the existing `compile*()` methods, which are now
  deprecated. Rather than returning a simple string, these return a
  `CompileResult` object, which will allow us to add additional information
  about the compilation without having to introduce further deprecations.

  * Instead of passing a `sourceMaps` callback to `compile*()`, pass
    `sourceMaps: true` to `compile*ToResult()` and access
    `CompileResult.sourceMap`.

  * The `CompileResult` object exposes a `loadedUrls` object which lists the
    canonical URLs accessed during a compilation. This information was
    previously unavailable except through the JS API.

## 1.35.2

* **Potentially breaking bug fix**: Properly throw an error for Unicode ranges
  that have too many `?`s after hexadecimal digits, such as `U+12345??`.

* **Potentially breaking bug fix:** Fixed a bug where certain local variable
  declarations nested within multiple `@if` statements would incorrectly
  override a global variable. It's unlikely that any real stylesheets were
  relying on this bug, but if so they can simply add `!global` to the variable
  declaration to preserve the old behavior.

* **Potentially breaking bug fix:** Fix a bug where imports of root-relative
  URLs (those that begin with `/`) in `@import` rules would be passed to
  both Dart and JS importers as `file:` URLs.

* Properly support selector lists for the `$extendee` argument to
  `selector.extend()` and `selector.replace()`.

* Fix an edge case where `@extend` wouldn't affect a selector within a
  pseudo-selector such as `:is()` that itself extended other selectors.

* Fix a race condition where `meta.load-css()` could trigger an internal error
  when running in asynchronous mode.

### Dart API

* Use the `@internal` annotation to indicate which `Value` APIs are available
  for public use.

## 1.35.1

* Fix a bug where the quiet dependency flag didn't silence warnings in some
  stylesheets loaded using `@import`.

## 1.35.0

* Fix a couple bugs that could prevent some members from being found in certain
  files that use a mix of imports and the module system.

* Fix incorrect recommendation for migrating division expressions that reference
  namespaced variables.

### JS API

* Add a `quietDeps` option which silences compiler warnings from stylesheets
  loaded through importers and load paths.

* Add a `verbose` option which causes the compiler to emit all deprecation
  warnings, not just 5 per feature.

## 1.34.1

* Fix a bug where `--update` would always compile any file that depends on a
  built-in module.

* Fix the URL for the `@-moz-document` deprecation message.

* Fix a bug with `@for` loops nested inside property declarations.

## 1.34.0

* Don't emit the same warning in the same location multiple times.

* Cap deprecation warnings at 5 per feature by default.

### Command Line Interface

* Add a `--quiet-deps` flag which silences compiler warnings from stylesheets
  loaded through `--load-path`s.

* Add a `--verbose` flag which causes the compiler to emit all deprecation
  warnings, not just 5 per feature.

### Dart API

* Add a `quietDeps` argument to `compile()`, `compileString()`,
  `compileAsync()`, and `compileStringAsync()` which silences compiler warnings
  from stylesheets loaded through importers, load paths, and `package:` URLs.

* Add a `verbose` argument to `compile()`, `compileString()`, `compileAsync()`,
  and `compileStringAsync()` which causes the compiler to emit all deprecation
  warnings, not just 5 per feature.

## 1.33.0

* Deprecate the use of `/` for division. The new `math.div()` function should be
  used instead. See [this page][] for details.

[this page]: https://sass-lang.com/documentation/breaking-changes/slash-div

* Add a `list.slash()` function that returns a slash-separated list.

* **Potentially breaking bug fix:** The heuristics around when potentially
  slash-separated numbers are converted to slash-free numbers—for example, when
  `1/2` will be printed as `0.5` rather than `1/2`—have been slightly expanded.
  Previously, a number would be made slash-free if it was passed as an argument
  to a *user-defined function*, but not to a *built-in function*. Now it will be
  made slash-free in both cases. This is a behavioral change, but it's unlikely
  to affect any real-world stylesheets.

* [`:is()`][] now behaves identically to `:matches()`.

[`:is()`]: https://developer.mozilla.org/en-US/docs/Web/CSS/:is

* Fix a bug where non-integer numbers that were very close to integer
  values would be incorrectly formatted in CSS.

* Fix a bug where very small number and very large negative numbers would be
  incorrectly formatted in CSS.

### JS API

* The `this` context for importers now has a `fromImport` field, which is `true`
  if the importer is being invoked from an `@import` and `false` otherwise.
  Importers should only use this to determine whether to load [import-only
  files].

[import-only files]: https://sass-lang.com/documentation/at-rules/import#import-only-files

### Dart API

* Add an `Importer.fromImport` getter, which is `true` if the current
  `Importer.canonicalize()` call comes from an `@import` rule and `false`
  otherwise. Importers should only use this to determine whether to load
  [import-only files].

## 1.32.13

* **Potentially breaking bug fix:** Null values in `@use` and `@forward`
  configurations no longer override the `!default` variable, matching the
  behavior of the equivalent code using `@import`.

* Use the proper parameter names in error messages about `string.slice`

## 1.32.12

* Fix a bug that disallowed more than one module from extending the same
  selector from a module if that selector itself extended a selector from
  another upstream module.

## 1.32.11

* Fix a bug where bogus indented syntax errors were reported for lines that
  contained only whitespace.

## 1.32.10

* No user-visible changes.

## 1.32.9

* Fix a typo in a deprecation warning.

### JavaScript API

* Drop support for Chokidar 2.x. This version was incompatible with Node 14, but
  due to shortcomings in npm's version resolver sometimes still ended up
  installed anyway. Only declaring support for 3.0.0 should ensure compatibility
  going forward.

### Dart API

* Allow the null safety release of args and watcher.

### Command Line Interface

* Add a `-w` shorthand for the `--watch` flag.

## 1.32.8

* Update chokidar version for Node API tests.

### JavaScript API

* Allow a custom function to access the `render()` options object within its
  local context, as `this.options`.

## 1.32.7

* Allow the null safety release of stream_transform.

* Allow `@forward...with` to take arguments that have a `!default` flag without
  a trailing comma.

* Improve the performance of unitless and single-unit numbers.

## 1.32.6

### Node JS API

* Fix Electron support when `nodeIntegration` is disabled.

### Dart API

* All range checks for `SassColor` constructors now throw `RangeError`s with
  `start` and `end` set.

## 1.32.5

* **Potentially breaking bug fix:** When using `@for` with numbers that have
  units, the iteration variable now matches the unit of the initial number. This
  matches the behavior of Ruby Sass and LibSass.

### Node JS API

* Fix a few infrequent errors when calling `render()` with `fiber` multiple
  times simultaneously.

* Avoid possible mangled error messages when custom functions or importers throw
  unexpected exceptions.

* Fix Electron support when `nodeIntegration` is disabled.

## 1.32.4

* No user-visible changes.

## 1.32.3

* Optimize `==` for numbers that have different units.

## 1.32.2

* Print the actual number that was received in unit deprecation warnings for
  color functions.

## 1.32.1

* Don't emit permissions errors on Windows and OS X when trying to determine the
  real case of path names.

## 1.32.0

* Deprecate passing non-`%` numbers as lightness and saturation to `hsl()`,
  `hsla()`, `color.adjust()`, and `color.change()`. This matches the CSS
  specification, which also requires `%` for all lightness and saturation
  parameters. See [the Sass website][color-units] for more details.

* Deprecate passing numbers with units other than `deg` as the hue to `hsl()`,
  `hsla()`, `adjust-hue()`, `color.adjust()`, and `color.change()`. Unitless
  numbers *are* still allowed here, since they're allowed by CSS. See [the Sass
  website][color-units] for more details.

* Improve error messages about incompatible units.

* Properly mark some warnings emitted by `sass:color` functions as deprecation
  warnings.

### Dart API

* Rename `SassNumber.valueInUnits()` to `SassNumber.coerceValue()`. The old name
  remains, but is now deprecated.

* Rename `SassNumber.coerceValueToUnit()`, a shorthand for
  `SassNumber.coerceValue()` that takes a single numerator unit.

* Add `SassNumber.coerceToMatch()` and `SassNumber.coerceValueToMatch()`, which
  work like `SassNumber.coerce()` and `SassNumber.coerceValue()` but take a
  `SassNumber` whose units should be matched rather than taking the units
  explicitly. These generate better error messages than `SassNumber.coerce()`
  and `SassNumber.coerceValue()`.

* Add `SassNumber.convertToMatch()` and `SassNumber.convertValueToMatch()`,
  which work like `SassNumber.coerceToMatch()` and
  `SassNumber.coerceValueToMatch()` except they throw exceptions when converting
  unitless values to or from units.

* Add `SassNumber.compatibleWithUnit()`, which returns whether the number can be
  coerced to a single numerator unit.

## 1.31.0

* Add support for parsing `clamp()` as a special math function, the same way
  `calc()` is parsed.

* Properly load files in case-sensitive Windows directories with upper-case
  names.

## 1.30.0

* Fix a bug where `@at-root (without: all)` wouldn't properly remove a
  `@keyframes` context when parsing selectors.

### Node JS API

* The generated `main()` function in `sass.js` now returns a `Promise` that
  completes when the executable is finished running.

### Dart API

* Fix a bug that prevented importers from returning null when loading from a
  URL that they had already canonicalized.

## 1.29.0

* Support a broader syntax for `@supports` conditions, based on the latest
  [Editor's Draft of CSS Conditional Rules 3]. Almost all syntax will be allowed
  (with interpolation) in the conditions' parentheses, as well as function
  syntax such as `@supports selector(...)`.

[Editor's Draft of CSS Conditional Rules 3]: https://drafts.csswg.org/css-conditional-3/#at-supports

## 1.28.0

* Add a [`color.hwb()`] function to `sass:color` that can express colors in [HWB] format.

[`color.hwb()`]: https://sass-lang.com/documentation/modules/color#hwb
[HWB]: https://en.wikipedia.org/wiki/HWB_color_model

* Add [`color.whiteness()`] and [`color.blackness()`] functions to `sass:color`
  to get a color's [HWB] whiteness and blackness components.

[`color.whiteness()`]: https://sass-lang.com/documentation/modules/color#whiteness
[`color.blackness()`]: https://sass-lang.com/documentation/modules/color#blackness

* Add `$whiteness` and `$blackness` parameters to [`color.adjust()`],
  [`color.change()`], and [`color.scale()`] to modify a color's [HWB] whiteness
  and blackness components.

[`color.adjust()`]: https://sass-lang.com/documentation/modules/color#adjust
[`color.change()`]: https://sass-lang.com/documentation/modules/color#change
[`color.scale()`]: https://sass-lang.com/documentation/modules/color#scale

### Dart API

* Add [HWB] support to the `SassColor` class, including a `SassColor.hwb()`
  constructor, `whiteness` and `blackness` getters, and a `changeHwb()` method.

[HWB]: https://en.wikipedia.org/wiki/HWB_color_model

## 1.27.2

* No user-visible changes.

## 1.27.1

* **Potentially breaking bug fix:** `meta.load-css()` now correctly uses the
  name `$url` for its first argument, rather than `$module`.

* Don't crash when using `Infinity` or `NaN` as a key in a map.

* Emit a proper parse error for a `=` with no right-hand side in a function.

* Avoid going exponential on certain recursive `@extend` edge cases.

## 1.27.0

* Adds an overload to `map.merge()` that supports merging a nested map.

  `map.merge($map1, $keys..., $map2)`: The `$keys` form a path to the nested map
  in `$map1`, into which `$map2` gets merged.

  See [the Sass documentation][map-merge] for more details.

  [map-merge]: https://sass-lang.com/documentation/modules/map#merge

* Adds an overloaded `map.set()` function.

  `map.set($map, $key, $value)`: Adds to or updates `$map` with the specified
  `$key` and `$value`.

  `map.set($map, $keys..., $value)`: Adds to or updates a map that is nested
  within `$map`. The `$keys` form a path to the nested map in `$map`, into
  which `$value` is inserted.

  See [the Sass documentation][map-set] for more details.

  [map-set]: https://sass-lang.com/documentation/modules/map#set

* Add support for nested maps to `map.get()`.
  For example, `map.get((a: (b: (c: d))), a, b, c)` would return `d`.
  See [the documentation][map-get] for more details.

  [map-get]: https://sass-lang.com/documentation/modules/map#get

* Add support for nested maps in `map.has-key`.
  For example, `map.has-key((a: (b: (c: d))), a, b, c)` would return true.
  See [the documentation][map-has-key] for more details.

  [map-has-key]: https://sass-lang.com/documentation/modules/map#has-key

* Add a `map.deep-merge()` function. This works like `map.merge()`, except that
  nested map values are *also* recursively merged. For example:

  ```
  map.deep-merge(
    (color: (primary: red, secondary: blue),
    (color: (secondary: teal)
  ) // => (color: (primary: red, secondary: teal))
  ```

  See [the Sass documentation][map-deep-merge] for more details.

  [map-deep-merge]: https://sass-lang.com/documentation/modules/map#deep-merge

* Add a `map.deep-remove()` function. This allows you to remove keys from
  nested maps by passing multiple keys. For example:

  ```
  map.deep-remove(
    (color: (primary: red, secondary: blue)),
    color, primary
  ) // => (color: (secondary: blue))
  ```

  See [the Sass documentation][map-deep-remove] for more details.

  [map-deep-remove]: https://sass-lang.com/documentation/modules/map#deep-remove

* Fix a bug where custom property values in plain CSS were being parsed as
  normal property values.

### Dart API

* Add a `Value.tryMap()` function which returns the `Value` as a `SassMap` if
  it's a valid map, or `null` otherwise. This allows function authors to safely
  retrieve maps even if they're internally stored as empty lists, without having
  to catch exceptions from `Value.assertMap()`.

## 1.26.12

* Fix a bug where nesting properties beneath a Sass-syntax custom property
  (written as `#{--foo}: ...`) would crash.

## 1.26.11

* **Potentially breaking bug fix:** `selector.nest()` now throws an error
  if the first arguments contains the parent selector `&`.

* Fixes a parsing bug with inline comments in selectors.

* Improve some error messages for edge-case parse failures.

* Throw a proper error when the same built-in module is `@use`d twice.

* Don't crash when writing `Infinity` in JS mode.

* Produce a better error message for positional arguments following named
  arguments.

## 1.26.10

* Fixes a bug where two adjacent combinators could cause an error.

## 1.26.9

* Use an updated version of `node_preamble` when compiling to JS.

## 1.26.8

* Fixes an error when emitting source maps to stdout.

## 1.26.7

* No user-visible changes.

## 1.26.6

* Fix a bug where escape sequences were improperly recognized in `@else` rules.

### JavaScript API

* Add `sass.NULL`, `sass.TRUE`, and `sass.FALSE` constants to match Node Sass's
  API.

* If a custom Node importer returns both `file` and `contents`, don't attempt to
  read the `file`. Instead, use the `contents` provided by the importer, with
  `file` as the canonical url.

## 1.26.5

* No user-visible changes.

## 1.26.4

* Be more memory-efficient when handling `@forward`s through `@import`s.

## 1.26.3

* Fix a bug where `--watch` mode could go into an infinite loop compiling CSS
  files to themselves.

## 1.26.2

* More aggressively eliminate redundant selectors in the `selector.extend()` and
  `selector.replace()` functions.

## 1.26.1

### Command Line Interface

* Fix a longstanding bug where `--watch` mode could enter into a state where
  recompilation would not occur after a syntax error was introduced into a
  dependency and then fixed.

## 1.26.0

* **Potentially breaking bug fix:** `@use` rules whose URLs' basenames begin
  with `_` now correctly exclude that `_` from the rules' namespaces.

* Fix a bug where imported forwarded members weren't visible in mixins and
  functions that were defined before the `@import`.

* Don't throw errors if the exact same member is loaded or forwarded from
  multiple modules at the same time.

## 1.25.2

* Fix a bug where, under extremely rare circumstances, a valid variable could
  become unassigned.

## 1.25.0

* Add functions to the built-in "sass:math" module.

  * `clamp($min, $number, $max)`. Clamps `$number` in between `$min` and `$max`.

  * `hypot($numbers...)`. Given *n* numbers, outputs the length of the
    *n*-dimensional vector that has components equal to each of the inputs.

  * Exponential. All inputs must be unitless.
    * `log($number)` or `log($number, $base)`. If no base is provided, performs
       a natural log.
    * `pow($base, $exponent)`
    * `sqrt($number)`

  * Trigonometric. The input must be an angle. If no unit is given, the input is
    assumed to be in `rad`.
    * `cos($number)`
    * `sin($number)`
    * `tan($number)`

  * Inverse trigonometric. The output is in `deg`.
    * `acos($number)`. Input must be unitless.
    * `asin($number)`. Input must be unitless.
    * `atan($number)`. Input must be unitless.
    * `atan2($y, $x)`. `$y` and `$x` must have compatible units or be unitless.

* Add the variables `$pi` and `$e` to the built-in "sass:math" module.

### JavaScript API

* `constructor.value` fields on value objects now match their Node Sass
  equivalents.

## 1.24.5

* Highlight contextually-relevant sections of the stylesheet in error messages,
  rather than only highlighting the section where the error was detected.

## 1.24.4

### JavaScript API

* Fix a bug where source map generation would crash with an absolute source map
  path and a custom importer that returns string file contents.

## 1.24.3

### Command Line Interface

* Fix a bug where `sass --version` would crash for certain executable
  distributions.

## 1.24.2

### JavaScript API

* Fix a bug introduced in the previous release that prevented custom importers
  in Node.js from loading import-only files.

## 1.24.1

* Fix a bug where the wrong file could be loaded when the same URL is used by
  both a `@use` rule and an `@import` rule.

## 1.24.0

* Add an optional `with` clause to the `@forward` rule. This works like the
  `@use` rule's `with` clause, except that `@forward ... with` can declare
  variables as `!default` to allow downstream modules to reconfigure their
  values.

* Support configuring modules through `@import` rules.

## 1.23.8

* **Potentially breaking bug fix:** Members loaded through a nested `@import`
  are no longer ever accessible outside that nested context.

* Don't throw an error when importing two modules that both forward members with
  the same name. The latter name now takes precedence over the former, as per
  the specification.

### Dart API

* `SassFormatException` now implements `SourceSpanFormatException` (and thus
  `FormatException`).

## 1.23.7

* No user-visible changes

## 1.23.6

* No user-visible changes.

## 1.23.5

* Support inline comments in the indented syntax.

* When an overloaded function receives the wrong number of arguments, guess
  which overload the user actually meant to invoke, and display the invalid
  argument error for that overload.

* When `@error` is used in a function or mixin, print the call site rather than
  the location of the `@error` itself to better match the behavior of calling a
  built-in function that throws an error.

## 1.23.4

### Command-Line Interface

* Fix a bug where `--watch` wouldn't watch files referred to by `@forward`
  rules.

## 1.23.3

* Fix a bug where selectors were being trimmed over-eagerly when `@extend`
  crossed module boundaries.

## 1.23.2

### Command-Line Interface

* Fix a bug when compiling all Sass files in a directory where a CSS file could
  be compiled to its own location, creating an infinite loop in `--watch` mode.

* Properly compile CSS entrypoints in directories outside of `--watch` mode.

## 1.23.1

* Fix a bug preventing built-in modules from being loaded within a configured
  module.

* Fix a bug preventing an unconfigured module from being loaded from within two
  different configured modules.

* Fix a bug when `meta.load-css()` was used to load some files that included
  media queries.

* Allow `saturate()` in plain CSS files, since it can be used as a plain CSS
  filter function.

* Improve the error messages for trying to access functions like `lighten()`
  from the `sass:color` module.

## 1.23.0

* **Launch the new Sass module system!** This adds:

  * The [`@use` rule][], which loads Sass files as *modules* and makes their
    members available only in the current file, with automatic namespacing.

    [`@use` rule]: https://sass-lang.com/documentation/at-rules/use

  * The [`@forward` rule][], which makes members of another Sass file available
    to stylesheets that `@use` the current file.

    [`@forward` rule]: https://sass-lang.com/documentation/at-rules/forward

  * Built-in modules named `sass:color`, `sass:list`, `sass:map`, `sass:math`,
    `sass:meta`, `sass:selector`, and `sass:string` that provide access to all
    the built-in Sass functions you know and love, with automatic module
    namespaces.

  * The [`meta.load-css()` mixin][], which includes the CSS contents of a module
    loaded from a (potentially dynamic) URL.

    [`meta.load-css()` mixin]: https://sass-lang.com/documentation/modules/meta#load-css

  * The [`meta.module-variables()` function][], which provides access to the
    variables defined in a given module.

    [`meta.module-variables()` function]: https://sass-lang.com/documentation/modules/meta#module-variables

  * The [`meta.module-functions()` function][], which provides access to the
    functions defined in a given module.

    [`meta.module-functions()` function]: https://sass-lang.com/documentation/modules/meta#module-functions

  Check out [the Sass blog][migrator blog] for more information on the new
  module system. You can also use the new [Sass migrator][] to automatically
  migrate your stylesheets to the new module system!

  [migrator blog]: https://sass-lang.com/blog/the-module-system-is-launched
  [Sass migrator]: https://sass-lang.com/documentation/cli/migrator

## 1.22.12

* **Potentially breaking bug fix:** character sequences consisting of two or
  more hyphens followed by a number (such as `--123`), or two or more hyphens on
  their own (such as `--`), are now parsed as identifiers [in accordance with
  the CSS spec][ident-token-diagram].

  [ident-token-diagram]: https://drafts.csswg.org/css-syntax-3/#ident-token-diagram

  The sequence `--` was previously parsed as multiple applications of the `-`
  operator. Since this is unlikely to be used intentionally in practice, we
  consider this bug fix safe.

### Command-Line Interface

* Fix a bug where changes in `.css` files would be ignored in `--watch` mode.

### JavaScript API

* Allow underscore-separated custom functions to be defined.

* Improve the performance of Node.js compilation involving many `@import`s.

## 1.22.11

* Don't try to load unquoted plain-CSS indented-syntax imports.

* Fix a couple edge cases in `@extend` logic and related selector functions:

  * Recognize `:matches()` and similar pseudo-selectors as superselectors of
    matching complex selectors.

  * Recognize `::slotted()` as a superselector of other `::slotted()` selectors.

  * Recognize `:current()` with a vendor prefix as a superselector.

## 1.22.10

* Fix a bug in which `get-function()` would fail to find a dash-separated
  function when passed a function name with underscores.

## 1.22.9

* Include argument names when reporting range errors and selector parse errors.

* Avoid double `Error:` headers when reporting selector parse errors.

* Clarify the error message when the wrong number of positional arguments are
  passed along with a named argument.

### JavaScript API

* Re-add support for Node Carbon (8.x).

## 1.22.8

### JavaScript API

* Don't crash when running in a directory whose name contains URL-sensitive
  characters.

* Drop support for Node Carbon (8.x), which doesn't support `url.pathToFileURL`.

## 1.22.7

* Restrict the supported versions of the Dart SDK to `^2.4.0`.

## 1.22.6

* **Potentially breaking bug fix:** The `keywords()` function now converts
  underscore-separated argument names to hyphen-separated names. This matches
  LibSass's behavior, but not Ruby Sass's.

* Further improve performance for logic-heavy stylesheets.

* Improve a few error messages.

## 1.22.5

### JavaScript API

* Improve performance for logic-heavy stylesheets.

## 1.22.4

* Fix a bug where at-rules imported from within a style rule would appear within
  that style rule rather than at the root of the document.

## 1.22.3

* **Potentially breaking bug fix:** The argument name for the `saturate()`
  function is now `$amount`, to match the name in LibSass and originally in Ruby
  Sass.

* **Potentially breaking bug fix:** The `invert()` function now properly returns
  `#808080` when passed `$weight: 50%`. This matches the behavior in LibSass and
  originally in Ruby Sass, as well as being consistent with other nearby values
  of `$weight`.

* **Potentially breaking bug fix:** The `invert()` function now throws an error
  if it's used [as a plain CSS function][plain-CSS invert] *and* the Sass-only
  `$weight` parameter is passed. This never did anything useful, so it's
  considered a bug fix rather than a full breaking change.

  [plain-CSS invert]: https://developer.mozilla.org/en-US/docs/Web/CSS/filter-function/invert

* **Potentially breaking bug fix**: The `str-insert()` function now properly
  inserts at the end of the string if the `$index` is `-1`. This matches the
  behavior in LibSass and originally in Ruby Sass.

* **Potentially breaking bug fix**: An empty map returned by `map-remove()` is
  now treated as identical to the literal value `()`, rather than being treated
  as though it had a comma separator. This matches the original behavior in Ruby
  Sass.

* The `adjust-color()` function no longer throws an error when a large `$alpha`
  value is combined with HSL adjustments.

* The `alpha()` function now produces clearer error messages when the wrong
  number of arguments are passed.

* Fix a bug where the `str-slice()` function could produce invalid output when
  passed a string that contains characters that aren't represented as a single
  byte in UTF-16.

* Improve the error message for an unknown separator name passed to the `join()`
  or `append()` functions.

* The `zip()` function no longer deadlocks if passed no arguments.

* The `map-remove()` function can now take a `$key` named argument. This matches
  the signature in LibSass and originally in Ruby Sass.

## 1.22.2

### JavaScript API

* Avoid re-assigning the `require()` function to make the code statically
  analyzable by Webpack.

## 1.22.1

### JavaScript API

* Expand the dependency on `chokidar` to allow 3.x.

## 1.22.0

* Produce better stack traces when importing a file that contains a syntax
  error.

* Make deprecation warnings for `!global` variable declarations that create new
  variables clearer, especially in the case where the `!global` flag is
  unnecessary because the variables are at the top level of the stylesheet.

### Dart API

* Add a `Value.realNull` getter, which returns Dart's `null` if the value is
  Sass's null.

## 1.21.0

### Dart API

* Add a `sass` executable when installing the package through `pub`.

* Add a top-level `warn()` function for custom functions and importers to print
  warning messages.

## 1.20.3

* No user-visible changes.

## 1.20.2

* Fix a bug where numbers could be written using exponential notation in
  Node.js.

* Fix a crash that would appear when writing some very large integers to CSS.

### Command-Line Interface

* Improve performance for stand-alone packages on Linux and Mac OS.

### JavaScript API

* Pass imports to custom importers before resolving them using `includePaths` or
  the `SASS_PATH` environment variable. This matches Node Sass's behavior, so
  it's considered a bug fix.

## 1.20.1

* No user-visible changes.

## 1.20.0

* Support attribute selector modifiers, such as the `i` in `[title="test" i]`.

### Command-Line Interface

* When compilation fails, Sass will now write the error message to the CSS
  output as a comment and as the `content` property of a `body::before` rule so
  it will show up in the browser (unless compiling to standard output). This can
  be disabled with the `--no-error-css` flag, or forced even when compiling to
  standard output with the `--error-css` flag.

### Dart API

* Added `SassException.toCssString()`, which returns the contents of a CSS
  stylesheet describing the error, as above.

## 1.19.0

* Allow `!` in `url()`s without quotes.

### Dart API

* `FilesystemImporter` now doesn't change its effective directory if the working
  directory changes, even if it's passed a relative argument.

## 1.18.0

* Avoid recursively listing directories when finding the canonical name of a
  file on case-insensitive filesystems.

* Fix importing files relative to `package:`-imported files.

* Don't claim that "package:" URLs aren't supported when they actually are.

### Command-Line Interface

* Add a `--no-charset` flag. If this flag is set, Sass will never emit a
  `@charset` declaration or a byte-order mark, even if the CSS file contains
  non-ASCII characters.

### Dart API

* Add a `charset` option to `compile()`, `compileString()`, `compileAsync()` and
  `compileStringAsync()`. If this option is set to `false`, Sass will never emit
  a `@charset` declaration or a byte-order mark, even if the CSS file contains
  non-ASCII characters.

* Explicitly require that importers' `canonicalize()` methods be able to take
  paths relative to their outputs as valid inputs. This isn't considered a
  breaking change because the importer infrastructure already required this in
  practice.

## 1.17.4

* Consistently parse U+000C FORM FEED, U+000D CARRIAGE RETURN, and sequences of
  U+000D CARRIAGE RETURN followed by U+000A LINE FEED as individual newlines.

### JavaScript API

* Add a `sass.types.Error` constructor as an alias for `Error`. This makes our
  custom function API compatible with Node Sass's.

## 1.17.3

* Fix an edge case where slash-separated numbers were written to the stylesheet
  with a slash even when they're used as part of another arithmetic operation,
  such as being concatenated with a string.

* Don't put style rules inside empty `@keyframes` selectors.

## 1.17.2

* Deprecate `!global` variable assignments to variables that aren't yet defined.
  This deprecation message can be avoided by assigning variables to `null` at
  the top level before globally assigning values to them.

### Dart API

* Explicitly mark classes that were never intended to be subclassed or
  implemented as "sealed".

## 1.17.1

* Properly quote attribute selector values that start with identifiers but end
  with a non-identifier character.

## 1.17.0

* Improve error output, particularly for errors that cover multiple lines.

* Improve source locations for some parse errors. Rather than pointing to the
  next token that wasn't what was expected, they point *after* the previous
  token. This should generally provide more context for the syntax error.

* Produce a better error message for style rules that are missing the closing
  `}`.

* Produce a better error message for style rules and property declarations
  within `@function` rules.

### Command-Line Interface

* Passing a directory on the command line now compiles all Sass source files in
  the directory to CSS files in the same directory, as though `dir:dir` were
  passed instead of just `dir`.

* The new error output uses non-ASCII Unicode characters by default. Add a
  `--no-unicode` flag to disable this.

## 1.16.1

* Fix a performance bug where stylesheet evaluation could take a very long time
  when many binary operators were used in sequence.

## 1.16.0

* `rgb()` and `hsl()` now treat unquoted strings beginning with `env()`,
  `min()`, and `max()` as special number strings like `calc()`.

## 1.15.3

* Properly merge `all and` media queries. These queries were previously being
  merged as though `all` referred to a specific media type, rather than all
  media types.

* Never remove units from 0 values in compressed mode. This wasn't safe in
  general, since some properties (such as `line-height`) interpret `0` as a
  `<number>` rather than a `<length>` which can break CSS transforms. It's
  better to do this optimization in a dedicated compressor that's aware of CSS
  property semantics.

* Match Ruby Sass's behavior in some edge-cases involving numbers with many
  significant digits.

* Emit escaped tab characters in identifiers as `\9` rather than a backslash
  followed by a literal tab.

### Command-Line Interface

* The source map generated for a stylesheet read from standard input now uses a
  `data:` URL to include that stylesheet's contents in the source map.

### Node JS API

* `this.includePaths` for a running importer is now a `;`-separated string on
  Windows, rather than `:`-separated. This matches Node Sass's behavior.

### Dart API

* The URL used in a source map to refer to a stylesheet loaded from an importer
  is now `ImportResult.sourceMapUrl` as documented.

## 1.15.2

### Node JS API

* When `setValue()` is called on a Sass string object, make it unquoted even if
  it was quoted originally, to match the behavior of Node Sass.

## 1.15.1

* Always add quotes to attribute selector values that begin with `--`, since IE
  11 doesn't consider them to be identifiers.

## 1.15.0

* Add support for passing arguments to `@content` blocks. See [the
  proposal][content-args] for details.

* Add support for the new `rgb()` and `hsl()` syntax introduced in CSS Colors
  Level 4, such as `rgb(0% 100% 0% / 0.5)`. See [the proposal][color-4-rgb-hsl]
  for more details.

* Add support for interpolation in at-rule names. See [the
  proposal][at-rule-interpolation] for details.

* Add paths from the `SASS_PATH` environment variable to the load paths in the
  command-line interface, Dart API, and JS API. These load paths are checked
  just after the load paths explicitly passed by the user.

* Allow saturation and lightness values outside of the `0%` to `100%` range in
  the `hsl()` and `hsla()` functions. They're now clamped to be within that
  range rather than producing an error if they're outside it.

* Properly compile selectors that end in escaped whitespace.

[content-args]: https://github.com/sass/language/blob/master/accepted/content-args.md
[color-4-rgb-hsl]: https://github.com/sass/language/blob/master/accepted/color-4-rgb-hsl.md
[at-rule-interpolation]: https://github.com/sass/language/blob/master/accepted/at-rule-interpolation.md

### JavaScript API

* Always include the error location in error messages.

## 1.14.4

* Properly escape U+0009 CHARACTER TABULATION in unquoted strings.

## 1.14.3

* Treat `:before`, `:after`, `:first-line`, and `:first-letter` as
  pseudo-elements for the purposes of `@extend`.

* When running in compressed mode, remove spaces around combinators in complex
  selectors, so a selector like `a > b` is output as `a>b`.

* Properly indicate the source span for errors involving binary operation
  expressions whose operands are parenthesized.

## 1.14.2

* Fix a bug where loading the same stylesheet from two different import paths
  could cause its imports to fail to resolve.

* Properly escape U+001F INFORMATION SEPARATOR ONE in unquoted strings.

### Command-Line Interface

* Don't crash when using `@debug` in a stylesheet passed on standard input.

### Dart API

* `AsyncImporter.canonicalize()` and `Importer.canonicalize()` must now return
  absolute URLs. Relative URLs are still supported, but are deprecated and will
  be removed in a future release.

## 1.14.1

* Canonicalize escaped digits at the beginning of identifiers as hex escapes.

* Properly parse property declarations that are both *in* content blocks and
  written *after* content blocks.

### Command-Line Interface

* Print more readable paths in `--watch` mode.

## 1.14.0

### BREAKING CHANGE

In accordance with our [compatibility policy][], breaking changes made for CSS
compatibility reasons are released as minor version revision after a three-month
deprecation period.

[compatibility policy]: README.md#compatibility-policy

* Tokens such as `#abcd` that are now interpreted as hex colors with alpha
  channels, rather than unquoted ID strings.

## 1.13.4

### Node JS

* Tweak JS compilation options to substantially improve performance.

## 1.13.3

* Properly generate source maps for stylesheets that emit `@charset`
  declarations.

### Command-Line Interface

* Don't error out when passing `--embed-source-maps` along with
  `--embed-sources` for stylesheets that contain non-ASCII characters.

## 1.13.2

* Properly parse `:nth-child()` and `:nth-last-child()` selectors with
  whitespace around the argument.

* Don't emit extra whitespace in the arguments for `:nth-child()` and
  `:nth-last-child()` selectors.

* Fix support for CSS hacks in plain CSS mode.

## 1.13.1

* Allow an IE-style single equals operator in plain CSS imports.

## 1.13.0

* Allow `@extend` to be used with multiple comma-separated simple selectors.
  This is already supported by other implementations, but fell through the
  cracks for Dart Sass until now.

* Don't crash when a media rule contains another media rule followed by a style
  rule.

## 1.12.0

### Dart API

* Add a `SassException` type that provides information about Sass compilation
  failures.

### Node JS API

* Remove the source map comment from the compiled JS. We don't ship with the
  source map, so this pointed to nothing.

## 1.11.0

* Add support for importing plain CSS files. They can only be imported *without*
  an extension—for example, `@import "style"` will import `style.css`. Plain CSS
  files imported this way only support standard CSS features, not Sass
  extensions.

  See [the proposal][css-import] for details.

* Add support for CSS's `min()` and `max()` [math functions][]. A `min()` and
  `max()` call will continue to be parsed as a Sass function if it involves any
  Sass-specific features like variables or function calls, but if it's valid
  plain CSS (optionally with interpolation) it will be emitted as plain CSS instead.

  See [the proposal][css-min-max] for details.

* Add support for range-format media features like `(10px < width < 100px)`. See
  [the proposal][media-ranges] for details.

* Normalize escape codes in identifiers so that, for example, `éclair` and
  `\E9clair` are parsed to the same value. See
  [the proposal][identifier-escapes] for details.

* Don't choke on a [byte-order mark][] at the beginning of a document when
  running in JavaScript.

[math functions]: https://drafts.csswg.org/css-values/#math-function
[css-import]: https://github.com/sass/language/blob/master/accepted/css-imports.md
[css-min-max]: https://github.com/sass/language/blob/master/accepted/min-max.md
[media-ranges]: https://github.com/sass/language/blob/master/accepted/media-ranges.md
[identifier-escapes]: https://github.com/sass/language/blob/master/accepted/identifier-escapes.md
[byte-order mark]: https://en.wikipedia.org/wiki/Byte_order_mark

### Command-Line Interface

* The `--watch` command now continues to recompile a file after a syntax error
  has been detected.

### Dart API

* Added a `Syntax` enum to indicate syntaxes for Sass source files.

* The `compile()` and `compileAsync()` functions now parse files with the `.css`
  extension as plain CSS.

* Added a `syntax` parameter to `compileString()` and `compileStringAsync()`.

* Deprecated the `indented` parameter to `compileString()` and `compileStringAsync()`.

* Added a `syntax` parameter to `new ImporterResult()` and a
  `ImporterResult.syntax` getter to set the syntax of the source file.

* Deprecated the `indented` parameter to `new ImporterResult()` and the
  `ImporterResult.indented` getter in favor of `syntax`.

## 1.10.4

### Command-Line Interface

* Fix a Homebrew installation failure.

## 1.10.3

### Command-Line Interface

* Run the Chocolatey script with the correct arguments so it doesn't crash.

## 1.10.2

* No user-visible changes.

## 1.10.1

### Node JS API

* Don't crash when passing both `includePaths` and `importer`.

## 1.10.0

* When two `@media` rules' queries can't be merged, leave nested rules in place
  for browsers that support them.

* Fix a typo in an error message.

## 1.9.2

### Node JS API

* Produce more readable filesystem errors, such as when a file doesn't exist.

## 1.9.1

### Command-Line Interface

* Don't emit ANSI codes to Windows terminals that don't support them.

* Fix a bug where `--watch` crashed on Mac OS.

## 1.9.0

### Node API

* Add support for `new sass.types.Color(argb)` for creating colors from ARGB hex
  numbers. This was overlooked when initially adding support for Node Sass's
  JavaScript API.

## 1.8.0

### Command-Line Interface

* Add a `--poll` flag to make `--watch` mode repeatedly check the filesystem for
  updates rather than relying on native filesystem notifications.

* Add a `--stop-on-error` flag to stop compiling additional files once an error
  is encountered.

## 1.7.3

* No user-visible changes.

## 1.7.2

* Add a deprecation warning for `@-moz-document`, except for cases where only an
  empty `url-prefix()` is used. Support is [being removed from Firefox][] and
  will eventually be removed from Sass as well.

[being removed from Firefox]: https://www.fxsitecompat.com/en-CA/docs/2018/moz-document-support-has-been-dropped-except-for-empty-url-prefix/

* Fix a bug where `@-moz-document` functions with string arguments weren't being
  parsed.

### Command-Line Interface

* Don't crash when a syntax error is added to a watched file.

## 1.7.1

* Fix crashes in released binaries.

## 1.7.0

* Emit deprecation warnings for tokens such as `#abcd` that are ambiguous
  between ID strings and hex colors with alpha channels. These will be
  interpreted as colors in a release on or after 19 September 2018.

* Parse unambiguous hex colors with alpha channels as colors.

* Fix a bug where relative imports from files on the load path could look in the
  incorrect location.

## 1.6.2

### Command-Line Interface

* Fix a bug where the source map comment in the generated CSS could refer to the
  source map file using an incorrect URL.

## 1.6.1

* No user-visible changes.

## 1.6.0

* Produce better errors when expected tokens are missing before a closing brace.

* Avoid crashing when compiling a non-partial stylesheet that exists on the
  filesystem next to a partial with the same name.

### Command-Line Interface

* Add support for the `--watch`, which watches for changes in Sass files on the
  filesystem and ensures that the compiled CSS is up-to-date.

* When using `--update`, surface errors when an import doesn't exist even if the
  file containing the import hasn't been modified.

* When compilation fails, delete the output file rather than leaving an outdated
  version.

## 1.5.1

* Fix a bug where an absolute Windows path would be considered an `input:output`
  pair.

* Forbid custom properties that have no values, like `--foo:;`, since they're
  forbidden by the CSS spec.

## 1.5.0

* Fix a bug where an importer would be passed an incorrectly-resolved URL when
  handling a relative import.

* Throw an error when an import is ambiguous due to a partial and a non-partial
  with the same name, or multiple files with different extensions. This matches
  the standard Sass behavior.

### Command-Line Interface

* Add an `--interactive` flag that supports interactively running Sass
  expressions (thanks to [Jen Thakar][]!).

[Jen Thakar]: https://github.com/jathak

## 1.4.0

* Improve the error message for invalid semicolons in the indented syntax.

* Properly disallow semicolons after declarations in the indented syntax.

### Command-Line Interface

* Add support for compiling multiple files at once by writing
  `sass input.scss:output.css`. Note that unlike Ruby Sass, this *always*
  compiles files by default regardless of when they were modified.

  This syntax also supports compiling entire directories at once. For example,
  `sass templates/stylesheets:public/css` compiles all non-partial Sass files
  in `templates/stylesheets` to CSS files in `public/css`.

* Add an `--update` flag that tells Sass to compile only stylesheets that have
  been (transitively) modified since the CSS file was generated.

### Dart API

* Add `Importer.modificationTime()` and `AsyncImporter.modificationTime()` which
  report the last time a stylesheet was modified.

### Node API

* Generate source maps when the `sourceMaps` option is set to a string and the
  `outFile` option is not set.

## 1.3.2

* Add support for `@elseif` as an alias of `@else if`. This is not an
  intentional feature, so using it will cause a deprecation warning. It will be
  removed at some point in the future.

## 1.3.1

### Node API

* Fix loading imports relative to stylesheets that were themselves imported
  though relative include paths.

## 1.3.0

### Command-Line Interface

* Generate source map files by default when writing to disk. This can be
  disabled by passing `--no-source-map`.

* Add a `--source-map-urls` option to control whether the source file URLs in
  the generated source map are relative or absolute.

* Add an `--embed-sources` option to embed the contents of all source files in
  the generated source map.

* Add an `--embed-source-map` option to embed the generated source map as a
  `data:` URL in the generated CSS.

### Dart API

* Add a `sourceMap` parameter to `compile()`, `compileString()`,
  `compileAsync()`, and `compileStringAsync()`. This takes a callback that's
  called with a [`SingleMapping`][] that contains the source map information for
  the compiled CSS file.

[`SingleMapping`]: https://www.dartdocs.org/documentation/source_maps/latest/source_maps.parser/SingleMapping-class.html

### Node API

* Added support for the `sourceMap`, `omitSourceMapUrl`, `outFile`,
  `sourceMapContents`, `sourceMapEmbed`, and `sourceMapRoot` options to
  `render()` and `renderSync()`.

* Fix a bug where passing a relative path to `render()` or `renderSync()` would
  cause relative imports to break.

* Fix a crash when printing warnings in stylesheets compiled using `render()` or
  `renderSync()`.

* Fix a bug where format errors were reported badly on Windows.

## 1.2.1

* Always emit units in compressed mode for `0` dimensions other than lengths and
  angles.

## 1.2.0

* The command-line executable will now create the directory for the resulting
  CSS if that directory doesn't exist.

* Properly parse `#{$var} -#{$var}` as two separate values in a list rather than
  one value being subtracted from another.

* Improve the error message for extending compound selectors.

## 1.1.1

* Add a commit that was accidentally left out of 1.1.0.

## 1.1.0

* The command-line executable can now be used to write an output file to disk
  using `sass input.scss output.css`.

* Use a POSIX-shell-compatible means of finding the location of the `sass` shell
  script.

## 1.0.0

**Initial stable release.**

### Changes Since 1.0.0-rc.1

* Allow `!` in custom property values ([#260][]).

[#260]: https://github.com/sass/dart-sass/issues/260

#### Dart API

* Remove the deprecated `render()` function.

#### Node API

* Errors are now subtypes of the `Error` type.

* Allow both the `data` and `file` options to be passed to `render()` and
  `renderSync()` at once. The `data` option will be used as the contents of the
  stylesheet, and the `file` option will be used as the path for error reporting
  and relative imports. This matches Node Sass's behavior.

## 1.0.0-rc.1

* Add support for importing an `_index.scss` or `_index.sass` file when
  importing a directory.

* Add a `--load-path` command-line option (alias `-I`) for passing additional
  paths to search for Sass files to import.

* Add a `--quiet` command-line option (alias `-q`) for silencing warnings.

* Add an `--indented` command-line option for using the indented syntax with a
  stylesheet from standard input.

* Don't merge the media queries `not type` and `(feature)`. We had previously
  been generating `not type and (feature)`, but that's not actually the
  intersection of the two queries.

* Don't crash on `$x % 0`.

* The standalone executable distributed on GitHub is now named `sass` rather
  than `dart-sass`. The `dart-sass` executable will remain, with a deprecation
  message, until 1.0.0 is released.

### Dart API

* Add a `Logger` class that allows users to control how messages are printed by
  stylesheets.

* Add a `logger` parameter to `compile()`, `compileAsync()`, `compileString()`,
  and `compileStringAsync()`.

### Node JS API

* Import URLs passed to importers are no longer normalized. For example, if a
  stylesheet contains `@import "./foo.scss"`, importers will now receive
  `"./foo.scss"` rather than `"foo.scss"`.

## 1.0.0-beta.5.3

* Support hard tabs in the indented syntax.

* Improve the formatting of comments that don't start on the same line as the
  opening `/*`.

* Preserve whitespace after `and` in media queries in compressed mode.

### Indented Syntax

* Properly parse multi-line selectors.

* Don't deadlock on `/*` comments.

* Don't add an extra `*/` to comments that already have it.

* Preserve empty lines in `/*` comments.

## 1.0.0-beta.5.2

* Fix a bug where some colors would crash `compressed` mode.

## 1.0.0-beta.5.1

* Add a `compressed` output style.

* Emit a warning when `&&` is used, since it's probably not what the user means.

* `round()` now returns the correct results for negative numbers that should
  round down.

* `var()` may now be passed in place of multiple arguments to `rgb()`, `rgba()`,
  `hsl()` and `hsla()`.

* Fix some cases where equivalent numbers wouldn't count as the same keys in
  maps.

* Fix a bug where multiplication like `(1/1px) * (1px/1)` wouldn't properly
  cancel out units.

* Fix a bug where dividing by a compatible unit would produce an invalid
  result.

* Remove a non-`sh`-compatible idiom from the standalone shell script.

### Dart API

* Add a `functions` parameter to `compile()`, `compleString()`,
  `compileAsync()`, and `compileStringAsync()`. This allows users to define
  custom functions in Dart that can be invoked from Sass stylesheets.

* Expose the `Callable` and `AsyncCallable` types, which represent functions
  that can be invoked from Sass.

* Expose the `Value` type and its subclasses, as well as the top-level
  `sassTrue`, `sassFalse`, and `sassNull` values, which represent Sass values
  that may be passed into or returned from custom functions.

* Expose the `OutputStyle` enum, and add a `style` parameter to `compile()`,
  `compleString()`, `compileAsync()`, and `compileStringAsync()` that allows
  users to control the output style.

### Node JS API

* Support the `functions` option.

* Support the `"compressed"` value for the `outputStyle` option.

## 1.0.0-beta.4

* Support unquoted imports in the indented syntax.

* Fix a crash when `:not(...)` extends a selector that appears in
  `:not(:not(...))`.

### Node JS API

* Add support for asynchronous importers to `render()` and `renderSync()`.

### Dart API

* Add `compileAsync()` and `compileStringAsync()` methods. These run
  asynchronously, which allows them to take asynchronous importers (see below).

* Add an `AsyncImporter` class. This allows imports to be resolved
  asynchronously in case no synchronous APIs are available. `AsyncImporter`s are
  only compatible with `compileAysnc()` and `compileStringAsync()`.

## 1.0.0-beta.3

* Properly parse numbers with exponents.

* Don't crash when evaluating CSS variables whose names are entirely
  interpolated (for example, `#{--foo}: ...`).

### Node JS API

* Add support for the `importer` option to `render()` and `renderSync()`.
  Only synchronous importers are currently supported.

### Dart API

* Added an `Importer` class. This can be extended by users to provide support
  for custom resolution for `@import` rules.

* Added built-in `FilesystemImporter` and `PackageImporter` implementations that
  support resolving `file:` and `package:` URLs, respectively.

* Added an `importers` argument to the `compile()` and `compileString()`
  functions that provides `Importer`s to use when resolving `@import` rules.

* Added a `loadPaths` argument to the `compile()` and `compileString()`
  functions that provides paths to search for stylesheets when resolving
  `@import` rules. This is a shorthand for passing `FilesystemImporter`s to the
  `importers` argument.

## 1.0.0-beta.2

* Add support for the `::slotted()` pseudo-element.

* Generated transparent colors will now be emitted as `rgba(0, 0, 0, 0)` rather
  than `transparent`. This works around a bug wherein IE incorrectly handles the
  latter format.

### Command-Line Interface

* Improve the logic for whether to use terminal colors by default.

### Node JS API

* Add support for `data`, `includePaths`, `indentedSyntax`, `lineFeed`,
  `indentWidth`, and `indentType` options to `render()` and `renderSync()`.

* The result object returned by `render()` and `renderSync()` now includes the
  `stats` object which provides metadata about the compilation process.

* The error object thrown by `render()` and `renderSync()` now includes `line`,
  `column`, `file`, `status`, and `formatted` fields. The `message` field and
  `toString()` also provide more information.

### Dart API

* Add a `renderString()` method for rendering Sass source that's not in a file
  on disk.

## 1.0.0-beta.1

* Drop support for the reference combinator. This has been removed from the
  spec, and will be deprecated and eventually removed in other implementations.

* Trust type annotations when compiling to JavaScript, which makes it
  substantially faster.

* Compile to minified JavaScript, which decreases the code size substantially
  and makes startup a little faster.

* Fix a crash when inspecting a string expression that ended in "\a".

* Fix a bug where declarations and `@extend` were allowed outside of a style
  rule in certain circumstances.

* Fix `not` in parentheses in `@supports` conditions.

* Allow `url` as an identifier name.

* Properly parse `/***/` in selectors.

* Properly parse unary operators immediately after commas.

* Match Ruby Sass's rounding behavior for all functions.

* Allow `\` at the beginning of a selector in the indented syntax.

* Fix a number of `@extend` bugs:

  * `selector-extend()` and `selector-replace()` now allow compound selector
    extendees.

  * Remove the universal selector `*` when unifying with other selectors.

  * Properly unify the result of multiple simple selectors in the same compound
    selector being extended.

  * Properly handle extensions being extended.

  * Properly follow the [first law of `@extend`][laws].

  * Fix selector specificity tracking to follow the
    [second law of `@extend`][laws].

  * Allow extensions that match selectors but fail to unify.

  * Partially-extended selectors are no longer used as parent selectors.

  * Fix an edge case where both the extender and the extended selector
    have invalid combinator sequences.

  * Don't crash with a "Bad state: no element" error in certain edge cases.

[laws]: https://github.com/sass/sass/issues/324#issuecomment-4607184

## 1.0.0-alpha.9

* Elements without a namespace (such as `div`) are no longer unified with
  elements with the empty namespace (such as `|div`). This unification didn't
  match the results returned by `is-superselector()`, and was not guaranteed to
  be valid.

* Support `&` within `@at-root`.

* Properly error when a compound selector is followed immediately by `&`.

* Properly handle variable scoping in `@at-root` and nested properties.

* Properly handle placeholder selectors in selector pseudos.

* Properly short-circuit the `or` and `and` operators.

* Support `--$variable`.

* Don't consider unitless numbers equal to numbers with units.

* Warn about using named colors in interpolation.

* Don't emit loud comments in functions.

* Detect import loops.

* Fix `@import` with a `supports()` clause.

* Forbid functions named "and", "or", and "not".

* Fix `type-of()` with a function.

* Emit a nicer error for invalid tokens in a selector.

* Fix `invert()` with a `$weight` parameter.

* Fix a unit-parsing edge-cases.

* Always parse imports with queries as plain CSS imports.

* Support `&` followed by a non-identifier.

* Properly handle split media queries.

* Properly handle a placeholder selector that isn't at the beginning of a
  compound selector.

* Fix more `str-slice()` bugs.

* Fix the `%` operator.

* Allow whitespace between `=` and the mixin name in the indented syntax.

* Fix some slash division edge cases.

* Fix `not` when used like a function.

* Fix attribute selectors with single-character values.

* Fix some bugs with the `call()` function.

* Properly handle a backslash followed by a CRLF sequence in a quoted string.

* Fix numbers divided by colors.

* Support slash-separated numbers in arguments to plain CSS functions.

* Error out if a function is passed an unknown named parameter.

* Improve the speed of loading large files on Node.

* Don't consider browser-prefixed selector pseudos to be superselectors of
  differently- or non-prefixed selector pseudos with the same base name.

* Fix an `@extend` edge case involving multiple combinators in a row.

* Fix a bug where a `@content` block could get incorrectly passed to a mixin.

* Properly isolate the lexical environments of different calls to the same mixin
  and function.

## 1.0.0-alpha.8

* Add the `content-exists()` function.

* Support interpolation in loud comments.

* Fix a bug where even valid semicolons and exclamation marks in custom property
  values were disallowed.

* Disallow invalid function names.

* Disallow extending across media queries.

* Properly parse whitespace after `...` in argument declaration lists.

* Support terse mixin syntax in the indented syntax.

* Fix `@at-root` query parsing.

* Support special functions in `@-moz-document`.

* Support `...` after a digit.

* Fix some bugs when treating a map as a list of pairs.

## 1.0.0-alpha.7

* Fix `function-exists()`, `variable-exists()`, and `mixin-exists()` to use the
  lexical scope rather than always using the global scope.

* `str-index()` now correctly inserts at negative indices.

* Properly parse `url()`s that contain comment-like text.

* Fix a few more small `@extend` bugs.

* Fix a bug where interpolation in a quoted string was being dropped in some
  circumstances.

* Properly handle `@for` rules where each bound has a different unit.

* Forbid mixins and functions from being defined in control directives.

* Fix a superselector-computation edge case involving `:not()`.

* Gracefully handle input files that are invalid UTF-8.

* Print a Sass stack trace when a file fails to load.

## 1.0.0-alpha.6

* Allow `var()` to be passed to `rgb()`, `rgba()`, `hsl()`, and `hsla()`.

* Fix conversions between numbers with `dpi`, `dpcm`, and `dppx` units.
  Previously these conversions were inverted.

* Don't crash when calling `str-slice()` with an `$end-at` index lower than the
  `$start-at` index.

* `str-slice()` now correctly returns `""` when `$end-at` is negative and points
  before the beginning of the string.

* Interpolation in quoted strings now properly preserves newlines.

* Don't crash when passing only `$hue` or no keyword arguments to
  `adjust-color()`, `scale-color()`, or `change-color()`.

* Preserve escapes in identifiers. This used to only work for identifiers in
  SassScript.

* Fix a few small `@extend` bugs.

## 1.0.0-alpha.5

* Fix bounds-checking for `opacify()`, `fade-in()`, `transparentize()`, and
  `fade-out()`.

* Fix a bug with `@extend` superselector calculations.

* Fix some cases where `#{...}--` would fail to parse in selectors.

* Allow a single number to be passed to `saturate()` for use in filter contexts.

* Fix a bug where `**/` would fail to close a loud comment.

* Fix a bug where mixin and function calls could set variables incorrectly.

* Move plain CSS `@import`s to the top of the document.

## 1.0.0-alpha.4

* Add support for bracketed lists.

* Add support for Unicode ranges.

* Add support for the Microsoft-style `=` operator.

* Print the filename for `@debug` rules.

* Fix a bug where `1 + - 2` and similar constructs would crash the parser.

* Fix a bug where `@extend` produced the wrong result when used with
  selector combinators.

* Fix a bug where placeholder selectors were not allowed to be unified.

* Fix the `mixin-exists()` function.

* Fix `:nth-child()` and `:nth-last-child()` parsing when they contain `of
  selector`.

## 1.0.0-alpha.3

* Fix a bug where color equality didn't take the alpha channel into account.

* Fix a bug with converting some RGB colors to HSL.

* Fix a parent selector resolution bug.

* Properly declare the arguments for `opacify()` and related functions.

* Add a missing dependency on the `stack_trace` package.

* Fix broken Windows archives.

* Emit colors using their original representation if possible.

* Emit colors without an original representation as names if possible.

## 1.0.0-alpha.2

* Fix a bug where variables, functions, and mixins were broken in imported
  files.

## 1.0.0-alpha.1

* Initial alpha release.<|MERGE_RESOLUTION|>--- conflicted
+++ resolved
@@ -10,11 +10,8 @@
 * Don't crash when a Windows path is returned by a custom Node importer at the
   same time as file contents.
 
-<<<<<<< HEAD
 * Don't crash when an error occurs in a stylesheet loaded via a custom importer
   with a custom URL scheme.
-=======
->>>>>>> 2beec369
 
 ## 1.37.5
 
