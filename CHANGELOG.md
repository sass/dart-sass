## 1.27.1

<<<<<<< HEAD
* **Potentially breaking bug fix:** `meta.load-css()` now correctly uses the
  name `$url` for its first argument, rather than `$module`.
=======
* Emit a proper parse error for a `=` with no right-hand side in a function.
>>>>>>> 197c6dbb

## 1.27.0

* Adds an overload to `map.merge()` that supports merging a nested map.

  `map.merge($map1, $keys..., $map2)`: The `$keys` form a path to the nested map
  in `$map1`, into which `$map2` gets merged.

  See [the Sass documentation][map-merge] for more details.

  [map-merge]: https://sass-lang.com/documentation/modules/map#merge

* Adds an overloaded `map.set()` function.

  `map.set($map, $key, $value)`: Adds to or updates `$map` with the specified
  `$key` and `$value`.

  `map.set($map, $keys..., $value)`: Adds to or updates a map that is nested
  within `$map`. The `$keys` form a path to the nested map in `$map`, into
  which `$value` is inserted.

  See [the Sass documentation][map-set] for more details.

  [map-set]: https://sass-lang.com/documentation/modules/map#set

* Add support for nested maps to `map.get()`.
  For example, `map.get((a: (b: (c: d))), a, b, c)` would return `d`.
  See [the documentation][map-get] for more details.

  [map-get]: https://sass-lang.com/documentation/modules/map#get

* Add support for nested maps in `map.has-key`.
  For example, `map.has-key((a: (b: (c: d))), a, b, c)` would return true.
  See [the documentation][map-has-key] for more details.

  [map-has-key]: https://sass-lang.com/documentation/modules/map#has-key

* Add a `map.deep-merge()` function. This works like `map.merge()`, except that
  nested map values are *also* recursively merged. For example:

  ```
  map.deep-merge(
    (color: (primary: red, secondary: blue),
    (color: (secondary: teal)
  ) // => (color: (primary: red, secondary: teal))
  ```

  See [the Sass documentation][map-deep-merge] for more details.

  [map-deep-merge]: https://sass-lang.com/documentation/modules/map#deep-merge

* Add a `map.deep-remove()` function. This allows you to remove keys from
  nested maps by passing multiple keys. For example:

  ```
  map.deep-remove(
    (color: (primary: red, secondary: blue)),
    color, primary
  ) // => (color: (secondary: blue))
  ```

  See [the Sass documentation][map-deep-remove] for more details.

  [map-deep-remove]: https://sass-lang.com/documentation/modules/map#deep-remove

* Fix a bug where custom property values in plain CSS were being parsed as
  normal property values.

### Dart API

* Add a `Value.tryMap()` function which returns the `Value` as a `SassMap` if
  it's a valid map, or `null` otherwise. This allows function authors to safely
  retrieve maps even if they're internally stored as empty lists, without having
  to catch exceptions from `Value.assertMap()`.

## 1.26.12

* Fix a bug where nesting properties beneath a Sass-syntax custom property
  (written as `#{--foo}: ...`) would crash.

## 1.26.11

* **Potentially breaking bug fix:** `selector.nest()` now throws an error
  if the first arguments contains the parent selector `&`.

* Fixes a parsing bug with inline comments in selectors.

* Improve some error messages for edge-case parse failures.

* Throw a proper error when the same built-in module is `@use`d twice.

* Don't crash when writing `Infinity` in JS mode.

* Produce a better error message for positional arguments following named
  arguments.

## 1.26.10

* Fixes a bug where two adjacent combinators could cause an error.

## 1.26.9

* Use an updated version of `node_preamble` when compiling to JS.

## 1.26.8

* Fixes an error when emitting source maps to stdout.

## 1.26.7

* No user-visible changes.

## 1.26.6

* Fix a bug where escape sequences were improperly recognized in `@else` rules.

### JavaScript API

* Add `sass.NULL`, `sass.TRUE`, and `sass.FALSE` constants to match Node Sass's
  API.

* If a custom Node importer returns both `file` and `contents`, don't attempt to
  read the `file`. Instead, use the `contents` provided by the importer, with
  `file` as the canonical url.

## 1.26.5

* No user-visible changes.

## 1.26.4

* Be more memory-efficient when handling `@forward`s through `@import`s.

## 1.26.3

* Fix a bug where `--watch` mode could go into an infinite loop compiling CSS
  files to themselves.

## 1.26.2

* More aggressively eliminate redundant selectors in the `selector.extend()` and
  `selector.replace()` functions.

## 1.26.1

### Command Line Interface

* Fix a longstanding bug where `--watch` mode could enter into a state where
  recompilation would not occur after a syntax error was introduced into a
  dependency and then fixed.

## 1.26.0

* **Potentially breaking bug fix:** `@use` rules whose URLs' basenames begin
  with `_` now correctly exclude that `_` from the rules' namespaces.

* Fix a bug where imported forwarded members weren't visible in mixins and
  functions that were defined before the `@import`.

* Don't throw errors if the exact same member is loaded or forwarded from
  multiple modules at the same time.

## 1.25.2

* Fix a bug where, under extremely rare circumstances, a valid variable could
  become unassigned.

## 1.25.0

* Add functions to the built-in "sass:math" module.

  * `clamp($min, $number, $max)`. Clamps `$number` in between `$min` and `$max`.

  * `hypot($numbers...)`. Given *n* numbers, outputs the length of the
    *n*-dimensional vector that has components equal to each of the inputs.

  * Exponential. All inputs must be unitless.
    * `log($number)` or `log($number, $base)`. If no base is provided, performs
       a natural log.
    * `pow($base, $exponent)`
    * `sqrt($number)`

  * Trigonometric. The input must be an angle. If no unit is given, the input is
    assumed to be in `rad`.
    * `cos($number)`
    * `sin($number)`
    * `tan($number)`

  * Inverse trigonometric. The output is in `deg`.
    * `acos($number)`. Input must be unitless.
    * `asin($number)`. Input must be unitless.
    * `atan($number)`. Input must be unitless.
    * `atan2($y, $x)`. `$y` and `$x` must have compatible units or be unitless.

* Add the variables `$pi` and `$e` to the built-in "sass:math" module.

### JavaScript API

* `constructor.value` fields on value objects now match their Node Sass
  equivalents.

## 1.24.5

* Highlight contextually-relevant sections of the stylesheet in error messages,
  rather than only highlighting the section where the error was detected.

## 1.24.4

### JavaScript API

* Fix a bug where source map generation would crash with an absolute source map
  path and a custom importer that returns string file contents.

## 1.24.3

### Command Line Interface

* Fix a bug where `sass --version` would crash for certain executable
  distributions.

## 1.24.2

### JavaScript API

* Fix a bug introduced in the previous release that prevented custom importers
  in Node.js from loading import-only files.

## 1.24.1

* Fix a bug where the wrong file could be loaded when the same URL is used by
  both a `@use` rule and an `@import` rule.

## 1.24.0

* Add an optional `with` clause to the `@forward` rule. This works like the
  `@use` rule's `with` clause, except that `@forward ... with` can declare
  variables as `!default` to allow downstream modules to reconfigure their
  values.

* Support configuring modules through `@import` rules.

## 1.23.8

* **Potentially breaking bug fix:** Members loaded through a nested `@import`
  are no longer ever accessible outside that nested context.

* Don't throw an error when importing two modules that both forward members with
  the same name. The latter name now takes precedence over the former, as per
  the specification.

### Dart API

* `SassFormatException` now implements `SourceSpanFormatException` (and thus
  `FormatException`).

## 1.23.7

* No user-visible changes

## 1.23.6

* No user-visible changes.

## 1.23.5

* Support inline comments in the indented syntax.

* When an overloaded function receives the wrong number of arguments, guess
  which overload the user actually meant to invoke, and display the invalid
  argument error for that overload.

* When `@error` is used in a function or mixin, print the call site rather than
  the location of the `@error` itself to better match the behavior of calling a
  built-in function that throws an error.

## 1.23.4

### Command-Line Interface

* Fix a bug where `--watch` wouldn't watch files referred to by `@forward`
  rules.

## 1.23.3

* Fix a bug where selectors were being trimmed over-eagerly when `@extend`
  crossed module boundaries.

## 1.23.2

### Command-Line Interface

* Fix a bug when compiling all Sass files in a directory where a CSS file could
  be compiled to its own location, creating an infinite loop in `--watch` mode.

* Properly compile CSS entrypoints in directories outside of `--watch` mode.

## 1.23.1

* Fix a bug preventing built-in modules from being loaded within a configured
  module.

* Fix a bug preventing an unconfigured module from being loaded from within two
  different configured modules.

* Fix a bug when `meta.load-css()` was used to load some files that included
  media queries.

* Allow `saturate()` in plain CSS files, since it can be used as a plain CSS
  filter function.

* Improve the error messages for trying to access functions like `lighten()`
  from the `sass:color` module.

## 1.23.0

* **Launch the new Sass module system!** This adds:

  * The [`@use` rule][], which loads Sass files as *modules* and makes their
    members available only in the current file, with automatic namespacing.

    [`@use` rule]: https://sass-lang.com/documentation/at-rules/use

  * The [`@forward` rule][], which makes members of another Sass file available
    to stylesheets that `@use` the current file.

    [`@forward` rule]: https://sass-lang.com/documentation/at-rules/forward

  * Built-in modules named `sass:color`, `sass:list`, `sass:map`, `sass:math`,
    `sass:meta`, `sass:selector`, and `sass:string` that provide access to all
    the built-in Sass functions you know and love, with automatic module
    namespaces.

  * The [`meta.load-css()` mixin][], which includes the CSS contents of a module
    loaded from a (potentially dynamic) URL.

    [`meta.load-css()` mixin]: https://sass-lang.com/documentation/modules/meta#load-css

  * The [`meta.module-variables()` function][], which provides access to the
    variables defined in a given module.

    [`meta.module-variables()` function]: https://sass-lang.com/documentation/modules/meta#module-variables

  * The [`meta.module-functions()` function][], which provides access to the
    functions defined in a given module.

    [`meta.module-functions()` function]: https://sass-lang.com/documentation/modules/meta#module-functions

  Check out [the Sass blog][migrator blog] for more information on the new
  module system. You can also use the new [Sass migrator][] to automatically
  migrate your stylesheets to the new module system!

  [migrator blog]: https://sass-lang.com/blog/the-module-system-is-launched
  [Sass migrator]: https://sass-lang.com/documentation/cli/migrator

## 1.22.12

* **Potentially breaking bug fix:** character sequences consisting of two or
  more hyphens followed by a number (such as `--123`), or two or more hyphens on
  their own (such as `--`), are now parsed as identifiers [in accordance with
  the CSS spec][ident-token-diagram].

  [ident-token-diagram]: https://drafts.csswg.org/css-syntax-3/#ident-token-diagram

  The sequence `--` was previously parsed as multiple applications of the `-`
  operator. Since this is unlikely to be used intentionally in practice, we
  consider this bug fix safe.

### Command-Line Interface

* Fix a bug where changes in `.css` files would be ignored in `--watch` mode.

### JavaScript API

* Allow underscore-separated custom functions to be defined.

* Improve the performance of Node.js compilation involving many `@import`s.

## 1.22.11

* Don't try to load unquoted plain-CSS indented-syntax imports.

* Fix a couple edge cases in `@extend` logic and related selector functions:

  * Recognize `:matches()` and similar pseudo-selectors as superselectors of
    matching complex selectors.

  * Recognize `::slotted()` as a superselector of other `::slotted()` selectors.

  * Regonize `:current()` with a vendor prefix as a superselector.

## 1.22.10

* Fix a bug in which `get-function()` would fail to find a dash-separated
  function when passed a function name with underscores.

## 1.22.9

* Include argument names when reporting range errors and selector parse errors.

* Avoid double `Error:` headers when reporting selector parse errors.

* Clarify the error message when the wrong number of positional arguments are
  passed along with a named argument.

### JavaScript API

* Re-add support for Node Carbon (8.x).

## 1.22.8

### JavaScript API

* Don't crash when running in a directory whose name contains URL-sensitive
  characters.

* Drop support for Node Carbon (8.x), which doesn't support `url.pathToFileURL`.

## 1.22.7

* Restrict the supported versions of the Dart SDK to `^2.4.0`.

## 1.22.6

* **Potentially breaking bug fix:** The `keywords()` function now converts
  underscore-separated argument names to hyphen-separated names. This matches
  LibSass's behavior, but not Ruby Sass's.

* Further improve performance for logic-heavy stylesheets.

* Improve a few error messages.

## 1.22.5

### JavaScript API

* Improve performance for logic-heavy stylesheets.

## 1.22.4

* Fix a bug where at-rules imported from within a style rule would appear within
  that style rule rather than at the root of the document.

## 1.22.3

* **Potentially breaking bug fix:** The argument name for the `saturate()`
  function is now `$amount`, to match the name in LibSass and originally in Ruby
  Sass.

* **Potentially breaking bug fix:** The `invert()` function now properly returns
  `#808080` when passed `$weight: 50%`. This matches the behavior in LibSass and
  originally in Ruby Sass, as well as being consistent with other nearby values
  of `$weight`.

* **Potentially breaking bug fix:** The `invert()` function now throws an error
  if it's used [as a plain CSS function][plain-CSS invert] *and* the Sass-only
  `$weight` parameter is passed. This never did anything useful, so it's
  considered a bug fix rather than a full breaking change.

  [plain-CSS invert]: https://developer.mozilla.org/en-US/docs/Web/CSS/filter-function/invert

* **Potentially breaking bug fix**: The `str-insert()` function now properly
  inserts at the end of the string if the `$index` is `-1`. This matches the
  behavior in LibSass and originally in Ruby Sass.

* **Potentially breaking bug fix**: An empty map returned by `map-remove()` is
  now treated as identical to the literal value `()`, rather than being treated
  as though it had a comma separator. This matches the original behavior in Ruby
  Sass.

* The `adjust-color()` function no longer throws an error when a large `$alpha`
  value is combined with HSL adjustments.

* The `alpha()` function now produces clearer error messages when the wrong
  number of arguments are passed.

* Fix a bug where the `str-slice()` function could produce invalid output when
  passed a string that contains characters that aren't represented as a single
  byte in UTF-16.

* Improve the error message for an unknown separator name passed to the `join()`
  or `append()` functions.

* The `zip()` function no longer deadlocks if passed no arguments.

* The `map-remove()` function can now take a `$key` named argument. This matches
  the signature in LibSass and originally in Ruby Sass.

## 1.22.2

### JavaScript API

* Avoid re-assigning the `require()` function to make the code statically
  analyzable by Webpack.

## 1.22.1

### JavaScript API

* Expand the dependency on `chokidar` to allow 3.x.

## 1.22.0

* Produce better stack traces when importing a file that contains a syntax
  error.

* Make deprecation warnings for `!global` variable declarations that create new
  variables clearer, especially in the case where the `!global` flag is
  unnecessary because the variables are at the top level of the stylesheet.

### Dart API

* Add a `Value.realNull` getter, which returns Dart's `null` if the value is
  Sass's null.

## 1.21.0

### Dart API

* Add a `sass` executable when installing the package through `pub`.

* Add a top-level `warn()` function for custom functions and importers to print
  warning messages.

## 1.20.3

* No user-visible changes.

## 1.20.2

* Fix a bug where numbers could be written using exponential notation in
  Node.js.

* Fix a crash that would appear when writing some very large integers to CSS.

### Command-Line Interface

* Improve performance for stand-alone packages on Linux and Mac OS.

### JavaScript API

* Pass imports to custom importers before resolving them using `includePaths` or
  the `SASS_PATH` environment variable. This matches Node Sass's behavior, so
  it's considered a bug fix.

## 1.20.1

* No user-visible changes.

## 1.20.0

* Support attribute selector modifiers, such as the `i` in `[title="test" i]`.

### Command-Line Interface

* When compilation fails, Sass will now write the error message to the CSS
  output as a comment and as the `content` property of a `body::before` rule so
  it will show up in the browser (unless compiling to standard output). This can
  be disabled with the `--no-error-css` flag, or forced even when compiling to
  standard output with the `--error-css` flag.

### Dart API

* Added `SassException.toCssString()`, which returns the contents of a CSS
  stylesheet describing the error, as above.

## 1.19.0

* Allow `!` in `url()`s without quotes.

### Dart API

* `FilesystemImporter` now doesn't change its effective directory if the working
  directory changes, even if it's passed a relative argument.

## 1.18.0

* Avoid recursively listing directories when finding the canonical name of a
  file on case-insensitive filesystems.

* Fix importing files relative to `package:`-imported files.

* Don't claim that "package:" URLs aren't supported when they actually are.

### Command-Line Interface

* Add a `--no-charset` flag. If this flag is set, Sass will never emit a
  `@charset` declaration or a byte-order mark, even if the CSS file contains
  non-ASCII characters.

### Dart API

* Add a `charset` option to `compile()`, `compileString()`, `compileAsync()` and
  `compileStringAsync()`. If this option is set to `false`, Sass will never emit
  a `@charset` declaration or a byte-order mark, even if the CSS file contains
  non-ASCII characters.

* Explicitly require that importers' `canonicalize()` methods be able to take
  paths relative to their outputs as valid inputs. This isn't considered a
  breaking change because the importer infrastructure already required this in
  practice.

## 1.17.4

* Consistently parse U+000C FORM FEED, U+000D CARRIAGE RETURN, and sequences of
  U+000D CARRIAGE RETURN followed by U+000A LINE FEED as individual newlines.

### JavaScript API

* Add a `sass.types.Error` constructor as an alias for `Error`. This makes our
  custom function API compatible with Node Sass's.

## 1.17.3

* Fix an edge case where slash-separated numbers were written to the stylesheet
  with a slash even when they're used as part of another arithmetic operation,
  such as being concatenated with a string.

* Don't put style rules inside empty `@keyframes` selectors.

## 1.17.2

* Deprecate `!global` variable assignments to variables that aren't yet defined.
  This deprecation message can be avoided by assigning variables to `null` at
  the top level before globally assigning values to them.

### Dart API

* Explicitly mark classes that were never intended to be subclassed or
  implemented as "sealed".

## 1.17.1

* Properly quote attribute selector values that start with identifiers but end
  with a non-identifier character.

## 1.17.0

* Improve error output, particularly for errors that cover multiple lines.

* Improve source locations for some parse errors. Rather than pointing to the
  next token that wasn't what was expected, they point *after* the previous
  token. This should generally provide more context for the syntax error.

* Produce a better error message for style rules that are missing the closing
  `}`.

* Produce a better error message for style rules and property declarations
  within `@function` rules.

### Command-Line Interface

* Passing a directory on the command line now compiles all Sass source files in
  the directory to CSS files in the same directory, as though `dir:dir` were
  passed instead of just `dir`.

* The new error output uses non-ASCII Unicode characters by default. Add a
  `--no-unicode` flag to disable this.

## 1.16.1

* Fix a performance bug where stylesheet evaluation could take a very long time
  when many binary operators were used in sequence.

## 1.16.0

* `rgb()` and `hsl()` now treat unquoted strings beginning with `env()`,
  `min()`, and `max()` as special number strings like `calc()`.

## 1.15.3

* Properly merge `all and` media queries. These queries were previously being
  merged as though `all` referred to a specific media type, rather than all
  media types.

* Never remove units from 0 values in compressed mode. This wasn't safe in
  general, since some properties (such as `line-height`) interpret `0` as a
  `<number>` rather than a `<length>` which can break CSS transforms. It's
  better to do this optimization in a dedicated compressor that's aware of CSS
  property semantics.

* Match Ruby Sass's behavior in some edge-cases involving numbers with many
  significant digits.

* Emit escaped tab characters in identifiers as `\9` rather than a backslash
  followed by a literal tab.

### Command-Line Interface

* The source map generated for a stylesheet read from standard input now uses a
  `data:` URL to include that stylesheet's contents in the source map.

### Node JS API

* `this.includePaths` for a running importer is now a `;`-separated string on
  Windows, rather than `:`-separated. This matches Node Sass's behavior.

### Dart API

* The URL used in a source map to refer to a stylesheet loaded from an importer
  is now `ImportResult.sourceMapUrl` as documented.

## 1.15.2

### Node JS API

* When `setValue()` is called on a Sass string object, make it unquoted even if
  it was quoted originally, to match the behavior of Node Sass.

## 1.15.1

* Always add quotes to attribute selector values that begin with `--`, since IE
  11 doesn't consider them to be identifiers.

## 1.15.0

* Add support for passing arguments to `@content` blocks. See [the
  proposal][content-args] for details.

* Add support for the new `rgb()` and `hsl()` syntax introduced in CSS Colors
  Level 4, such as `rgb(0% 100% 0% / 0.5)`. See [the proposal][color-4-rgb-hsl]
  for more details.

* Add support for interpolation in at-rule names. See [the
  proposal][at-rule-interpolation] for details.

* Add paths from the `SASS_PATH` environment variable to the load paths in the
  command-line interface, Dart API, and JS API. These load paths are checked
  just after the load paths explicitly passed by the user.

* Allow saturation and lightness values outside of the `0%` to `100%` range in
  the `hsl()` and `hsla()` functions. They're now clamped to be within that
  range rather than producing an error if they're outside it.

* Properly compile selectors that end in escaped whitespace.

[content-args]: https://github.com/sass/language/blob/master/accepted/content-args.md
[color-4-rgb-hsl]: https://github.com/sass/language/blob/master/accepted/color-4-rgb-hsl.md
[at-rule-interpolation]: https://github.com/sass/language/blob/master/accepted/at-rule-interpolation.md

### JavaScript API

* Always include the error location in error messages.

## 1.14.4

* Properly escape U+0009 CHARACTER TABULATION in unquoted strings.

## 1.14.3

* Treat `:before`, `:after`, `:first-line`, and `:first-letter` as
  pseudo-elements for the purposes of `@extend`.

* When running in compressed mode, remove spaces around combinators in complex
  selectors, so a selector like `a > b` is output as `a>b`.

* Properly indicate the source span for errors involving binary operation
  expressions whose operands are parenthesized.

## 1.14.2

* Fix a bug where loading the same stylesheet from two different import paths
  could cause its imports to fail to resolve.

* Properly escape U+001F INFORMATION SEPARATOR ONE in unquoted strings.

### Command-Line Interface

* Don't crash when using `@debug` in a stylesheet passed on standard input.

### Dart API

* `AsyncImporter.canonicalize()` and `Importer.canonicalize()` must now return
  absolute URLs. Relative URLs are still supported, but are deprecated and will
  be removed in a future release.

## 1.14.1

* Canonicalize escaped digits at the beginning of identifiers as hex escapes.

* Properly parse property declarations that are both *in* content blocks and
  written *after* content blocks.

### Command-Line Interface

* Print more readable paths in `--watch` mode.

## 1.14.0

### BREAKING CHANGE

In accordance with our [compatibility policy][], breaking changes made for CSS
compatibility reasons are released as minor version revision after a three-month
deprecation period.

[compatibility policy]: README.md#compatibility-policy

* Tokens such as `#abcd` that are now interpreted as hex colors with alpha
  channels, rather than unquoted ID strings.

## 1.13.4

### Node JS

* Tweak JS compilation options to substantially improve performance.

## 1.13.3

* Properly generate source maps for stylesheets that emit `@charset`
  declarations.

### Command-Line Interface

* Don't error out when passing `--embed-source-maps` along with
  `--embed-sources` for stylesheets that contain non-ASCII characters.

## 1.13.2

* Properly parse `:nth-child()` and `:nth-last-child()` selectors with
  whitespace around the argument.

* Don't emit extra whitespace in the arguments for `:nth-child()` and
  `:nth-last-child()` selectors.

* Fix support for CSS hacks in plain CSS mode.

## 1.13.1

* Allow an IE-style single equals operator in plain CSS imports.

## 1.13.0

* Allow `@extend` to be used with multiple comma-separated simple selectors.
  This is already supported by other implementations, but fell through the
  cracks for Dart Sass until now.

* Don't crash when a media rule contains another media rule followed by a style
  rule.

## 1.12.0

### Dart API

* Add a `SassException` type that provides information about Sass compilation
  failures.

### Node JS API

* Remove the source map comment from the compiled JS. We don't ship with the
  source map, so this pointed to nothing.

## 1.11.0

* Add support for importing plain CSS files. They can only be imported *without*
  an extension—for example, `@import "style"` will import `style.css`. Plain CSS
  files imported this way only support standard CSS features, not Sass
  extensions.

  See [the proposal][css-import] for details.

* Add support for CSS's `min()` and `max()` [math functions][]. A `min()` and
  `max()` call will continue to be parsed as a Sass function if it involves any
  Sass-specific features like variables or function calls, but if it's valid
  plain CSS (optionally with interpolation) it will be emitted as plain CSS instead.

  See [the proposal][css-min-max] for details.

* Add support for range-format media features like `(10px < width < 100px)`. See
  [the proposal][media-ranges] for details.

* Normalize escape codes in identifiers so that, for example, `éclair` and
  `\E9clair` are parsed to the same value. See
  [the proposal][identifier-escapes] for details.

* Don't choke on a [byte-order mark][] at the beginning of a document when
  running in JavaScript.

[math functions]: https://drafts.csswg.org/css-values/#math-function
[css-import]: https://github.com/sass/language/blob/master/accepted/css-imports.md
[css-min-max]: https://github.com/sass/language/blob/master/accepted/min-max.md
[media-ranges]: https://github.com/sass/language/blob/master/accepted/media-ranges.md
[identifier-escapes]: https://github.com/sass/language/blob/master/accepted/identifier-escapes.md
[byte-order mark]: https://en.wikipedia.org/wiki/Byte_order_mark

### Command-Line Interface

* The `--watch` command now continues to recompile a file after a syntax error
  has been detected.

### Dart API

* Added a `Syntax` enum to indicate syntaxes for Sass source files.

* The `compile()` and `compileAsync()` functions now parse files with the `.css`
  extension as plain CSS.

* Added a `syntax` parameter to `compileString()` and `compileStringAsync()`.

* Deprecated the `indented` parameter to `compileString()` and `compileStringAsync()`.

* Added a `syntax` parameter to `new ImporterResult()` and a
  `ImporterResult.syntax` getter to set the syntax of the source file.

* Deprecated the `indented` parameter to `new ImporterResult()` and the
  `ImporterResult.indented` getter in favor of `syntax`.

## 1.10.4

### Command-Line Interface

* Fix a Homebrew installation failure.

## 1.10.3

### Command-Line Interface

* Run the Chocolatey script with the correct arguments so it doesn't crash.

## 1.10.2

* No user-visible changes.

## 1.10.1

### Node JS API

* Don't crash when passing both `includePaths` and `importer`.

## 1.10.0

* When two `@media` rules' queries can't be merged, leave nested rules in place
  for browsers that support them.

* Fix a typo in an error message.

## 1.9.2

### Node JS API

* Produce more readable filesystem errors, such as when a file doesn't exist.

## 1.9.1

### Command-Line Interface

* Don't emit ANSI codes to Windows terminals that don't support them.

* Fix a bug where `--watch` crashed on Mac OS.

## 1.9.0

### Node API

* Add support for `new sass.types.Color(argb)` for creating colors from ARGB hex
  numbers. This was overlooked when initially adding support for Node Sass's
  JavaScript API.

## 1.8.0

### Command-Line Interface

* Add a `--poll` flag to make `--watch` mode repeatedly check the filesystem for
  updates rather than relying on native filesystem notifications.

* Add a `--stop-on-error` flag to stop compiling additional files once an error
  is encountered.

## 1.7.3

* No user-visible changes.

## 1.7.2

* Add a deprecation warning for `@-moz-document`, except for cases where only an
  empty `url-prefix()` is used. Support is [being removed from Firefox][] and
  will eventually be removed from Sass as well.

[being removed from Firefox]: https://www.fxsitecompat.com/en-CA/docs/2018/moz-document-support-has-been-dropped-except-for-empty-url-prefix/

* Fix a bug where `@-moz-document` functions with string arguments weren't being
  parsed.

### Command-Line Interface

* Don't crash when a syntax error is added to a watched file.

## 1.7.1

* Fix crashes in released binaries.

## 1.7.0

* Emit deprecation warnings for tokens such as `#abcd` that are ambiguous
  between ID strings and hex colors with alpha channels. These will be
  interpreted as colors in a release on or after 19 September 2018.

* Parse unambiguous hex colors with alpha channels as colors.

* Fix a bug where relative imports from files on the load path could look in the
  incorrect location.

## 1.6.2

### Command-Line Interface

* Fix a bug where the source map comment in the generated CSS could refer to the
  source map file using an incorrect URL.

## 1.6.1

* No user-visible changes.

## 1.6.0

* Produce better errors when expected tokens are missing before a closing brace.

* Avoid crashing when compiling a non-partial stylesheet that exists on the
  filesystem next to a partial with the same name.

### Command-Line Interface

* Add support for the `--watch`, which watches for changes in Sass files on the
  filesystem and ensures that the compiled CSS is up-to-date.

* When using `--update`, surface errors when an import doesn't exist even if the
  file containing the import hasn't been modified.

* When compilation fails, delete the output file rather than leaving an outdated
  version.

## 1.5.1

* Fix a bug where an absolute Windows path would be considered an `input:output`
  pair.

* Forbid custom properties that have no values, like `--foo:;`, since they're
  forbidden by the CSS spec.

## 1.5.0

* Fix a bug where an importer would be passed an incorrectly-resolved URL when
  handling a relative import.

* Throw an error when an import is ambiguous due to a partial and a non-partial
  with the same name, or multiple files with different extensions. This matches
  the standard Sass behavior.

### Command-Line Interface

* Add an `--interactive` flag that supports interactively running Sass
  expressions (thanks to [Jen Thakar][]!).

[Jen Thakar]: https://github.com/jathak

## 1.4.0

* Improve the error message for invalid semicolons in the indented syntax.

* Properly disallow semicolons after declarations in the indented syntax.

### Command-Line Interface

* Add support for compiling multiple files at once by writing
  `sass input.scss:output.css`. Note that unlike Ruby Sass, this *always*
  compiles files by default regardless of when they were modified.

  This syntax also supports compiling entire directories at once. For example,
  `sass templates/stylesheets:public/css` compiles all non-partial Sass files
  in `templates/stylesheets` to CSS files in `public/css`.

* Add an `--update` flag that tells Sass to compile only stylesheets that have
  been (transitively) modified since the CSS file was generated.

### Dart API

* Add `Importer.modificationTime()` and `AsyncImporter.modificationTime()` which
  report the last time a stylesheet was modified.

### Node API

* Generate source maps when the `sourceMaps` option is set to a string and the
  `outFile` option is not set.

## 1.3.2

* Add support for `@elseif` as an alias of `@else if`. This is not an
  intentional feature, so using it will cause a deprecation warning. It will be
  removed at some point in the future.

## 1.3.1

### Node API

* Fix loading imports relative to stylesheets that were themselves imported
  though relative include paths.

## 1.3.0

### Command-Line Interface

* Generate source map files by default when writing to disk. This can be
  disabled by passing `--no-source-map`.

* Add a `--source-map-urls` option to control whether the source file URLs in
  the generated source map are relative or absolute.

* Add an `--embed-sources` option to embed the contents of all source files in
  the generated source map.

* Add an `--embed-source-map` option to embed the generated source map as a
  `data:` URL in the generated CSS.

### Dart API

* Add a `sourceMap` parameter to `compile()`, `compileString()`,
  `compileAsync()`, and `compileStringAsync()`. This takes a callback that's
  called with a [`SingleMapping`][] that contains the source map information for
  the compiled CSS file.

[`SingleMapping`]: https://www.dartdocs.org/documentation/source_maps/latest/source_maps.parser/SingleMapping-class.html

### Node API

* Added support for the `sourceMap`, `omitSourceMapUrl`, `outFile`,
  `sourceMapContents`, `sourceMapEmbed`, and `sourceMapRoot` options to
  `render()` and `renderSync()`.

* Fix a bug where passing a relative path to `render()` or `renderSync()` would
  cause relative imports to break.

* Fix a crash when printing warnings in stylesheets compiled using `render()` or
  `renderSync()`.

* Fix a bug where format errors were reported badly on Windows.

## 1.2.1

* Always emit units in compressed mode for `0` dimensions other than lengths and
  angles.

## 1.2.0

* The command-line executable will now create the directory for the resulting
  CSS if that directory doesn't exist.

* Properly parse `#{$var} -#{$var}` as two separate values in a list rather than
  one value being subtracted from another.

* Improve the error message for extending compound selectors.

## 1.1.1

* Add a commit that was accidentally left out of 1.1.0.

## 1.1.0

* The command-line executable can now be used to write an output file to disk
  using `sass input.scss output.css`.

* Use a POSIX-shell-compatible means of finding the location of the `sass` shell
  script.

## 1.0.0

**Initial stable release.**

### Changes Since 1.0.0-rc.1

* Allow `!` in custom property values ([#260][]).

[#260]: https://github.com/sass/dart-sass/issues/260

#### Dart API

* Remove the deprecated `render()` function.

#### Node API

* Errors are now subtypes of the `Error` type.

* Allow both the `data` and `file` options to be passed to `render()` and
  `renderSync()` at once. The `data` option will be used as the contents of the
  stylesheet, and the `file` option will be used as the path for error reporting
  and relative imports. This matches Node Sass's behavior.

## 1.0.0-rc.1

* Add support for importing an `_index.scss` or `_index.sass` file when
  importing a directory.

* Add a `--load-path` command-line option (alias `-I`) for passing additional
  paths to search for Sass files to import.

* Add a `--quiet` command-line option (alias `-q`) for silencing warnings.

* Add an `--indented` command-line option for using the indented syntax with a
  stylesheet from standard input.

* Don't merge the media queries `not type` and `(feature)`. We had previously
  been generating `not type and (feature)`, but that's not actually the
  intersection of the two queries.

* Don't crash on `$x % 0`.

* The standalone executable distributed on GitHub is now named `sass` rather
  than `dart-sass`. The `dart-sass` executable will remain, with a deprecation
  message, until 1.0.0 is released.

### Dart API

* Add a `Logger` class that allows users to control how messages are printed by
  stylesheets.

* Add a `logger` parameter to `compile()`, `compileAsync()`, `compileString()`,
  and `compileStringAsync()`.

### Node JS API

* Import URLs passed to importers are no longer normalized. For example, if a
  stylesheet contains `@import "./foo.scss"`, importers will now receive
  `"./foo.scss"` rather than `"foo.scss"`.

## 1.0.0-beta.5.3

* Support hard tabs in the indented syntax.

* Improve the formatting of comments that don't start on the same line as the
  opening `/*`.

* Preserve whitespace after `and` in media queries in compressed mode.

### Indented Syntax

* Properly parse multi-line selectors.

* Don't deadlock on `/*` comments.

* Don't add an extra `*/` to comments that already have it.

* Preserve empty lines in `/*` comments.

## 1.0.0-beta.5.2

* Fix a bug where some colors would crash `compressed` mode.

## 1.0.0-beta.5.1

* Add a `compressed` output style.

* Emit a warning when `&&` is used, since it's probably not what the user means.

* `round()` now returns the correct results for negative numbers that should
  round down.

* `var()` may now be passed in place of multiple arguments to `rgb()`, `rgba()`,
  `hsl()` and `hsla()`.

* Fix some cases where equivalent numbers wouldn't count as the same keys in
  maps.

* Fix a bug where multiplication like `(1/1px) * (1px/1)` wouldn't properly
  cancel out units.

* Fix a bug where dividing by a compatible unit would produce an invalid
  result.

* Remove a non-`sh`-compatible idiom from the standalone shell script.

### Dart API

* Add a `functions` parameter to `compile()`, `compleString()`,
  `compileAsync()`, and `compileStringAsync()`. This allows users to define
  custom functions in Dart that can be invoked from Sass stylesheets.

* Expose the `Callable` and `AsyncCallable` types, which represent functions
  that can be invoked from Sass.

* Expose the `Value` type and its subclasses, as well as the top-level
  `sassTrue`, `sassFalse`, and `sassNull` values, which represent Sass values
  that may be passed into or returned from custom functions.

* Expose the `OutputStyle` enum, and add a `style` parameter to `compile()`,
  `compleString()`, `compileAsync()`, and `compileStringAsync()` that allows
  users to control the output style.

### Node JS API

* Support the `functions` option.

* Support the `"compressed"` value for the `outputStyle` option.

## 1.0.0-beta.4

* Support unquoted imports in the indented syntax.

* Fix a crash when `:not(...)` extends a selector that appears in
  `:not(:not(...))`.

### Node JS API

* Add support for asynchronous importers to `render()` and `renderSync()`.

### Dart API

* Add `compileAsync()` and `compileStringAsync()` methods. These run
  asynchronously, which allows them to take asynchronous importers (see below).

* Add an `AsyncImporter` class. This allows imports to be resolved
  asynchronously in case no synchronous APIs are available. `AsyncImporter`s are
  only compatible with `compileAysnc()` and `compileStringAsync()`.

## 1.0.0-beta.3

* Properly parse numbers with exponents.

* Don't crash when evaluating CSS variables whose names are entirely
  interpolated (for example, `#{--foo}: ...`).

### Node JS API

* Add support for the `importer` option to `render()` and `renderSync()`.
  Only synchronous importers are currently supported.

### Dart API

* Added an `Importer` class. This can be extended by users to provide support
  for custom resolution for `@import` rules.

* Added built-in `FilesystemImporter` and `PackageImporter` implementations that
  support resolving `file:` and `package:` URLs, respectively.

* Added an `importers` argument to the `compile()` and `compileString()`
  functions that provides `Importer`s to use when resolving `@import` rules.

* Added a `loadPaths` argument to the `compile()` and `compileString()`
  functions that provides paths to search for stylesheets when resolving
  `@import` rules. This is a shorthand for passing `FilesystemImporter`s to the
  `importers` argument.

## 1.0.0-beta.2

* Add support for the `::slotted()` pseudo-element.

* Generated transparent colors will now be emitted as `rgba(0, 0, 0, 0)` rather
  than `transparent`. This works around a bug wherein IE incorrectly handles the
  latter format.

### Command-Line Interface

* Improve the logic for whether to use terminal colors by default.

### Node JS API

* Add support for `data`, `includePaths`, `indentedSyntax`, `lineFeed`,
  `indentWidth`, and `indentType` options to `render()` and `renderSync()`.

* The result object returned by `render()` and `renderSync()` now includes the
  `stats` object which provides metadata about the compilation process.

* The error object thrown by `render()` and `renderSync()` now includes `line`,
  `column`, `file`, `status`, and `formatted` fields. The `message` field and
  `toString()` also provide more information.

### Dart API

* Add a `renderString()` method for rendering Sass source that's not in a file
  on disk.

## 1.0.0-beta.1

* Drop support for the reference combinator. This has been removed from the
  spec, and will be deprecated and eventually removed in other implementations.

* Trust type annotations when compiling to JavaScript, which makes it
  substantially faster.

* Compile to minified JavaScript, which decreases the code size substantially
  and makes startup a little faster.

* Fix a crash when inspecting a string expression that ended in "\a".

* Fix a bug where declarations and `@extend` were allowed outside of a style
  rule in certain circumstances.

* Fix `not` in parentheses in `@supports` conditions.

* Allow `url` as an identifier name.

* Properly parse `/***/` in selectors.

* Properly parse unary operators immediately after commas.

* Match Ruby Sass's rounding behavior for all functions.

* Allow `\` at the beginning of a selector in the indented syntax.

* Fix a number of `@extend` bugs:

  * `selector-extend()` and `selector-replace()` now allow compound selector
    extendees.

  * Remove the universal selector `*` when unifying with other selectors.

  * Properly unify the result of multiple simple selectors in the same compound
    selector being extended.

  * Properly handle extensions being extended.

  * Properly follow the [first law of `@extend`][laws].

  * Fix selector specificity tracking to follow the
    [second law of `@extend`][laws].

  * Allow extensions that match selectors but fail to unify.

  * Partially-extended selectors are no longer used as parent selectors.

  * Fix an edge case where both the extender and the extended selector
    have invalid combinator sequences.

  * Don't crash with a "Bad state: no element" error in certain edge cases.

[laws]: https://github.com/sass/sass/issues/324#issuecomment-4607184

## 1.0.0-alpha.9

* Elements without a namespace (such as `div`) are no longer unified with
  elements with the empty namespace (such as `|div`). This unification didn't
  match the results returned by `is-superselector()`, and was not guaranteed to
  be valid.

* Support `&` within `@at-root`.

* Properly error when a compound selector is followed immediately by `&`.

* Properly handle variable scoping in `@at-root` and nested properties.

* Properly handle placeholder selectors in selector pseudos.

* Properly short-circuit the `or` and `and` operators.

* Support `--$variable`.

* Don't consider unitless numbers equal to numbers with units.

* Warn about using named colors in interpolation.

* Don't emit loud comments in functions.

* Detect import loops.

* Fix `@import` with a `supports()` clause.

* Forbid functions named "and", "or", and "not".

* Fix `type-of()` with a function.

* Emit a nicer error for invalid tokens in a selector.

* Fix `invert()` with a `$weight` parameter.

* Fix a unit-parsing edge-cases.

* Always parse imports with queries as plain CSS imports.

* Support `&` followed by a non-identifier.

* Properly handle split media queries.

* Properly handle a placeholder selector that isn't at the beginning of a
  compound selector.

* Fix more `str-slice()` bugs.

* Fix the `%` operator.

* Allow whitespace between `=` and the mixin name in the indented syntax.

* Fix some slash division edge cases.

* Fix `not` when used like a function.

* Fix attribute selectors with single-character values.

* Fix some bugs with the `call()` function.

* Properly handle a backslash followed by a CRLF sequence in a quoted string.

* Fix numbers divided by colors.

* Support slash-separated numbers in arguments to plain CSS functions.

* Error out if a function is passed an unknown named parameter.

* Improve the speed of loading large files on Node.

* Don't consider browser-prefixed selector pseudos to be superselectors of
  differently- or non-prefixed selector pseudos with the same base name.

* Fix an `@extend` edge case involving multiple combinators in a row.

* Fix a bug where a `@content` block could get incorrectly passed to a mixin.

* Properly isolate the lexical environments of different calls to the same mixin
  and function.

## 1.0.0-alpha.8

* Add the `content-exists()` function.

* Support interpolation in loud comments.

* Fix a bug where even valid semicolons and exclamation marks in custom property
  values were disallowed.

* Disallow invalid function names.

* Disallow extending across media queries.

* Properly parse whitespace after `...` in argument declaration lists.

* Support terse mixin syntax in the indented syntax.

* Fix `@at-root` query parsing.

* Support special functions in `@-moz-document`.

* Support `...` after a digit.

* Fix some bugs when treating a map as a list of pairs.

## 1.0.0-alpha.7

* Fix `function-exists()`, `variable-exists()`, and `mixin-exists()` to use the
  lexical scope rather than always using the global scope.

* `str-index()` now correctly inserts at negative indices.

* Properly parse `url()`s that contain comment-like text.

* Fix a few more small `@extend` bugs.

* Fix a bug where interpolation in a quoted string was being dropped in some
  circumstances.

* Properly handle `@for` rules where each bound has a different unit.

* Forbid mixins and functions from being defined in control directives.

* Fix a superselector-computation edge case involving `:not()`.

* Gracefully handle input files that are invalid UTF-8.

* Print a Sass stack trace when a file fails to load.

## 1.0.0-alpha.6

* Allow `var()` to be passed to `rgb()`, `rgba()`, `hsl()`, and `hsla()`.

* Fix conversions between numbers with `dpi`, `dpcm`, and `dppx` units.
  Previously these conversions were inverted.

* Don't crash when calling `str-slice()` with an `$end-at` index lower than the
  `$start-at` index.

* `str-slice()` now correctly returns `""` when `$end-at` is negative and points
  before the beginning of the string.

* Interpolation in quoted strings now properly preserves newlines.

* Don't crash when passing only `$hue` or no keyword arguments to
  `adjust-color()`, `scale-color()`, or `change-color()`.

* Preserve escapes in identifiers. This used to only work for identifiers in
  SassScript.

* Fix a few small `@extend` bugs.

## 1.0.0-alpha.5

* Fix bounds-checking for `opacify()`, `fade-in()`, `transparentize()`, and
  `fade-out()`.

* Fix a bug with `@extend` superselector calculations.

* Fix some cases where `#{...}--` would fail to parse in selectors.

* Allow a single number to be passed to `saturate()` for use in filter contexts.

* Fix a bug where `**/` would fail to close a loud comment.

* Fix a bug where mixin and function calls could set variables incorrectly.

* Move plain CSS `@import`s to the top of the document.

## 1.0.0-alpha.4

* Add support for bracketed lists.

* Add support for Unicode ranges.

* Add support for the Microsoft-style `=` operator.

* Print the filename for `@debug` rules.

* Fix a bug where `1 + - 2` and similar constructs would crash the parser.

* Fix a bug where `@extend` produced the wrong result when used with
  selector combinators.

* Fix a bug where placeholder selectors were not allowed to be unified.

* Fix the `mixin-exists()` function.

* Fix `:nth-child()` and `:nth-last-child()` parsing when they contain `of
  selector`.

## 1.0.0-alpha.3

* Fix a bug where color equality didn't take the alpha channel into account.

* Fix a bug with converting some RGB colors to HSL.

* Fix a parent selector resolution bug.

* Properly declare the arguments for `opacify()` and related functions.

* Add a missing dependency on the `stack_trace` package.

* Fix broken Windows archives.

* Emit colors using their original representation if possible.

* Emit colors without an original representation as names if possible.

## 1.0.0-alpha.2

* Fix a bug where variables, functions, and mixins were broken in imported
  files.

## 1.0.0-alpha.1

* Initial alpha release.<|MERGE_RESOLUTION|>--- conflicted
+++ resolved
@@ -1,11 +1,9 @@
 ## 1.27.1
 
-<<<<<<< HEAD
 * **Potentially breaking bug fix:** `meta.load-css()` now correctly uses the
   name `$url` for its first argument, rather than `$module`.
-=======
+
 * Emit a proper parse error for a `=` with no right-hand side in a function.
->>>>>>> 197c6dbb
 
 ## 1.27.0
 
