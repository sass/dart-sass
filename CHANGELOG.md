--- conflicted
+++ resolved
@@ -1,4 +1,3 @@
-<<<<<<< HEAD
 ## 1.67.0
 
 * All functions defined in CSS Values and Units 4 are now once again parsed as
@@ -26,15 +25,12 @@
   more information.
 
   [the Sass website]: https://sass-lang.com/d/calc-interp
-=======
-## 1.66.2
 
 ### Embedded Sass
 
 * Substantially improve the embedded compiler's performance when compiling many
   files or files that require many importer or function call round-trips with
   the embedded host.
->>>>>>> af0118ad
 
 ## 1.66.1
 
