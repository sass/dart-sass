## 1.50.1

<<<<<<< HEAD
### Command Line Interface

* Fix a bug where moving the `--watch` command to the background would
  unexpectedly cause the command to stop running unless the standard input
  stream was a TTY.
=======
### Embedded Sass

* The JS embedded host and the embedded compiler will now properly avoid
  resolving imports relative to the current working directory unless `'.'` is
  passed as a load path.
>>>>>>> 3dbb552d

## 1.50.0

* `@extend` now treats [`:where()`] the same as `:is()`.

[`:where()`]: https://developer.mozilla.org/en-US/docs/Web/CSS/:where

### Command Line Interface

* Closing the standard input stream will now cause the `--watch` command to stop
  running.

### Embedded Sass

* Fix a bug where the JS embedded host crashed when invoking a legacy importer
  after resolving a relative filesystem import.

* Improve error messages when returning non-`Object` values from legacy
  importers.

## 1.49.11

* Add support for 64-bit ARM releases on Linux.

### Embedded Sass

* The embedded compiler now correctly sets the `id` field for all
  `OutboundMessage`s.

## 1.49.10

* Quiet deps mode now silences compiler warnings in mixins and functions that
  are defined in dependencies even if they're invoked from application
  stylesheets.

* In expanded mode, Sass will now emit colors using `rgb()`, `rbga()`, `hsl()`,
  and `hsla()` function notation if they were defined using the corresponding
  notation. As per our browser support policy, this change was only done once
  95% of browsers were confirmed to support this output format, and so is not
  considered a breaking change.

  Note that this output format is intended for human readability and not for
  interoperability with other tools. As always, Sass targets the CSS
  specification, and any tool that consumes Sass's output should parse all
  colors that are supported by the CSS spec.

* Fix a bug in which a color written using the four- or eight-digit hex format
  could be emitted as a hex color rather than a format with higher browser
  compatibility.

* Calculations are no longer simplified within supports declarations

## 1.49.9

### Embedded Sass

* Fixed a bug where the legacy API could crash when passed an empty importer
  list.

## 1.49.8

* Fixed a bug where some plain CSS imports would not be emitted.

### JS API

* Fix a bug where inspecting the Sass module in the Node.js console crashed on
  Node 17.

### Embedded Sass

* Fix a bug where source map URLs were incorrectly generated when passing
  importers to the legacy API.

## 1.49.7

### Embedded Sass

* First stable release the `sass-embedded` npm package that contains the Node.js
  Embedded Host.

* First stable release of the `sass_embedded` pub package that contains the
  Embedded Dart Sass compiler.

## 1.49.6

* No user-visible changes.

## 1.49.5

* No user-visible changes.

## 1.49.4

* No user-visible changes.

## 1.49.3

* No user-visible changes.

## 1.49.2

* No user-visible changes.

## 1.49.1

* Stop supporting non-LTS Node.js versions.

## 1.49.0

* Fix a bug in `string.insert` with certain negative indices.

### JS API

* Add support for the `sourceMapIncludeSources` option in the new JS API.

#### TypeScript Declarations

* Fix a bug where `LegacyPluginThis.options.linefeed` was typed to return
  abbreviations when it actually returned literal linefeed characters.

## 1.48.0

### JS API

* **Potentially breaking bug fix:** Match the specification of the new JS API by
  setting `LegacyResult.map` to `undefined` rather than `null`.

#### TypeScript Declarations

* Add a declaration for the `NULL` constant.

## 1.47.0

### JS API

#### TypeScript Declarations

* Add declarations for the `TRUE` and `FALSE` constants.

## 1.46.0

### JS API

* **Potentially breaking bug fix:** Match the specification of the new JS API by
  passing `undefined` rather than `null` to `Logger.warn()` for an unset `span`.

#### TypeScript Declarations

* Add a declaration for the `LegacyPluginThis.options.context` field.

* Update the definition of `LegacyAsyncFunction` to include explicit definitions
  with zero through six arguments before the `done` parameter. This makes it
  possible for TypeScript users to pass in callbacks that take a specific number
  of arguments, rather than having to declare a callback that takes an arbitrary
  number.

* Add a declaration for `types.Error`, a legacy API class that can be returned
  by asynchronous functions to signal asynchronous errors.

* Add a `LegacyAsyncFunctionDone` type for the `done` callback that's passed to
  `LegacyAsyncFunction`.

## 1.45.2

### JS API

* **Potentially breaking bug fix:** Change the default value of the `separator`
  parameter for `new SassArgumentList()` to `','` rather than `null`. This
  matches the API specification.

## 1.45.1

* **Potentially breaking bug fix:** Properly parse custom properties in
  `@supports` conditions. Note that this means that SassScript expressions on
  the right-hand side of custom property `@supports` queries now need to be
  interpolated, as per https://sass-lang.com/d/css-vars.

* **Potentially breaking bug fix:** Fix a bug where `inspect()` was not
  properly printing nested, empty, bracketed lists.

## 1.45.0

### JS API

This release includes an entirely new JavaScript API, designed to be more
idiomatic, performant, and usable. The old API will continue to be supported
until Dart Sass 2.0.0, but it is now considered deprecated and should be avoided
for new code.

The new API includes:

* `compile()` and `compileAsync()` functions that take Sass file paths and
  return the result of compiling them to CSS. The async function returns a
  `Promise` rather than using a callback-based API.

* `compileString()` and `compileStringAsync()` functions that take a string of
  Sass source and compiles it to CSS. As above, the async function returns a
  `Promise`.

* A new importer API that more closely matches the Sass specification's logic
  for resolving loads. This makes it much easier for Sass to cache information
  across `@import` and `@use` rules, which substantially improves performance
  for applications that rely heavily on repeated `@import`s.

* A new custom function API, including much more usable JS representations of
  Sass value types complete with type-assertion functions, easy map and list
  lookups, and compatibility with the [`immutable`] package. **Unlike in the
  legacy API,** function callbacks now take one argument which contains an array
  of Sass values (rather than taking a separate JS argument for each Sass
  argument).

[`immutable`]: https://immutable-js.com/

For full documentation of this API, please see [the Sass website][js-api].

[js-api]: https://sass-lang.com/documentation/js-api

This release also adds TypeScript type definitions.

## 1.44.0

* Suggest `calc()` as an alternative in `/`-as-division deprecation messages.

### Dart API

* Add `SassNumber.convert()` and `SassNumber.convertValue()`. These work like
  `SassNumber.coerce()` and `SassNumber.coerceValue()`, except they don't treat
  unitless numbers as universally compatible.

* Fix a bug where `SassNumber.coerceToMatch()` and
  `SassNumber.coerceValueToMatch()` wouldn't coerce single-unit numbers to
  match unitless numbers.

## 1.43.5

* Fix a bug where calculations with different operators were incorrectly
  considered equal.

* Properly parse attribute selectors with empty namespaces.

### JS API

* Print more detailed JS stack traces. This is mostly useful for the Sass team's
  own debugging purposes.

## 1.43.4

### JS API

* Fix a bug where the `logger` option was ignored for the `render()` function.

## 1.43.3

* Improve performance.

## 1.43.2

* Improve the error message when the default namespace of a `@use` rule is not
  a valid identifier.

## 1.43.1

* No user-visible changes.

## 1.43.0

### JS API

* Add support for the `logger` option. This takes an object that can define
  `warn` or `debug` methods to add custom handling for messages emitted by the
  Sass compiler. See [the JS API docs] for details.

  [the JS API docs]: https://sass-lang.com/documentation/js-api/interfaces/Logger

* Add a `Logger.silent` object that can be passed to the `logger` option to
  silence all messages from the Sass compiler.

## 1.42.1

* Fix a bug where Sass variables and function calls in calculations weren't
  being resolved correctly if there was a parenthesized interpolation elsewhere
  in the file.

## 1.42.0

* `min()` and `max()` expressions are once again parsed as calculations as long
  as they contain only syntax that's allowed in calculation expressions. To
  avoid the backwards-compatibility issues that were present in 1.40.0, they now
  allow unitless numbers to be mixed with numbers with units just like the
  global `min()` and `max()` functions. Similarly, `+` and `-` operations within
  `min()` and `max()` functions allow unitless numbers to be mixed with numbers
  with units.

## 1.41.1

* Preserve parentheses around `var()` functions in calculations, because they
  could potentially be replaced with sub-expressions that might need to be
  parenthesized.

## 1.41.0

* Calculation values can now be combined with strings using the `+` operator.
  This was an error in 1.40.0, but this broke stylesheets that were relying on
  `$value + ""` expressions to generically convert values to strings. (Note that
  the Sass team recommends the use of `"#{$value}"` or `inspect($value)` for
  that use-case.)

* The `selector.unify()` function now correctly returns `null` when one selector
  is a `:host` or `:host-context` and the other is a selector that's guaranteed
  to be within the current shadow DOM. The `@extend` logic has been updated
  accordingly as well.

* Fix a bug where extra whitespace in `min()`, `max()`, `clamp()`, and `calc()`
  expressions could cause bogus parse errors.

* Fix a bug where the right-hand operand of a `-` in a calculation could
  incorrectly be stripped of parentheses.

### Dart API

* `SassCalculation.plus()` now allows `SassString` arguments.

## 1.40.1

* **Potentially breaking bug fix:** `min()` and `max()` expressions outside of
  calculations now behave the same way they did in 1.39.2, returning unquoted
  strings if they contain no Sass-specific features and calling the global
  `min()` and `max()` functions otherwise. Within calculations, they continue to
  behave how they did in 1.40.0.

  This fixes an unintended breaking change added in 1.40.0, wherein passing a
  unitless number and a number without units to `min()` or `max()` now produces
  an error. Since this breakage affects a major Sass library, we're temporarily
  reverting support for `min()` and `max()` calculations while we work on
  designing a longer-term fix.

## 1.40.0

* Add support for first-class `calc()` expressions (as well as `clamp()` and
  plain-CSS `min()` and `max()`). This means:

  * `calc()` expressions will be parsed more thoroughly, and errors will be
    highlighted where they weren't before. **This may break your stylesheets,**
    but only if they were already producing broken CSS.

  * `calc()` expressions will be simplified where possible, and may even return
    numbers if they can be simplified away entirely.

  * `calc()` expressions that can't be simplified to numbers return a new data
    type known as "calculations".

  * Sass variables and functions can now be used in `calc()` expressions.

  * New functions `meta.calc-name()` and `meta.calc-args()` can now inspect
    calculations.

### Dart API

* Add a new value type, `SassCalculation`, that represents calculations.

* Add new `CalculationOperation`, `CalculationOperator`, and
  `CalculationInterpolation` types to represent types of arguments that may
  exist as part of a calculation.

* Add a new `Value.assertCalculation()` method.

* Add a new `Number.hasCompatibleUnits()` method.

## 1.39.2

* Fix a bug where configuring with `@use ... with` would throw an error when
  that variable was defined in a module that also contained `@forward ... with`.

## 1.39.1

* Partial fix for a bug where `@at-root` does not work properly in nested
  imports that contain `@use` rules. If the only `@use` rules in the nested
  import are for built-in modules, `@at-root` should now work properly.

## 1.39.0

### JS API

* Add a `charset` option that controls whether or not Sass emits a
  `@charset`/BOM for non-ASCII stylesheets.

## 1.38.2

* No user-visible changes

## 1.38.1

* No user-visible changes

## 1.38.0

* In expanded mode, emit characters in Unicode private-use areas as escape
  sequences rather than literal characters.

* Fix a bug where quotes would be omitted for an attribute selector whose value
  was a single backslash.

* Properly consider numbers that begin with `.` as "plain CSS" for the purposes
  of parsing plain-CSS `min()` and `max()` functions.

* Allow `if` to be used as an unquoted string.

* Properly parse backslash escapes within `url()` expressions.

* Fix a couple bugs where `@extend`s could be marked as unsatisfied when
  multiple identical `@extend`s extended selectors across `@use` rules.

### Command Line Interface

* Strip CRLF newlines from snippets of the original stylesheet that are included
  in the output when an error occurs.

### JS API

* Don't crash when a Windows path is returned by a custom Node importer at the
  same time as file contents.

* Don't crash when an error occurs in a stylesheet loaded via a custom importer
  with a custom URL scheme.

### Dart API

* Add a `SassArgumentList.keywordsWithoutMarking` getter to access the keyword
  arguments of an argument list without marking them accessed.

## 1.37.5

* No user-visible changes.

## 1.37.4

* No user-visible changes.

## 1.37.3

* No user-visible changes.

## 1.37.2

* No user-visible changes.

## 1.37.1

* No user-visible changes.

## 1.37.0

### Dart API

* **Potentially breaking bug fix:** `SassNumber.asSlash`,
  `SassNumber.withSlash()`, and `SassNumber.withoutSlash()` have been marked as
  `@internal`. They were never intended to be used outside the `sass` package.

* **Potentially breaking bug fix:** `SassException` has been marked as `@sealed`
  to formally indicate that it's not intended to be extended outside of the
  `sass` package.

* Add a `Value.withListContents()` method that returns a new Sass list with the
  same list separator and brackets as the current value, interpreted as a list.

## 1.36.0

### Dart API

* Added `compileToResult()`, `compileStringToResult()`,
  `compileToResultAsync()`, and `compileStringToResultAsync()` methods. These
  are intended to replace the existing `compile*()` methods, which are now
  deprecated. Rather than returning a simple string, these return a
  `CompileResult` object, which will allow us to add additional information
  about the compilation without having to introduce further deprecations.

  * Instead of passing a `sourceMaps` callback to `compile*()`, pass
    `sourceMaps: true` to `compile*ToResult()` and access
    `CompileResult.sourceMap`.

  * The `CompileResult` object exposes a `loadedUrls` object which lists the
    canonical URLs accessed during a compilation. This information was
    previously unavailable except through the JS API.

## 1.35.2

* **Potentially breaking bug fix**: Properly throw an error for Unicode ranges
  that have too many `?`s after hexadecimal digits, such as `U+12345??`.

* **Potentially breaking bug fix:** Fixed a bug where certain local variable
  declarations nested within multiple `@if` statements would incorrectly
  override a global variable. It's unlikely that any real stylesheets were
  relying on this bug, but if so they can simply add `!global` to the variable
  declaration to preserve the old behavior.

* **Potentially breaking bug fix:** Fix a bug where imports of root-relative
  URLs (those that begin with `/`) in `@import` rules would be passed to
  both Dart and JS importers as `file:` URLs.

* Properly support selector lists for the `$extendee` argument to
  `selector.extend()` and `selector.replace()`.

* Fix an edge case where `@extend` wouldn't affect a selector within a
  pseudo-selector such as `:is()` that itself extended other selectors.

* Fix a race condition where `meta.load-css()` could trigger an internal error
  when running in asynchronous mode.

### Dart API

* Use the `@internal` annotation to indicate which `Value` APIs are available
  for public use.

## 1.35.1

* Fix a bug where the quiet dependency flag didn't silence warnings in some
  stylesheets loaded using `@import`.

## 1.35.0

* Fix a couple bugs that could prevent some members from being found in certain
  files that use a mix of imports and the module system.

* Fix incorrect recommendation for migrating division expressions that reference
  namespaced variables.

### JS API

* Add a `quietDeps` option which silences compiler warnings from stylesheets
  loaded through importers and load paths.

* Add a `verbose` option which causes the compiler to emit all deprecation
  warnings, not just 5 per feature.

## 1.34.1

* Fix a bug where `--update` would always compile any file that depends on a
  built-in module.

* Fix the URL for the `@-moz-document` deprecation message.

* Fix a bug with `@for` loops nested inside property declarations.

## 1.34.0

* Don't emit the same warning in the same location multiple times.

* Cap deprecation warnings at 5 per feature by default.

### Command Line Interface

* Add a `--quiet-deps` flag which silences compiler warnings from stylesheets
  loaded through `--load-path`s.

* Add a `--verbose` flag which causes the compiler to emit all deprecation
  warnings, not just 5 per feature.

### Dart API

* Add a `quietDeps` argument to `compile()`, `compileString()`,
  `compileAsync()`, and `compileStringAsync()` which silences compiler warnings
  from stylesheets loaded through importers, load paths, and `package:` URLs.

* Add a `verbose` argument to `compile()`, `compileString()`, `compileAsync()`,
  and `compileStringAsync()` which causes the compiler to emit all deprecation
  warnings, not just 5 per feature.

## 1.33.0

* Deprecate the use of `/` for division. The new `math.div()` function should be
  used instead. See [this page][] for details.

[this page]: https://sass-lang.com/documentation/breaking-changes/slash-div

* Add a `list.slash()` function that returns a slash-separated list.

* **Potentially breaking bug fix:** The heuristics around when potentially
  slash-separated numbers are converted to slash-free numbers—for example, when
  `1/2` will be printed as `0.5` rather than `1/2`—have been slightly expanded.
  Previously, a number would be made slash-free if it was passed as an argument
  to a *user-defined function*, but not to a *built-in function*. Now it will be
  made slash-free in both cases. This is a behavioral change, but it's unlikely
  to affect any real-world stylesheets.

* [`:is()`][] now behaves identically to `:matches()`.

[`:is()`]: https://developer.mozilla.org/en-US/docs/Web/CSS/:is

* Fix a bug where non-integer numbers that were very close to integer
  values would be incorrectly formatted in CSS.

* Fix a bug where very small number and very large negative numbers would be
  incorrectly formatted in CSS.

### JS API

* The `this` context for importers now has a `fromImport` field, which is `true`
  if the importer is being invoked from an `@import` and `false` otherwise.
  Importers should only use this to determine whether to load [import-only
  files].

[import-only files]: https://sass-lang.com/documentation/at-rules/import#import-only-files

### Dart API

* Add an `Importer.fromImport` getter, which is `true` if the current
  `Importer.canonicalize()` call comes from an `@import` rule and `false`
  otherwise. Importers should only use this to determine whether to load
  [import-only files].

## 1.32.13

* **Potentially breaking bug fix:** Null values in `@use` and `@forward`
  configurations no longer override the `!default` variable, matching the
  behavior of the equivalent code using `@import`.

* Use the proper parameter names in error messages about `string.slice`

## 1.32.12

* Fix a bug that disallowed more than one module from extending the same
  selector from a module if that selector itself extended a selector from
  another upstream module.

## 1.32.11

* Fix a bug where bogus indented syntax errors were reported for lines that
  contained only whitespace.

## 1.32.10

* No user-visible changes.

## 1.32.9

* Fix a typo in a deprecation warning.

### JavaScript API

* Drop support for Chokidar 2.x. This version was incompatible with Node 14, but
  due to shortcomings in npm's version resolver sometimes still ended up
  installed anyway. Only declaring support for 3.0.0 should ensure compatibility
  going forward.

### Dart API

* Allow the null safety release of args and watcher.

### Command Line Interface

* Add a `-w` shorthand for the `--watch` flag.

## 1.32.8

* Update chokidar version for Node API tests.

### JavaScript API

* Allow a custom function to access the `render()` options object within its
  local context, as `this.options`.

## 1.32.7

* Allow the null safety release of stream_transform.

* Allow `@forward...with` to take arguments that have a `!default` flag without
  a trailing comma.

* Improve the performance of unitless and single-unit numbers.

## 1.32.6

### Node JS API

* Fix Electron support when `nodeIntegration` is disabled.

### Dart API

* All range checks for `SassColor` constructors now throw `RangeError`s with
  `start` and `end` set.

## 1.32.5

* **Potentially breaking bug fix:** When using `@for` with numbers that have
  units, the iteration variable now matches the unit of the initial number. This
  matches the behavior of Ruby Sass and LibSass.

### Node JS API

* Fix a few infrequent errors when calling `render()` with `fiber` multiple
  times simultaneously.

* Avoid possible mangled error messages when custom functions or importers throw
  unexpected exceptions.

* Fix Electron support when `nodeIntegration` is disabled.

## 1.32.4

* No user-visible changes.

## 1.32.3

* Optimize `==` for numbers that have different units.

## 1.32.2

* Print the actual number that was received in unit deprecation warnings for
  color functions.

## 1.32.1

* Don't emit permissions errors on Windows and OS X when trying to determine the
  real case of path names.

## 1.32.0

* Deprecate passing non-`%` numbers as lightness and saturation to `hsl()`,
  `hsla()`, `color.adjust()`, and `color.change()`. This matches the CSS
  specification, which also requires `%` for all lightness and saturation
  parameters. See [the Sass website][color-units] for more details.

* Deprecate passing numbers with units other than `deg` as the hue to `hsl()`,
  `hsla()`, `adjust-hue()`, `color.adjust()`, and `color.change()`. Unitless
  numbers *are* still allowed here, since they're allowed by CSS. See [the Sass
  website][color-units] for more details.

* Improve error messages about incompatible units.

* Properly mark some warnings emitted by `sass:color` functions as deprecation
  warnings.

### Dart API

* Rename `SassNumber.valueInUnits()` to `SassNumber.coerceValue()`. The old name
  remains, but is now deprecated.

* Rename `SassNumber.coerceValueToUnit()`, a shorthand for
  `SassNumber.coerceValue()` that takes a single numerator unit.

* Add `SassNumber.coerceToMatch()` and `SassNumber.coerceValueToMatch()`, which
  work like `SassNumber.coerce()` and `SassNumber.coerceValue()` but take a
  `SassNumber` whose units should be matched rather than taking the units
  explicitly. These generate better error messages than `SassNumber.coerce()`
  and `SassNumber.coerceValue()`.

* Add `SassNumber.convertToMatch()` and `SassNumber.convertValueToMatch()`,
  which work like `SassNumber.coerceToMatch()` and
  `SassNumber.coerceValueToMatch()` except they throw exceptions when converting
  unitless values to or from units.

* Add `SassNumber.compatibleWithUnit()`, which returns whether the number can be
  coerced to a single numerator unit.

## 1.31.0

* Add support for parsing `clamp()` as a special math function, the same way
  `calc()` is parsed.

* Properly load files in case-sensitive Windows directories with upper-case
  names.

## 1.30.0

* Fix a bug where `@at-root (without: all)` wouldn't properly remove a
  `@keyframes` context when parsing selectors.

### Node JS API

* The generated `main()` function in `sass.js` now returns a `Promise` that
  completes when the executable is finished running.

### Dart API

* Fix a bug that prevented importers from returning null when loading from a
  URL that they had already canonicalized.

## 1.29.0

* Support a broader syntax for `@supports` conditions, based on the latest
  [Editor's Draft of CSS Conditional Rules 3]. Almost all syntax will be allowed
  (with interpolation) in the conditions' parentheses, as well as function
  syntax such as `@supports selector(...)`.

[Editor's Draft of CSS Conditional Rules 3]: https://drafts.csswg.org/css-conditional-3/#at-supports

## 1.28.0

* Add a [`color.hwb()`] function to `sass:color` that can express colors in [HWB] format.

[`color.hwb()`]: https://sass-lang.com/documentation/modules/color#hwb
[HWB]: https://en.wikipedia.org/wiki/HWB_color_model

* Add [`color.whiteness()`] and [`color.blackness()`] functions to `sass:color`
  to get a color's [HWB] whiteness and blackness components.

[`color.whiteness()`]: https://sass-lang.com/documentation/modules/color#whiteness
[`color.blackness()`]: https://sass-lang.com/documentation/modules/color#blackness

* Add `$whiteness` and `$blackness` parameters to [`color.adjust()`],
  [`color.change()`], and [`color.scale()`] to modify a color's [HWB] whiteness
  and blackness components.

[`color.adjust()`]: https://sass-lang.com/documentation/modules/color#adjust
[`color.change()`]: https://sass-lang.com/documentation/modules/color#change
[`color.scale()`]: https://sass-lang.com/documentation/modules/color#scale

### Dart API

* Add [HWB] support to the `SassColor` class, including a `SassColor.hwb()`
  constructor, `whiteness` and `blackness` getters, and a `changeHwb()` method.

[HWB]: https://en.wikipedia.org/wiki/HWB_color_model

## 1.27.2

* No user-visible changes.

## 1.27.1

* **Potentially breaking bug fix:** `meta.load-css()` now correctly uses the
  name `$url` for its first argument, rather than `$module`.

* Don't crash when using `Infinity` or `NaN` as a key in a map.

* Emit a proper parse error for a `=` with no right-hand side in a function.

* Avoid going exponential on certain recursive `@extend` edge cases.

## 1.27.0

* Adds an overload to `map.merge()` that supports merging a nested map.

  `map.merge($map1, $keys..., $map2)`: The `$keys` form a path to the nested map
  in `$map1`, into which `$map2` gets merged.

  See [the Sass documentation][map-merge] for more details.

  [map-merge]: https://sass-lang.com/documentation/modules/map#merge

* Adds an overloaded `map.set()` function.

  `map.set($map, $key, $value)`: Adds to or updates `$map` with the specified
  `$key` and `$value`.

  `map.set($map, $keys..., $value)`: Adds to or updates a map that is nested
  within `$map`. The `$keys` form a path to the nested map in `$map`, into
  which `$value` is inserted.

  See [the Sass documentation][map-set] for more details.

  [map-set]: https://sass-lang.com/documentation/modules/map#set

* Add support for nested maps to `map.get()`.
  For example, `map.get((a: (b: (c: d))), a, b, c)` would return `d`.
  See [the documentation][map-get] for more details.

  [map-get]: https://sass-lang.com/documentation/modules/map#get

* Add support for nested maps in `map.has-key`.
  For example, `map.has-key((a: (b: (c: d))), a, b, c)` would return true.
  See [the documentation][map-has-key] for more details.

  [map-has-key]: https://sass-lang.com/documentation/modules/map#has-key

* Add a `map.deep-merge()` function. This works like `map.merge()`, except that
  nested map values are *also* recursively merged. For example:

  ```
  map.deep-merge(
    (color: (primary: red, secondary: blue),
    (color: (secondary: teal)
  ) // => (color: (primary: red, secondary: teal))
  ```

  See [the Sass documentation][map-deep-merge] for more details.

  [map-deep-merge]: https://sass-lang.com/documentation/modules/map#deep-merge

* Add a `map.deep-remove()` function. This allows you to remove keys from
  nested maps by passing multiple keys. For example:

  ```
  map.deep-remove(
    (color: (primary: red, secondary: blue)),
    color, primary
  ) // => (color: (secondary: blue))
  ```

  See [the Sass documentation][map-deep-remove] for more details.

  [map-deep-remove]: https://sass-lang.com/documentation/modules/map#deep-remove

* Fix a bug where custom property values in plain CSS were being parsed as
  normal property values.

### Dart API

* Add a `Value.tryMap()` function which returns the `Value` as a `SassMap` if
  it's a valid map, or `null` otherwise. This allows function authors to safely
  retrieve maps even if they're internally stored as empty lists, without having
  to catch exceptions from `Value.assertMap()`.

## 1.26.12

* Fix a bug where nesting properties beneath a Sass-syntax custom property
  (written as `#{--foo}: ...`) would crash.

## 1.26.11

* **Potentially breaking bug fix:** `selector.nest()` now throws an error
  if the first arguments contains the parent selector `&`.

* Fixes a parsing bug with inline comments in selectors.

* Improve some error messages for edge-case parse failures.

* Throw a proper error when the same built-in module is `@use`d twice.

* Don't crash when writing `Infinity` in JS mode.

* Produce a better error message for positional arguments following named
  arguments.

## 1.26.10

* Fixes a bug where two adjacent combinators could cause an error.

## 1.26.9

* Use an updated version of `node_preamble` when compiling to JS.

## 1.26.8

* Fixes an error when emitting source maps to stdout.

## 1.26.7

* No user-visible changes.

## 1.26.6

* Fix a bug where escape sequences were improperly recognized in `@else` rules.

### JavaScript API

* Add `sass.NULL`, `sass.TRUE`, and `sass.FALSE` constants to match Node Sass's
  API.

* If a custom Node importer returns both `file` and `contents`, don't attempt to
  read the `file`. Instead, use the `contents` provided by the importer, with
  `file` as the canonical url.

## 1.26.5

* No user-visible changes.

## 1.26.4

* Be more memory-efficient when handling `@forward`s through `@import`s.

## 1.26.3

* Fix a bug where `--watch` mode could go into an infinite loop compiling CSS
  files to themselves.

## 1.26.2

* More aggressively eliminate redundant selectors in the `selector.extend()` and
  `selector.replace()` functions.

## 1.26.1

### Command Line Interface

* Fix a longstanding bug where `--watch` mode could enter into a state where
  recompilation would not occur after a syntax error was introduced into a
  dependency and then fixed.

## 1.26.0

* **Potentially breaking bug fix:** `@use` rules whose URLs' basenames begin
  with `_` now correctly exclude that `_` from the rules' namespaces.

* Fix a bug where imported forwarded members weren't visible in mixins and
  functions that were defined before the `@import`.

* Don't throw errors if the exact same member is loaded or forwarded from
  multiple modules at the same time.

## 1.25.2

* Fix a bug where, under extremely rare circumstances, a valid variable could
  become unassigned.

## 1.25.0

* Add functions to the built-in "sass:math" module.

  * `clamp($min, $number, $max)`. Clamps `$number` in between `$min` and `$max`.

  * `hypot($numbers...)`. Given *n* numbers, outputs the length of the
    *n*-dimensional vector that has components equal to each of the inputs.

  * Exponential. All inputs must be unitless.
    * `log($number)` or `log($number, $base)`. If no base is provided, performs
       a natural log.
    * `pow($base, $exponent)`
    * `sqrt($number)`

  * Trigonometric. The input must be an angle. If no unit is given, the input is
    assumed to be in `rad`.
    * `cos($number)`
    * `sin($number)`
    * `tan($number)`

  * Inverse trigonometric. The output is in `deg`.
    * `acos($number)`. Input must be unitless.
    * `asin($number)`. Input must be unitless.
    * `atan($number)`. Input must be unitless.
    * `atan2($y, $x)`. `$y` and `$x` must have compatible units or be unitless.

* Add the variables `$pi` and `$e` to the built-in "sass:math" module.

### JavaScript API

* `constructor.value` fields on value objects now match their Node Sass
  equivalents.

## 1.24.5

* Highlight contextually-relevant sections of the stylesheet in error messages,
  rather than only highlighting the section where the error was detected.

## 1.24.4

### JavaScript API

* Fix a bug where source map generation would crash with an absolute source map
  path and a custom importer that returns string file contents.

## 1.24.3

### Command Line Interface

* Fix a bug where `sass --version` would crash for certain executable
  distributions.

## 1.24.2

### JavaScript API

* Fix a bug introduced in the previous release that prevented custom importers
  in Node.js from loading import-only files.

## 1.24.1

* Fix a bug where the wrong file could be loaded when the same URL is used by
  both a `@use` rule and an `@import` rule.

## 1.24.0

* Add an optional `with` clause to the `@forward` rule. This works like the
  `@use` rule's `with` clause, except that `@forward ... with` can declare
  variables as `!default` to allow downstream modules to reconfigure their
  values.

* Support configuring modules through `@import` rules.

## 1.23.8

* **Potentially breaking bug fix:** Members loaded through a nested `@import`
  are no longer ever accessible outside that nested context.

* Don't throw an error when importing two modules that both forward members with
  the same name. The latter name now takes precedence over the former, as per
  the specification.

### Dart API

* `SassFormatException` now implements `SourceSpanFormatException` (and thus
  `FormatException`).

## 1.23.7

* No user-visible changes

## 1.23.6

* No user-visible changes.

## 1.23.5

* Support inline comments in the indented syntax.

* When an overloaded function receives the wrong number of arguments, guess
  which overload the user actually meant to invoke, and display the invalid
  argument error for that overload.

* When `@error` is used in a function or mixin, print the call site rather than
  the location of the `@error` itself to better match the behavior of calling a
  built-in function that throws an error.

## 1.23.4

### Command-Line Interface

* Fix a bug where `--watch` wouldn't watch files referred to by `@forward`
  rules.

## 1.23.3

* Fix a bug where selectors were being trimmed over-eagerly when `@extend`
  crossed module boundaries.

## 1.23.2

### Command-Line Interface

* Fix a bug when compiling all Sass files in a directory where a CSS file could
  be compiled to its own location, creating an infinite loop in `--watch` mode.

* Properly compile CSS entrypoints in directories outside of `--watch` mode.

## 1.23.1

* Fix a bug preventing built-in modules from being loaded within a configured
  module.

* Fix a bug preventing an unconfigured module from being loaded from within two
  different configured modules.

* Fix a bug when `meta.load-css()` was used to load some files that included
  media queries.

* Allow `saturate()` in plain CSS files, since it can be used as a plain CSS
  filter function.

* Improve the error messages for trying to access functions like `lighten()`
  from the `sass:color` module.

## 1.23.0

* **Launch the new Sass module system!** This adds:

  * The [`@use` rule][], which loads Sass files as *modules* and makes their
    members available only in the current file, with automatic namespacing.

    [`@use` rule]: https://sass-lang.com/documentation/at-rules/use

  * The [`@forward` rule][], which makes members of another Sass file available
    to stylesheets that `@use` the current file.

    [`@forward` rule]: https://sass-lang.com/documentation/at-rules/forward

  * Built-in modules named `sass:color`, `sass:list`, `sass:map`, `sass:math`,
    `sass:meta`, `sass:selector`, and `sass:string` that provide access to all
    the built-in Sass functions you know and love, with automatic module
    namespaces.

  * The [`meta.load-css()` mixin][], which includes the CSS contents of a module
    loaded from a (potentially dynamic) URL.

    [`meta.load-css()` mixin]: https://sass-lang.com/documentation/modules/meta#load-css

  * The [`meta.module-variables()` function][], which provides access to the
    variables defined in a given module.

    [`meta.module-variables()` function]: https://sass-lang.com/documentation/modules/meta#module-variables

  * The [`meta.module-functions()` function][], which provides access to the
    functions defined in a given module.

    [`meta.module-functions()` function]: https://sass-lang.com/documentation/modules/meta#module-functions

  Check out [the Sass blog][migrator blog] for more information on the new
  module system. You can also use the new [Sass migrator][] to automatically
  migrate your stylesheets to the new module system!

  [migrator blog]: https://sass-lang.com/blog/the-module-system-is-launched
  [Sass migrator]: https://sass-lang.com/documentation/cli/migrator

## 1.22.12

* **Potentially breaking bug fix:** character sequences consisting of two or
  more hyphens followed by a number (such as `--123`), or two or more hyphens on
  their own (such as `--`), are now parsed as identifiers [in accordance with
  the CSS spec][ident-token-diagram].

  [ident-token-diagram]: https://drafts.csswg.org/css-syntax-3/#ident-token-diagram

  The sequence `--` was previously parsed as multiple applications of the `-`
  operator. Since this is unlikely to be used intentionally in practice, we
  consider this bug fix safe.

### Command-Line Interface

* Fix a bug where changes in `.css` files would be ignored in `--watch` mode.

### JavaScript API

* Allow underscore-separated custom functions to be defined.

* Improve the performance of Node.js compilation involving many `@import`s.

## 1.22.11

* Don't try to load unquoted plain-CSS indented-syntax imports.

* Fix a couple edge cases in `@extend` logic and related selector functions:

  * Recognize `:matches()` and similar pseudo-selectors as superselectors of
    matching complex selectors.

  * Recognize `::slotted()` as a superselector of other `::slotted()` selectors.

  * Recognize `:current()` with a vendor prefix as a superselector.

## 1.22.10

* Fix a bug in which `get-function()` would fail to find a dash-separated
  function when passed a function name with underscores.

## 1.22.9

* Include argument names when reporting range errors and selector parse errors.

* Avoid double `Error:` headers when reporting selector parse errors.

* Clarify the error message when the wrong number of positional arguments are
  passed along with a named argument.

### JavaScript API

* Re-add support for Node Carbon (8.x).

## 1.22.8

### JavaScript API

* Don't crash when running in a directory whose name contains URL-sensitive
  characters.

* Drop support for Node Carbon (8.x), which doesn't support `url.pathToFileURL`.

## 1.22.7

* Restrict the supported versions of the Dart SDK to `^2.4.0`.

## 1.22.6

* **Potentially breaking bug fix:** The `keywords()` function now converts
  underscore-separated argument names to hyphen-separated names. This matches
  LibSass's behavior, but not Ruby Sass's.

* Further improve performance for logic-heavy stylesheets.

* Improve a few error messages.

## 1.22.5

### JavaScript API

* Improve performance for logic-heavy stylesheets.

## 1.22.4

* Fix a bug where at-rules imported from within a style rule would appear within
  that style rule rather than at the root of the document.

## 1.22.3

* **Potentially breaking bug fix:** The argument name for the `saturate()`
  function is now `$amount`, to match the name in LibSass and originally in Ruby
  Sass.

* **Potentially breaking bug fix:** The `invert()` function now properly returns
  `#808080` when passed `$weight: 50%`. This matches the behavior in LibSass and
  originally in Ruby Sass, as well as being consistent with other nearby values
  of `$weight`.

* **Potentially breaking bug fix:** The `invert()` function now throws an error
  if it's used [as a plain CSS function][plain-CSS invert] *and* the Sass-only
  `$weight` parameter is passed. This never did anything useful, so it's
  considered a bug fix rather than a full breaking change.

  [plain-CSS invert]: https://developer.mozilla.org/en-US/docs/Web/CSS/filter-function/invert

* **Potentially breaking bug fix**: The `str-insert()` function now properly
  inserts at the end of the string if the `$index` is `-1`. This matches the
  behavior in LibSass and originally in Ruby Sass.

* **Potentially breaking bug fix**: An empty map returned by `map-remove()` is
  now treated as identical to the literal value `()`, rather than being treated
  as though it had a comma separator. This matches the original behavior in Ruby
  Sass.

* The `adjust-color()` function no longer throws an error when a large `$alpha`
  value is combined with HSL adjustments.

* The `alpha()` function now produces clearer error messages when the wrong
  number of arguments are passed.

* Fix a bug where the `str-slice()` function could produce invalid output when
  passed a string that contains characters that aren't represented as a single
  byte in UTF-16.

* Improve the error message for an unknown separator name passed to the `join()`
  or `append()` functions.

* The `zip()` function no longer deadlocks if passed no arguments.

* The `map-remove()` function can now take a `$key` named argument. This matches
  the signature in LibSass and originally in Ruby Sass.

## 1.22.2

### JavaScript API

* Avoid re-assigning the `require()` function to make the code statically
  analyzable by Webpack.

## 1.22.1

### JavaScript API

* Expand the dependency on `chokidar` to allow 3.x.

## 1.22.0

* Produce better stack traces when importing a file that contains a syntax
  error.

* Make deprecation warnings for `!global` variable declarations that create new
  variables clearer, especially in the case where the `!global` flag is
  unnecessary because the variables are at the top level of the stylesheet.

### Dart API

* Add a `Value.realNull` getter, which returns Dart's `null` if the value is
  Sass's null.

## 1.21.0

### Dart API

* Add a `sass` executable when installing the package through `pub`.

* Add a top-level `warn()` function for custom functions and importers to print
  warning messages.

## 1.20.3

* No user-visible changes.

## 1.20.2

* Fix a bug where numbers could be written using exponential notation in
  Node.js.

* Fix a crash that would appear when writing some very large integers to CSS.

### Command-Line Interface

* Improve performance for stand-alone packages on Linux and Mac OS.

### JavaScript API

* Pass imports to custom importers before resolving them using `includePaths` or
  the `SASS_PATH` environment variable. This matches Node Sass's behavior, so
  it's considered a bug fix.

## 1.20.1

* No user-visible changes.

## 1.20.0

* Support attribute selector modifiers, such as the `i` in `[title="test" i]`.

### Command-Line Interface

* When compilation fails, Sass will now write the error message to the CSS
  output as a comment and as the `content` property of a `body::before` rule so
  it will show up in the browser (unless compiling to standard output). This can
  be disabled with the `--no-error-css` flag, or forced even when compiling to
  standard output with the `--error-css` flag.

### Dart API

* Added `SassException.toCssString()`, which returns the contents of a CSS
  stylesheet describing the error, as above.

## 1.19.0

* Allow `!` in `url()`s without quotes.

### Dart API

* `FilesystemImporter` now doesn't change its effective directory if the working
  directory changes, even if it's passed a relative argument.

## 1.18.0

* Avoid recursively listing directories when finding the canonical name of a
  file on case-insensitive filesystems.

* Fix importing files relative to `package:`-imported files.

* Don't claim that "package:" URLs aren't supported when they actually are.

### Command-Line Interface

* Add a `--no-charset` flag. If this flag is set, Sass will never emit a
  `@charset` declaration or a byte-order mark, even if the CSS file contains
  non-ASCII characters.

### Dart API

* Add a `charset` option to `compile()`, `compileString()`, `compileAsync()` and
  `compileStringAsync()`. If this option is set to `false`, Sass will never emit
  a `@charset` declaration or a byte-order mark, even if the CSS file contains
  non-ASCII characters.

* Explicitly require that importers' `canonicalize()` methods be able to take
  paths relative to their outputs as valid inputs. This isn't considered a
  breaking change because the importer infrastructure already required this in
  practice.

## 1.17.4

* Consistently parse U+000C FORM FEED, U+000D CARRIAGE RETURN, and sequences of
  U+000D CARRIAGE RETURN followed by U+000A LINE FEED as individual newlines.

### JavaScript API

* Add a `sass.types.Error` constructor as an alias for `Error`. This makes our
  custom function API compatible with Node Sass's.

## 1.17.3

* Fix an edge case where slash-separated numbers were written to the stylesheet
  with a slash even when they're used as part of another arithmetic operation,
  such as being concatenated with a string.

* Don't put style rules inside empty `@keyframes` selectors.

## 1.17.2

* Deprecate `!global` variable assignments to variables that aren't yet defined.
  This deprecation message can be avoided by assigning variables to `null` at
  the top level before globally assigning values to them.

### Dart API

* Explicitly mark classes that were never intended to be subclassed or
  implemented as "sealed".

## 1.17.1

* Properly quote attribute selector values that start with identifiers but end
  with a non-identifier character.

## 1.17.0

* Improve error output, particularly for errors that cover multiple lines.

* Improve source locations for some parse errors. Rather than pointing to the
  next token that wasn't what was expected, they point *after* the previous
  token. This should generally provide more context for the syntax error.

* Produce a better error message for style rules that are missing the closing
  `}`.

* Produce a better error message for style rules and property declarations
  within `@function` rules.

### Command-Line Interface

* Passing a directory on the command line now compiles all Sass source files in
  the directory to CSS files in the same directory, as though `dir:dir` were
  passed instead of just `dir`.

* The new error output uses non-ASCII Unicode characters by default. Add a
  `--no-unicode` flag to disable this.

## 1.16.1

* Fix a performance bug where stylesheet evaluation could take a very long time
  when many binary operators were used in sequence.

## 1.16.0

* `rgb()` and `hsl()` now treat unquoted strings beginning with `env()`,
  `min()`, and `max()` as special number strings like `calc()`.

## 1.15.3

* Properly merge `all and` media queries. These queries were previously being
  merged as though `all` referred to a specific media type, rather than all
  media types.

* Never remove units from 0 values in compressed mode. This wasn't safe in
  general, since some properties (such as `line-height`) interpret `0` as a
  `<number>` rather than a `<length>` which can break CSS transforms. It's
  better to do this optimization in a dedicated compressor that's aware of CSS
  property semantics.

* Match Ruby Sass's behavior in some edge-cases involving numbers with many
  significant digits.

* Emit escaped tab characters in identifiers as `\9` rather than a backslash
  followed by a literal tab.

### Command-Line Interface

* The source map generated for a stylesheet read from standard input now uses a
  `data:` URL to include that stylesheet's contents in the source map.

### Node JS API

* `this.includePaths` for a running importer is now a `;`-separated string on
  Windows, rather than `:`-separated. This matches Node Sass's behavior.

### Dart API

* The URL used in a source map to refer to a stylesheet loaded from an importer
  is now `ImportResult.sourceMapUrl` as documented.

## 1.15.2

### Node JS API

* When `setValue()` is called on a Sass string object, make it unquoted even if
  it was quoted originally, to match the behavior of Node Sass.

## 1.15.1

* Always add quotes to attribute selector values that begin with `--`, since IE
  11 doesn't consider them to be identifiers.

## 1.15.0

* Add support for passing arguments to `@content` blocks. See [the
  proposal][content-args] for details.

* Add support for the new `rgb()` and `hsl()` syntax introduced in CSS Colors
  Level 4, such as `rgb(0% 100% 0% / 0.5)`. See [the proposal][color-4-rgb-hsl]
  for more details.

* Add support for interpolation in at-rule names. See [the
  proposal][at-rule-interpolation] for details.

* Add paths from the `SASS_PATH` environment variable to the load paths in the
  command-line interface, Dart API, and JS API. These load paths are checked
  just after the load paths explicitly passed by the user.

* Allow saturation and lightness values outside of the `0%` to `100%` range in
  the `hsl()` and `hsla()` functions. They're now clamped to be within that
  range rather than producing an error if they're outside it.

* Properly compile selectors that end in escaped whitespace.

[content-args]: https://github.com/sass/language/blob/master/accepted/content-args.md
[color-4-rgb-hsl]: https://github.com/sass/language/blob/master/accepted/color-4-rgb-hsl.md
[at-rule-interpolation]: https://github.com/sass/language/blob/master/accepted/at-rule-interpolation.md

### JavaScript API

* Always include the error location in error messages.

## 1.14.4

* Properly escape U+0009 CHARACTER TABULATION in unquoted strings.

## 1.14.3

* Treat `:before`, `:after`, `:first-line`, and `:first-letter` as
  pseudo-elements for the purposes of `@extend`.

* When running in compressed mode, remove spaces around combinators in complex
  selectors, so a selector like `a > b` is output as `a>b`.

* Properly indicate the source span for errors involving binary operation
  expressions whose operands are parenthesized.

## 1.14.2

* Fix a bug where loading the same stylesheet from two different import paths
  could cause its imports to fail to resolve.

* Properly escape U+001F INFORMATION SEPARATOR ONE in unquoted strings.

### Command-Line Interface

* Don't crash when using `@debug` in a stylesheet passed on standard input.

### Dart API

* `AsyncImporter.canonicalize()` and `Importer.canonicalize()` must now return
  absolute URLs. Relative URLs are still supported, but are deprecated and will
  be removed in a future release.

## 1.14.1

* Canonicalize escaped digits at the beginning of identifiers as hex escapes.

* Properly parse property declarations that are both *in* content blocks and
  written *after* content blocks.

### Command-Line Interface

* Print more readable paths in `--watch` mode.

## 1.14.0

### BREAKING CHANGE

In accordance with our [compatibility policy][], breaking changes made for CSS
compatibility reasons are released as minor version revision after a three-month
deprecation period.

[compatibility policy]: README.md#compatibility-policy

* Tokens such as `#abcd` that are now interpreted as hex colors with alpha
  channels, rather than unquoted ID strings.

## 1.13.4

### Node JS

* Tweak JS compilation options to substantially improve performance.

## 1.13.3

* Properly generate source maps for stylesheets that emit `@charset`
  declarations.

### Command-Line Interface

* Don't error out when passing `--embed-source-maps` along with
  `--embed-sources` for stylesheets that contain non-ASCII characters.

## 1.13.2

* Properly parse `:nth-child()` and `:nth-last-child()` selectors with
  whitespace around the argument.

* Don't emit extra whitespace in the arguments for `:nth-child()` and
  `:nth-last-child()` selectors.

* Fix support for CSS hacks in plain CSS mode.

## 1.13.1

* Allow an IE-style single equals operator in plain CSS imports.

## 1.13.0

* Allow `@extend` to be used with multiple comma-separated simple selectors.
  This is already supported by other implementations, but fell through the
  cracks for Dart Sass until now.

* Don't crash when a media rule contains another media rule followed by a style
  rule.

## 1.12.0

### Dart API

* Add a `SassException` type that provides information about Sass compilation
  failures.

### Node JS API

* Remove the source map comment from the compiled JS. We don't ship with the
  source map, so this pointed to nothing.

## 1.11.0

* Add support for importing plain CSS files. They can only be imported *without*
  an extension—for example, `@import "style"` will import `style.css`. Plain CSS
  files imported this way only support standard CSS features, not Sass
  extensions.

  See [the proposal][css-import] for details.

* Add support for CSS's `min()` and `max()` [math functions][]. A `min()` and
  `max()` call will continue to be parsed as a Sass function if it involves any
  Sass-specific features like variables or function calls, but if it's valid
  plain CSS (optionally with interpolation) it will be emitted as plain CSS instead.

  See [the proposal][css-min-max] for details.

* Add support for range-format media features like `(10px < width < 100px)`. See
  [the proposal][media-ranges] for details.

* Normalize escape codes in identifiers so that, for example, `éclair` and
  `\E9clair` are parsed to the same value. See
  [the proposal][identifier-escapes] for details.

* Don't choke on a [byte-order mark][] at the beginning of a document when
  running in JavaScript.

[math functions]: https://drafts.csswg.org/css-values/#math-function
[css-import]: https://github.com/sass/language/blob/master/accepted/css-imports.md
[css-min-max]: https://github.com/sass/language/blob/master/accepted/min-max.md
[media-ranges]: https://github.com/sass/language/blob/master/accepted/media-ranges.md
[identifier-escapes]: https://github.com/sass/language/blob/master/accepted/identifier-escapes.md
[byte-order mark]: https://en.wikipedia.org/wiki/Byte_order_mark

### Command-Line Interface

* The `--watch` command now continues to recompile a file after a syntax error
  has been detected.

### Dart API

* Added a `Syntax` enum to indicate syntaxes for Sass source files.

* The `compile()` and `compileAsync()` functions now parse files with the `.css`
  extension as plain CSS.

* Added a `syntax` parameter to `compileString()` and `compileStringAsync()`.

* Deprecated the `indented` parameter to `compileString()` and `compileStringAsync()`.

* Added a `syntax` parameter to `new ImporterResult()` and a
  `ImporterResult.syntax` getter to set the syntax of the source file.

* Deprecated the `indented` parameter to `new ImporterResult()` and the
  `ImporterResult.indented` getter in favor of `syntax`.

## 1.10.4

### Command-Line Interface

* Fix a Homebrew installation failure.

## 1.10.3

### Command-Line Interface

* Run the Chocolatey script with the correct arguments so it doesn't crash.

## 1.10.2

* No user-visible changes.

## 1.10.1

### Node JS API

* Don't crash when passing both `includePaths` and `importer`.

## 1.10.0

* When two `@media` rules' queries can't be merged, leave nested rules in place
  for browsers that support them.

* Fix a typo in an error message.

## 1.9.2

### Node JS API

* Produce more readable filesystem errors, such as when a file doesn't exist.

## 1.9.1

### Command-Line Interface

* Don't emit ANSI codes to Windows terminals that don't support them.

* Fix a bug where `--watch` crashed on Mac OS.

## 1.9.0

### Node API

* Add support for `new sass.types.Color(argb)` for creating colors from ARGB hex
  numbers. This was overlooked when initially adding support for Node Sass's
  JavaScript API.

## 1.8.0

### Command-Line Interface

* Add a `--poll` flag to make `--watch` mode repeatedly check the filesystem for
  updates rather than relying on native filesystem notifications.

* Add a `--stop-on-error` flag to stop compiling additional files once an error
  is encountered.

## 1.7.3

* No user-visible changes.

## 1.7.2

* Add a deprecation warning for `@-moz-document`, except for cases where only an
  empty `url-prefix()` is used. Support is [being removed from Firefox][] and
  will eventually be removed from Sass as well.

[being removed from Firefox]: https://www.fxsitecompat.com/en-CA/docs/2018/moz-document-support-has-been-dropped-except-for-empty-url-prefix/

* Fix a bug where `@-moz-document` functions with string arguments weren't being
  parsed.

### Command-Line Interface

* Don't crash when a syntax error is added to a watched file.

## 1.7.1

* Fix crashes in released binaries.

## 1.7.0

* Emit deprecation warnings for tokens such as `#abcd` that are ambiguous
  between ID strings and hex colors with alpha channels. These will be
  interpreted as colors in a release on or after 19 September 2018.

* Parse unambiguous hex colors with alpha channels as colors.

* Fix a bug where relative imports from files on the load path could look in the
  incorrect location.

## 1.6.2

### Command-Line Interface

* Fix a bug where the source map comment in the generated CSS could refer to the
  source map file using an incorrect URL.

## 1.6.1

* No user-visible changes.

## 1.6.0

* Produce better errors when expected tokens are missing before a closing brace.

* Avoid crashing when compiling a non-partial stylesheet that exists on the
  filesystem next to a partial with the same name.

### Command-Line Interface

* Add support for the `--watch`, which watches for changes in Sass files on the
  filesystem and ensures that the compiled CSS is up-to-date.

* When using `--update`, surface errors when an import doesn't exist even if the
  file containing the import hasn't been modified.

* When compilation fails, delete the output file rather than leaving an outdated
  version.

## 1.5.1

* Fix a bug where an absolute Windows path would be considered an `input:output`
  pair.

* Forbid custom properties that have no values, like `--foo:;`, since they're
  forbidden by the CSS spec.

## 1.5.0

* Fix a bug where an importer would be passed an incorrectly-resolved URL when
  handling a relative import.

* Throw an error when an import is ambiguous due to a partial and a non-partial
  with the same name, or multiple files with different extensions. This matches
  the standard Sass behavior.

### Command-Line Interface

* Add an `--interactive` flag that supports interactively running Sass
  expressions (thanks to [Jen Thakar][]!).

[Jen Thakar]: https://github.com/jathak

## 1.4.0

* Improve the error message for invalid semicolons in the indented syntax.

* Properly disallow semicolons after declarations in the indented syntax.

### Command-Line Interface

* Add support for compiling multiple files at once by writing
  `sass input.scss:output.css`. Note that unlike Ruby Sass, this *always*
  compiles files by default regardless of when they were modified.

  This syntax also supports compiling entire directories at once. For example,
  `sass templates/stylesheets:public/css` compiles all non-partial Sass files
  in `templates/stylesheets` to CSS files in `public/css`.

* Add an `--update` flag that tells Sass to compile only stylesheets that have
  been (transitively) modified since the CSS file was generated.

### Dart API

* Add `Importer.modificationTime()` and `AsyncImporter.modificationTime()` which
  report the last time a stylesheet was modified.

### Node API

* Generate source maps when the `sourceMaps` option is set to a string and the
  `outFile` option is not set.

## 1.3.2

* Add support for `@elseif` as an alias of `@else if`. This is not an
  intentional feature, so using it will cause a deprecation warning. It will be
  removed at some point in the future.

## 1.3.1

### Node API

* Fix loading imports relative to stylesheets that were themselves imported
  though relative include paths.

## 1.3.0

### Command-Line Interface

* Generate source map files by default when writing to disk. This can be
  disabled by passing `--no-source-map`.

* Add a `--source-map-urls` option to control whether the source file URLs in
  the generated source map are relative or absolute.

* Add an `--embed-sources` option to embed the contents of all source files in
  the generated source map.

* Add an `--embed-source-map` option to embed the generated source map as a
  `data:` URL in the generated CSS.

### Dart API

* Add a `sourceMap` parameter to `compile()`, `compileString()`,
  `compileAsync()`, and `compileStringAsync()`. This takes a callback that's
  called with a [`SingleMapping`][] that contains the source map information for
  the compiled CSS file.

[`SingleMapping`]: https://www.dartdocs.org/documentation/source_maps/latest/source_maps.parser/SingleMapping-class.html

### Node API

* Added support for the `sourceMap`, `omitSourceMapUrl`, `outFile`,
  `sourceMapContents`, `sourceMapEmbed`, and `sourceMapRoot` options to
  `render()` and `renderSync()`.

* Fix a bug where passing a relative path to `render()` or `renderSync()` would
  cause relative imports to break.

* Fix a crash when printing warnings in stylesheets compiled using `render()` or
  `renderSync()`.

* Fix a bug where format errors were reported badly on Windows.

## 1.2.1

* Always emit units in compressed mode for `0` dimensions other than lengths and
  angles.

## 1.2.0

* The command-line executable will now create the directory for the resulting
  CSS if that directory doesn't exist.

* Properly parse `#{$var} -#{$var}` as two separate values in a list rather than
  one value being subtracted from another.

* Improve the error message for extending compound selectors.

## 1.1.1

* Add a commit that was accidentally left out of 1.1.0.

## 1.1.0

* The command-line executable can now be used to write an output file to disk
  using `sass input.scss output.css`.

* Use a POSIX-shell-compatible means of finding the location of the `sass` shell
  script.

## 1.0.0

**Initial stable release.**

### Changes Since 1.0.0-rc.1

* Allow `!` in custom property values ([#260][]).

[#260]: https://github.com/sass/dart-sass/issues/260

#### Dart API

* Remove the deprecated `render()` function.

#### Node API

* Errors are now subtypes of the `Error` type.

* Allow both the `data` and `file` options to be passed to `render()` and
  `renderSync()` at once. The `data` option will be used as the contents of the
  stylesheet, and the `file` option will be used as the path for error reporting
  and relative imports. This matches Node Sass's behavior.

## 1.0.0-rc.1

* Add support for importing an `_index.scss` or `_index.sass` file when
  importing a directory.

* Add a `--load-path` command-line option (alias `-I`) for passing additional
  paths to search for Sass files to import.

* Add a `--quiet` command-line option (alias `-q`) for silencing warnings.

* Add an `--indented` command-line option for using the indented syntax with a
  stylesheet from standard input.

* Don't merge the media queries `not type` and `(feature)`. We had previously
  been generating `not type and (feature)`, but that's not actually the
  intersection of the two queries.

* Don't crash on `$x % 0`.

* The standalone executable distributed on GitHub is now named `sass` rather
  than `dart-sass`. The `dart-sass` executable will remain, with a deprecation
  message, until 1.0.0 is released.

### Dart API

* Add a `Logger` class that allows users to control how messages are printed by
  stylesheets.

* Add a `logger` parameter to `compile()`, `compileAsync()`, `compileString()`,
  and `compileStringAsync()`.

### Node JS API

* Import URLs passed to importers are no longer normalized. For example, if a
  stylesheet contains `@import "./foo.scss"`, importers will now receive
  `"./foo.scss"` rather than `"foo.scss"`.

## 1.0.0-beta.5.3

* Support hard tabs in the indented syntax.

* Improve the formatting of comments that don't start on the same line as the
  opening `/*`.

* Preserve whitespace after `and` in media queries in compressed mode.

### Indented Syntax

* Properly parse multi-line selectors.

* Don't deadlock on `/*` comments.

* Don't add an extra `*/` to comments that already have it.

* Preserve empty lines in `/*` comments.

## 1.0.0-beta.5.2

* Fix a bug where some colors would crash `compressed` mode.

## 1.0.0-beta.5.1

* Add a `compressed` output style.

* Emit a warning when `&&` is used, since it's probably not what the user means.

* `round()` now returns the correct results for negative numbers that should
  round down.

* `var()` may now be passed in place of multiple arguments to `rgb()`, `rgba()`,
  `hsl()` and `hsla()`.

* Fix some cases where equivalent numbers wouldn't count as the same keys in
  maps.

* Fix a bug where multiplication like `(1/1px) * (1px/1)` wouldn't properly
  cancel out units.

* Fix a bug where dividing by a compatible unit would produce an invalid
  result.

* Remove a non-`sh`-compatible idiom from the standalone shell script.

### Dart API

* Add a `functions` parameter to `compile()`, `compleString()`,
  `compileAsync()`, and `compileStringAsync()`. This allows users to define
  custom functions in Dart that can be invoked from Sass stylesheets.

* Expose the `Callable` and `AsyncCallable` types, which represent functions
  that can be invoked from Sass.

* Expose the `Value` type and its subclasses, as well as the top-level
  `sassTrue`, `sassFalse`, and `sassNull` values, which represent Sass values
  that may be passed into or returned from custom functions.

* Expose the `OutputStyle` enum, and add a `style` parameter to `compile()`,
  `compleString()`, `compileAsync()`, and `compileStringAsync()` that allows
  users to control the output style.

### Node JS API

* Support the `functions` option.

* Support the `"compressed"` value for the `outputStyle` option.

## 1.0.0-beta.4

* Support unquoted imports in the indented syntax.

* Fix a crash when `:not(...)` extends a selector that appears in
  `:not(:not(...))`.

### Node JS API

* Add support for asynchronous importers to `render()` and `renderSync()`.

### Dart API

* Add `compileAsync()` and `compileStringAsync()` methods. These run
  asynchronously, which allows them to take asynchronous importers (see below).

* Add an `AsyncImporter` class. This allows imports to be resolved
  asynchronously in case no synchronous APIs are available. `AsyncImporter`s are
  only compatible with `compileAysnc()` and `compileStringAsync()`.

## 1.0.0-beta.3

* Properly parse numbers with exponents.

* Don't crash when evaluating CSS variables whose names are entirely
  interpolated (for example, `#{--foo}: ...`).

### Node JS API

* Add support for the `importer` option to `render()` and `renderSync()`.
  Only synchronous importers are currently supported.

### Dart API

* Added an `Importer` class. This can be extended by users to provide support
  for custom resolution for `@import` rules.

* Added built-in `FilesystemImporter` and `PackageImporter` implementations that
  support resolving `file:` and `package:` URLs, respectively.

* Added an `importers` argument to the `compile()` and `compileString()`
  functions that provides `Importer`s to use when resolving `@import` rules.

* Added a `loadPaths` argument to the `compile()` and `compileString()`
  functions that provides paths to search for stylesheets when resolving
  `@import` rules. This is a shorthand for passing `FilesystemImporter`s to the
  `importers` argument.

## 1.0.0-beta.2

* Add support for the `::slotted()` pseudo-element.

* Generated transparent colors will now be emitted as `rgba(0, 0, 0, 0)` rather
  than `transparent`. This works around a bug wherein IE incorrectly handles the
  latter format.

### Command-Line Interface

* Improve the logic for whether to use terminal colors by default.

### Node JS API

* Add support for `data`, `includePaths`, `indentedSyntax`, `lineFeed`,
  `indentWidth`, and `indentType` options to `render()` and `renderSync()`.

* The result object returned by `render()` and `renderSync()` now includes the
  `stats` object which provides metadata about the compilation process.

* The error object thrown by `render()` and `renderSync()` now includes `line`,
  `column`, `file`, `status`, and `formatted` fields. The `message` field and
  `toString()` also provide more information.

### Dart API

* Add a `renderString()` method for rendering Sass source that's not in a file
  on disk.

## 1.0.0-beta.1

* Drop support for the reference combinator. This has been removed from the
  spec, and will be deprecated and eventually removed in other implementations.

* Trust type annotations when compiling to JavaScript, which makes it
  substantially faster.

* Compile to minified JavaScript, which decreases the code size substantially
  and makes startup a little faster.

* Fix a crash when inspecting a string expression that ended in "\a".

* Fix a bug where declarations and `@extend` were allowed outside of a style
  rule in certain circumstances.

* Fix `not` in parentheses in `@supports` conditions.

* Allow `url` as an identifier name.

* Properly parse `/***/` in selectors.

* Properly parse unary operators immediately after commas.

* Match Ruby Sass's rounding behavior for all functions.

* Allow `\` at the beginning of a selector in the indented syntax.

* Fix a number of `@extend` bugs:

  * `selector-extend()` and `selector-replace()` now allow compound selector
    extendees.

  * Remove the universal selector `*` when unifying with other selectors.

  * Properly unify the result of multiple simple selectors in the same compound
    selector being extended.

  * Properly handle extensions being extended.

  * Properly follow the [first law of `@extend`][laws].

  * Fix selector specificity tracking to follow the
    [second law of `@extend`][laws].

  * Allow extensions that match selectors but fail to unify.

  * Partially-extended selectors are no longer used as parent selectors.

  * Fix an edge case where both the extender and the extended selector
    have invalid combinator sequences.

  * Don't crash with a "Bad state: no element" error in certain edge cases.

[laws]: https://github.com/sass/sass/issues/324#issuecomment-4607184

## 1.0.0-alpha.9

* Elements without a namespace (such as `div`) are no longer unified with
  elements with the empty namespace (such as `|div`). This unification didn't
  match the results returned by `is-superselector()`, and was not guaranteed to
  be valid.

* Support `&` within `@at-root`.

* Properly error when a compound selector is followed immediately by `&`.

* Properly handle variable scoping in `@at-root` and nested properties.

* Properly handle placeholder selectors in selector pseudos.

* Properly short-circuit the `or` and `and` operators.

* Support `--$variable`.

* Don't consider unitless numbers equal to numbers with units.

* Warn about using named colors in interpolation.

* Don't emit loud comments in functions.

* Detect import loops.

* Fix `@import` with a `supports()` clause.

* Forbid functions named "and", "or", and "not".

* Fix `type-of()` with a function.

* Emit a nicer error for invalid tokens in a selector.

* Fix `invert()` with a `$weight` parameter.

* Fix a unit-parsing edge-cases.

* Always parse imports with queries as plain CSS imports.

* Support `&` followed by a non-identifier.

* Properly handle split media queries.

* Properly handle a placeholder selector that isn't at the beginning of a
  compound selector.

* Fix more `str-slice()` bugs.

* Fix the `%` operator.

* Allow whitespace between `=` and the mixin name in the indented syntax.

* Fix some slash division edge cases.

* Fix `not` when used like a function.

* Fix attribute selectors with single-character values.

* Fix some bugs with the `call()` function.

* Properly handle a backslash followed by a CRLF sequence in a quoted string.

* Fix numbers divided by colors.

* Support slash-separated numbers in arguments to plain CSS functions.

* Error out if a function is passed an unknown named parameter.

* Improve the speed of loading large files on Node.

* Don't consider browser-prefixed selector pseudos to be superselectors of
  differently- or non-prefixed selector pseudos with the same base name.

* Fix an `@extend` edge case involving multiple combinators in a row.

* Fix a bug where a `@content` block could get incorrectly passed to a mixin.

* Properly isolate the lexical environments of different calls to the same mixin
  and function.

## 1.0.0-alpha.8

* Add the `content-exists()` function.

* Support interpolation in loud comments.

* Fix a bug where even valid semicolons and exclamation marks in custom property
  values were disallowed.

* Disallow invalid function names.

* Disallow extending across media queries.

* Properly parse whitespace after `...` in argument declaration lists.

* Support terse mixin syntax in the indented syntax.

* Fix `@at-root` query parsing.

* Support special functions in `@-moz-document`.

* Support `...` after a digit.

* Fix some bugs when treating a map as a list of pairs.

## 1.0.0-alpha.7

* Fix `function-exists()`, `variable-exists()`, and `mixin-exists()` to use the
  lexical scope rather than always using the global scope.

* `str-index()` now correctly inserts at negative indices.

* Properly parse `url()`s that contain comment-like text.

* Fix a few more small `@extend` bugs.

* Fix a bug where interpolation in a quoted string was being dropped in some
  circumstances.

* Properly handle `@for` rules where each bound has a different unit.

* Forbid mixins and functions from being defined in control directives.

* Fix a superselector-computation edge case involving `:not()`.

* Gracefully handle input files that are invalid UTF-8.

* Print a Sass stack trace when a file fails to load.

## 1.0.0-alpha.6

* Allow `var()` to be passed to `rgb()`, `rgba()`, `hsl()`, and `hsla()`.

* Fix conversions between numbers with `dpi`, `dpcm`, and `dppx` units.
  Previously these conversions were inverted.

* Don't crash when calling `str-slice()` with an `$end-at` index lower than the
  `$start-at` index.

* `str-slice()` now correctly returns `""` when `$end-at` is negative and points
  before the beginning of the string.

* Interpolation in quoted strings now properly preserves newlines.

* Don't crash when passing only `$hue` or no keyword arguments to
  `adjust-color()`, `scale-color()`, or `change-color()`.

* Preserve escapes in identifiers. This used to only work for identifiers in
  SassScript.

* Fix a few small `@extend` bugs.

## 1.0.0-alpha.5

* Fix bounds-checking for `opacify()`, `fade-in()`, `transparentize()`, and
  `fade-out()`.

* Fix a bug with `@extend` superselector calculations.

* Fix some cases where `#{...}--` would fail to parse in selectors.

* Allow a single number to be passed to `saturate()` for use in filter contexts.

* Fix a bug where `**/` would fail to close a loud comment.

* Fix a bug where mixin and function calls could set variables incorrectly.

* Move plain CSS `@import`s to the top of the document.

## 1.0.0-alpha.4

* Add support for bracketed lists.

* Add support for Unicode ranges.

* Add support for the Microsoft-style `=` operator.

* Print the filename for `@debug` rules.

* Fix a bug where `1 + - 2` and similar constructs would crash the parser.

* Fix a bug where `@extend` produced the wrong result when used with
  selector combinators.

* Fix a bug where placeholder selectors were not allowed to be unified.

* Fix the `mixin-exists()` function.

* Fix `:nth-child()` and `:nth-last-child()` parsing when they contain `of
  selector`.

## 1.0.0-alpha.3

* Fix a bug where color equality didn't take the alpha channel into account.

* Fix a bug with converting some RGB colors to HSL.

* Fix a parent selector resolution bug.

* Properly declare the arguments for `opacify()` and related functions.

* Add a missing dependency on the `stack_trace` package.

* Fix broken Windows archives.

* Emit colors using their original representation if possible.

* Emit colors without an original representation as names if possible.

## 1.0.0-alpha.2

* Fix a bug where variables, functions, and mixins were broken in imported
  files.

## 1.0.0-alpha.1

* Initial alpha release.<|MERGE_RESOLUTION|>--- conflicted
+++ resolved
@@ -1,18 +1,16 @@
 ## 1.50.1
 
-<<<<<<< HEAD
 ### Command Line Interface
 
 * Fix a bug where moving the `--watch` command to the background would
   unexpectedly cause the command to stop running unless the standard input
   stream was a TTY.
-=======
+
 ### Embedded Sass
 
 * The JS embedded host and the embedded compiler will now properly avoid
   resolving imports relative to the current working directory unless `'.'` is
   passed as a load path.
->>>>>>> 3dbb552d
 
 ## 1.50.0
 
