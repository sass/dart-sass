--- conflicted
+++ resolved
@@ -1,11 +1,11 @@
+## 1.32.11
+
+* No user-visible changes.
+
 ## 1.32.10
 
-<<<<<<< HEAD
 * Fix a bug where bogus indented syntax errors were reported for lines that
   contained only whitespace.
-=======
-* No user-visible changes.
->>>>>>> 1e14b3ec
 
 ## 1.32.9
 
