<<<<<<< HEAD
## 1.84.0-dev

* Allow newlines in whitespace in the indented syntax.
* **Potentially breaking bug fix**: Selectors with interpolations containing
  unmatched brackets previously parse, but now error. For example,
  `[foo#{"]:is(bar"}) {a: b}` will now throw an error.
=======
## 1.83.1

* Fix a bug where `--quiet-deps` would get deactivated for `@content` blocks,
  even when those blocks were entirely contained within dependencies.

* Include deprecation IDs in deprecation warnings to make it easier to determine
  what to pass to `--silence-deprecation` or `--fatal-deprecation`.
>>>>>>> 3d3e925c

## 1.83.0

* Allow trailing commas in *all* argument and parameter lists.

## 1.82.0

### Command-Line Interface

* Improve `--watch` mode reliability when making multiple changes at once, such
  as checking out a different Git branch.

* Parse the `calc-size()` function as a calculation now that it's supported in
  some browsers.

### Dart API

* Add a `SassCalculation.calcSize()` function.

## 1.81.1

* No user-visible changes.

## 1.81.0

* Fix a few cases where deprecation warnings weren't being emitted for global
  built-in functions whose names overlap with CSS calculations.

* Add support for the CSS `round()` calculation with a single argument, as long
  as that argument might be a unitless number.

## 1.80.7

### Embedded Host

* Don't treat `0` as `undefined` for the `green` and `blue` channels in the
  `LegacyColor` constructor.

## 1.80.6

### Command-Line Interface

* Make `@parcel/watcher` an optional dependency so this can still be installed
  on operating systems where it's unavailable.

## 1.80.5

### Embedded Host

* Don't produce phantom `@import` deprecations when using an importer with the
  legacy API.

## 1.80.4

* No user-visible changes.

## 1.80.3

* Fix a bug where `@import url("...")` would crash in plain CSS files.

* Improve consistency of how warnings are emitted by different parts of the
  compiler. This should result in minimal user-visible changes, but different
  types of warnings should now respond more reliably to flags like `--quiet`,
  `--verbose`, and `--silence-deprecation`.

## 1.80.2

* Fix a bug where deprecation warnings were incorrectly emitted for the
  plain-CSS `invert()` function.

## 1.80.1

* Fix a bug where repeated deprecation warnings were not automatically limited.

## 1.80.0

* `@import` is now officially deprecated, as are global built-in functions that
  are available within built-in modules. See [the Sass blog post] for more
  details on the deprecation process.

[the Sass blog post]: https://sass-lang.com/blog/import-is-deprecated/

### Embedded Host

* Fix an error that would sometimes occur when deprecation warnings were
  emitted when using a custom importer with the legacy API.

## 1.79.6

* Fix a bug where Sass would add an extra `*/` after loud comments with
  whitespace after an explicit `*/` in the indented syntax.

* **Potentially breaking bug fix:** Adding text after an explicit `*/` in the
  indented syntax is now an error, rather than silently generating invalid CSS.

### Embedded Host

* Properly export the `SassBoolean` type.

## 1.79.5

* Changes to how `selector.unify()` and `@extend` combine selectors:

  * The relative order of pseudo-classes (like `:hover`) and pseudo-elements
    (like `::before`) within each original selector is now preserved when
    they're combined.

  * Pseudo selectors are now consistently placed at the end of the combined
    selector, regardless of which selector they came from. Previously, this
    reordering only applied to pseudo-selectors in the second selector.

* Tweak the color transformation matrices for OKLab and OKLCH to match the
  newer, more accurate values in the CSS spec.

* Fix a slight inaccuracy case when converting to `srgb-linear` and
  `display-p3`.

* **Potentially breaking bug fix:** `math.unit()` now wraps multiple denominator
  units in parentheses. For example, `px/(em*em)` instead of `px/em*em`.

### Command-Line Interface

* Use `@parcel/watcher` to watch the filesystem when running from JavaScript and
  not using `--poll`. This should mitigate more frequent failures users have
  been seeing since version 4.0.0 of Chokidar, our previous watching tool, was
  released.

### JS API

* Fix `SassColor.interpolate()` to allow an undefined `options` parameter, as
  the types indicate.

### Embedded Sass

* Properly pass missing color channel values to and from custom functions.

## 1.79.4

### JS API

* Fix a bug where passing `green` or `blue` to `color.change()` for legacy
  colors would fail.

## 1.79.3

* Update the `$channel` parameter in the suggested replacement for
  `color.red()`, `color.green()`, `color.blue()`, `color.hue()`,
  `color.saturation()`, `color.lightness()`, `color.whiteness()`, and
  `color.blackness()` to use a quoted string.

## 1.79.2

* Add a `$space` parameter to the suggested replacement for `color.red()`,
  `color.green()`, `color.blue()`, `color.hue()`, `color.saturation()`,
  `color.lightness()`, `color.whiteness()`, and `color.blackness()`.

* Update deprecation warnings for the legacy JS API to include a link to
  [relevant documentation].

[relevant documentation]: https://sass-lang.com/d/legacy-js-api

## 1.79.1

* No user-visible changes.

## 1.79.0

* **Breaking change**: Passing a number with unit `%` to the `$alpha` parameter
  of `color.change()`, `color.adjust()`, `change-color()`, and `adjust-color()`
  is now interpreted as a percentage, instead of ignoring the unit. For example,
  `color.change(red, $alpha: 50%)` now returns `rgb(255 0 0 / 0.5)`.

* **Potentially breaking compatibility fix**: Sass no longer rounds RGB channels
  to the nearest integer. This means that, for example, `rgb(0 0 1) != rgb(0 0
  0.6)`. This matches the latest version of the CSS spec and browser behavior.

* **Potentially breaking compatibility fix**: Passing large positive or negative
  values to `color.adjust()` can now cause a color's channels to go outside that
  color's gamut. In most cases this will currently be clipped by the browser and
  end up showing the same color as before, but once browsers implement gamut
  mapping it may produce a different result.

* Add support for CSS Color Level 4 [color spaces]. Each color value now tracks
  its color space along with the values of each channel in that color space.
  There are two general principles to keep in mind when dealing with new color
  spaces:

  1. With the exception of legacy color spaces (`rgb`, `hsl`, and `hwb`), colors
     will always be emitted in the color space they were defined in unless
     they're explicitly converted.

  2. The `color.to-space()` function is the only way to convert a color to
     another color space. Some built-in functions may do operations in a
     different color space, but they'll always convert back to the original space
     afterwards.

* `rgb` colors can now have non-integer channels and channels outside the normal
  gamut of 0-255. These colors are always emitted using the `rgb()` syntax so
  that modern browsers that are being displayed on wide-gamut devices can
  display the most accurate color possible.

* Add support for all the new color syntax defined in Color Level 4, including:

  * `oklab()`, `oklch()`, `lab()`, and `lch()` functions;
  * a top-level `hwb()` function that matches the space-separated CSS syntax;
  * and a `color()` function that supports the `srgb`, `srgb-linear`,
    `display-p3`, `a98-rgb`, `prophoto-rgb`, `rec2020`, `xyz`, `xyz-d50`, and
    `xyz-d65` color spaces.

* Add new functions for working with color spaces:

  * `color.to-space($color, $space)` converts `$color` to the given `$space`. In
    most cases this conversion is lossless—the color may end up out-of-gamut for
    the destination color space, but browsers will generally display it as best
    they can regardless. However, the `hsl` and `hwb` spaces can't represent
    out-of-gamut colors and so will be clamped.

  * `color.channel($color, $channel, $space: null)` returns the value of the
    given `$channel` in `$color`, after converting it to `$space` if necessary.
    It should be used instead of the old channel-specific functions such as
    `color.red()` and `color.hue()`.

  * `color.same($color1, $color2)` returns whether two colors represent the same
    color even across color spaces. It differs from `$color1 == $color2` because
    `==` never consider colors in different (non-legacy) spaces as equal.

  * `color.is-in-gamut($color, $space: null)` returns whether `$color` is
    in-gamut for its color space (or `$space` if it's passed).

  * `color.to-gamut($color, $space: null)` returns `$color` constrained to its
    space's gamut (or to `$space`'s gamut, if passed). This is generally not
    recommended since even older browsers will display out-of-gamut colors as
    best they can, but it may be necessary in some cases.

  * `color.space($color)`: Returns the name of `$color`'s color space.

  * `color.is-legacy($color)`: Returns whether `$color` is in a legacy color
    space (`rgb`, `hsl`, or `hwb`).

  * `color.is-powerless($color, $channel, $space: null)`: Returns whether the
    given `$channel` of `$color` is powerless in `$space` (or its own color
    space). A channel is "powerless" if its value doesn't affect the way the
    color is displayed, such as hue for a color with 0 chroma.

  * `color.is-missing($color, $channel)`: Returns whether `$channel`'s value is
    missing in `$color`. Missing channels can be explicitly specified using the
    special value `none` and can appear automatically when `color.to-space()`
    returns a color with a powerless channel. Missing channels are usually
    treated as 0, except when interpolating between two colors and in
    `color.mix()` where they're treated as the same value as the other color.

* Update existing functions to support color spaces:

  * `hsl()` and `color.hwb()` no longer forbid out-of-bounds values. Instead,
    they follow the CSS spec by clamping them to within the allowed range.

  * `color.change()`, `color.adjust()`, and `color.scale()` now support all
    channels of all color spaces. However, if you want to modify a channel
    that's not in `$color`'s own color space, you have to explicitly specify the
    space with the `$space` parameter. (For backwards-compatibility, this
    doesn't apply to legacy channels of legacy colors—for example, you can still
    adjust an `rgb` color's saturation without passing `$space: hsl`).

  * `color.mix()` and `color.invert()` now support the standard CSS algorithm
    for interpolating between two colors (the same one that's used for gradients
    and animations). To use this, pass the color space to use for interpolation
    to the `$method` parameter. For polar color spaces like `hsl` and `oklch`,
    this parameter also allows you to specify how hue interpolation is handled.

  * `color.complement()` now supports a `$space` parameter that indicates which
    color space should be used to take the complement.

  * `color.grayscale()` now operates in the `oklch` space for non-legacy colors.

  * `color.ie-hex-str()` now automatically converts its color to the `rgb` space
    and gamut-maps it so that it can continue to take colors from any color
    space.

[color spaces]: https://developer.mozilla.org/en-US/docs/Web/CSS/color_value

* The following functions are now deprecated, and uses should be replaced with
  the new color-space-aware functions defined above:

  * The `color.red()`, `color.green()`, `color.blue()`, `color.hue()`,
    `color.saturation()`, `color.lightness()`, `color.whiteness()`, and
    `color.blackness()` functions, as well as their global counterparts, should
    be replaced with calls to `color.channel()`.

  * The global `adjust-hue()`, `saturate()`, `desaturate()`, `lighten()`,
    `darken()`, `transaprentize()`, `fade-out()`, `opacify()`, and `fade-in()`
    functions should be replaced by `color.adjust()` or `color.scale()`.

* Add a `global-builtin` future deprecation, which can be opted-into with the
  `--future-deprecation` flag or the `futureDeprecations` option in the JS or
  Dart API. This emits warnings when any global built-in functions that are
  now available in `sass:` modules are called. It will become active by default
  in an upcoming release alongside the `@import` deprecation.

### Dart API

* Added a `ColorSpace` class which represents the various color spaces defined
  in the CSS spec.

* Added `SassColor.space` which returns a color's color space.

* Added `SassColor.channels` and `.channelsOrNull` which returns a list
  of channel values, with missing channels converted to 0 or exposed as null,
  respectively.

* Added `SassColor.isLegacy`, `.isInGamut`, `.channel()`, `.isChannelMissing()`,
  `.isChannelPowerless()`, `.toSpace()`, `.toGamut()`, `.changeChannels()`, and
  `.interpolate()` which do the same thing as the Sass functions of the
  corresponding names.

* `SassColor.rgb()` now allows out-of-bounds and non-integer arguments.

* `SassColor.hsl()` and `.hwb()` now allow out-of-bounds arguments.

* Added `SassColor.hwb()`, `.srgb()`, `.srgbLinear()`, `.displayP3()`,
  `.a98Rgb()`, `.prophotoRgb()`, `.rec2020()`, `.xyzD50()`, `.xyzD65()`,
  `.lab()`, `.lch()`, `.oklab()`, `.oklch()`, and `.forSpace()` constructors.

* Deprecated `SassColor.red`, `.green`, `.blue`, `.hue`, `.saturation`,
  `.lightness`, `.whiteness`, and `.blackness` in favor of
  `SassColor.channel()`.

* Deprecated `SassColor.changeRgb()`, `.changeHsl()`, and `.changeHwb()` in
  favor of `SassColor.changeChannels()`.

* Added `SassNumber.convertValueToUnit()` as a shorthand for
  `SassNumber.convertValue()` with a single numerator.

* Added `InterpolationMethod` and `HueInterpolationMethod` which collectively
  represent the method to use to interpolate two colors.

### JS API

* While the legacy API has been deprecated since we released the modern API, we
  now emit warnings when the legacy API is used to make sure users are aware
  that it will be removed in Dart Sass 2.0.0. In the meantime, you can silence
  these warnings by passing `legacy-js-api` in `silenceDeprecations` when using
  the legacy API.

* Modify `SassColor` to accept a new `space` option, with support for all the
  new color spaces defined in Color Level 4.

* Add `SassColor.space` which returns a color's color space.

* Add `SassColor.channels` and `.channelsOrNull` which returns a list of channel
  values, with missing channels converted to 0 or exposed as null, respectively.

* Add `SassColor.isLegacy`, `.isInGamut()`, `.channel()`, `.isChannelMissing()`,
  `.isChannelPowerless()`, `.toSpace()`, `.toGamut()`, `.change()`, and
  `.interpolate()` which do the same thing as the Sass functions of the
  corresponding names.

* Deprecate `SassColor.red`, `.green`, `.blue`, `.hue`, `.saturation`,
  `.lightness`, `.whiteness`, and `.blackness` in favor of
  `SassColor.channel()`.

### Embedded Sass

* Add `Color` SassScript value, with support for all the new color spaces
  defined in Color Level 4.

* Remove `RgbColor`, `HslColor` and `HwbColor` SassScript values.

## 1.78.0

* The `meta.feature-exists` function is now deprecated. This deprecation is
  named `feature-exists`.

* Fix a crash when using `@at-root` without any queries or children in the
  indented syntax.

### JS API

* Backport the deprecation options (`fatalDeprecations`, `futureDeprecations`,
  and `silenceDeprecations`) to the legacy JS API. The legacy JS API is itself
  deprecated, and you should move off of it if possible, but this will allow
  users of bundlers and other tools that are still using the legacy API to
  still control deprecation warnings.

* Fix a bug where accessing `SourceSpan.url` would crash when a relative URL was
  passed to the Sass API.

### Embedded Sass

* Explicitly expose a `sass` executable from the `sass-embedded` npm package.
  This was intended to be included in 1.63.0, but due to the way
  platform-specific dependency executables are installed it did not work as
  intended. Now users can run `npx sass` for local installs or just `sass` when
  `sass-embedded` is installed globally.

* Add linux-riscv64, linux-musl-riscv64, and android-riscv64 support for the
  `sass-embedded` npm package.

* Fix an edge case where the Dart VM could hang when shutting down when requests
  were in flight.

* Fix a race condition where the embedded host could fail to shut down if it was
  closed around the same time a new compilation was started.

* Fix a bug where parse-time deprecation warnings could not be controlled by
  the deprecation options in some circumstances.

## 1.77.8

* No user-visible changes.

## 1.77.7

* Declarations that appear after nested rules are deprecated, because the
  semantics Sass has historically used are different from the semantics
  specified by CSS. In the future, Sass will adopt the standard CSS semantics.

  See [the Sass website](https://sass-lang.com/d/mixed-decls) for details.

* **Potentially breaking bug fix:** `//` in certain places such as unknown
  at-rule values was being preserved in the CSS output, leading to potentially
  invalid CSS. It's now properly parsed as a silent comment and omitted from the
  CSS output.

## 1.77.6

* Fix a few cases where comments and occasionally even whitespace wasn't allowed
  between the end of Sass statements and the following semicolon.

## 1.77.5

* Fully trim redundant selectors generated by `@extend`.

## 1.77.4

### Embedded Sass

* Support passing `Version` input for `fatalDeprecations` as string over
  embedded protocol.

* Fix a bug in the JS Embedded Host where `Version` could be incorrectly accepted
  as input for `silenceDeprecations` and `futureDeprecations` in pure JS.

## 1.77.3

### Dart API

* `Deprecation.duplicateVariableFlags` has been deprecated and replaced with
  `Deprecation.duplicateVarFlags` to make it consistent with the
  `duplicate-var-flags` name used on the command line and in the JS API.

## 1.77.2

* Don't emit deprecation warnings for functions and mixins beginning with `__`.

* Allow user-defined functions whose names begin with `_` and otherwise look
  like vendor-prefixed functions with special CSS syntax.

### Command-Line Interface

* Properly handle the `--silence-deprecation` flag.

* Handle the `--fatal-deprecation` and `--future-deprecation` flags for
  `--interactive` mode.

## 1.77.1

* Fix a crash that could come up with importers in certain contexts.

## 1.77.0

* *Don't* throw errors for at-rules in keyframe blocks.

## 1.76.0

* Throw errors for misplaced statements in keyframe blocks.

* Mixins and functions whose names begin with `--` are now deprecated for
  forwards-compatibility with the in-progress CSS functions and mixins spec.
  This deprecation is named `css-function-mixin`.

## 1.75.0

* Fix a bug in which stylesheet canonicalization could be cached incorrectly
  when custom importers or the Node.js package importer made decisions based on
  the URL of the containing stylesheet.

### JS API

* Allow `importer` to be passed without `url` in `StringOptionsWithImporter`.

## 1.74.1

* No user-visible changes.

## 1.74.0

### JS API

* Add a new top-level `deprecations` object, which contains various
  `Deprecation` objects that define the different types of deprecation used by
  the Sass compiler and can be passed to the options below.

* Add a new `fatalDeprecations` compiler option that causes the compiler to
  error if any deprecation warnings of the provided types are encountered. You
  can also pass in a `Version` object to treat all deprecations that were active
  in that Dart Sass version as fatal.

* Add a new `futureDeprecations` compiler option that allows you to opt-in to
  certain deprecations early (currently just `import`).

* Add a new `silenceDeprecations` compiler option to ignore any deprecation
  warnings of the provided types.

### Command-Line Interface

* Add a new `--silence-deprecation` flag, which causes the compiler to ignore
  any deprecation warnings of the provided types.

* Previously, if a future deprecation was passed to `--fatal-deprecation` but
  not `--future-deprecation`, it would be treated as fatal despite not being
  enabled. Both flags are now required to treat a future deprecation as fatal
  with a warning emitted if `--fatal-deprecation` is passed without
  `--future-deprecation`, matching the JS API's behavior.

### Dart API

* The `compile` methods now take in a `silenceDeprecations` parameter, which
  causes the compiler to ignore any deprecation warnings of the provided types.

* Add `Deprecation.obsoleteIn` to match the JS API. This is currently null for
  all deprecations, but will be used once some deprecations become obsolete in
  Dart Sass 2.0.0.

* **Potentially breaking bug fix:** Fix a bug where `compileStringToResultAsync`
  ignored `fatalDeprecations` and `futureDeprecations`.

* The behavior around making future deprecations fatal mentioned in the CLI
  section above has also been changed in the Dart API.

## 1.73.0

* Add support for nesting in plain CSS files. This is not processed by Sass at
  all; it's emitted exactly as-is in the CSS.

* In certain circumstances, the current working directory was unintentionally
  being made available as a load path. This is now deprecated. Anyone relying on
  this should explicitly pass in `.` as a load path or `FilesystemImporter('.')`
  as the current importer.

* Add linux-riscv64 and windows-arm64 releases.

### Command-Line Interface

* Fix a bug where absolute `file:` URLs weren't loaded for files compiled via
  the command line unless an unrelated load path was also passed.

* Fix a bug where `--update` would always update files that were specified via
  absolute path unless an unrelated load path was also passed.

### Dart API

* Add `FilesystemImporter.noLoadPath`, which is a `FilesystemImporter` that can
  load absolute `file:` URLs and resolve URLs relative to the base file but
  doesn't load relative URLs from a load path.

* `FilesystemImporter.cwd` is now deprecated. Either use
  `FilesystemImporter.noLoadPath` if you weren't intending to rely on the load
  path, or `FilesystemImporter('.')` if you were.

## 1.72.0

* Support adjacent `/`s without whitespace in between when parsing plain CSS
  expressions.

* Allow the Node.js `pkg:` importer to load Sass stylesheets for `package.json`
  `exports` field entries without extensions.

* When printing suggestions for variables, use underscores in variable names
  when the original usage used underscores.

### JavaScript API

* Properly resolve `pkg:` imports with the Node.js package importer when
  arguments are passed to the JavaScript process.

## 1.71.1

### Command-Line Interface

* Ship the musl Linux release with the proper Dart executable.

### JavaScript API

* Export the `NodePackageImporter` class in ESM mode.

* Allow `NodePackageImporter` to locate a default directory even when the
  entrypoint is an ESM module.

### Dart API

* Make passing a null argument to `NodePackageImporter()` a static error rather
  than just a runtime error.

### Embedded Sass

* In the JS Embedded Host, properly install the musl Linux embedded compiler
  when running on musl Linux.

## 1.71.0

For more information about `pkg:` importers, see [the
announcement][pkg-importers] on the Sass blog.

[pkg-importers]: https://sass-lang.com/blog/announcing-pkg-importers

### Command-Line Interface

* Add a `--pkg-importer` flag to enable built-in `pkg:` importers. Currently
  this only supports the Node.js package resolution algorithm, via
  `--pkg-importer=node`. For example, `@use "pkg:bootstrap"` will load
  `node_modules/bootstrap/scss/bootstrap.scss`.

### JavaScript API

* Add a `NodePackageImporter` importer that can be passed to the `importers`
  option. This loads files using the `pkg:` URL scheme according to the Node.js
  package resolution algorithm. For example, `@use "pkg:bootstrap"` will load
  `node_modules/bootstrap/scss/bootstrap.scss`. The constructor takes a single
  optional argument, which indicates the base directory to use when locating
  `node_modules` directories. It defaults to
  `path.dirname(require.main.filename)`.

### Dart API

* Add a `NodePackageImporter` importer that can be passed to the `importers`
  option. This loads files using the `pkg:` URL scheme according to the Node.js
  package resolution algorithm. For example, `@use "pkg:bootstrap"` will load
  `node_modules/bootstrap/scss/bootstrap.scss`. The constructor takes a single
  argument, which indicates the base directory to use when locating
  `node_modules` directories.

## 1.70.0

### JavaScript API

* Add a `sass.initCompiler()` function that returns a `sass.Compiler` object
  which supports `compile()` and `compileString()` methods with the same API as
  the global Sass object. On the Node.js embedded host, each `sass.Compiler`
  object uses a single long-lived subprocess, making compiling multiple
  stylesheets much more efficient.

* Add a `sass.initAsyncCompiler()` function that returns a `sass.AsyncCompiler`
  object which supports `compileAsync()` and `compileStringAsync()` methods with
  the same API as the global Sass object. On the Node.js embedded host, each
  `sass.AsynCompiler` object uses a single long-lived subprocess, making
  compiling multiple stylesheets much more efficient.

### Embedded Sass

* Support the `CompileRequest.silent` field. This allows compilations with no
  logging to avoid unnecessary request/response cycles.

* The Dart Sass embedded compiler now reports its name as "dart-sass" rather
  than "Dart Sass", to match the JS API's `info` field.

## 1.69.7

### Embedded Sass

* In the JS Embedded Host, properly install the x64 Dart Sass executable on
  ARM64 Windows.

## 1.69.6

* Produce better output for numbers with complex units in `meta.inspect()` and
  debugging messages.

* Escape U+007F DELETE when serializing strings.

* When generating CSS error messages to display in-browser, escape all code
  points that aren't in the US-ASCII region. Previously only code points U+0100
  LATIN CAPITAL LETTER A WITH MACRON were escaped.

* Provide official releases for musl LibC and for Android.

* Don't crash when running `meta.apply()` in asynchronous mode.

### JS API

* Fix a bug where certain exceptions could produce `SourceSpan`s that didn't
  follow the documented `SourceSpan` API.

## 1.69.5

### JS API

* Compatibility with Node.js 21.0.0.

## 1.69.4

* No user-visible changes.

## 1.69.3

### Embedded Sass

* Fix TypeScript type locations in `package.json`.

## 1.69.2

### JS API

* Fix a bug where Sass crashed when running in the browser if there was a global
  variable named `process`.

## 1.69.1

* No user-visible changes.

## 1.69.0

* Add a `meta.get-mixin()` function that returns a mixin as a first-class Sass
  value.

* Add a `meta.apply()` mixin that includes a mixin value.

* Add a `meta.module-mixins()` function which returns a map from mixin names in
  a module to the first-class mixins that belong to those names.

* Add a `meta.accepts-content()` function which returns whether or not a mixin
  value can take a content block.

* Add support for the relative color syntax from CSS Color 5. This syntax
  cannot be used to create Sass color values. It is always emitted as-is in the
  CSS output.

### Dart API

* Deprecate `Deprecation.calcInterp` since it was never actually emitted as a
  deprecation.

### Embedded Sass

* Fix a rare race condition where the embedded compiler could freeze when a
  protocol error was immediately followed by another request.

## 1.68.0

* Fix the source spans associated with the `abs-percent` deprecation.

### JS API

* Non-filesystem importers can now set the `nonCanonicalScheme` field, which
  declares that one or more URL schemes (without `:`) will never be used for
  URLs returned by the `canonicalize()` method.

* Add a `containingUrl` field to the `canonicalize()` and `findFileUrl()`
  methods of importers, which is set to the canonical URL of the stylesheet that
  contains the current load. For filesystem importers, this is always set; for
  other importers, it's set only if the current load has no URL scheme, or if
  its URL scheme is declared as non-canonical by the importer.

### Dart API

* Add `AsyncImporter.isNonCanonicalScheme`, which importers (async or sync) can
  use to indicate that a certain URL scheme will never be used for URLs returned
  by the `canonicalize()` method.

* Add `AsyncImporter.containingUrl`, which is set during calls to the
  `canonicalize()` method to the canonical URL of the stylesheet that contains
  the current load. This is set only if the current load has no URL scheme, or
  if its URL scheme is declared as non-canonical by the importer.

### Embedded Sass

* The `CalculationValue.interpolation` field is deprecated and will be removed
  in a future version. It will no longer be set by the compiler, and if the host
  sets it it will be treated as equivalent to `CalculationValue.string` except
  that `"("` and `")"` will be added to the beginning and end of the string
  values.

* Properly include TypeScript types in the `sass-embedded` package.

## 1.67.0

* All functions defined in CSS Values and Units 4 are now once again parsed as
  calculation objects: `round()`, `mod()`, `rem()`, `sin()`, `cos()`, `tan()`,
  `asin()`, `acos()`, `atan()`, `atan2()`, `pow()`, `sqrt()`, `hypot()`,
  `log()`, `exp()`, `abs()`, and `sign()`.

  Unlike in 1.65.0, function calls are _not_ locked into being parsed as
  calculations or plain Sass functions at parse-time. This means that
  user-defined functions will take precedence over CSS calculations of the same
  name. Although the function names `calc()` and `clamp()` are still forbidden,
  users may continue to freely define functions whose names overlap with other
  CSS calculations (including `abs()`, `min()`, `max()`, and `round()` whose
  names overlap with global Sass functions).

* **Breaking change**: As a consequence of the change in calculation parsing
  described above, calculation functions containing interpolation are now parsed
  more strictly than before. However, _almost_ all interpolations that would
  have produced valid CSS will continue to work. The only exception is
  `#{$variable}%` which is not valid in Sass and is no longer valid in
  calculations. Instead of this, either use `$variable` directly and ensure it
  already has the `%` unit, or write `($variable * 1%)`.

* **Potentially breaking bug fix**: The importer used to load a given file is no
  longer used to load absolute URLs that appear in that file. This was
  unintented behavior that contradicted the Sass specification. Absolute URLs
  will now correctly be loaded only from the global importer list. This applies
  to the modern JS API, the Dart API, and the embedded protocol.

### Embedded Sass

* Substantially improve the embedded compiler's performance when compiling many
  files or files that require many importer or function call round-trips with
  the embedded host.

## 1.66.1

### JS API

* Fix a bug where Sass compilation could crash in strict mode if passed a
  callback that threw a string, boolean, number, symbol, or bignum.

## 1.66.0

* **Breaking change:** Drop support for the additional CSS calculations defined
  in CSS Values and Units 4. Custom Sass functions whose names overlapped with
  these new CSS functions were being parsed as CSS calculations instead, causing
  an unintentional breaking change outside our normal [compatibility policy] for
  CSS compatibility changes.

  Support will be added again in a future version, but only after Sass has
  emitted a deprecation warning for all functions that will break for at least
  three months prior to the breakage.

## 1.65.1

* Update abs-percent deprecatedIn version to `1.65.0`.

## 1.65.0

* All functions defined in CSS Values and Units 4 are now parsed as calculation
  objects: `round()`, `mod()`, `rem()`, `sin()`, `cos()`, `tan()`, `asin()`,
  `acos()`, `atan()`, `atan2()`, `pow()`, `sqrt()`, `hypot()`, `log()`, `exp()`,
  `abs()`, and `sign()`.

* Deprecate explicitly passing the `%` unit to the global `abs()` function. In
  future releases, this will emit a CSS abs() function to be resolved by the
  browser. This deprecation is named `abs-percent`.

## 1.64.3

### Dart API

* Deprecate explicitly passing `null` as the alpha channel for
  `SassColor.rgb()`, `SassColor.hsl()`, and `SassColor.hwb()`. Omitting the
  `alpha` channel is still allowed. In future releases, `null` will be used to
  indicate a [missing component]. This deprecation is named `null-alpha`.

  [missing component]: https://developer.mozilla.org/en-US/docs/Web/CSS/color_value#missing_color_components

* Include protocol buffer definitions when uploading the `sass` package to pub.

### JS API

* Deprecate explicitly passing `null` as the alpha channel for `new
  SassColor()`. Omitting the `alpha` channel or passing `undefined` for it is
  still allowed. In future releases, `null` will be used to indicate a [missing
  component]. This deprecation is named `null-alpha`.

  [missing component]: https://developer.mozilla.org/en-US/docs/Web/CSS/color_value#missing_color_components

  (Note that this was already prohibited by the TypeScript types, but in
  practice prior to this `null` was treated as `1`.)

## 1.64.2

* No user-visible changes.

## 1.64.1

### Embedded Sass

* Fix a bug where a valid `SassCalculation.clamp()` with less than 3 arguments
  would throw an error.

## 1.64.0

* Comments that appear before or between `@use` and `@forward` rules are now
  emitted in source order as much as possible, instead of always being emitted
  after the CSS of all module dependencies.

* Fix a bug where an interpolation in a custom property name crashed if the file
  was loaded by a `@use` nested in an `@import`.

### JavaScript API

* Add a new `SassCalculation` type that represents the calculation objects added
  in Dart Sass 1.40.0.

* Add `Value.assertCalculation()`, which returns the value if it's a
  `SassCalculation` and throws an error otherwise.

* Produce a better error message when an environment that supports some Node.js
  APIs loads the browser entrypoint but attempts to access the filesystem.

### Embedded Sass

* Fix a bug where nested relative `@imports` failed to load when using the
  deprecated functions `render` or `renderSync` and those relative imports were
  loaded multiple times across different files.

## 1.63.6

### JavaScript API

* Fix `import sass from 'sass'` again after it was broken in the last release.

### Embedded Sass

* Fix the `exports` declaration in `package.json`.

## 1.63.5

### JavaScript API

* Fix a bug where loading the package through both CJS `require()` and ESM
  `import` could crash on Node.js.

### Embedded Sass

* Fix a deadlock when running at high concurrency on 32-bit systems.

* Fix a race condition where the embedded compiler could deadlock or crash if a
  compilation ID was reused immediately after the compilation completed.

## 1.63.4

### JavaScript API

* Re-enable support for `import sass from 'sass'` when loading the package from
  an ESM module in Node.js. However, this syntax is now deprecated; ESM users
  should use `import * as sass from 'sass'` instead.

  On the browser and other ESM-only platforms, only `import * as sass from
  'sass'` is supported.

* Properly export the legacy API values `TRUE`, `FALSE`, `NULL`, and `types` from
  the ECMAScript module API.

### Embedded Sass

* Fix a race condition where closing standard input while requests are in-flight
  could sometimes cause the process to hang rather than shutting down
  gracefully.

* Properly include the root stylesheet's URL in the set of loaded URLs when it
  fails to parse.

## 1.63.3

### JavaScript API

* Fix loading Sass as an ECMAScript module on Node.js.

## 1.63.2

* No user-visible changes.

## 1.63.1

* No user-visible changes.

## 1.63.0

### JavaScript API

* Dart Sass's JS API now supports running in the browser. Further details and
  instructions for use are in [the README](README.md#dart-sass-in-the-browser).

### Embedded Sass

* The Dart Sass embedded compiler is now included as part of the primary Dart
  Sass distribution, rather than a separate executable. To use the embedded
  compiler, just run `sass --embedded` from any Sass executable (other than the
  pure JS executable).

  The Node.js embedded host will still be distributed as the `sass-embedded`
  package on npm. The only change is that it will now provide direct access to a
  `sass` executable with the same CLI as the `sass` package.

* The Dart Sass embedded compiler now uses version 2.0.0 of the Sass embedded
  protocol. See [the spec][embedded-protocol-spec] for a full description of the
  protocol, and [the changelog][embedded-protocol-changelog] for a summary of
  changes since version 1.2.0.

  [embedded-protocol-spec]: https://github.com/sass/sass/blob/main/spec/embedded-protocol.md
  [embedded-protocol-changelog]: https://github.com/sass/sass/blob/main/EMBEDDED_PROTOCOL_CHANGELOG.md

* The Dart Sass embedded compiler now runs multiple simultaneous compilations in
  parallel, rather than serially.

## 1.62.1

* Fix a bug where `:has(+ &)` and related constructs would drop the leading
  combinator.

## 1.62.0

* Deprecate the use of multiple `!global` or `!default` flags on the same
  variable. This deprecation is named `duplicate-var-flags`.

* Allow special numbers like `var()` or `calc()` in the global functions:
  `grayscale()`, `invert()`, `saturate()`, and `opacity()`. These are also
  native CSS `filter` functions. This is in addition to number values which were
  already allowed.

* Fix a cosmetic bug where an outer rule could be duplicated after nesting was
  resolved, instead of re-using a shared rule.

## 1.61.0

* **Potentially breaking change:** Drop support for End-of-Life Node.js 12.

* Fix remaining cases for the performance regression introduced in 1.59.0.

### Embedded Sass

* The JS embedded host now loads files from the working directory when using the
  legacy API.

## 1.60.0

* Add support for the `pi`, `e`, `infinity`, `-infinity`, and `NaN` constants in
  calculations. These will be interpreted as the corresponding numbers.

* Add support for unknown constants in calculations. These will be interpreted
  as unquoted strings.

* Serialize numbers with value `infinity`, `-infinity`, and `NaN` to `calc()`
  expressions rather than CSS-invalid identifiers. Numbers with complex units
  still can't be serialized.

## 1.59.3

* Fix a performance regression introduced in 1.59.0.

* The NPM release of 1.59.0 dropped support for Node 12 without actually
  indicating so in its pubspec. This release temporarily adds back support so
  that the latest Sass version that declares it supports Node 12 actually does
  so. However, Node 12 is now end-of-life, so we will drop support for it
  properly in an upcoming release.

## 1.59.2

* No user-visible changes.

## 1.59.1

* No user-visible changes.

## 1.59.0

### Command Line Interface

* Added a new `--fatal-deprecation` flag that lets you treat a deprecation
  warning as an error. You can pass an individual deprecation ID
  (e.g. `slash-div`) or you can pass a Dart Sass version to treat all
  deprecations initially emitted in that version or earlier as errors.

* New `--future-deprecation` flag that lets you opt into warning for use of
  certain features that will be deprecated in the future. At the moment, the
  only option is `--future-deprecation=import`, which will emit warnings for
  Sass `@import` rules, which are not yet deprecated, but will be in the future.

### Dart API

* New `Deprecation` enum, which contains the different current and future
  deprecations used by the new CLI flags.

* The `compile` methods now take in `fatalDeprecations` and `futureDeprecations`
  parameters, which work similarly to the CLI flags.

## 1.58.4

* Pull `@font-face` to the root rather than bubbling the style rule selector
  inwards.

* Improve error messages for invalid CSS values passed to plain CSS functions.

* Improve error messages involving selectors.

### Embedded Sass

* Improve the performance of starting up a compilation.

## 1.58.3

* No user-visible changes.

## 1.58.2

### Command Line Interface

* Add a timestamp to messages printed in `--watch` mode.

* Print better `calc()`-based suggestions for `/`-as-division expression that
  contain calculation-incompatible constructs like unary minus.

## 1.58.1

* Emit a unitless hue when serializing `hsl()` colors. The `deg` unit is
  incompatible with IE, and while that officially falls outside our
  compatibility policy, it's better to lean towards greater compatibility.

## 1.58.0

* Remove sourcemap comments from Sass sources. The generated sourcemap comment
  for the compiled CSS output remains unaffected.

* Fix a bug in `@extend` logic where certain selectors with three or more
  combinators were incorrectly considered superselectors of similar selectors
  with fewer combinators, causing them to be incorrectly trimmed from the
  output.

* Produce a better error message for a number with a leading `+` or `-`, a
  decimal point, but no digits.

* Produce a better error message for a nested property whose name starts with
  `--`.

* Fix a crash when a selector ends in an escaped backslash.

* Add the relative length units from CSS Values 4 and CSS Contain 3 as known
  units to validate bad computation in `calc`.

### Command Line Interface

* The `--watch` flag will now track loads through calls to `meta.load-css()` as
  long as their URLs are literal strings without any interpolation.

## 1.57.1

* No user-visible changes.

## 1.57.0

* Add a `split($string, $separator, $limit: null)` function to `sass:string`
  that splits a string into separate substrings based on a separator string.

### JavaScript API

* **Potentially breaking bug fix**: Custom functions in both the modern and
  legacy API now properly reject signatures with whitespace between the function
  name and parentheses.

* Custom functions in the legacy API now allow signatures with whitespace before
  the function name, to match a bug in Node Sass.

### Dart API

* **Potentially breaking bug fix**: `Callable.fromSignature()` and
  `AsyncCallable.fromSignature()` now reject signatures with whitespace between
  the function name and parentheses.

## 1.56.2

### Embedded Sass

* The embedded compiler now supports version 1.2.0 of [the embedded
  protocol](https://github.com/sass/embedded-protocol).

## 1.56.1

### Embedded Sass

* Importer results now validate that `contents` is actually a string and whether
  `sourceMapUrl` is an absolute URL.

## 1.56.0

* **Potentially breaking change:** To match the CSS spec, SassScript expressions
  beginning with `not` or `(` are no longer supported at the beginning of
  parenthesized sections of media queries. For example,

  ```scss
  @media (width >= 500px) and (not (grid))
  ```

  will now be emitted unchanged, instead of producing

  ```scss
  @media (width >= 500px) and (false)
  ```

  See [the Sass website](https://sass-lang.com/d/media-logic) for details.

* **Potentially breaking bug fix:** Angle units like `rad` or `turn` are now
  properly converted to equivalent `deg` values for `hsl()`, `hsla()`,
  `adjust-hue()`, `color.adjust()`, and `color.change()`.

  See [the Sass website](https://sass-lang.com/d/function-units#hue) for
  details.

* Fix indentation for selectors that span multiple lines in a `@media` query.

* Emit a deprecation warning when passing `$alpha` values with units to
  `color.adjust()` or `color.change()`. This will be an error in Dart Sass
  2.0.0.

  See [the Sass website](https://sass-lang.com/d/function-units#alpha) for
  details.

* Emit a deprecation warning when passing a `$weight` value with no units or
  with units other than `%` to `color.mix()`. This will be an error in Dart Sass
  2.0.0.

  See [the Sass website](https://sass-lang.com/d/function-units#weight) for
  details.

* Emit a deprecation warning when passing `$n` values with units to `list.nth()`
  or `list.set-nth()`. This will be an error in Dart Sass 2.0.0.

  See [the Sass website](https://sass-lang.com/d/function-units#index) for
  details.

* Improve existing deprecation warnings to wrap `/`-as-division suggestions in
  `calc()` expressions.

* Properly mark the warning for passing numbers with units to `random()` as a
  deprecation warning.

* Fix a bug where `@extend` could behave unpredicatably when used along with
  `meta.load-css()` and shared modules that contained no CSS themselves but
  loaded CSS from other modules.

### Dart API

* Emit a deprecation warning when passing a `sassIndex` with units to
  `Value.sassIndexToListIndex()`. This will be an error in Dart Sass 2.0.0.

### JS API

* Importer results now validate whether `contents` is actually a string type.

* Importer result argument errors are now rendered correctly.

## 1.55.0

* **Potentially breaking bug fix:** Sass numbers are now universally stored as
  64-bit floating-point numbers, rather than sometimes being stored as integers.
  This will generally make arithmetic with very large numbers more reliable and
  more consistent across platforms, but it does mean that numbers between nine
  quadrillion and nine quintillion will no longer be represented with full
  accuracy when compiling Sass on the Dart VM.

* **Potentially breaking bug fix:** Sass equality is now properly [transitive].
  Two numbers are now considered equal (after doing unit conversions) if they
  round to the same `1e-11`th. Previously, numbers were considered equal if they
  were within `1e-11` of one another, which led to some circumstances where `$a
  == $b` and `$b == $c` but `$a != $b`.

[transitive]: https://en.wikipedia.org/wiki/Transitive_property

* **Potentially breaking bug fix:** Various functions in `sass:math` no longer
  treat floating-point numbers that are very close (but not identical) to
  integers as integers. Instead, these functions now follow the floating-point
  specification exactly. For example, `math.pow(0.000000000001, -1)` now returns
  `1000000000000` instead of `Infinity`.

* Emit a deprecation warning for `$a -$b` and `$a +$b`, since these look like
  they could be unary operations but they're actually parsed as binary
  operations. Either explicitly write `$a - $b` or `$a (-$b)`. See
  https://sass-lang.com/d/strict-unary for more details.

### Dart API

* Add an optional `argumentName` parameter to `SassScriptException()` to make it
  easier to throw exceptions associated with particular argument names.

* Most APIs that previously returned `num` now return `double`. All APIs
  continue to _accept_ `num`, although in Dart 2.0.0 these APIs will be changed
  to accept only `double`.

### JS API

* Fix a bug in which certain warning spans would not have their properties
  accessible by the JS API.

## 1.54.9

* Fix an incorrect span in certain `@media` query deprecation warnings.

## 1.54.8

* No user-visible changes.

## 1.54.7

* Add support for 32-bit ARM releases on Linux.

## 1.54.6

* Fix a bug where a `@media` query could be incorrectly omitted from a
  stylesheet if it had multiple levels of nested `@media` queries within it
  *and* the inner queries were mergeable but the outer query was not.

## 1.54.5

* Properly consider `a ~ c` to be a superselector of `a ~ b ~ c` and `a + b +
  c`.

* Properly consider `b > c` to be a superselector of `a > b > c`, and similarly
  for other combinators.

* Properly calculate specificity for selector pseudoclasses.

* Deprecate use of `random()` when `$limit` has units to make it explicit that
   `random()` currently ignores units. A future version will no longer ignore
  units.

* Don't throw an error when the same module is `@forward`ed multiple times
  through a configured module.

### Embedded Sass

* Rather than downloading the embedded compiler for the local platform on
  install, the `sass-embedded` npm package now declares optional dependencies on
  platform-specific embedded compiler packages.

## 1.54.4

* Improve error messages when passing incorrect units that are also
  out-of-bounds to various color functions.

## 1.54.3

* Release a native ARM64 executable for Mac OS.

## 1.54.2

* No user-visible changes.

## 1.54.1

* When unifying selectors for `@extend` and `selector.unify()`, ensure that
  `:root`, `:scope`, `:host`, and `:host-context` only appear at the beginning
  of complex selectors.

## 1.54.0

* Deprecate selectors with leading or trailing combinators, or with multiple
  combinators in a row. If they're included in style rules after nesting is
  resolved, Sass will now produce a deprecation warning and, in most cases, omit
  the selector. Leading and trailing combinators can still be freely used for
  nesting purposes.

  See https://sass-lang.com/d/bogus-combinators for more details.

* Add partial support for new media query syntax from Media Queries Level 4. The
  only exception are logical operations nested within parentheses, as these were
  previously interpreted differently as SassScript expressions.

  A parenthesized media condition that begins with `not` or an opening
  parenthesis now produces a deprecation warning. In a future release, these
  will be interpreted as plain CSS instead.

* Deprecate passing non-`deg` units to `color.hwb()`'s `$hue` argument.

* Fix a number of bugs when determining whether selectors with pseudo-elements
  are superselectors.

* Treat `*` as a superselector of all selectors.

### Dart API

* Add a top-level `fakeFromImport()` function for testing custom importers
  that use `AsyncImporter.fromImport`.

### JS API

* Add a `charset` option that controls whether or not Sass emits a
  `@charset`/BOM for non-ASCII stylesheets.

* Fix Sass npm package types for TS 4.7+ Node16 and NodeNext module resolution.

## 1.53.0

* Add support for calling `var()` with an empty second argument, such as
  `var(--side, )`.

### JS API

* Fix a bug where `meta.load-css()` would sometimes resolve relative URLs
  incorrectly when called from a mixin using the legacy JS API.

### Embedded Sass

* Respect npm's proxy settings when downloading the embedded Sass compiler.

## 1.52.3

* Fix crash when trailing loud comments (`/* ... */`) appear twice in a row
  across two different imports which themselves imported the same file each.

## 1.52.2

* Preserve location of trailing loud comments (`/* ... */`) instead of pushing
  the comment to the next line.

## 1.52.1

### Command Line Interface

* Fix a bug where `--watch` mode would close immediately in TTY mode. This was
  caused by our change to close `--watch` when stdin was closed *outside of* TTY
  mode, which has been reverted for now while we work on a fix.

## 1.52.0

* Add support for arbitrary modifiers at the end of plain CSS imports, in
  addition to the existing `supports()` and media queries. Sass now allows any
  sequence of identifiers of functions after the URL of an import for forwards
  compatibility with future additions to the CSS spec.

* Fix an issue where source locations tracked through variable references could
  potentially become incorrect.

* Fix a bug where a loud comment in the source can break the source map when
  embedding the sources, when using the command-line interface or the legacy JS
  API.

### JS API

* `SassNumber.assertUnit()` and `SassNumber.assertNoUnits()` now correctly
  return the number called on when it passes the assertion.

## 1.51.0

* **Potentially breaking change**: Change the order of maps returned by
  `map.deep-merge()` to match those returned by `map.merge()`. All keys that
  appeared in the first map will now be listed first in the same order they
  appeared in that map, followed by any new keys added from the second map.

* Improve the string output of some AST nodes in error messages.

## 1.50.1

### Embedded Sass

* The JS embedded host and the embedded compiler will now properly avoid
  resolving imports relative to the current working directory unless `'.'` is
  passed as a load path.

* Fix a bug in the JS embedded host's implementation of the legacy JS API where
  imports that began with `/` could crash on Windows.

## 1.50.0

* `@extend` now treats [`:where()`] the same as `:is()`.

[`:where()`]: https://developer.mozilla.org/en-US/docs/Web/CSS/:where

### Command Line Interface

* Closing the standard input stream will now cause the `--watch` command to stop
  running.

### Embedded Sass

* Fix a bug where the JS embedded host crashed when invoking a legacy importer
  after resolving a relative filesystem import.

* Improve error messages when returning non-`Object` values from legacy
  importers.

## 1.49.11

* Add support for 64-bit ARM releases on Linux.

### Embedded Sass

* The embedded compiler now correctly sets the `id` field for all
  `OutboundMessage`s.

## 1.49.10

* Quiet deps mode now silences compiler warnings in mixins and functions that
  are defined in dependencies even if they're invoked from application
  stylesheets.

* In expanded mode, Sass will now emit colors using `rgb()`, `rbga()`, `hsl()`,
  and `hsla()` function notation if they were defined using the corresponding
  notation. As per our browser support policy, this change was only done once
  95% of browsers were confirmed to support this output format, and so is not
  considered a breaking change.

  Note that this output format is intended for human readability and not for
  interoperability with other tools. As always, Sass targets the CSS
  specification, and any tool that consumes Sass's output should parse all
  colors that are supported by the CSS spec.

* Fix a bug in which a color written using the four- or eight-digit hex format
  could be emitted as a hex color rather than a format with higher browser
  compatibility.

* Calculations are no longer simplified within supports declarations

## 1.49.9

### Embedded Sass

* Fixed a bug where the legacy API could crash when passed an empty importer
  list.

## 1.49.8

* Fixed a bug where some plain CSS imports would not be emitted.

### JS API

* Fix a bug where inspecting the Sass module in the Node.js console crashed on
  Node 17.

### Embedded Sass

* Fix a bug where source map URLs were incorrectly generated when passing
  importers to the legacy API.

## 1.49.7

### Embedded Sass

* First stable release the `sass-embedded` npm package that contains the Node.js
  Embedded Host.

* First stable release of the `sass_embedded` pub package that contains the
  Embedded Dart Sass compiler.

## 1.49.6

* No user-visible changes.

## 1.49.5

* No user-visible changes.

## 1.49.4

* No user-visible changes.

## 1.49.3

* No user-visible changes.

## 1.49.2

* No user-visible changes.

## 1.49.1

* Stop supporting non-LTS Node.js versions.

## 1.49.0

* Fix a bug in `string.insert` with certain negative indices.

### JS API

* Add support for the `sourceMapIncludeSources` option in the new JS API.

#### TypeScript Declarations

* Fix a bug where `LegacyPluginThis.options.linefeed` was typed to return
  abbreviations when it actually returned literal linefeed characters.

## 1.48.0

### JS API

* **Potentially breaking bug fix:** Match the specification of the new JS API by
  setting `LegacyResult.map` to `undefined` rather than `null`.

#### TypeScript Declarations

* Add a declaration for the `NULL` constant.

## 1.47.0

### JS API

#### TypeScript Declarations

* Add declarations for the `TRUE` and `FALSE` constants.

## 1.46.0

### JS API

* **Potentially breaking bug fix:** Match the specification of the new JS API by
  passing `undefined` rather than `null` to `Logger.warn()` for an unset `span`.

#### TypeScript Declarations

* Add a declaration for the `LegacyPluginThis.options.context` field.

* Update the definition of `LegacyAsyncFunction` to include explicit definitions
  with zero through six arguments before the `done` parameter. This makes it
  possible for TypeScript users to pass in callbacks that take a specific number
  of arguments, rather than having to declare a callback that takes an arbitrary
  number.

* Add a declaration for `types.Error`, a legacy API class that can be returned
  by asynchronous functions to signal asynchronous errors.

* Add a `LegacyAsyncFunctionDone` type for the `done` callback that's passed to
  `LegacyAsyncFunction`.

## 1.45.2

### JS API

* **Potentially breaking bug fix:** Change the default value of the `separator`
  parameter for `new SassArgumentList()` to `','` rather than `null`. This
  matches the API specification.

## 1.45.1

* **Potentially breaking bug fix:** Properly parse custom properties in
  `@supports` conditions. Note that this means that SassScript expressions on
  the right-hand side of custom property `@supports` queries now need to be
  interpolated, as per https://sass-lang.com/d/css-vars.

* **Potentially breaking bug fix:** Fix a bug where `inspect()` was not
  properly printing nested, empty, bracketed lists.

## 1.45.0

### JS API

This release includes an entirely new JavaScript API, designed to be more
idiomatic, performant, and usable. The old API will continue to be supported
until Dart Sass 2.0.0, but it is now considered deprecated and should be avoided
for new code.

The new API includes:

* `compile()` and `compileAsync()` functions that take Sass file paths and
  return the result of compiling them to CSS. The async function returns a
  `Promise` rather than using a callback-based API.

* `compileString()` and `compileStringAsync()` functions that take a string of
  Sass source and compiles it to CSS. As above, the async function returns a
  `Promise`.

* A new importer API that more closely matches the Sass specification's logic
  for resolving loads. This makes it much easier for Sass to cache information
  across `@import` and `@use` rules, which substantially improves performance
  for applications that rely heavily on repeated `@import`s.

* A new custom function API, including much more usable JS representations of
  Sass value types complete with type-assertion functions, easy map and list
  lookups, and compatibility with the [`immutable`] package. **Unlike in the
  legacy API,** function callbacks now take one argument which contains an array
  of Sass values (rather than taking a separate JS argument for each Sass
  argument).

[`immutable`]: https://immutable-js.com/

For full documentation of this API, please see [the Sass website][js-api].

[js-api]: https://sass-lang.com/documentation/js-api

This release also adds TypeScript type definitions.

## 1.44.0

* Suggest `calc()` as an alternative in `/`-as-division deprecation messages.

### Dart API

* Add `SassNumber.convert()` and `SassNumber.convertValue()`. These work like
  `SassNumber.coerce()` and `SassNumber.coerceValue()`, except they don't treat
  unitless numbers as universally compatible.

* Fix a bug where `SassNumber.coerceToMatch()` and
  `SassNumber.coerceValueToMatch()` wouldn't coerce single-unit numbers to
  match unitless numbers.

## 1.43.5

* Fix a bug where calculations with different operators were incorrectly
  considered equal.

* Properly parse attribute selectors with empty namespaces.

### JS API

* Print more detailed JS stack traces. This is mostly useful for the Sass team's
  own debugging purposes.

## 1.43.4

### JS API

* Fix a bug where the `logger` option was ignored for the `render()` function.

## 1.43.3

* Improve performance.

## 1.43.2

* Improve the error message when the default namespace of a `@use` rule is not
  a valid identifier.

## 1.43.1

* No user-visible changes.

## 1.43.0

### JS API

* Add support for the `logger` option. This takes an object that can define
  `warn` or `debug` methods to add custom handling for messages emitted by the
  Sass compiler. See [the JS API docs] for details.

  [the JS API docs]: https://sass-lang.com/documentation/js-api/interfaces/Logger

* Add a `Logger.silent` object that can be passed to the `logger` option to
  silence all messages from the Sass compiler.

## 1.42.1

* Fix a bug where Sass variables and function calls in calculations weren't
  being resolved correctly if there was a parenthesized interpolation elsewhere
  in the file.

## 1.42.0

* `min()` and `max()` expressions are once again parsed as calculations as long
  as they contain only syntax that's allowed in calculation expressions. To
  avoid the backwards-compatibility issues that were present in 1.40.0, they now
  allow unitless numbers to be mixed with numbers with units just like the
  global `min()` and `max()` functions. Similarly, `+` and `-` operations within
  `min()` and `max()` functions allow unitless numbers to be mixed with numbers
  with units.

## 1.41.1

* Preserve parentheses around `var()` functions in calculations, because they
  could potentially be replaced with sub-expressions that might need to be
  parenthesized.

## 1.41.0

* Calculation values can now be combined with strings using the `+` operator.
  This was an error in 1.40.0, but this broke stylesheets that were relying on
  `$value + ""` expressions to generically convert values to strings. (Note that
  the Sass team recommends the use of `"#{$value}"` or `inspect($value)` for
  that use-case.)

* The `selector.unify()` function now correctly returns `null` when one selector
  is a `:host` or `:host-context` and the other is a selector that's guaranteed
  to be within the current shadow DOM. The `@extend` logic has been updated
  accordingly as well.

* Fix a bug where extra whitespace in `min()`, `max()`, `clamp()`, and `calc()`
  expressions could cause bogus parse errors.

* Fix a bug where the right-hand operand of a `-` in a calculation could
  incorrectly be stripped of parentheses.

### Dart API

* `SassCalculation.plus()` now allows `SassString` arguments.

## 1.40.1

* **Potentially breaking bug fix:** `min()` and `max()` expressions outside of
  calculations now behave the same way they did in 1.39.2, returning unquoted
  strings if they contain no Sass-specific features and calling the global
  `min()` and `max()` functions otherwise. Within calculations, they continue to
  behave how they did in 1.40.0.

  This fixes an unintended breaking change added in 1.40.0, wherein passing a
  unitless number and a number without units to `min()` or `max()` now produces
  an error. Since this breakage affects a major Sass library, we're temporarily
  reverting support for `min()` and `max()` calculations while we work on
  designing a longer-term fix.

## 1.40.0

* Add support for first-class `calc()` expressions (as well as `clamp()` and
  plain-CSS `min()` and `max()`). This means:

  * `calc()` expressions will be parsed more thoroughly, and errors will be
    highlighted where they weren't before. **This may break your stylesheets,**
    but only if they were already producing broken CSS.

  * `calc()` expressions will be simplified where possible, and may even return
    numbers if they can be simplified away entirely.

  * `calc()` expressions that can't be simplified to numbers return a new data
    type known as "calculations".

  * Sass variables and functions can now be used in `calc()` expressions.

  * New functions `meta.calc-name()` and `meta.calc-args()` can now inspect
    calculations.

### Dart API

* Add a new value type, `SassCalculation`, that represents calculations.

* Add new `CalculationOperation`, `CalculationOperator`, and
  `CalculationInterpolation` types to represent types of arguments that may
  exist as part of a calculation.

* Add a new `Value.assertCalculation()` method.

* Add a new `Number.hasCompatibleUnits()` method.

## 1.39.2

* Fix a bug where configuring with `@use ... with` would throw an error when
  that variable was defined in a module that also contained `@forward ... with`.

## 1.39.1

* Partial fix for a bug where `@at-root` does not work properly in nested
  imports that contain `@use` rules. If the only `@use` rules in the nested
  import are for built-in modules, `@at-root` should now work properly.

## 1.39.0

### JS API

* Add a `charset` option that controls whether or not Sass emits a
  `@charset`/BOM for non-ASCII stylesheets.

## 1.38.2

* No user-visible changes

## 1.38.1

* No user-visible changes

## 1.38.0

* In expanded mode, emit characters in Unicode private-use areas as escape
  sequences rather than literal characters.

* Fix a bug where quotes would be omitted for an attribute selector whose value
  was a single backslash.

* Properly consider numbers that begin with `.` as "plain CSS" for the purposes
  of parsing plain-CSS `min()` and `max()` functions.

* Allow `if` to be used as an unquoted string.

* Properly parse backslash escapes within `url()` expressions.

* Fix a couple bugs where `@extend`s could be marked as unsatisfied when
  multiple identical `@extend`s extended selectors across `@use` rules.

### Command Line Interface

* Strip CRLF newlines from snippets of the original stylesheet that are included
  in the output when an error occurs.

### JS API

* Don't crash when a Windows path is returned by a custom Node importer at the
  same time as file contents.

* Don't crash when an error occurs in a stylesheet loaded via a custom importer
  with a custom URL scheme.

### Dart API

* Add a `SassArgumentList.keywordsWithoutMarking` getter to access the keyword
  arguments of an argument list without marking them accessed.

## 1.37.5

* No user-visible changes.

## 1.37.4

* No user-visible changes.

## 1.37.3

* No user-visible changes.

## 1.37.2

* No user-visible changes.

## 1.37.1

* No user-visible changes.

## 1.37.0

### Dart API

* **Potentially breaking bug fix:** `SassNumber.asSlash`,
  `SassNumber.withSlash()`, and `SassNumber.withoutSlash()` have been marked as
  `@internal`. They were never intended to be used outside the `sass` package.

* **Potentially breaking bug fix:** `SassException` has been marked as `@sealed`
  to formally indicate that it's not intended to be extended outside of the
  `sass` package.

* Add a `Value.withListContents()` method that returns a new Sass list with the
  same list separator and brackets as the current value, interpreted as a list.

## 1.36.0

### Dart API

* Added `compileToResult()`, `compileStringToResult()`,
  `compileToResultAsync()`, and `compileStringToResultAsync()` methods. These
  are intended to replace the existing `compile*()` methods, which are now
  deprecated. Rather than returning a simple string, these return a
  `CompileResult` object, which will allow us to add additional information
  about the compilation without having to introduce further deprecations.

  * Instead of passing a `sourceMaps` callback to `compile*()`, pass
    `sourceMaps: true` to `compile*ToResult()` and access
    `CompileResult.sourceMap`.

  * The `CompileResult` object exposes a `loadedUrls` object which lists the
    canonical URLs accessed during a compilation. This information was
    previously unavailable except through the JS API.

## 1.35.2

* **Potentially breaking bug fix**: Properly throw an error for Unicode ranges
  that have too many `?`s after hexadecimal digits, such as `U+12345??`.

* **Potentially breaking bug fix:** Fixed a bug where certain local variable
  declarations nested within multiple `@if` statements would incorrectly
  override a global variable. It's unlikely that any real stylesheets were
  relying on this bug, but if so they can simply add `!global` to the variable
  declaration to preserve the old behavior.

* **Potentially breaking bug fix:** Fix a bug where imports of root-relative
  URLs (those that begin with `/`) in `@import` rules would be passed to
  both Dart and JS importers as `file:` URLs.

* Properly support selector lists for the `$extendee` argument to
  `selector.extend()` and `selector.replace()`.

* Fix an edge case where `@extend` wouldn't affect a selector within a
  pseudo-selector such as `:is()` that itself extended other selectors.

* Fix a race condition where `meta.load-css()` could trigger an internal error
  when running in asynchronous mode.

### Dart API

* Use the `@internal` annotation to indicate which `Value` APIs are available
  for public use.

## 1.35.1

* Fix a bug where the quiet dependency flag didn't silence warnings in some
  stylesheets loaded using `@import`.

## 1.35.0

* Fix a couple bugs that could prevent some members from being found in certain
  files that use a mix of imports and the module system.

* Fix incorrect recommendation for migrating division expressions that reference
  namespaced variables.

### JS API

* Add a `quietDeps` option which silences compiler warnings from stylesheets
  loaded through importers and load paths.

* Add a `verbose` option which causes the compiler to emit all deprecation
  warnings, not just 5 per feature.

## 1.34.1

* Fix a bug where `--update` would always compile any file that depends on a
  built-in module.

* Fix the URL for the `@-moz-document` deprecation message.

* Fix a bug with `@for` loops nested inside property declarations.

## 1.34.0

* Don't emit the same warning in the same location multiple times.

* Cap deprecation warnings at 5 per feature by default.

### Command Line Interface

* Add a `--quiet-deps` flag which silences compiler warnings from stylesheets
  loaded through `--load-path`s.

* Add a `--verbose` flag which causes the compiler to emit all deprecation
  warnings, not just 5 per feature.

### Dart API

* Add a `quietDeps` argument to `compile()`, `compileString()`,
  `compileAsync()`, and `compileStringAsync()` which silences compiler warnings
  from stylesheets loaded through importers, load paths, and `package:` URLs.

* Add a `verbose` argument to `compile()`, `compileString()`, `compileAsync()`,
  and `compileStringAsync()` which causes the compiler to emit all deprecation
  warnings, not just 5 per feature.

## 1.33.0

* Deprecate the use of `/` for division. The new `math.div()` function should be
  used instead. See [this page][] for details.

[this page]: https://sass-lang.com/documentation/breaking-changes/slash-div

* Add a `list.slash()` function that returns a slash-separated list.

* **Potentially breaking bug fix:** The heuristics around when potentially
  slash-separated numbers are converted to slash-free numbers—for example, when
  `1/2` will be printed as `0.5` rather than `1/2`—have been slightly expanded.
  Previously, a number would be made slash-free if it was passed as an argument
  to a *user-defined function*, but not to a *built-in function*. Now it will be
  made slash-free in both cases. This is a behavioral change, but it's unlikely
  to affect any real-world stylesheets.

* [`:is()`][] now behaves identically to `:matches()`.

[`:is()`]: https://developer.mozilla.org/en-US/docs/Web/CSS/:is

* Fix a bug where non-integer numbers that were very close to integer
  values would be incorrectly formatted in CSS.

* Fix a bug where very small number and very large negative numbers would be
  incorrectly formatted in CSS.

### JS API

* The `this` context for importers now has a `fromImport` field, which is `true`
  if the importer is being invoked from an `@import` and `false` otherwise.
  Importers should only use this to determine whether to load [import-only
  files].

[import-only files]: https://sass-lang.com/documentation/at-rules/import#import-only-files

### Dart API

* Add an `Importer.fromImport` getter, which is `true` if the current
  `Importer.canonicalize()` call comes from an `@import` rule and `false`
  otherwise. Importers should only use this to determine whether to load
  [import-only files].

## 1.32.13

* **Potentially breaking bug fix:** Null values in `@use` and `@forward`
  configurations no longer override the `!default` variable, matching the
  behavior of the equivalent code using `@import`.

* Use the proper parameter names in error messages about `string.slice`

## 1.32.12

* Fix a bug that disallowed more than one module from extending the same
  selector from a module if that selector itself extended a selector from
  another upstream module.

## 1.32.11

* Fix a bug where bogus indented syntax errors were reported for lines that
  contained only whitespace.

## 1.32.10

* No user-visible changes.

## 1.32.9

* Fix a typo in a deprecation warning.

### JavaScript API

* Drop support for Chokidar 2.x. This version was incompatible with Node 14, but
  due to shortcomings in npm's version resolver sometimes still ended up
  installed anyway. Only declaring support for 3.0.0 should ensure compatibility
  going forward.

### Dart API

* Allow the null safety release of args and watcher.

### Command Line Interface

* Add a `-w` shorthand for the `--watch` flag.

## 1.32.8

* Update chokidar version for Node API tests.

### JavaScript API

* Allow a custom function to access the `render()` options object within its
  local context, as `this.options`.

## 1.32.7

* Allow the null safety release of stream_transform.

* Allow `@forward...with` to take arguments that have a `!default` flag without
  a trailing comma.

* Improve the performance of unitless and single-unit numbers.

## 1.32.6

### Node JS API

* Fix Electron support when `nodeIntegration` is disabled.

### Dart API

* All range checks for `SassColor` constructors now throw `RangeError`s with
  `start` and `end` set.

## 1.32.5

* **Potentially breaking bug fix:** When using `@for` with numbers that have
  units, the iteration variable now matches the unit of the initial number. This
  matches the behavior of Ruby Sass and LibSass.

### Node JS API

* Fix a few infrequent errors when calling `render()` with `fiber` multiple
  times simultaneously.

* Avoid possible mangled error messages when custom functions or importers throw
  unexpected exceptions.

* Fix Electron support when `nodeIntegration` is disabled.

## 1.32.4

* No user-visible changes.

## 1.32.3

* Optimize `==` for numbers that have different units.

## 1.32.2

* Print the actual number that was received in unit deprecation warnings for
  color functions.

## 1.32.1

* Don't emit permissions errors on Windows and OS X when trying to determine the
  real case of path names.

## 1.32.0

* Deprecate passing non-`%` numbers as lightness and saturation to `hsl()`,
  `hsla()`, `color.adjust()`, and `color.change()`. This matches the CSS
  specification, which also requires `%` for all lightness and saturation
  parameters. See [the Sass website][color-units] for more details.

* Deprecate passing numbers with units other than `deg` as the hue to `hsl()`,
  `hsla()`, `adjust-hue()`, `color.adjust()`, and `color.change()`. Unitless
  numbers *are* still allowed here, since they're allowed by CSS. See [the Sass
  website][color-units] for more details.

* Improve error messages about incompatible units.

* Properly mark some warnings emitted by `sass:color` functions as deprecation
  warnings.

### Dart API

* Rename `SassNumber.valueInUnits()` to `SassNumber.coerceValue()`. The old name
  remains, but is now deprecated.

* Rename `SassNumber.coerceValueToUnit()`, a shorthand for
  `SassNumber.coerceValue()` that takes a single numerator unit.

* Add `SassNumber.coerceToMatch()` and `SassNumber.coerceValueToMatch()`, which
  work like `SassNumber.coerce()` and `SassNumber.coerceValue()` but take a
  `SassNumber` whose units should be matched rather than taking the units
  explicitly. These generate better error messages than `SassNumber.coerce()`
  and `SassNumber.coerceValue()`.

* Add `SassNumber.convertToMatch()` and `SassNumber.convertValueToMatch()`,
  which work like `SassNumber.coerceToMatch()` and
  `SassNumber.coerceValueToMatch()` except they throw exceptions when converting
  unitless values to or from units.

* Add `SassNumber.compatibleWithUnit()`, which returns whether the number can be
  coerced to a single numerator unit.

## 1.31.0

* Add support for parsing `clamp()` as a special math function, the same way
  `calc()` is parsed.

* Properly load files in case-sensitive Windows directories with upper-case
  names.

## 1.30.0

* Fix a bug where `@at-root (without: all)` wouldn't properly remove a
  `@keyframes` context when parsing selectors.

### Node JS API

* The generated `main()` function in `sass.js` now returns a `Promise` that
  completes when the executable is finished running.

### Dart API

* Fix a bug that prevented importers from returning null when loading from a
  URL that they had already canonicalized.

## 1.29.0

* Support a broader syntax for `@supports` conditions, based on the latest
  [Editor's Draft of CSS Conditional Rules 3]. Almost all syntax will be allowed
  (with interpolation) in the conditions' parentheses, as well as function
  syntax such as `@supports selector(...)`.

[Editor's Draft of CSS Conditional Rules 3]: https://drafts.csswg.org/css-conditional-3/#at-supports

## 1.28.0

* Add a [`color.hwb()`] function to `sass:color` that can express colors in [HWB] format.

[`color.hwb()`]: https://sass-lang.com/documentation/modules/color#hwb
[HWB]: https://en.wikipedia.org/wiki/HWB_color_model

* Add [`color.whiteness()`] and [`color.blackness()`] functions to `sass:color`
  to get a color's [HWB] whiteness and blackness components.

[`color.whiteness()`]: https://sass-lang.com/documentation/modules/color#whiteness
[`color.blackness()`]: https://sass-lang.com/documentation/modules/color#blackness

* Add `$whiteness` and `$blackness` parameters to [`color.adjust()`],
  [`color.change()`], and [`color.scale()`] to modify a color's [HWB] whiteness
  and blackness components.

[`color.adjust()`]: https://sass-lang.com/documentation/modules/color#adjust
[`color.change()`]: https://sass-lang.com/documentation/modules/color#change
[`color.scale()`]: https://sass-lang.com/documentation/modules/color#scale

### Dart API

* Add [HWB] support to the `SassColor` class, including a `SassColor.hwb()`
  constructor, `whiteness` and `blackness` getters, and a `changeHwb()` method.

[HWB]: https://en.wikipedia.org/wiki/HWB_color_model

## 1.27.2

* No user-visible changes.

## 1.27.1

* **Potentially breaking bug fix:** `meta.load-css()` now correctly uses the
  name `$url` for its first argument, rather than `$module`.

* Don't crash when using `Infinity` or `NaN` as a key in a map.

* Emit a proper parse error for a `=` with no right-hand side in a function.

* Avoid going exponential on certain recursive `@extend` edge cases.

## 1.27.0

* Adds an overload to `map.merge()` that supports merging a nested map.

  `map.merge($map1, $keys..., $map2)`: The `$keys` form a path to the nested map
  in `$map1`, into which `$map2` gets merged.

  See [the Sass documentation][map-merge] for more details.

  [map-merge]: https://sass-lang.com/documentation/modules/map#merge

* Adds an overloaded `map.set()` function.

  `map.set($map, $key, $value)`: Adds to or updates `$map` with the specified
  `$key` and `$value`.

  `map.set($map, $keys..., $value)`: Adds to or updates a map that is nested
  within `$map`. The `$keys` form a path to the nested map in `$map`, into
  which `$value` is inserted.

  See [the Sass documentation][map-set] for more details.

  [map-set]: https://sass-lang.com/documentation/modules/map#set

* Add support for nested maps to `map.get()`.
  For example, `map.get((a: (b: (c: d))), a, b, c)` would return `d`.
  See [the documentation][map-get] for more details.

  [map-get]: https://sass-lang.com/documentation/modules/map#get

* Add support for nested maps in `map.has-key`.
  For example, `map.has-key((a: (b: (c: d))), a, b, c)` would return true.
  See [the documentation][map-has-key] for more details.

  [map-has-key]: https://sass-lang.com/documentation/modules/map#has-key

* Add a `map.deep-merge()` function. This works like `map.merge()`, except that
  nested map values are *also* recursively merged. For example:

  ```
  map.deep-merge(
    (color: (primary: red, secondary: blue),
    (color: (secondary: teal)
  ) // => (color: (primary: red, secondary: teal))
  ```

  See [the Sass documentation][map-deep-merge] for more details.

  [map-deep-merge]: https://sass-lang.com/documentation/modules/map#deep-merge

* Add a `map.deep-remove()` function. This allows you to remove keys from
  nested maps by passing multiple keys. For example:

  ```
  map.deep-remove(
    (color: (primary: red, secondary: blue)),
    color, primary
  ) // => (color: (secondary: blue))
  ```

  See [the Sass documentation][map-deep-remove] for more details.

  [map-deep-remove]: https://sass-lang.com/documentation/modules/map#deep-remove

* Fix a bug where custom property values in plain CSS were being parsed as
  normal property values.

### Dart API

* Add a `Value.tryMap()` function which returns the `Value` as a `SassMap` if
  it's a valid map, or `null` otherwise. This allows function authors to safely
  retrieve maps even if they're internally stored as empty lists, without having
  to catch exceptions from `Value.assertMap()`.

## 1.26.12

* Fix a bug where nesting properties beneath a Sass-syntax custom property
  (written as `#{--foo}: ...`) would crash.

## 1.26.11

* **Potentially breaking bug fix:** `selector.nest()` now throws an error
  if the first arguments contains the parent selector `&`.

* Fixes a parsing bug with inline comments in selectors.

* Improve some error messages for edge-case parse failures.

* Throw a proper error when the same built-in module is `@use`d twice.

* Don't crash when writing `Infinity` in JS mode.

* Produce a better error message for positional arguments following named
  arguments.

## 1.26.10

* Fixes a bug where two adjacent combinators could cause an error.

## 1.26.9

* Use an updated version of `node_preamble` when compiling to JS.

## 1.26.8

* Fixes an error when emitting source maps to stdout.

## 1.26.7

* No user-visible changes.

## 1.26.6

* Fix a bug where escape sequences were improperly recognized in `@else` rules.

### JavaScript API

* Add `sass.NULL`, `sass.TRUE`, and `sass.FALSE` constants to match Node Sass's
  API.

* If a custom Node importer returns both `file` and `contents`, don't attempt to
  read the `file`. Instead, use the `contents` provided by the importer, with
  `file` as the canonical url.

## 1.26.5

* No user-visible changes.

## 1.26.4

* Be more memory-efficient when handling `@forward`s through `@import`s.

## 1.26.3

* Fix a bug where `--watch` mode could go into an infinite loop compiling CSS
  files to themselves.

## 1.26.2

* More aggressively eliminate redundant selectors in the `selector.extend()` and
  `selector.replace()` functions.

## 1.26.1

### Command Line Interface

* Fix a longstanding bug where `--watch` mode could enter into a state where
  recompilation would not occur after a syntax error was introduced into a
  dependency and then fixed.

## 1.26.0

* **Potentially breaking bug fix:** `@use` rules whose URLs' basenames begin
  with `_` now correctly exclude that `_` from the rules' namespaces.

* Fix a bug where imported forwarded members weren't visible in mixins and
  functions that were defined before the `@import`.

* Don't throw errors if the exact same member is loaded or forwarded from
  multiple modules at the same time.

## 1.25.2

* Fix a bug where, under extremely rare circumstances, a valid variable could
  become unassigned.

## 1.25.0

* Add functions to the built-in "sass:math" module.

  * `clamp($min, $number, $max)`. Clamps `$number` in between `$min` and `$max`.

  * `hypot($numbers...)`. Given *n* numbers, outputs the length of the
    *n*-dimensional vector that has components equal to each of the inputs.

  * Exponential. All inputs must be unitless.
    * `log($number)` or `log($number, $base)`. If no base is provided, performs
       a natural log.
    * `pow($base, $exponent)`
    * `sqrt($number)`

  * Trigonometric. The input must be an angle. If no unit is given, the input is
    assumed to be in `rad`.
    * `cos($number)`
    * `sin($number)`
    * `tan($number)`

  * Inverse trigonometric. The output is in `deg`.
    * `acos($number)`. Input must be unitless.
    * `asin($number)`. Input must be unitless.
    * `atan($number)`. Input must be unitless.
    * `atan2($y, $x)`. `$y` and `$x` must have compatible units or be unitless.

* Add the variables `$pi` and `$e` to the built-in "sass:math" module.

### JavaScript API

* `constructor.value` fields on value objects now match their Node Sass
  equivalents.

## 1.24.5

* Highlight contextually-relevant sections of the stylesheet in error messages,
  rather than only highlighting the section where the error was detected.

## 1.24.4

### JavaScript API

* Fix a bug where source map generation would crash with an absolute source map
  path and a custom importer that returns string file contents.

## 1.24.3

### Command Line Interface

* Fix a bug where `sass --version` would crash for certain executable
  distributions.

## 1.24.2

### JavaScript API

* Fix a bug introduced in the previous release that prevented custom importers
  in Node.js from loading import-only files.

## 1.24.1

* Fix a bug where the wrong file could be loaded when the same URL is used by
  both a `@use` rule and an `@import` rule.

## 1.24.0

* Add an optional `with` clause to the `@forward` rule. This works like the
  `@use` rule's `with` clause, except that `@forward ... with` can declare
  variables as `!default` to allow downstream modules to reconfigure their
  values.

* Support configuring modules through `@import` rules.

## 1.23.8

* **Potentially breaking bug fix:** Members loaded through a nested `@import`
  are no longer ever accessible outside that nested context.

* Don't throw an error when importing two modules that both forward members with
  the same name. The latter name now takes precedence over the former, as per
  the specification.

### Dart API

* `SassFormatException` now implements `SourceSpanFormatException` (and thus
  `FormatException`).

## 1.23.7

* No user-visible changes

## 1.23.6

* No user-visible changes.

## 1.23.5

* Support inline comments in the indented syntax.

* When an overloaded function receives the wrong number of arguments, guess
  which overload the user actually meant to invoke, and display the invalid
  argument error for that overload.

* When `@error` is used in a function or mixin, print the call site rather than
  the location of the `@error` itself to better match the behavior of calling a
  built-in function that throws an error.

## 1.23.4

### Command-Line Interface

* Fix a bug where `--watch` wouldn't watch files referred to by `@forward`
  rules.

## 1.23.3

* Fix a bug where selectors were being trimmed over-eagerly when `@extend`
  crossed module boundaries.

## 1.23.2

### Command-Line Interface

* Fix a bug when compiling all Sass files in a directory where a CSS file could
  be compiled to its own location, creating an infinite loop in `--watch` mode.

* Properly compile CSS entrypoints in directories outside of `--watch` mode.

## 1.23.1

* Fix a bug preventing built-in modules from being loaded within a configured
  module.

* Fix a bug preventing an unconfigured module from being loaded from within two
  different configured modules.

* Fix a bug when `meta.load-css()` was used to load some files that included
  media queries.

* Allow `saturate()` in plain CSS files, since it can be used as a plain CSS
  filter function.

* Improve the error messages for trying to access functions like `lighten()`
  from the `sass:color` module.

## 1.23.0

* **Launch the new Sass module system!** This adds:

  * The [`@use` rule][], which loads Sass files as *modules* and makes their
    members available only in the current file, with automatic namespacing.

    [`@use` rule]: https://sass-lang.com/documentation/at-rules/use

  * The [`@forward` rule][], which makes members of another Sass file available
    to stylesheets that `@use` the current file.

    [`@forward` rule]: https://sass-lang.com/documentation/at-rules/forward

  * Built-in modules named `sass:color`, `sass:list`, `sass:map`, `sass:math`,
    `sass:meta`, `sass:selector`, and `sass:string` that provide access to all
    the built-in Sass functions you know and love, with automatic module
    namespaces.

  * The [`meta.load-css()` mixin][], which includes the CSS contents of a module
    loaded from a (potentially dynamic) URL.

    [`meta.load-css()` mixin]: https://sass-lang.com/documentation/modules/meta#load-css

  * The [`meta.module-variables()` function][], which provides access to the
    variables defined in a given module.

    [`meta.module-variables()` function]: https://sass-lang.com/documentation/modules/meta#module-variables

  * The [`meta.module-functions()` function][], which provides access to the
    functions defined in a given module.

    [`meta.module-functions()` function]: https://sass-lang.com/documentation/modules/meta#module-functions

  Check out [the Sass blog][migrator blog] for more information on the new
  module system. You can also use the new [Sass migrator][] to automatically
  migrate your stylesheets to the new module system!

  [migrator blog]: https://sass-lang.com/blog/the-module-system-is-launched
  [Sass migrator]: https://sass-lang.com/documentation/cli/migrator

## 1.22.12

* **Potentially breaking bug fix:** character sequences consisting of two or
  more hyphens followed by a number (such as `--123`), or two or more hyphens on
  their own (such as `--`), are now parsed as identifiers [in accordance with
  the CSS spec][ident-token-diagram].

  [ident-token-diagram]: https://drafts.csswg.org/css-syntax-3/#ident-token-diagram

  The sequence `--` was previously parsed as multiple applications of the `-`
  operator. Since this is unlikely to be used intentionally in practice, we
  consider this bug fix safe.

### Command-Line Interface

* Fix a bug where changes in `.css` files would be ignored in `--watch` mode.

### JavaScript API

* Allow underscore-separated custom functions to be defined.

* Improve the performance of Node.js compilation involving many `@import`s.

## 1.22.11

* Don't try to load unquoted plain-CSS indented-syntax imports.

* Fix a couple edge cases in `@extend` logic and related selector functions:

  * Recognize `:matches()` and similar pseudo-selectors as superselectors of
    matching complex selectors.

  * Recognize `::slotted()` as a superselector of other `::slotted()` selectors.

  * Recognize `:current()` with a vendor prefix as a superselector.

## 1.22.10

* Fix a bug in which `get-function()` would fail to find a dash-separated
  function when passed a function name with underscores.

## 1.22.9

* Include argument names when reporting range errors and selector parse errors.

* Avoid double `Error:` headers when reporting selector parse errors.

* Clarify the error message when the wrong number of positional arguments are
  passed along with a named argument.

### JavaScript API

* Re-add support for Node Carbon (8.x).

## 1.22.8

### JavaScript API

* Don't crash when running in a directory whose name contains URL-sensitive
  characters.

* Drop support for Node Carbon (8.x), which doesn't support `url.pathToFileURL`.

## 1.22.7

* Restrict the supported versions of the Dart SDK to `^2.4.0`.

## 1.22.6

* **Potentially breaking bug fix:** The `keywords()` function now converts
  underscore-separated argument names to hyphen-separated names. This matches
  LibSass's behavior, but not Ruby Sass's.

* Further improve performance for logic-heavy stylesheets.

* Improve a few error messages.

## 1.22.5

### JavaScript API

* Improve performance for logic-heavy stylesheets.

## 1.22.4

* Fix a bug where at-rules imported from within a style rule would appear within
  that style rule rather than at the root of the document.

## 1.22.3

* **Potentially breaking bug fix:** The argument name for the `saturate()`
  function is now `$amount`, to match the name in LibSass and originally in Ruby
  Sass.

* **Potentially breaking bug fix:** The `invert()` function now properly returns
  `#808080` when passed `$weight: 50%`. This matches the behavior in LibSass and
  originally in Ruby Sass, as well as being consistent with other nearby values
  of `$weight`.

* **Potentially breaking bug fix:** The `invert()` function now throws an error
  if it's used [as a plain CSS function][plain-CSS invert] *and* the Sass-only
  `$weight` parameter is passed. This never did anything useful, so it's
  considered a bug fix rather than a full breaking change.

  [plain-CSS invert]: https://developer.mozilla.org/en-US/docs/Web/CSS/filter-function/invert

* **Potentially breaking bug fix**: The `str-insert()` function now properly
  inserts at the end of the string if the `$index` is `-1`. This matches the
  behavior in LibSass and originally in Ruby Sass.

* **Potentially breaking bug fix**: An empty map returned by `map-remove()` is
  now treated as identical to the literal value `()`, rather than being treated
  as though it had a comma separator. This matches the original behavior in Ruby
  Sass.

* The `adjust-color()` function no longer throws an error when a large `$alpha`
  value is combined with HSL adjustments.

* The `alpha()` function now produces clearer error messages when the wrong
  number of arguments are passed.

* Fix a bug where the `str-slice()` function could produce invalid output when
  passed a string that contains characters that aren't represented as a single
  byte in UTF-16.

* Improve the error message for an unknown separator name passed to the `join()`
  or `append()` functions.

* The `zip()` function no longer deadlocks if passed no arguments.

* The `map-remove()` function can now take a `$key` named argument. This matches
  the signature in LibSass and originally in Ruby Sass.

## 1.22.2

### JavaScript API

* Avoid re-assigning the `require()` function to make the code statically
  analyzable by Webpack.

## 1.22.1

### JavaScript API

* Expand the dependency on `chokidar` to allow 3.x.

## 1.22.0

* Produce better stack traces when importing a file that contains a syntax
  error.

* Make deprecation warnings for `!global` variable declarations that create new
  variables clearer, especially in the case where the `!global` flag is
  unnecessary because the variables are at the top level of the stylesheet.

### Dart API

* Add a `Value.realNull` getter, which returns Dart's `null` if the value is
  Sass's null.

## 1.21.0

### Dart API

* Add a `sass` executable when installing the package through `pub`.

* Add a top-level `warn()` function for custom functions and importers to print
  warning messages.

## 1.20.3

* No user-visible changes.

## 1.20.2

* Fix a bug where numbers could be written using exponential notation in
  Node.js.

* Fix a crash that would appear when writing some very large integers to CSS.

### Command-Line Interface

* Improve performance for stand-alone packages on Linux and Mac OS.

### JavaScript API

* Pass imports to custom importers before resolving them using `includePaths` or
  the `SASS_PATH` environment variable. This matches Node Sass's behavior, so
  it's considered a bug fix.

## 1.20.1

* No user-visible changes.

## 1.20.0

* Support attribute selector modifiers, such as the `i` in `[title="test" i]`.

### Command-Line Interface

* When compilation fails, Sass will now write the error message to the CSS
  output as a comment and as the `content` property of a `body::before` rule so
  it will show up in the browser (unless compiling to standard output). This can
  be disabled with the `--no-error-css` flag, or forced even when compiling to
  standard output with the `--error-css` flag.

### Dart API

* Added `SassException.toCssString()`, which returns the contents of a CSS
  stylesheet describing the error, as above.

## 1.19.0

* Allow `!` in `url()`s without quotes.

### Dart API

* `FilesystemImporter` now doesn't change its effective directory if the working
  directory changes, even if it's passed a relative argument.

## 1.18.0

* Avoid recursively listing directories when finding the canonical name of a
  file on case-insensitive filesystems.

* Fix importing files relative to `package:`-imported files.

* Don't claim that "package:" URLs aren't supported when they actually are.

### Command-Line Interface

* Add a `--no-charset` flag. If this flag is set, Sass will never emit a
  `@charset` declaration or a byte-order mark, even if the CSS file contains
  non-ASCII characters.

### Dart API

* Add a `charset` option to `compile()`, `compileString()`, `compileAsync()` and
  `compileStringAsync()`. If this option is set to `false`, Sass will never emit
  a `@charset` declaration or a byte-order mark, even if the CSS file contains
  non-ASCII characters.

* Explicitly require that importers' `canonicalize()` methods be able to take
  paths relative to their outputs as valid inputs. This isn't considered a
  breaking change because the importer infrastructure already required this in
  practice.

## 1.17.4

* Consistently parse U+000C FORM FEED, U+000D CARRIAGE RETURN, and sequences of
  U+000D CARRIAGE RETURN followed by U+000A LINE FEED as individual newlines.

### JavaScript API

* Add a `sass.types.Error` constructor as an alias for `Error`. This makes our
  custom function API compatible with Node Sass's.

## 1.17.3

* Fix an edge case where slash-separated numbers were written to the stylesheet
  with a slash even when they're used as part of another arithmetic operation,
  such as being concatenated with a string.

* Don't put style rules inside empty `@keyframes` selectors.

## 1.17.2

* Deprecate `!global` variable assignments to variables that aren't yet defined.
  This deprecation message can be avoided by assigning variables to `null` at
  the top level before globally assigning values to them.

### Dart API

* Explicitly mark classes that were never intended to be subclassed or
  implemented as "sealed".

## 1.17.1

* Properly quote attribute selector values that start with identifiers but end
  with a non-identifier character.

## 1.17.0

* Improve error output, particularly for errors that cover multiple lines.

* Improve source locations for some parse errors. Rather than pointing to the
  next token that wasn't what was expected, they point *after* the previous
  token. This should generally provide more context for the syntax error.

* Produce a better error message for style rules that are missing the closing
  `}`.

* Produce a better error message for style rules and property declarations
  within `@function` rules.

### Command-Line Interface

* Passing a directory on the command line now compiles all Sass source files in
  the directory to CSS files in the same directory, as though `dir:dir` were
  passed instead of just `dir`.

* The new error output uses non-ASCII Unicode characters by default. Add a
  `--no-unicode` flag to disable this.

## 1.16.1

* Fix a performance bug where stylesheet evaluation could take a very long time
  when many binary operators were used in sequence.

## 1.16.0

* `rgb()` and `hsl()` now treat unquoted strings beginning with `env()`,
  `min()`, and `max()` as special number strings like `calc()`.

## 1.15.3

* Properly merge `all and` media queries. These queries were previously being
  merged as though `all` referred to a specific media type, rather than all
  media types.

* Never remove units from 0 values in compressed mode. This wasn't safe in
  general, since some properties (such as `line-height`) interpret `0` as a
  `<number>` rather than a `<length>` which can break CSS transforms. It's
  better to do this optimization in a dedicated compressor that's aware of CSS
  property semantics.

* Match Ruby Sass's behavior in some edge-cases involving numbers with many
  significant digits.

* Emit escaped tab characters in identifiers as `\9` rather than a backslash
  followed by a literal tab.

### Command-Line Interface

* The source map generated for a stylesheet read from standard input now uses a
  `data:` URL to include that stylesheet's contents in the source map.

### Node JS API

* `this.includePaths` for a running importer is now a `;`-separated string on
  Windows, rather than `:`-separated. This matches Node Sass's behavior.

### Dart API

* The URL used in a source map to refer to a stylesheet loaded from an importer
  is now `ImportResult.sourceMapUrl` as documented.

## 1.15.2

### Node JS API

* When `setValue()` is called on a Sass string object, make it unquoted even if
  it was quoted originally, to match the behavior of Node Sass.

## 1.15.1

* Always add quotes to attribute selector values that begin with `--`, since IE
  11 doesn't consider them to be identifiers.

## 1.15.0

* Add support for passing arguments to `@content` blocks. See [the
  proposal][content-args] for details.

* Add support for the new `rgb()` and `hsl()` syntax introduced in CSS Colors
  Level 4, such as `rgb(0% 100% 0% / 0.5)`. See [the proposal][color-4-rgb-hsl]
  for more details.

* Add support for interpolation in at-rule names. See [the
  proposal][at-rule-interpolation] for details.

* Add paths from the `SASS_PATH` environment variable to the load paths in the
  command-line interface, Dart API, and JS API. These load paths are checked
  just after the load paths explicitly passed by the user.

* Allow saturation and lightness values outside of the `0%` to `100%` range in
  the `hsl()` and `hsla()` functions. They're now clamped to be within that
  range rather than producing an error if they're outside it.

* Properly compile selectors that end in escaped whitespace.

[content-args]: https://github.com/sass/language/blob/master/accepted/content-args.md
[color-4-rgb-hsl]: https://github.com/sass/language/blob/master/accepted/color-4-rgb-hsl.md
[at-rule-interpolation]: https://github.com/sass/language/blob/master/accepted/at-rule-interpolation.md

### JavaScript API

* Always include the error location in error messages.

## 1.14.4

* Properly escape U+0009 CHARACTER TABULATION in unquoted strings.

## 1.14.3

* Treat `:before`, `:after`, `:first-line`, and `:first-letter` as
  pseudo-elements for the purposes of `@extend`.

* When running in compressed mode, remove spaces around combinators in complex
  selectors, so a selector like `a > b` is output as `a>b`.

* Properly indicate the source span for errors involving binary operation
  expressions whose operands are parenthesized.

## 1.14.2

* Fix a bug where loading the same stylesheet from two different import paths
  could cause its imports to fail to resolve.

* Properly escape U+001F INFORMATION SEPARATOR ONE in unquoted strings.

### Command-Line Interface

* Don't crash when using `@debug` in a stylesheet passed on standard input.

### Dart API

* `AsyncImporter.canonicalize()` and `Importer.canonicalize()` must now return
  absolute URLs. Relative URLs are still supported, but are deprecated and will
  be removed in a future release.

## 1.14.1

* Canonicalize escaped digits at the beginning of identifiers as hex escapes.

* Properly parse property declarations that are both *in* content blocks and
  written *after* content blocks.

### Command-Line Interface

* Print more readable paths in `--watch` mode.

## 1.14.0

### BREAKING CHANGE

In accordance with our [compatibility policy][], breaking changes made for CSS
compatibility reasons are released as minor version revision after a three-month
deprecation period.

[compatibility policy]: README.md#compatibility-policy

* Tokens such as `#abcd` that are now interpreted as hex colors with alpha
  channels, rather than unquoted ID strings.

## 1.13.4

### Node JS

* Tweak JS compilation options to substantially improve performance.

## 1.13.3

* Properly generate source maps for stylesheets that emit `@charset`
  declarations.

### Command-Line Interface

* Don't error out when passing `--embed-source-maps` along with
  `--embed-sources` for stylesheets that contain non-ASCII characters.

## 1.13.2

* Properly parse `:nth-child()` and `:nth-last-child()` selectors with
  whitespace around the argument.

* Don't emit extra whitespace in the arguments for `:nth-child()` and
  `:nth-last-child()` selectors.

* Fix support for CSS hacks in plain CSS mode.

## 1.13.1

* Allow an IE-style single equals operator in plain CSS imports.

## 1.13.0

* Allow `@extend` to be used with multiple comma-separated simple selectors.
  This is already supported by other implementations, but fell through the
  cracks for Dart Sass until now.

* Don't crash when a media rule contains another media rule followed by a style
  rule.

## 1.12.0

### Dart API

* Add a `SassException` type that provides information about Sass compilation
  failures.

### Node JS API

* Remove the source map comment from the compiled JS. We don't ship with the
  source map, so this pointed to nothing.

## 1.11.0

* Add support for importing plain CSS files. They can only be imported *without*
  an extension—for example, `@import "style"` will import `style.css`. Plain CSS
  files imported this way only support standard CSS features, not Sass
  extensions.

  See [the proposal][css-import] for details.

* Add support for CSS's `min()` and `max()` [math functions][]. A `min()` and
  `max()` call will continue to be parsed as a Sass function if it involves any
  Sass-specific features like variables or function calls, but if it's valid
  plain CSS (optionally with interpolation) it will be emitted as plain CSS instead.

  See [the proposal][css-min-max] for details.

* Add support for range-format media features like `(10px < width < 100px)`. See
  [the proposal][media-ranges] for details.

* Normalize escape codes in identifiers so that, for example, `éclair` and
  `\E9clair` are parsed to the same value. See
  [the proposal][identifier-escapes] for details.

* Don't choke on a [byte-order mark][] at the beginning of a document when
  running in JavaScript.

[math functions]: https://drafts.csswg.org/css-values/#math-function
[css-import]: https://github.com/sass/language/blob/master/accepted/css-imports.md
[css-min-max]: https://github.com/sass/language/blob/master/accepted/min-max.md
[media-ranges]: https://github.com/sass/language/blob/master/accepted/media-ranges.md
[identifier-escapes]: https://github.com/sass/language/blob/master/accepted/identifier-escapes.md
[byte-order mark]: https://en.wikipedia.org/wiki/Byte_order_mark

### Command-Line Interface

* The `--watch` command now continues to recompile a file after a syntax error
  has been detected.

### Dart API

* Added a `Syntax` enum to indicate syntaxes for Sass source files.

* The `compile()` and `compileAsync()` functions now parse files with the `.css`
  extension as plain CSS.

* Added a `syntax` parameter to `compileString()` and `compileStringAsync()`.

* Deprecated the `indented` parameter to `compileString()` and `compileStringAsync()`.

* Added a `syntax` parameter to `new ImporterResult()` and a
  `ImporterResult.syntax` getter to set the syntax of the source file.

* Deprecated the `indented` parameter to `new ImporterResult()` and the
  `ImporterResult.indented` getter in favor of `syntax`.

## 1.10.4

### Command-Line Interface

* Fix a Homebrew installation failure.

## 1.10.3

### Command-Line Interface

* Run the Chocolatey script with the correct arguments so it doesn't crash.

## 1.10.2

* No user-visible changes.

## 1.10.1

### Node JS API

* Don't crash when passing both `includePaths` and `importer`.

## 1.10.0

* When two `@media` rules' queries can't be merged, leave nested rules in place
  for browsers that support them.

* Fix a typo in an error message.

## 1.9.2

### Node JS API

* Produce more readable filesystem errors, such as when a file doesn't exist.

## 1.9.1

### Command-Line Interface

* Don't emit ANSI codes to Windows terminals that don't support them.

* Fix a bug where `--watch` crashed on Mac OS.

## 1.9.0

### Node API

* Add support for `new sass.types.Color(argb)` for creating colors from ARGB hex
  numbers. This was overlooked when initially adding support for Node Sass's
  JavaScript API.

## 1.8.0

### Command-Line Interface

* Add a `--poll` flag to make `--watch` mode repeatedly check the filesystem for
  updates rather than relying on native filesystem notifications.

* Add a `--stop-on-error` flag to stop compiling additional files once an error
  is encountered.

## 1.7.3

* No user-visible changes.

## 1.7.2

* Add a deprecation warning for `@-moz-document`, except for cases where only an
  empty `url-prefix()` is used. Support is [being removed from Firefox][] and
  will eventually be removed from Sass as well.

[being removed from Firefox]: https://www.fxsitecompat.com/en-CA/docs/2018/moz-document-support-has-been-dropped-except-for-empty-url-prefix/

* Fix a bug where `@-moz-document` functions with string arguments weren't being
  parsed.

### Command-Line Interface

* Don't crash when a syntax error is added to a watched file.

## 1.7.1

* Fix crashes in released binaries.

## 1.7.0

* Emit deprecation warnings for tokens such as `#abcd` that are ambiguous
  between ID strings and hex colors with alpha channels. These will be
  interpreted as colors in a release on or after 19 September 2018.

* Parse unambiguous hex colors with alpha channels as colors.

* Fix a bug where relative imports from files on the load path could look in the
  incorrect location.

## 1.6.2

### Command-Line Interface

* Fix a bug where the source map comment in the generated CSS could refer to the
  source map file using an incorrect URL.

## 1.6.1

* No user-visible changes.

## 1.6.0

* Produce better errors when expected tokens are missing before a closing brace.

* Avoid crashing when compiling a non-partial stylesheet that exists on the
  filesystem next to a partial with the same name.

### Command-Line Interface

* Add support for the `--watch`, which watches for changes in Sass files on the
  filesystem and ensures that the compiled CSS is up-to-date.

* When using `--update`, surface errors when an import doesn't exist even if the
  file containing the import hasn't been modified.

* When compilation fails, delete the output file rather than leaving an outdated
  version.

## 1.5.1

* Fix a bug where an absolute Windows path would be considered an `input:output`
  pair.

* Forbid custom properties that have no values, like `--foo:;`, since they're
  forbidden by the CSS spec.

## 1.5.0

* Fix a bug where an importer would be passed an incorrectly-resolved URL when
  handling a relative import.

* Throw an error when an import is ambiguous due to a partial and a non-partial
  with the same name, or multiple files with different extensions. This matches
  the standard Sass behavior.

### Command-Line Interface

* Add an `--interactive` flag that supports interactively running Sass
  expressions (thanks to [Jen Thakar][]!).

[Jen Thakar]: https://github.com/jathak

## 1.4.0

* Improve the error message for invalid semicolons in the indented syntax.

* Properly disallow semicolons after declarations in the indented syntax.

### Command-Line Interface

* Add support for compiling multiple files at once by writing
  `sass input.scss:output.css`. Note that unlike Ruby Sass, this *always*
  compiles files by default regardless of when they were modified.

  This syntax also supports compiling entire directories at once. For example,
  `sass templates/stylesheets:public/css` compiles all non-partial Sass files
  in `templates/stylesheets` to CSS files in `public/css`.

* Add an `--update` flag that tells Sass to compile only stylesheets that have
  been (transitively) modified since the CSS file was generated.

### Dart API

* Add `Importer.modificationTime()` and `AsyncImporter.modificationTime()` which
  report the last time a stylesheet was modified.

### Node API

* Generate source maps when the `sourceMaps` option is set to a string and the
  `outFile` option is not set.

## 1.3.2

* Add support for `@elseif` as an alias of `@else if`. This is not an
  intentional feature, so using it will cause a deprecation warning. It will be
  removed at some point in the future.

## 1.3.1

### Node API

* Fix loading imports relative to stylesheets that were themselves imported
  though relative include paths.

## 1.3.0

### Command-Line Interface

* Generate source map files by default when writing to disk. This can be
  disabled by passing `--no-source-map`.

* Add a `--source-map-urls` option to control whether the source file URLs in
  the generated source map are relative or absolute.

* Add an `--embed-sources` option to embed the contents of all source files in
  the generated source map.

* Add an `--embed-source-map` option to embed the generated source map as a
  `data:` URL in the generated CSS.

### Dart API

* Add a `sourceMap` parameter to `compile()`, `compileString()`,
  `compileAsync()`, and `compileStringAsync()`. This takes a callback that's
  called with a [`SingleMapping`][] that contains the source map information for
  the compiled CSS file.

[`SingleMapping`]: https://www.dartdocs.org/documentation/source_maps/latest/source_maps.parser/SingleMapping-class.html

### Node API

* Added support for the `sourceMap`, `omitSourceMapUrl`, `outFile`,
  `sourceMapContents`, `sourceMapEmbed`, and `sourceMapRoot` options to
  `render()` and `renderSync()`.

* Fix a bug where passing a relative path to `render()` or `renderSync()` would
  cause relative imports to break.

* Fix a crash when printing warnings in stylesheets compiled using `render()` or
  `renderSync()`.

* Fix a bug where format errors were reported badly on Windows.

## 1.2.1

* Always emit units in compressed mode for `0` dimensions other than lengths and
  angles.

## 1.2.0

* The command-line executable will now create the directory for the resulting
  CSS if that directory doesn't exist.

* Properly parse `#{$var} -#{$var}` as two separate values in a list rather than
  one value being subtracted from another.

* Improve the error message for extending compound selectors.

## 1.1.1

* Add a commit that was accidentally left out of 1.1.0.

## 1.1.0

* The command-line executable can now be used to write an output file to disk
  using `sass input.scss output.css`.

* Use a POSIX-shell-compatible means of finding the location of the `sass` shell
  script.

## 1.0.0

**Initial stable release.**

### Changes Since 1.0.0-rc.1

* Allow `!` in custom property values ([#260][]).

[#260]: https://github.com/sass/dart-sass/issues/260

#### Dart API

* Remove the deprecated `render()` function.

#### Node API

* Errors are now subtypes of the `Error` type.

* Allow both the `data` and `file` options to be passed to `render()` and
  `renderSync()` at once. The `data` option will be used as the contents of the
  stylesheet, and the `file` option will be used as the path for error reporting
  and relative imports. This matches Node Sass's behavior.

## 1.0.0-rc.1

* Add support for importing an `_index.scss` or `_index.sass` file when
  importing a directory.

* Add a `--load-path` command-line option (alias `-I`) for passing additional
  paths to search for Sass files to import.

* Add a `--quiet` command-line option (alias `-q`) for silencing warnings.

* Add an `--indented` command-line option for using the indented syntax with a
  stylesheet from standard input.

* Don't merge the media queries `not type` and `(feature)`. We had previously
  been generating `not type and (feature)`, but that's not actually the
  intersection of the two queries.

* Don't crash on `$x % 0`.

* The standalone executable distributed on GitHub is now named `sass` rather
  than `dart-sass`. The `dart-sass` executable will remain, with a deprecation
  message, until 1.0.0 is released.

### Dart API

* Add a `Logger` class that allows users to control how messages are printed by
  stylesheets.

* Add a `logger` parameter to `compile()`, `compileAsync()`, `compileString()`,
  and `compileStringAsync()`.

### Node JS API

* Import URLs passed to importers are no longer normalized. For example, if a
  stylesheet contains `@import "./foo.scss"`, importers will now receive
  `"./foo.scss"` rather than `"foo.scss"`.

## 1.0.0-beta.5.3

* Support hard tabs in the indented syntax.

* Improve the formatting of comments that don't start on the same line as the
  opening `/*`.

* Preserve whitespace after `and` in media queries in compressed mode.

### Indented Syntax

* Properly parse multi-line selectors.

* Don't deadlock on `/*` comments.

* Don't add an extra `*/` to comments that already have it.

* Preserve empty lines in `/*` comments.

## 1.0.0-beta.5.2

* Fix a bug where some colors would crash `compressed` mode.

## 1.0.0-beta.5.1

* Add a `compressed` output style.

* Emit a warning when `&&` is used, since it's probably not what the user means.

* `round()` now returns the correct results for negative numbers that should
  round down.

* `var()` may now be passed in place of multiple arguments to `rgb()`, `rgba()`,
  `hsl()` and `hsla()`.

* Fix some cases where equivalent numbers wouldn't count as the same keys in
  maps.

* Fix a bug where multiplication like `(1/1px) * (1px/1)` wouldn't properly
  cancel out units.

* Fix a bug where dividing by a compatible unit would produce an invalid
  result.

* Remove a non-`sh`-compatible idiom from the standalone shell script.

### Dart API

* Add a `functions` parameter to `compile()`, `compleString()`,
  `compileAsync()`, and `compileStringAsync()`. This allows users to define
  custom functions in Dart that can be invoked from Sass stylesheets.

* Expose the `Callable` and `AsyncCallable` types, which represent functions
  that can be invoked from Sass.

* Expose the `Value` type and its subclasses, as well as the top-level
  `sassTrue`, `sassFalse`, and `sassNull` values, which represent Sass values
  that may be passed into or returned from custom functions.

* Expose the `OutputStyle` enum, and add a `style` parameter to `compile()`,
  `compleString()`, `compileAsync()`, and `compileStringAsync()` that allows
  users to control the output style.

### Node JS API

* Support the `functions` option.

* Support the `"compressed"` value for the `outputStyle` option.

## 1.0.0-beta.4

* Support unquoted imports in the indented syntax.

* Fix a crash when `:not(...)` extends a selector that appears in
  `:not(:not(...))`.

### Node JS API

* Add support for asynchronous importers to `render()` and `renderSync()`.

### Dart API

* Add `compileAsync()` and `compileStringAsync()` methods. These run
  asynchronously, which allows them to take asynchronous importers (see below).

* Add an `AsyncImporter` class. This allows imports to be resolved
  asynchronously in case no synchronous APIs are available. `AsyncImporter`s are
  only compatible with `compileAysnc()` and `compileStringAsync()`.

## 1.0.0-beta.3

* Properly parse numbers with exponents.

* Don't crash when evaluating CSS variables whose names are entirely
  interpolated (for example, `#{--foo}: ...`).

### Node JS API

* Add support for the `importer` option to `render()` and `renderSync()`.
  Only synchronous importers are currently supported.

### Dart API

* Added an `Importer` class. This can be extended by users to provide support
  for custom resolution for `@import` rules.

* Added built-in `FilesystemImporter` and `PackageImporter` implementations that
  support resolving `file:` and `package:` URLs, respectively.

* Added an `importers` argument to the `compile()` and `compileString()`
  functions that provides `Importer`s to use when resolving `@import` rules.

* Added a `loadPaths` argument to the `compile()` and `compileString()`
  functions that provides paths to search for stylesheets when resolving
  `@import` rules. This is a shorthand for passing `FilesystemImporter`s to the
  `importers` argument.

## 1.0.0-beta.2

* Add support for the `::slotted()` pseudo-element.

* Generated transparent colors will now be emitted as `rgba(0, 0, 0, 0)` rather
  than `transparent`. This works around a bug wherein IE incorrectly handles the
  latter format.

### Command-Line Interface

* Improve the logic for whether to use terminal colors by default.

### Node JS API

* Add support for `data`, `includePaths`, `indentedSyntax`, `lineFeed`,
  `indentWidth`, and `indentType` options to `render()` and `renderSync()`.

* The result object returned by `render()` and `renderSync()` now includes the
  `stats` object which provides metadata about the compilation process.

* The error object thrown by `render()` and `renderSync()` now includes `line`,
  `column`, `file`, `status`, and `formatted` fields. The `message` field and
  `toString()` also provide more information.

### Dart API

* Add a `renderString()` method for rendering Sass source that's not in a file
  on disk.

## 1.0.0-beta.1

* Drop support for the reference combinator. This has been removed from the
  spec, and will be deprecated and eventually removed in other implementations.

* Trust type annotations when compiling to JavaScript, which makes it
  substantially faster.

* Compile to minified JavaScript, which decreases the code size substantially
  and makes startup a little faster.

* Fix a crash when inspecting a string expression that ended in "\a".

* Fix a bug where declarations and `@extend` were allowed outside of a style
  rule in certain circumstances.

* Fix `not` in parentheses in `@supports` conditions.

* Allow `url` as an identifier name.

* Properly parse `/***/` in selectors.

* Properly parse unary operators immediately after commas.

* Match Ruby Sass's rounding behavior for all functions.

* Allow `\` at the beginning of a selector in the indented syntax.

* Fix a number of `@extend` bugs:

  * `selector-extend()` and `selector-replace()` now allow compound selector
    extendees.

  * Remove the universal selector `*` when unifying with other selectors.

  * Properly unify the result of multiple simple selectors in the same compound
    selector being extended.

  * Properly handle extensions being extended.

  * Properly follow the [first law of `@extend`][laws].

  * Fix selector specificity tracking to follow the
    [second law of `@extend`][laws].

  * Allow extensions that match selectors but fail to unify.

  * Partially-extended selectors are no longer used as parent selectors.

  * Fix an edge case where both the extender and the extended selector
    have invalid combinator sequences.

  * Don't crash with a "Bad state: no element" error in certain edge cases.

[laws]: https://github.com/sass/sass/issues/324#issuecomment-4607184

## 1.0.0-alpha.9

* Elements without a namespace (such as `div`) are no longer unified with
  elements with the empty namespace (such as `|div`). This unification didn't
  match the results returned by `is-superselector()`, and was not guaranteed to
  be valid.

* Support `&` within `@at-root`.

* Properly error when a compound selector is followed immediately by `&`.

* Properly handle variable scoping in `@at-root` and nested properties.

* Properly handle placeholder selectors in selector pseudos.

* Properly short-circuit the `or` and `and` operators.

* Support `--$variable`.

* Don't consider unitless numbers equal to numbers with units.

* Warn about using named colors in interpolation.

* Don't emit loud comments in functions.

* Detect import loops.

* Fix `@import` with a `supports()` clause.

* Forbid functions named "and", "or", and "not".

* Fix `type-of()` with a function.

* Emit a nicer error for invalid tokens in a selector.

* Fix `invert()` with a `$weight` parameter.

* Fix a unit-parsing edge-cases.

* Always parse imports with queries as plain CSS imports.

* Support `&` followed by a non-identifier.

* Properly handle split media queries.

* Properly handle a placeholder selector that isn't at the beginning of a
  compound selector.

* Fix more `str-slice()` bugs.

* Fix the `%` operator.

* Allow whitespace between `=` and the mixin name in the indented syntax.

* Fix some slash division edge cases.

* Fix `not` when used like a function.

* Fix attribute selectors with single-character values.

* Fix some bugs with the `call()` function.

* Properly handle a backslash followed by a CRLF sequence in a quoted string.

* Fix numbers divided by colors.

* Support slash-separated numbers in arguments to plain CSS functions.

* Error out if a function is passed an unknown named parameter.

* Improve the speed of loading large files on Node.

* Don't consider browser-prefixed selector pseudos to be superselectors of
  differently- or non-prefixed selector pseudos with the same base name.

* Fix an `@extend` edge case involving multiple combinators in a row.

* Fix a bug where a `@content` block could get incorrectly passed to a mixin.

* Properly isolate the lexical environments of different calls to the same mixin
  and function.

## 1.0.0-alpha.8

* Add the `content-exists()` function.

* Support interpolation in loud comments.

* Fix a bug where even valid semicolons and exclamation marks in custom property
  values were disallowed.

* Disallow invalid function names.

* Disallow extending across media queries.

* Properly parse whitespace after `...` in argument declaration lists.

* Support terse mixin syntax in the indented syntax.

* Fix `@at-root` query parsing.

* Support special functions in `@-moz-document`.

* Support `...` after a digit.

* Fix some bugs when treating a map as a list of pairs.

## 1.0.0-alpha.7

* Fix `function-exists()`, `variable-exists()`, and `mixin-exists()` to use the
  lexical scope rather than always using the global scope.

* `str-index()` now correctly inserts at negative indices.

* Properly parse `url()`s that contain comment-like text.

* Fix a few more small `@extend` bugs.

* Fix a bug where interpolation in a quoted string was being dropped in some
  circumstances.

* Properly handle `@for` rules where each bound has a different unit.

* Forbid mixins and functions from being defined in control directives.

* Fix a superselector-computation edge case involving `:not()`.

* Gracefully handle input files that are invalid UTF-8.

* Print a Sass stack trace when a file fails to load.

## 1.0.0-alpha.6

* Allow `var()` to be passed to `rgb()`, `rgba()`, `hsl()`, and `hsla()`.

* Fix conversions between numbers with `dpi`, `dpcm`, and `dppx` units.
  Previously these conversions were inverted.

* Don't crash when calling `str-slice()` with an `$end-at` index lower than the
  `$start-at` index.

* `str-slice()` now correctly returns `""` when `$end-at` is negative and points
  before the beginning of the string.

* Interpolation in quoted strings now properly preserves newlines.

* Don't crash when passing only `$hue` or no keyword arguments to
  `adjust-color()`, `scale-color()`, or `change-color()`.

* Preserve escapes in identifiers. This used to only work for identifiers in
  SassScript.

* Fix a few small `@extend` bugs.

## 1.0.0-alpha.5

* Fix bounds-checking for `opacify()`, `fade-in()`, `transparentize()`, and
  `fade-out()`.

* Fix a bug with `@extend` superselector calculations.

* Fix some cases where `#{...}--` would fail to parse in selectors.

* Allow a single number to be passed to `saturate()` for use in filter contexts.

* Fix a bug where `**/` would fail to close a loud comment.

* Fix a bug where mixin and function calls could set variables incorrectly.

* Move plain CSS `@import`s to the top of the document.

## 1.0.0-alpha.4

* Add support for bracketed lists.

* Add support for Unicode ranges.

* Add support for the Microsoft-style `=` operator.

* Print the filename for `@debug` rules.

* Fix a bug where `1 + - 2` and similar constructs would crash the parser.

* Fix a bug where `@extend` produced the wrong result when used with
  selector combinators.

* Fix a bug where placeholder selectors were not allowed to be unified.

* Fix the `mixin-exists()` function.

* Fix `:nth-child()` and `:nth-last-child()` parsing when they contain `of
  selector`.

## 1.0.0-alpha.3

* Fix a bug where color equality didn't take the alpha channel into account.

* Fix a bug with converting some RGB colors to HSL.

* Fix a parent selector resolution bug.

* Properly declare the arguments for `opacify()` and related functions.

* Add a missing dependency on the `stack_trace` package.

* Fix broken Windows archives.

* Emit colors using their original representation if possible.

* Emit colors without an original representation as names if possible.

## 1.0.0-alpha.2

* Fix a bug where variables, functions, and mixins were broken in imported
  files.

## 1.0.0-alpha.1

* Initial alpha release.<|MERGE_RESOLUTION|>--- conflicted
+++ resolved
@@ -1,11 +1,10 @@
-<<<<<<< HEAD
 ## 1.84.0-dev
 
 * Allow newlines in whitespace in the indented syntax.
 * **Potentially breaking bug fix**: Selectors with interpolations containing
   unmatched brackets previously parse, but now error. For example,
   `[foo#{"]:is(bar"}) {a: b}` will now throw an error.
-=======
+
 ## 1.83.1
 
 * Fix a bug where `--quiet-deps` would get deactivated for `@content` blocks,
@@ -13,7 +12,6 @@
 
 * Include deprecation IDs in deprecation warnings to make it easier to determine
   what to pass to `--silence-deprecation` or `--fatal-deprecation`.
->>>>>>> 3d3e925c
 
 ## 1.83.0
 
