## 1.55.0

<<<<<<< HEAD
* **Potentially breaking bug fix:** Sass numbers are now universally stored as
  64-bit floating-point numbers, rather than sometimes being stored as integers.
  This will generally make arithmetic with very large numbers more reliable and
  more consistent across platforms, but it does mean that numbers between nine
  quadrillion and nine quintillion will no longer be represented with full
  accuracy when compiling Sass on the Dart VM.

* **Potentially breaking bug fix:** Sass equality is now properly [transitive].
  Two numbers are now considered equal (after doing unit conversions) if they
  round to the same `1e-11`th. Previously, numbers were considered equal if they
  were within `1e-11` of one another, which led to some circumstances where `$a
  == $b` and `$b == $c` but `$a != $b`.

[transitive]: https://en.wikipedia.org/wiki/Transitive_property

* **Potentially breaking bug fix:** Various functions in `sass:math` no longer
  treat floating-point numbers that are very close (but not identical) to
  integers as integers. Instead, these functions now follow the floating-point
  specification exactly. For example, `math.pow(0.000000000001, -1)` now returns
  `1000000000000` instead of `Infinity`.
=======
* Emit a deprecation warning for `$a -$b` and `$a +$b`, since these look like
  they could be unary operations but they're actually parsed as binary
  operations. Either explicitly write `$a - $b` or `$a (-$b)`. See
  https://sass-lang.com/d/strict-unary for more details.
>>>>>>> 90b61900

### Dart API

* Add an optional `argumentName` parameter to `SassScriptException()` to make it
  easier to throw exceptions associated with particular argument names.

* Most APIs that previously returned `num` now return `double`. All APIs
  continue to _accept_ `num`, although in Dart 2.0.0 most of these APIs will be
  changed to accept only `double`.

### JS API

* Fix a bug in which certain warning spans would not have their properties
  accessible by the JS API.

## 1.54.9

* Fix an incorrect span in certain `@media` query deprecation warnings.

## 1.54.8

* No user-visible changes.

## 1.54.7

* Add support for 32-bit ARM releases on Linux.

## 1.54.6

* Fix a bug where a `@media` query could be incorrectly omitted from a
  stylesheet if it had multiple levels of nested `@media` queries within it
  *and* the inner queries were mergeable but the outer query was not.

## 1.54.5

* Properly consider `a ~ c` to be a superselector of `a ~ b ~ c` and `a + b +
  c`.

* Properly consider `b > c` to be a superselector of `a > b > c`, and similarly
  for other combinators.

* Properly calculate specificity for selector pseudoclasses.

* Deprecate use of `random()` when `$limit` has units to make it explicit that
   `random()` currently ignores units. A future version will no longer ignore
  units.

* Don't throw an error when the same module is `@forward`ed multiple times
  through a configured module.

### Embedded Sass

* Rather than downloading the embedded compiler for the local platform on
  install, the `sass-embedded` npm package now declares optional dependencies on
  platform-specific embedded compiler packages.

## 1.54.4

* Improve error messages when passing incorrect units that are also
  out-of-bounds to various color functions.

## 1.54.3

* Release a native ARM64 executable for Mac OS.

## 1.54.2

* No user-visible changes.

## 1.54.1

* When unifying selectors for `@extend` and `selector.unify()`, ensure that
  `:root`, `:scope`, `:host`, and `:host-context` only appear at the beginning
  of complex selectors.

## 1.54.0

* Deprecate selectors with leading or trailing combinators, or with multiple
  combinators in a row. If they're included in style rules after nesting is
  resolved, Sass will now produce a deprecation warning and, in most cases, omit
  the selector. Leading and trailing combinators can still be freely used for
  nesting purposes.

  See https://sass-lang.com/d/bogus-combinators for more details.

* Add partial support for new media query syntax from Media Queries Level 4. The
  only exception are logical operations nested within parentheses, as these were
  previously interpreted differently as SassScript expressions.

  A parenthesized media condition that begins with `not` or an opening
  parenthesis now produces a deprecation warning. In a future release, these
  will be interpreted as plain CSS instead.

* Deprecate passing non-`deg` units to `color.hwb()`'s `$hue` argument.

* Fix a number of bugs when determining whether selectors with pseudo-elements
  are superselectors.

* Treat `*` as a superselector of all selectors.

### Dart API

* Add a top-level `fakeFromImport()` function for testing custom importers
  that use `AsyncImporter.fromImport`.

### JS API

* Add a `charset` option that controls whether or not Sass emits a
  `@charset`/BOM for non-ASCII stylesheets.

* Fix Sass npm package types for TS 4.7+ Node16 and NodeNext module resolution.

## 1.53.0

* Add support for calling `var()` with an empty second argument, such as
  `var(--side, )`.

### JS API

* Fix a bug where `meta.load-css()` would sometimes resolve relative URLs
  incorrectly when called from a mixin using the legacy JS API.

### Embedded Sass

* Respect npm's proxy settings when downloading the embedded Sass compiler.

## 1.52.3

* Fix crash when trailing loud comments (`/* ... */`) appear twice in a row
  across two different imports which themselves imported the same file each.

## 1.52.2

* Preserve location of trailing loud comments (`/* ... */`) instead of pushing
  the comment to the next line.

## 1.52.1

### Command Line Interface

* Fix a bug where `--watch` mode would close immediately in TTY mode. This was
  caused by our change to close `--watch` when stdin was closed *outside of* TTY
  mode, which has been reverted for now while we work on a fix.

## 1.52.0

* Add support for arbitrary modifiers at the end of plain CSS imports, in
  addition to the existing `supports()` and media queries. Sass now allows any
  sequence of identifiers of functions after the URL of an import for forwards
  compatibility with future additions to the CSS spec.

* Fix an issue where source locations tracked through variable references could
  potentially become incorrect.

* Fix a bug where a loud comment in the source can break the source map when
  embedding the sources, when using the command-line interface or the legacy JS
  API.

### JS API

* `SassNumber.assertUnit()` and `SassNumber.assertNoUnits()` now correctly
  return the number called on when it passes the assertion.

## 1.51.0

* **Potentially breaking change**: Change the order of maps returned by
  `map.deep-merge()` to match those returned by `map.merge()`. All keys that
  appeared in the first map will now be listed first in the same order they
  appeared in that map, followed by any new keys added from the second map.

* Improve the string output of some AST nodes in error messages.

## 1.50.1

### Embedded Sass

* The JS embedded host and the embedded compiler will now properly avoid
  resolving imports relative to the current working directory unless `'.'` is
  passed as a load path.

* Fix a bug in the JS embedded host's implementation of the legacy JS API where
  imports that began with `/` could crash on Windows.

## 1.50.0

* `@extend` now treats [`:where()`] the same as `:is()`.

[`:where()`]: https://developer.mozilla.org/en-US/docs/Web/CSS/:where

### Command Line Interface

* Closing the standard input stream will now cause the `--watch` command to stop
  running.

### Embedded Sass

* Fix a bug where the JS embedded host crashed when invoking a legacy importer
  after resolving a relative filesystem import.

* Improve error messages when returning non-`Object` values from legacy
  importers.

## 1.49.11

* Add support for 64-bit ARM releases on Linux.

### Embedded Sass

* The embedded compiler now correctly sets the `id` field for all
  `OutboundMessage`s.

## 1.49.10

* Quiet deps mode now silences compiler warnings in mixins and functions that
  are defined in dependencies even if they're invoked from application
  stylesheets.

* In expanded mode, Sass will now emit colors using `rgb()`, `rbga()`, `hsl()`,
  and `hsla()` function notation if they were defined using the corresponding
  notation. As per our browser support policy, this change was only done once
  95% of browsers were confirmed to support this output format, and so is not
  considered a breaking change.

  Note that this output format is intended for human readability and not for
  interoperability with other tools. As always, Sass targets the CSS
  specification, and any tool that consumes Sass's output should parse all
  colors that are supported by the CSS spec.

* Fix a bug in which a color written using the four- or eight-digit hex format
  could be emitted as a hex color rather than a format with higher browser
  compatibility.

* Calculations are no longer simplified within supports declarations

## 1.49.9

### Embedded Sass

* Fixed a bug where the legacy API could crash when passed an empty importer
  list.

## 1.49.8

* Fixed a bug where some plain CSS imports would not be emitted.

### JS API

* Fix a bug where inspecting the Sass module in the Node.js console crashed on
  Node 17.

### Embedded Sass

* Fix a bug where source map URLs were incorrectly generated when passing
  importers to the legacy API.

## 1.49.7

### Embedded Sass

* First stable release the `sass-embedded` npm package that contains the Node.js
  Embedded Host.

* First stable release of the `sass_embedded` pub package that contains the
  Embedded Dart Sass compiler.

## 1.49.6

* No user-visible changes.

## 1.49.5

* No user-visible changes.

## 1.49.4

* No user-visible changes.

## 1.49.3

* No user-visible changes.

## 1.49.2

* No user-visible changes.

## 1.49.1

* Stop supporting non-LTS Node.js versions.

## 1.49.0

* Fix a bug in `string.insert` with certain negative indices.

### JS API

* Add support for the `sourceMapIncludeSources` option in the new JS API.

#### TypeScript Declarations

* Fix a bug where `LegacyPluginThis.options.linefeed` was typed to return
  abbreviations when it actually returned literal linefeed characters.

## 1.48.0

### JS API

* **Potentially breaking bug fix:** Match the specification of the new JS API by
  setting `LegacyResult.map` to `undefined` rather than `null`.

#### TypeScript Declarations

* Add a declaration for the `NULL` constant.

## 1.47.0

### JS API

#### TypeScript Declarations

* Add declarations for the `TRUE` and `FALSE` constants.

## 1.46.0

### JS API

* **Potentially breaking bug fix:** Match the specification of the new JS API by
  passing `undefined` rather than `null` to `Logger.warn()` for an unset `span`.

#### TypeScript Declarations

* Add a declaration for the `LegacyPluginThis.options.context` field.

* Update the definition of `LegacyAsyncFunction` to include explicit definitions
  with zero through six arguments before the `done` parameter. This makes it
  possible for TypeScript users to pass in callbacks that take a specific number
  of arguments, rather than having to declare a callback that takes an arbitrary
  number.

* Add a declaration for `types.Error`, a legacy API class that can be returned
  by asynchronous functions to signal asynchronous errors.

* Add a `LegacyAsyncFunctionDone` type for the `done` callback that's passed to
  `LegacyAsyncFunction`.

## 1.45.2

### JS API

* **Potentially breaking bug fix:** Change the default value of the `separator`
  parameter for `new SassArgumentList()` to `','` rather than `null`. This
  matches the API specification.

## 1.45.1

* **Potentially breaking bug fix:** Properly parse custom properties in
  `@supports` conditions. Note that this means that SassScript expressions on
  the right-hand side of custom property `@supports` queries now need to be
  interpolated, as per https://sass-lang.com/d/css-vars.

* **Potentially breaking bug fix:** Fix a bug where `inspect()` was not
  properly printing nested, empty, bracketed lists.

## 1.45.0

### JS API

This release includes an entirely new JavaScript API, designed to be more
idiomatic, performant, and usable. The old API will continue to be supported
until Dart Sass 2.0.0, but it is now considered deprecated and should be avoided
for new code.

The new API includes:

* `compile()` and `compileAsync()` functions that take Sass file paths and
  return the result of compiling them to CSS. The async function returns a
  `Promise` rather than using a callback-based API.

* `compileString()` and `compileStringAsync()` functions that take a string of
  Sass source and compiles it to CSS. As above, the async function returns a
  `Promise`.

* A new importer API that more closely matches the Sass specification's logic
  for resolving loads. This makes it much easier for Sass to cache information
  across `@import` and `@use` rules, which substantially improves performance
  for applications that rely heavily on repeated `@import`s.

* A new custom function API, including much more usable JS representations of
  Sass value types complete with type-assertion functions, easy map and list
  lookups, and compatibility with the [`immutable`] package. **Unlike in the
  legacy API,** function callbacks now take one argument which contains an array
  of Sass values (rather than taking a separate JS argument for each Sass
  argument).

[`immutable`]: https://immutable-js.com/

For full documentation of this API, please see [the Sass website][js-api].

[js-api]: https://sass-lang.com/documentation/js-api

This release also adds TypeScript type definitions.

## 1.44.0

* Suggest `calc()` as an alternative in `/`-as-division deprecation messages.

### Dart API

* Add `SassNumber.convert()` and `SassNumber.convertValue()`. These work like
  `SassNumber.coerce()` and `SassNumber.coerceValue()`, except they don't treat
  unitless numbers as universally compatible.

* Fix a bug where `SassNumber.coerceToMatch()` and
  `SassNumber.coerceValueToMatch()` wouldn't coerce single-unit numbers to
  match unitless numbers.

## 1.43.5

* Fix a bug where calculations with different operators were incorrectly
  considered equal.

* Properly parse attribute selectors with empty namespaces.

### JS API

* Print more detailed JS stack traces. This is mostly useful for the Sass team's
  own debugging purposes.

## 1.43.4

### JS API

* Fix a bug where the `logger` option was ignored for the `render()` function.

## 1.43.3

* Improve performance.

## 1.43.2

* Improve the error message when the default namespace of a `@use` rule is not
  a valid identifier.

## 1.43.1

* No user-visible changes.

## 1.43.0

### JS API

* Add support for the `logger` option. This takes an object that can define
  `warn` or `debug` methods to add custom handling for messages emitted by the
  Sass compiler. See [the JS API docs] for details.

  [the JS API docs]: https://sass-lang.com/documentation/js-api/interfaces/Logger

* Add a `Logger.silent` object that can be passed to the `logger` option to
  silence all messages from the Sass compiler.

## 1.42.1

* Fix a bug where Sass variables and function calls in calculations weren't
  being resolved correctly if there was a parenthesized interpolation elsewhere
  in the file.

## 1.42.0

* `min()` and `max()` expressions are once again parsed as calculations as long
  as they contain only syntax that's allowed in calculation expressions. To
  avoid the backwards-compatibility issues that were present in 1.40.0, they now
  allow unitless numbers to be mixed with numbers with units just like the
  global `min()` and `max()` functions. Similarly, `+` and `-` operations within
  `min()` and `max()` functions allow unitless numbers to be mixed with numbers
  with units.

## 1.41.1

* Preserve parentheses around `var()` functions in calculations, because they
  could potentially be replaced with sub-expressions that might need to be
  parenthesized.

## 1.41.0

* Calculation values can now be combined with strings using the `+` operator.
  This was an error in 1.40.0, but this broke stylesheets that were relying on
  `$value + ""` expressions to generically convert values to strings. (Note that
  the Sass team recommends the use of `"#{$value}"` or `inspect($value)` for
  that use-case.)

* The `selector.unify()` function now correctly returns `null` when one selector
  is a `:host` or `:host-context` and the other is a selector that's guaranteed
  to be within the current shadow DOM. The `@extend` logic has been updated
  accordingly as well.

* Fix a bug where extra whitespace in `min()`, `max()`, `clamp()`, and `calc()`
  expressions could cause bogus parse errors.

* Fix a bug where the right-hand operand of a `-` in a calculation could
  incorrectly be stripped of parentheses.

### Dart API

* `SassCalculation.plus()` now allows `SassString` arguments.

## 1.40.1

* **Potentially breaking bug fix:** `min()` and `max()` expressions outside of
  calculations now behave the same way they did in 1.39.2, returning unquoted
  strings if they contain no Sass-specific features and calling the global
  `min()` and `max()` functions otherwise. Within calculations, they continue to
  behave how they did in 1.40.0.

  This fixes an unintended breaking change added in 1.40.0, wherein passing a
  unitless number and a number without units to `min()` or `max()` now produces
  an error. Since this breakage affects a major Sass library, we're temporarily
  reverting support for `min()` and `max()` calculations while we work on
  designing a longer-term fix.

## 1.40.0

* Add support for first-class `calc()` expressions (as well as `clamp()` and
  plain-CSS `min()` and `max()`). This means:

  * `calc()` expressions will be parsed more thoroughly, and errors will be
    highlighted where they weren't before. **This may break your stylesheets,**
    but only if they were already producing broken CSS.

  * `calc()` expressions will be simplified where possible, and may even return
    numbers if they can be simplified away entirely.

  * `calc()` expressions that can't be simplified to numbers return a new data
    type known as "calculations".

  * Sass variables and functions can now be used in `calc()` expressions.

  * New functions `meta.calc-name()` and `meta.calc-args()` can now inspect
    calculations.

### Dart API

* Add a new value type, `SassCalculation`, that represents calculations.

* Add new `CalculationOperation`, `CalculationOperator`, and
  `CalculationInterpolation` types to represent types of arguments that may
  exist as part of a calculation.

* Add a new `Value.assertCalculation()` method.

* Add a new `Number.hasCompatibleUnits()` method.

## 1.39.2

* Fix a bug where configuring with `@use ... with` would throw an error when
  that variable was defined in a module that also contained `@forward ... with`.

## 1.39.1

* Partial fix for a bug where `@at-root` does not work properly in nested
  imports that contain `@use` rules. If the only `@use` rules in the nested
  import are for built-in modules, `@at-root` should now work properly.

## 1.39.0

### JS API

* Add a `charset` option that controls whether or not Sass emits a
  `@charset`/BOM for non-ASCII stylesheets.

## 1.38.2

* No user-visible changes

## 1.38.1

* No user-visible changes

## 1.38.0

* In expanded mode, emit characters in Unicode private-use areas as escape
  sequences rather than literal characters.

* Fix a bug where quotes would be omitted for an attribute selector whose value
  was a single backslash.

* Properly consider numbers that begin with `.` as "plain CSS" for the purposes
  of parsing plain-CSS `min()` and `max()` functions.

* Allow `if` to be used as an unquoted string.

* Properly parse backslash escapes within `url()` expressions.

* Fix a couple bugs where `@extend`s could be marked as unsatisfied when
  multiple identical `@extend`s extended selectors across `@use` rules.

### Command Line Interface

* Strip CRLF newlines from snippets of the original stylesheet that are included
  in the output when an error occurs.

### JS API

* Don't crash when a Windows path is returned by a custom Node importer at the
  same time as file contents.

* Don't crash when an error occurs in a stylesheet loaded via a custom importer
  with a custom URL scheme.

### Dart API

* Add a `SassArgumentList.keywordsWithoutMarking` getter to access the keyword
  arguments of an argument list without marking them accessed.

## 1.37.5

* No user-visible changes.

## 1.37.4

* No user-visible changes.

## 1.37.3

* No user-visible changes.

## 1.37.2

* No user-visible changes.

## 1.37.1

* No user-visible changes.

## 1.37.0

### Dart API

* **Potentially breaking bug fix:** `SassNumber.asSlash`,
  `SassNumber.withSlash()`, and `SassNumber.withoutSlash()` have been marked as
  `@internal`. They were never intended to be used outside the `sass` package.

* **Potentially breaking bug fix:** `SassException` has been marked as `@sealed`
  to formally indicate that it's not intended to be extended outside of the
  `sass` package.

* Add a `Value.withListContents()` method that returns a new Sass list with the
  same list separator and brackets as the current value, interpreted as a list.

## 1.36.0

### Dart API

* Added `compileToResult()`, `compileStringToResult()`,
  `compileToResultAsync()`, and `compileStringToResultAsync()` methods. These
  are intended to replace the existing `compile*()` methods, which are now
  deprecated. Rather than returning a simple string, these return a
  `CompileResult` object, which will allow us to add additional information
  about the compilation without having to introduce further deprecations.

  * Instead of passing a `sourceMaps` callback to `compile*()`, pass
    `sourceMaps: true` to `compile*ToResult()` and access
    `CompileResult.sourceMap`.

  * The `CompileResult` object exposes a `loadedUrls` object which lists the
    canonical URLs accessed during a compilation. This information was
    previously unavailable except through the JS API.

## 1.35.2

* **Potentially breaking bug fix**: Properly throw an error for Unicode ranges
  that have too many `?`s after hexadecimal digits, such as `U+12345??`.

* **Potentially breaking bug fix:** Fixed a bug where certain local variable
  declarations nested within multiple `@if` statements would incorrectly
  override a global variable. It's unlikely that any real stylesheets were
  relying on this bug, but if so they can simply add `!global` to the variable
  declaration to preserve the old behavior.

* **Potentially breaking bug fix:** Fix a bug where imports of root-relative
  URLs (those that begin with `/`) in `@import` rules would be passed to
  both Dart and JS importers as `file:` URLs.

* Properly support selector lists for the `$extendee` argument to
  `selector.extend()` and `selector.replace()`.

* Fix an edge case where `@extend` wouldn't affect a selector within a
  pseudo-selector such as `:is()` that itself extended other selectors.

* Fix a race condition where `meta.load-css()` could trigger an internal error
  when running in asynchronous mode.

### Dart API

* Use the `@internal` annotation to indicate which `Value` APIs are available
  for public use.

## 1.35.1

* Fix a bug where the quiet dependency flag didn't silence warnings in some
  stylesheets loaded using `@import`.

## 1.35.0

* Fix a couple bugs that could prevent some members from being found in certain
  files that use a mix of imports and the module system.

* Fix incorrect recommendation for migrating division expressions that reference
  namespaced variables.

### JS API

* Add a `quietDeps` option which silences compiler warnings from stylesheets
  loaded through importers and load paths.

* Add a `verbose` option which causes the compiler to emit all deprecation
  warnings, not just 5 per feature.

## 1.34.1

* Fix a bug where `--update` would always compile any file that depends on a
  built-in module.

* Fix the URL for the `@-moz-document` deprecation message.

* Fix a bug with `@for` loops nested inside property declarations.

## 1.34.0

* Don't emit the same warning in the same location multiple times.

* Cap deprecation warnings at 5 per feature by default.

### Command Line Interface

* Add a `--quiet-deps` flag which silences compiler warnings from stylesheets
  loaded through `--load-path`s.

* Add a `--verbose` flag which causes the compiler to emit all deprecation
  warnings, not just 5 per feature.

### Dart API

* Add a `quietDeps` argument to `compile()`, `compileString()`,
  `compileAsync()`, and `compileStringAsync()` which silences compiler warnings
  from stylesheets loaded through importers, load paths, and `package:` URLs.

* Add a `verbose` argument to `compile()`, `compileString()`, `compileAsync()`,
  and `compileStringAsync()` which causes the compiler to emit all deprecation
  warnings, not just 5 per feature.

## 1.33.0

* Deprecate the use of `/` for division. The new `math.div()` function should be
  used instead. See [this page][] for details.

[this page]: https://sass-lang.com/documentation/breaking-changes/slash-div

* Add a `list.slash()` function that returns a slash-separated list.

* **Potentially breaking bug fix:** The heuristics around when potentially
  slash-separated numbers are converted to slash-free numbers—for example, when
  `1/2` will be printed as `0.5` rather than `1/2`—have been slightly expanded.
  Previously, a number would be made slash-free if it was passed as an argument
  to a *user-defined function*, but not to a *built-in function*. Now it will be
  made slash-free in both cases. This is a behavioral change, but it's unlikely
  to affect any real-world stylesheets.

* [`:is()`][] now behaves identically to `:matches()`.

[`:is()`]: https://developer.mozilla.org/en-US/docs/Web/CSS/:is

* Fix a bug where non-integer numbers that were very close to integer
  values would be incorrectly formatted in CSS.

* Fix a bug where very small number and very large negative numbers would be
  incorrectly formatted in CSS.

### JS API

* The `this` context for importers now has a `fromImport` field, which is `true`
  if the importer is being invoked from an `@import` and `false` otherwise.
  Importers should only use this to determine whether to load [import-only
  files].

[import-only files]: https://sass-lang.com/documentation/at-rules/import#import-only-files

### Dart API

* Add an `Importer.fromImport` getter, which is `true` if the current
  `Importer.canonicalize()` call comes from an `@import` rule and `false`
  otherwise. Importers should only use this to determine whether to load
  [import-only files].

## 1.32.13

* **Potentially breaking bug fix:** Null values in `@use` and `@forward`
  configurations no longer override the `!default` variable, matching the
  behavior of the equivalent code using `@import`.

* Use the proper parameter names in error messages about `string.slice`

## 1.32.12

* Fix a bug that disallowed more than one module from extending the same
  selector from a module if that selector itself extended a selector from
  another upstream module.

## 1.32.11

* Fix a bug where bogus indented syntax errors were reported for lines that
  contained only whitespace.

## 1.32.10

* No user-visible changes.

## 1.32.9

* Fix a typo in a deprecation warning.

### JavaScript API

* Drop support for Chokidar 2.x. This version was incompatible with Node 14, but
  due to shortcomings in npm's version resolver sometimes still ended up
  installed anyway. Only declaring support for 3.0.0 should ensure compatibility
  going forward.

### Dart API

* Allow the null safety release of args and watcher.

### Command Line Interface

* Add a `-w` shorthand for the `--watch` flag.

## 1.32.8

* Update chokidar version for Node API tests.

### JavaScript API

* Allow a custom function to access the `render()` options object within its
  local context, as `this.options`.

## 1.32.7

* Allow the null safety release of stream_transform.

* Allow `@forward...with` to take arguments that have a `!default` flag without
  a trailing comma.

* Improve the performance of unitless and single-unit numbers.

## 1.32.6

### Node JS API

* Fix Electron support when `nodeIntegration` is disabled.

### Dart API

* All range checks for `SassColor` constructors now throw `RangeError`s with
  `start` and `end` set.

## 1.32.5

* **Potentially breaking bug fix:** When using `@for` with numbers that have
  units, the iteration variable now matches the unit of the initial number. This
  matches the behavior of Ruby Sass and LibSass.

### Node JS API

* Fix a few infrequent errors when calling `render()` with `fiber` multiple
  times simultaneously.

* Avoid possible mangled error messages when custom functions or importers throw
  unexpected exceptions.

* Fix Electron support when `nodeIntegration` is disabled.

## 1.32.4

* No user-visible changes.

## 1.32.3

* Optimize `==` for numbers that have different units.

## 1.32.2

* Print the actual number that was received in unit deprecation warnings for
  color functions.

## 1.32.1

* Don't emit permissions errors on Windows and OS X when trying to determine the
  real case of path names.

## 1.32.0

* Deprecate passing non-`%` numbers as lightness and saturation to `hsl()`,
  `hsla()`, `color.adjust()`, and `color.change()`. This matches the CSS
  specification, which also requires `%` for all lightness and saturation
  parameters. See [the Sass website][color-units] for more details.

* Deprecate passing numbers with units other than `deg` as the hue to `hsl()`,
  `hsla()`, `adjust-hue()`, `color.adjust()`, and `color.change()`. Unitless
  numbers *are* still allowed here, since they're allowed by CSS. See [the Sass
  website][color-units] for more details.

* Improve error messages about incompatible units.

* Properly mark some warnings emitted by `sass:color` functions as deprecation
  warnings.

### Dart API

* Rename `SassNumber.valueInUnits()` to `SassNumber.coerceValue()`. The old name
  remains, but is now deprecated.

* Rename `SassNumber.coerceValueToUnit()`, a shorthand for
  `SassNumber.coerceValue()` that takes a single numerator unit.

* Add `SassNumber.coerceToMatch()` and `SassNumber.coerceValueToMatch()`, which
  work like `SassNumber.coerce()` and `SassNumber.coerceValue()` but take a
  `SassNumber` whose units should be matched rather than taking the units
  explicitly. These generate better error messages than `SassNumber.coerce()`
  and `SassNumber.coerceValue()`.

* Add `SassNumber.convertToMatch()` and `SassNumber.convertValueToMatch()`,
  which work like `SassNumber.coerceToMatch()` and
  `SassNumber.coerceValueToMatch()` except they throw exceptions when converting
  unitless values to or from units.

* Add `SassNumber.compatibleWithUnit()`, which returns whether the number can be
  coerced to a single numerator unit.

## 1.31.0

* Add support for parsing `clamp()` as a special math function, the same way
  `calc()` is parsed.

* Properly load files in case-sensitive Windows directories with upper-case
  names.

## 1.30.0

* Fix a bug where `@at-root (without: all)` wouldn't properly remove a
  `@keyframes` context when parsing selectors.

### Node JS API

* The generated `main()` function in `sass.js` now returns a `Promise` that
  completes when the executable is finished running.

### Dart API

* Fix a bug that prevented importers from returning null when loading from a
  URL that they had already canonicalized.

## 1.29.0

* Support a broader syntax for `@supports` conditions, based on the latest
  [Editor's Draft of CSS Conditional Rules 3]. Almost all syntax will be allowed
  (with interpolation) in the conditions' parentheses, as well as function
  syntax such as `@supports selector(...)`.

[Editor's Draft of CSS Conditional Rules 3]: https://drafts.csswg.org/css-conditional-3/#at-supports

## 1.28.0

* Add a [`color.hwb()`] function to `sass:color` that can express colors in [HWB] format.

[`color.hwb()`]: https://sass-lang.com/documentation/modules/color#hwb
[HWB]: https://en.wikipedia.org/wiki/HWB_color_model

* Add [`color.whiteness()`] and [`color.blackness()`] functions to `sass:color`
  to get a color's [HWB] whiteness and blackness components.

[`color.whiteness()`]: https://sass-lang.com/documentation/modules/color#whiteness
[`color.blackness()`]: https://sass-lang.com/documentation/modules/color#blackness

* Add `$whiteness` and `$blackness` parameters to [`color.adjust()`],
  [`color.change()`], and [`color.scale()`] to modify a color's [HWB] whiteness
  and blackness components.

[`color.adjust()`]: https://sass-lang.com/documentation/modules/color#adjust
[`color.change()`]: https://sass-lang.com/documentation/modules/color#change
[`color.scale()`]: https://sass-lang.com/documentation/modules/color#scale

### Dart API

* Add [HWB] support to the `SassColor` class, including a `SassColor.hwb()`
  constructor, `whiteness` and `blackness` getters, and a `changeHwb()` method.

[HWB]: https://en.wikipedia.org/wiki/HWB_color_model

## 1.27.2

* No user-visible changes.

## 1.27.1

* **Potentially breaking bug fix:** `meta.load-css()` now correctly uses the
  name `$url` for its first argument, rather than `$module`.

* Don't crash when using `Infinity` or `NaN` as a key in a map.

* Emit a proper parse error for a `=` with no right-hand side in a function.

* Avoid going exponential on certain recursive `@extend` edge cases.

## 1.27.0

* Adds an overload to `map.merge()` that supports merging a nested map.

  `map.merge($map1, $keys..., $map2)`: The `$keys` form a path to the nested map
  in `$map1`, into which `$map2` gets merged.

  See [the Sass documentation][map-merge] for more details.

  [map-merge]: https://sass-lang.com/documentation/modules/map#merge

* Adds an overloaded `map.set()` function.

  `map.set($map, $key, $value)`: Adds to or updates `$map` with the specified
  `$key` and `$value`.

  `map.set($map, $keys..., $value)`: Adds to or updates a map that is nested
  within `$map`. The `$keys` form a path to the nested map in `$map`, into
  which `$value` is inserted.

  See [the Sass documentation][map-set] for more details.

  [map-set]: https://sass-lang.com/documentation/modules/map#set

* Add support for nested maps to `map.get()`.
  For example, `map.get((a: (b: (c: d))), a, b, c)` would return `d`.
  See [the documentation][map-get] for more details.

  [map-get]: https://sass-lang.com/documentation/modules/map#get

* Add support for nested maps in `map.has-key`.
  For example, `map.has-key((a: (b: (c: d))), a, b, c)` would return true.
  See [the documentation][map-has-key] for more details.

  [map-has-key]: https://sass-lang.com/documentation/modules/map#has-key

* Add a `map.deep-merge()` function. This works like `map.merge()`, except that
  nested map values are *also* recursively merged. For example:

  ```
  map.deep-merge(
    (color: (primary: red, secondary: blue),
    (color: (secondary: teal)
  ) // => (color: (primary: red, secondary: teal))
  ```

  See [the Sass documentation][map-deep-merge] for more details.

  [map-deep-merge]: https://sass-lang.com/documentation/modules/map#deep-merge

* Add a `map.deep-remove()` function. This allows you to remove keys from
  nested maps by passing multiple keys. For example:

  ```
  map.deep-remove(
    (color: (primary: red, secondary: blue)),
    color, primary
  ) // => (color: (secondary: blue))
  ```

  See [the Sass documentation][map-deep-remove] for more details.

  [map-deep-remove]: https://sass-lang.com/documentation/modules/map#deep-remove

* Fix a bug where custom property values in plain CSS were being parsed as
  normal property values.

### Dart API

* Add a `Value.tryMap()` function which returns the `Value` as a `SassMap` if
  it's a valid map, or `null` otherwise. This allows function authors to safely
  retrieve maps even if they're internally stored as empty lists, without having
  to catch exceptions from `Value.assertMap()`.

## 1.26.12

* Fix a bug where nesting properties beneath a Sass-syntax custom property
  (written as `#{--foo}: ...`) would crash.

## 1.26.11

* **Potentially breaking bug fix:** `selector.nest()` now throws an error
  if the first arguments contains the parent selector `&`.

* Fixes a parsing bug with inline comments in selectors.

* Improve some error messages for edge-case parse failures.

* Throw a proper error when the same built-in module is `@use`d twice.

* Don't crash when writing `Infinity` in JS mode.

* Produce a better error message for positional arguments following named
  arguments.

## 1.26.10

* Fixes a bug where two adjacent combinators could cause an error.

## 1.26.9

* Use an updated version of `node_preamble` when compiling to JS.

## 1.26.8

* Fixes an error when emitting source maps to stdout.

## 1.26.7

* No user-visible changes.

## 1.26.6

* Fix a bug where escape sequences were improperly recognized in `@else` rules.

### JavaScript API

* Add `sass.NULL`, `sass.TRUE`, and `sass.FALSE` constants to match Node Sass's
  API.

* If a custom Node importer returns both `file` and `contents`, don't attempt to
  read the `file`. Instead, use the `contents` provided by the importer, with
  `file` as the canonical url.

## 1.26.5

* No user-visible changes.

## 1.26.4

* Be more memory-efficient when handling `@forward`s through `@import`s.

## 1.26.3

* Fix a bug where `--watch` mode could go into an infinite loop compiling CSS
  files to themselves.

## 1.26.2

* More aggressively eliminate redundant selectors in the `selector.extend()` and
  `selector.replace()` functions.

## 1.26.1

### Command Line Interface

* Fix a longstanding bug where `--watch` mode could enter into a state where
  recompilation would not occur after a syntax error was introduced into a
  dependency and then fixed.

## 1.26.0

* **Potentially breaking bug fix:** `@use` rules whose URLs' basenames begin
  with `_` now correctly exclude that `_` from the rules' namespaces.

* Fix a bug where imported forwarded members weren't visible in mixins and
  functions that were defined before the `@import`.

* Don't throw errors if the exact same member is loaded or forwarded from
  multiple modules at the same time.

## 1.25.2

* Fix a bug where, under extremely rare circumstances, a valid variable could
  become unassigned.

## 1.25.0

* Add functions to the built-in "sass:math" module.

  * `clamp($min, $number, $max)`. Clamps `$number` in between `$min` and `$max`.

  * `hypot($numbers...)`. Given *n* numbers, outputs the length of the
    *n*-dimensional vector that has components equal to each of the inputs.

  * Exponential. All inputs must be unitless.
    * `log($number)` or `log($number, $base)`. If no base is provided, performs
       a natural log.
    * `pow($base, $exponent)`
    * `sqrt($number)`

  * Trigonometric. The input must be an angle. If no unit is given, the input is
    assumed to be in `rad`.
    * `cos($number)`
    * `sin($number)`
    * `tan($number)`

  * Inverse trigonometric. The output is in `deg`.
    * `acos($number)`. Input must be unitless.
    * `asin($number)`. Input must be unitless.
    * `atan($number)`. Input must be unitless.
    * `atan2($y, $x)`. `$y` and `$x` must have compatible units or be unitless.

* Add the variables `$pi` and `$e` to the built-in "sass:math" module.

### JavaScript API

* `constructor.value` fields on value objects now match their Node Sass
  equivalents.

## 1.24.5

* Highlight contextually-relevant sections of the stylesheet in error messages,
  rather than only highlighting the section where the error was detected.

## 1.24.4

### JavaScript API

* Fix a bug where source map generation would crash with an absolute source map
  path and a custom importer that returns string file contents.

## 1.24.3

### Command Line Interface

* Fix a bug where `sass --version` would crash for certain executable
  distributions.

## 1.24.2

### JavaScript API

* Fix a bug introduced in the previous release that prevented custom importers
  in Node.js from loading import-only files.

## 1.24.1

* Fix a bug where the wrong file could be loaded when the same URL is used by
  both a `@use` rule and an `@import` rule.

## 1.24.0

* Add an optional `with` clause to the `@forward` rule. This works like the
  `@use` rule's `with` clause, except that `@forward ... with` can declare
  variables as `!default` to allow downstream modules to reconfigure their
  values.

* Support configuring modules through `@import` rules.

## 1.23.8

* **Potentially breaking bug fix:** Members loaded through a nested `@import`
  are no longer ever accessible outside that nested context.

* Don't throw an error when importing two modules that both forward members with
  the same name. The latter name now takes precedence over the former, as per
  the specification.

### Dart API

* `SassFormatException` now implements `SourceSpanFormatException` (and thus
  `FormatException`).

## 1.23.7

* No user-visible changes

## 1.23.6

* No user-visible changes.

## 1.23.5

* Support inline comments in the indented syntax.

* When an overloaded function receives the wrong number of arguments, guess
  which overload the user actually meant to invoke, and display the invalid
  argument error for that overload.

* When `@error` is used in a function or mixin, print the call site rather than
  the location of the `@error` itself to better match the behavior of calling a
  built-in function that throws an error.

## 1.23.4

### Command-Line Interface

* Fix a bug where `--watch` wouldn't watch files referred to by `@forward`
  rules.

## 1.23.3

* Fix a bug where selectors were being trimmed over-eagerly when `@extend`
  crossed module boundaries.

## 1.23.2

### Command-Line Interface

* Fix a bug when compiling all Sass files in a directory where a CSS file could
  be compiled to its own location, creating an infinite loop in `--watch` mode.

* Properly compile CSS entrypoints in directories outside of `--watch` mode.

## 1.23.1

* Fix a bug preventing built-in modules from being loaded within a configured
  module.

* Fix a bug preventing an unconfigured module from being loaded from within two
  different configured modules.

* Fix a bug when `meta.load-css()` was used to load some files that included
  media queries.

* Allow `saturate()` in plain CSS files, since it can be used as a plain CSS
  filter function.

* Improve the error messages for trying to access functions like `lighten()`
  from the `sass:color` module.

## 1.23.0

* **Launch the new Sass module system!** This adds:

  * The [`@use` rule][], which loads Sass files as *modules* and makes their
    members available only in the current file, with automatic namespacing.

    [`@use` rule]: https://sass-lang.com/documentation/at-rules/use

  * The [`@forward` rule][], which makes members of another Sass file available
    to stylesheets that `@use` the current file.

    [`@forward` rule]: https://sass-lang.com/documentation/at-rules/forward

  * Built-in modules named `sass:color`, `sass:list`, `sass:map`, `sass:math`,
    `sass:meta`, `sass:selector`, and `sass:string` that provide access to all
    the built-in Sass functions you know and love, with automatic module
    namespaces.

  * The [`meta.load-css()` mixin][], which includes the CSS contents of a module
    loaded from a (potentially dynamic) URL.

    [`meta.load-css()` mixin]: https://sass-lang.com/documentation/modules/meta#load-css

  * The [`meta.module-variables()` function][], which provides access to the
    variables defined in a given module.

    [`meta.module-variables()` function]: https://sass-lang.com/documentation/modules/meta#module-variables

  * The [`meta.module-functions()` function][], which provides access to the
    functions defined in a given module.

    [`meta.module-functions()` function]: https://sass-lang.com/documentation/modules/meta#module-functions

  Check out [the Sass blog][migrator blog] for more information on the new
  module system. You can also use the new [Sass migrator][] to automatically
  migrate your stylesheets to the new module system!

  [migrator blog]: https://sass-lang.com/blog/the-module-system-is-launched
  [Sass migrator]: https://sass-lang.com/documentation/cli/migrator

## 1.22.12

* **Potentially breaking bug fix:** character sequences consisting of two or
  more hyphens followed by a number (such as `--123`), or two or more hyphens on
  their own (such as `--`), are now parsed as identifiers [in accordance with
  the CSS spec][ident-token-diagram].

  [ident-token-diagram]: https://drafts.csswg.org/css-syntax-3/#ident-token-diagram

  The sequence `--` was previously parsed as multiple applications of the `-`
  operator. Since this is unlikely to be used intentionally in practice, we
  consider this bug fix safe.

### Command-Line Interface

* Fix a bug where changes in `.css` files would be ignored in `--watch` mode.

### JavaScript API

* Allow underscore-separated custom functions to be defined.

* Improve the performance of Node.js compilation involving many `@import`s.

## 1.22.11

* Don't try to load unquoted plain-CSS indented-syntax imports.

* Fix a couple edge cases in `@extend` logic and related selector functions:

  * Recognize `:matches()` and similar pseudo-selectors as superselectors of
    matching complex selectors.

  * Recognize `::slotted()` as a superselector of other `::slotted()` selectors.

  * Recognize `:current()` with a vendor prefix as a superselector.

## 1.22.10

* Fix a bug in which `get-function()` would fail to find a dash-separated
  function when passed a function name with underscores.

## 1.22.9

* Include argument names when reporting range errors and selector parse errors.

* Avoid double `Error:` headers when reporting selector parse errors.

* Clarify the error message when the wrong number of positional arguments are
  passed along with a named argument.

### JavaScript API

* Re-add support for Node Carbon (8.x).

## 1.22.8

### JavaScript API

* Don't crash when running in a directory whose name contains URL-sensitive
  characters.

* Drop support for Node Carbon (8.x), which doesn't support `url.pathToFileURL`.

## 1.22.7

* Restrict the supported versions of the Dart SDK to `^2.4.0`.

## 1.22.6

* **Potentially breaking bug fix:** The `keywords()` function now converts
  underscore-separated argument names to hyphen-separated names. This matches
  LibSass's behavior, but not Ruby Sass's.

* Further improve performance for logic-heavy stylesheets.

* Improve a few error messages.

## 1.22.5

### JavaScript API

* Improve performance for logic-heavy stylesheets.

## 1.22.4

* Fix a bug where at-rules imported from within a style rule would appear within
  that style rule rather than at the root of the document.

## 1.22.3

* **Potentially breaking bug fix:** The argument name for the `saturate()`
  function is now `$amount`, to match the name in LibSass and originally in Ruby
  Sass.

* **Potentially breaking bug fix:** The `invert()` function now properly returns
  `#808080` when passed `$weight: 50%`. This matches the behavior in LibSass and
  originally in Ruby Sass, as well as being consistent with other nearby values
  of `$weight`.

* **Potentially breaking bug fix:** The `invert()` function now throws an error
  if it's used [as a plain CSS function][plain-CSS invert] *and* the Sass-only
  `$weight` parameter is passed. This never did anything useful, so it's
  considered a bug fix rather than a full breaking change.

  [plain-CSS invert]: https://developer.mozilla.org/en-US/docs/Web/CSS/filter-function/invert

* **Potentially breaking bug fix**: The `str-insert()` function now properly
  inserts at the end of the string if the `$index` is `-1`. This matches the
  behavior in LibSass and originally in Ruby Sass.

* **Potentially breaking bug fix**: An empty map returned by `map-remove()` is
  now treated as identical to the literal value `()`, rather than being treated
  as though it had a comma separator. This matches the original behavior in Ruby
  Sass.

* The `adjust-color()` function no longer throws an error when a large `$alpha`
  value is combined with HSL adjustments.

* The `alpha()` function now produces clearer error messages when the wrong
  number of arguments are passed.

* Fix a bug where the `str-slice()` function could produce invalid output when
  passed a string that contains characters that aren't represented as a single
  byte in UTF-16.

* Improve the error message for an unknown separator name passed to the `join()`
  or `append()` functions.

* The `zip()` function no longer deadlocks if passed no arguments.

* The `map-remove()` function can now take a `$key` named argument. This matches
  the signature in LibSass and originally in Ruby Sass.

## 1.22.2

### JavaScript API

* Avoid re-assigning the `require()` function to make the code statically
  analyzable by Webpack.

## 1.22.1

### JavaScript API

* Expand the dependency on `chokidar` to allow 3.x.

## 1.22.0

* Produce better stack traces when importing a file that contains a syntax
  error.

* Make deprecation warnings for `!global` variable declarations that create new
  variables clearer, especially in the case where the `!global` flag is
  unnecessary because the variables are at the top level of the stylesheet.

### Dart API

* Add a `Value.realNull` getter, which returns Dart's `null` if the value is
  Sass's null.

## 1.21.0

### Dart API

* Add a `sass` executable when installing the package through `pub`.

* Add a top-level `warn()` function for custom functions and importers to print
  warning messages.

## 1.20.3

* No user-visible changes.

## 1.20.2

* Fix a bug where numbers could be written using exponential notation in
  Node.js.

* Fix a crash that would appear when writing some very large integers to CSS.

### Command-Line Interface

* Improve performance for stand-alone packages on Linux and Mac OS.

### JavaScript API

* Pass imports to custom importers before resolving them using `includePaths` or
  the `SASS_PATH` environment variable. This matches Node Sass's behavior, so
  it's considered a bug fix.

## 1.20.1

* No user-visible changes.

## 1.20.0

* Support attribute selector modifiers, such as the `i` in `[title="test" i]`.

### Command-Line Interface

* When compilation fails, Sass will now write the error message to the CSS
  output as a comment and as the `content` property of a `body::before` rule so
  it will show up in the browser (unless compiling to standard output). This can
  be disabled with the `--no-error-css` flag, or forced even when compiling to
  standard output with the `--error-css` flag.

### Dart API

* Added `SassException.toCssString()`, which returns the contents of a CSS
  stylesheet describing the error, as above.

## 1.19.0

* Allow `!` in `url()`s without quotes.

### Dart API

* `FilesystemImporter` now doesn't change its effective directory if the working
  directory changes, even if it's passed a relative argument.

## 1.18.0

* Avoid recursively listing directories when finding the canonical name of a
  file on case-insensitive filesystems.

* Fix importing files relative to `package:`-imported files.

* Don't claim that "package:" URLs aren't supported when they actually are.

### Command-Line Interface

* Add a `--no-charset` flag. If this flag is set, Sass will never emit a
  `@charset` declaration or a byte-order mark, even if the CSS file contains
  non-ASCII characters.

### Dart API

* Add a `charset` option to `compile()`, `compileString()`, `compileAsync()` and
  `compileStringAsync()`. If this option is set to `false`, Sass will never emit
  a `@charset` declaration or a byte-order mark, even if the CSS file contains
  non-ASCII characters.

* Explicitly require that importers' `canonicalize()` methods be able to take
  paths relative to their outputs as valid inputs. This isn't considered a
  breaking change because the importer infrastructure already required this in
  practice.

## 1.17.4

* Consistently parse U+000C FORM FEED, U+000D CARRIAGE RETURN, and sequences of
  U+000D CARRIAGE RETURN followed by U+000A LINE FEED as individual newlines.

### JavaScript API

* Add a `sass.types.Error` constructor as an alias for `Error`. This makes our
  custom function API compatible with Node Sass's.

## 1.17.3

* Fix an edge case where slash-separated numbers were written to the stylesheet
  with a slash even when they're used as part of another arithmetic operation,
  such as being concatenated with a string.

* Don't put style rules inside empty `@keyframes` selectors.

## 1.17.2

* Deprecate `!global` variable assignments to variables that aren't yet defined.
  This deprecation message can be avoided by assigning variables to `null` at
  the top level before globally assigning values to them.

### Dart API

* Explicitly mark classes that were never intended to be subclassed or
  implemented as "sealed".

## 1.17.1

* Properly quote attribute selector values that start with identifiers but end
  with a non-identifier character.

## 1.17.0

* Improve error output, particularly for errors that cover multiple lines.

* Improve source locations for some parse errors. Rather than pointing to the
  next token that wasn't what was expected, they point *after* the previous
  token. This should generally provide more context for the syntax error.

* Produce a better error message for style rules that are missing the closing
  `}`.

* Produce a better error message for style rules and property declarations
  within `@function` rules.

### Command-Line Interface

* Passing a directory on the command line now compiles all Sass source files in
  the directory to CSS files in the same directory, as though `dir:dir` were
  passed instead of just `dir`.

* The new error output uses non-ASCII Unicode characters by default. Add a
  `--no-unicode` flag to disable this.

## 1.16.1

* Fix a performance bug where stylesheet evaluation could take a very long time
  when many binary operators were used in sequence.

## 1.16.0

* `rgb()` and `hsl()` now treat unquoted strings beginning with `env()`,
  `min()`, and `max()` as special number strings like `calc()`.

## 1.15.3

* Properly merge `all and` media queries. These queries were previously being
  merged as though `all` referred to a specific media type, rather than all
  media types.

* Never remove units from 0 values in compressed mode. This wasn't safe in
  general, since some properties (such as `line-height`) interpret `0` as a
  `<number>` rather than a `<length>` which can break CSS transforms. It's
  better to do this optimization in a dedicated compressor that's aware of CSS
  property semantics.

* Match Ruby Sass's behavior in some edge-cases involving numbers with many
  significant digits.

* Emit escaped tab characters in identifiers as `\9` rather than a backslash
  followed by a literal tab.

### Command-Line Interface

* The source map generated for a stylesheet read from standard input now uses a
  `data:` URL to include that stylesheet's contents in the source map.

### Node JS API

* `this.includePaths` for a running importer is now a `;`-separated string on
  Windows, rather than `:`-separated. This matches Node Sass's behavior.

### Dart API

* The URL used in a source map to refer to a stylesheet loaded from an importer
  is now `ImportResult.sourceMapUrl` as documented.

## 1.15.2

### Node JS API

* When `setValue()` is called on a Sass string object, make it unquoted even if
  it was quoted originally, to match the behavior of Node Sass.

## 1.15.1

* Always add quotes to attribute selector values that begin with `--`, since IE
  11 doesn't consider them to be identifiers.

## 1.15.0

* Add support for passing arguments to `@content` blocks. See [the
  proposal][content-args] for details.

* Add support for the new `rgb()` and `hsl()` syntax introduced in CSS Colors
  Level 4, such as `rgb(0% 100% 0% / 0.5)`. See [the proposal][color-4-rgb-hsl]
  for more details.

* Add support for interpolation in at-rule names. See [the
  proposal][at-rule-interpolation] for details.

* Add paths from the `SASS_PATH` environment variable to the load paths in the
  command-line interface, Dart API, and JS API. These load paths are checked
  just after the load paths explicitly passed by the user.

* Allow saturation and lightness values outside of the `0%` to `100%` range in
  the `hsl()` and `hsla()` functions. They're now clamped to be within that
  range rather than producing an error if they're outside it.

* Properly compile selectors that end in escaped whitespace.

[content-args]: https://github.com/sass/language/blob/master/accepted/content-args.md
[color-4-rgb-hsl]: https://github.com/sass/language/blob/master/accepted/color-4-rgb-hsl.md
[at-rule-interpolation]: https://github.com/sass/language/blob/master/accepted/at-rule-interpolation.md

### JavaScript API

* Always include the error location in error messages.

## 1.14.4

* Properly escape U+0009 CHARACTER TABULATION in unquoted strings.

## 1.14.3

* Treat `:before`, `:after`, `:first-line`, and `:first-letter` as
  pseudo-elements for the purposes of `@extend`.

* When running in compressed mode, remove spaces around combinators in complex
  selectors, so a selector like `a > b` is output as `a>b`.

* Properly indicate the source span for errors involving binary operation
  expressions whose operands are parenthesized.

## 1.14.2

* Fix a bug where loading the same stylesheet from two different import paths
  could cause its imports to fail to resolve.

* Properly escape U+001F INFORMATION SEPARATOR ONE in unquoted strings.

### Command-Line Interface

* Don't crash when using `@debug` in a stylesheet passed on standard input.

### Dart API

* `AsyncImporter.canonicalize()` and `Importer.canonicalize()` must now return
  absolute URLs. Relative URLs are still supported, but are deprecated and will
  be removed in a future release.

## 1.14.1

* Canonicalize escaped digits at the beginning of identifiers as hex escapes.

* Properly parse property declarations that are both *in* content blocks and
  written *after* content blocks.

### Command-Line Interface

* Print more readable paths in `--watch` mode.

## 1.14.0

### BREAKING CHANGE

In accordance with our [compatibility policy][], breaking changes made for CSS
compatibility reasons are released as minor version revision after a three-month
deprecation period.

[compatibility policy]: README.md#compatibility-policy

* Tokens such as `#abcd` that are now interpreted as hex colors with alpha
  channels, rather than unquoted ID strings.

## 1.13.4

### Node JS

* Tweak JS compilation options to substantially improve performance.

## 1.13.3

* Properly generate source maps for stylesheets that emit `@charset`
  declarations.

### Command-Line Interface

* Don't error out when passing `--embed-source-maps` along with
  `--embed-sources` for stylesheets that contain non-ASCII characters.

## 1.13.2

* Properly parse `:nth-child()` and `:nth-last-child()` selectors with
  whitespace around the argument.

* Don't emit extra whitespace in the arguments for `:nth-child()` and
  `:nth-last-child()` selectors.

* Fix support for CSS hacks in plain CSS mode.

## 1.13.1

* Allow an IE-style single equals operator in plain CSS imports.

## 1.13.0

* Allow `@extend` to be used with multiple comma-separated simple selectors.
  This is already supported by other implementations, but fell through the
  cracks for Dart Sass until now.

* Don't crash when a media rule contains another media rule followed by a style
  rule.

## 1.12.0

### Dart API

* Add a `SassException` type that provides information about Sass compilation
  failures.

### Node JS API

* Remove the source map comment from the compiled JS. We don't ship with the
  source map, so this pointed to nothing.

## 1.11.0

* Add support for importing plain CSS files. They can only be imported *without*
  an extension—for example, `@import "style"` will import `style.css`. Plain CSS
  files imported this way only support standard CSS features, not Sass
  extensions.

  See [the proposal][css-import] for details.

* Add support for CSS's `min()` and `max()` [math functions][]. A `min()` and
  `max()` call will continue to be parsed as a Sass function if it involves any
  Sass-specific features like variables or function calls, but if it's valid
  plain CSS (optionally with interpolation) it will be emitted as plain CSS instead.

  See [the proposal][css-min-max] for details.

* Add support for range-format media features like `(10px < width < 100px)`. See
  [the proposal][media-ranges] for details.

* Normalize escape codes in identifiers so that, for example, `éclair` and
  `\E9clair` are parsed to the same value. See
  [the proposal][identifier-escapes] for details.

* Don't choke on a [byte-order mark][] at the beginning of a document when
  running in JavaScript.

[math functions]: https://drafts.csswg.org/css-values/#math-function
[css-import]: https://github.com/sass/language/blob/master/accepted/css-imports.md
[css-min-max]: https://github.com/sass/language/blob/master/accepted/min-max.md
[media-ranges]: https://github.com/sass/language/blob/master/accepted/media-ranges.md
[identifier-escapes]: https://github.com/sass/language/blob/master/accepted/identifier-escapes.md
[byte-order mark]: https://en.wikipedia.org/wiki/Byte_order_mark

### Command-Line Interface

* The `--watch` command now continues to recompile a file after a syntax error
  has been detected.

### Dart API

* Added a `Syntax` enum to indicate syntaxes for Sass source files.

* The `compile()` and `compileAsync()` functions now parse files with the `.css`
  extension as plain CSS.

* Added a `syntax` parameter to `compileString()` and `compileStringAsync()`.

* Deprecated the `indented` parameter to `compileString()` and `compileStringAsync()`.

* Added a `syntax` parameter to `new ImporterResult()` and a
  `ImporterResult.syntax` getter to set the syntax of the source file.

* Deprecated the `indented` parameter to `new ImporterResult()` and the
  `ImporterResult.indented` getter in favor of `syntax`.

## 1.10.4

### Command-Line Interface

* Fix a Homebrew installation failure.

## 1.10.3

### Command-Line Interface

* Run the Chocolatey script with the correct arguments so it doesn't crash.

## 1.10.2

* No user-visible changes.

## 1.10.1

### Node JS API

* Don't crash when passing both `includePaths` and `importer`.

## 1.10.0

* When two `@media` rules' queries can't be merged, leave nested rules in place
  for browsers that support them.

* Fix a typo in an error message.

## 1.9.2

### Node JS API

* Produce more readable filesystem errors, such as when a file doesn't exist.

## 1.9.1

### Command-Line Interface

* Don't emit ANSI codes to Windows terminals that don't support them.

* Fix a bug where `--watch` crashed on Mac OS.

## 1.9.0

### Node API

* Add support for `new sass.types.Color(argb)` for creating colors from ARGB hex
  numbers. This was overlooked when initially adding support for Node Sass's
  JavaScript API.

## 1.8.0

### Command-Line Interface

* Add a `--poll` flag to make `--watch` mode repeatedly check the filesystem for
  updates rather than relying on native filesystem notifications.

* Add a `--stop-on-error` flag to stop compiling additional files once an error
  is encountered.

## 1.7.3

* No user-visible changes.

## 1.7.2

* Add a deprecation warning for `@-moz-document`, except for cases where only an
  empty `url-prefix()` is used. Support is [being removed from Firefox][] and
  will eventually be removed from Sass as well.

[being removed from Firefox]: https://www.fxsitecompat.com/en-CA/docs/2018/moz-document-support-has-been-dropped-except-for-empty-url-prefix/

* Fix a bug where `@-moz-document` functions with string arguments weren't being
  parsed.

### Command-Line Interface

* Don't crash when a syntax error is added to a watched file.

## 1.7.1

* Fix crashes in released binaries.

## 1.7.0

* Emit deprecation warnings for tokens such as `#abcd` that are ambiguous
  between ID strings and hex colors with alpha channels. These will be
  interpreted as colors in a release on or after 19 September 2018.

* Parse unambiguous hex colors with alpha channels as colors.

* Fix a bug where relative imports from files on the load path could look in the
  incorrect location.

## 1.6.2

### Command-Line Interface

* Fix a bug where the source map comment in the generated CSS could refer to the
  source map file using an incorrect URL.

## 1.6.1

* No user-visible changes.

## 1.6.0

* Produce better errors when expected tokens are missing before a closing brace.

* Avoid crashing when compiling a non-partial stylesheet that exists on the
  filesystem next to a partial with the same name.

### Command-Line Interface

* Add support for the `--watch`, which watches for changes in Sass files on the
  filesystem and ensures that the compiled CSS is up-to-date.

* When using `--update`, surface errors when an import doesn't exist even if the
  file containing the import hasn't been modified.

* When compilation fails, delete the output file rather than leaving an outdated
  version.

## 1.5.1

* Fix a bug where an absolute Windows path would be considered an `input:output`
  pair.

* Forbid custom properties that have no values, like `--foo:;`, since they're
  forbidden by the CSS spec.

## 1.5.0

* Fix a bug where an importer would be passed an incorrectly-resolved URL when
  handling a relative import.

* Throw an error when an import is ambiguous due to a partial and a non-partial
  with the same name, or multiple files with different extensions. This matches
  the standard Sass behavior.

### Command-Line Interface

* Add an `--interactive` flag that supports interactively running Sass
  expressions (thanks to [Jen Thakar][]!).

[Jen Thakar]: https://github.com/jathak

## 1.4.0

* Improve the error message for invalid semicolons in the indented syntax.

* Properly disallow semicolons after declarations in the indented syntax.

### Command-Line Interface

* Add support for compiling multiple files at once by writing
  `sass input.scss:output.css`. Note that unlike Ruby Sass, this *always*
  compiles files by default regardless of when they were modified.

  This syntax also supports compiling entire directories at once. For example,
  `sass templates/stylesheets:public/css` compiles all non-partial Sass files
  in `templates/stylesheets` to CSS files in `public/css`.

* Add an `--update` flag that tells Sass to compile only stylesheets that have
  been (transitively) modified since the CSS file was generated.

### Dart API

* Add `Importer.modificationTime()` and `AsyncImporter.modificationTime()` which
  report the last time a stylesheet was modified.

### Node API

* Generate source maps when the `sourceMaps` option is set to a string and the
  `outFile` option is not set.

## 1.3.2

* Add support for `@elseif` as an alias of `@else if`. This is not an
  intentional feature, so using it will cause a deprecation warning. It will be
  removed at some point in the future.

## 1.3.1

### Node API

* Fix loading imports relative to stylesheets that were themselves imported
  though relative include paths.

## 1.3.0

### Command-Line Interface

* Generate source map files by default when writing to disk. This can be
  disabled by passing `--no-source-map`.

* Add a `--source-map-urls` option to control whether the source file URLs in
  the generated source map are relative or absolute.

* Add an `--embed-sources` option to embed the contents of all source files in
  the generated source map.

* Add an `--embed-source-map` option to embed the generated source map as a
  `data:` URL in the generated CSS.

### Dart API

* Add a `sourceMap` parameter to `compile()`, `compileString()`,
  `compileAsync()`, and `compileStringAsync()`. This takes a callback that's
  called with a [`SingleMapping`][] that contains the source map information for
  the compiled CSS file.

[`SingleMapping`]: https://www.dartdocs.org/documentation/source_maps/latest/source_maps.parser/SingleMapping-class.html

### Node API

* Added support for the `sourceMap`, `omitSourceMapUrl`, `outFile`,
  `sourceMapContents`, `sourceMapEmbed`, and `sourceMapRoot` options to
  `render()` and `renderSync()`.

* Fix a bug where passing a relative path to `render()` or `renderSync()` would
  cause relative imports to break.

* Fix a crash when printing warnings in stylesheets compiled using `render()` or
  `renderSync()`.

* Fix a bug where format errors were reported badly on Windows.

## 1.2.1

* Always emit units in compressed mode for `0` dimensions other than lengths and
  angles.

## 1.2.0

* The command-line executable will now create the directory for the resulting
  CSS if that directory doesn't exist.

* Properly parse `#{$var} -#{$var}` as two separate values in a list rather than
  one value being subtracted from another.

* Improve the error message for extending compound selectors.

## 1.1.1

* Add a commit that was accidentally left out of 1.1.0.

## 1.1.0

* The command-line executable can now be used to write an output file to disk
  using `sass input.scss output.css`.

* Use a POSIX-shell-compatible means of finding the location of the `sass` shell
  script.

## 1.0.0

**Initial stable release.**

### Changes Since 1.0.0-rc.1

* Allow `!` in custom property values ([#260][]).

[#260]: https://github.com/sass/dart-sass/issues/260

#### Dart API

* Remove the deprecated `render()` function.

#### Node API

* Errors are now subtypes of the `Error` type.

* Allow both the `data` and `file` options to be passed to `render()` and
  `renderSync()` at once. The `data` option will be used as the contents of the
  stylesheet, and the `file` option will be used as the path for error reporting
  and relative imports. This matches Node Sass's behavior.

## 1.0.0-rc.1

* Add support for importing an `_index.scss` or `_index.sass` file when
  importing a directory.

* Add a `--load-path` command-line option (alias `-I`) for passing additional
  paths to search for Sass files to import.

* Add a `--quiet` command-line option (alias `-q`) for silencing warnings.

* Add an `--indented` command-line option for using the indented syntax with a
  stylesheet from standard input.

* Don't merge the media queries `not type` and `(feature)`. We had previously
  been generating `not type and (feature)`, but that's not actually the
  intersection of the two queries.

* Don't crash on `$x % 0`.

* The standalone executable distributed on GitHub is now named `sass` rather
  than `dart-sass`. The `dart-sass` executable will remain, with a deprecation
  message, until 1.0.0 is released.

### Dart API

* Add a `Logger` class that allows users to control how messages are printed by
  stylesheets.

* Add a `logger` parameter to `compile()`, `compileAsync()`, `compileString()`,
  and `compileStringAsync()`.

### Node JS API

* Import URLs passed to importers are no longer normalized. For example, if a
  stylesheet contains `@import "./foo.scss"`, importers will now receive
  `"./foo.scss"` rather than `"foo.scss"`.

## 1.0.0-beta.5.3

* Support hard tabs in the indented syntax.

* Improve the formatting of comments that don't start on the same line as the
  opening `/*`.

* Preserve whitespace after `and` in media queries in compressed mode.

### Indented Syntax

* Properly parse multi-line selectors.

* Don't deadlock on `/*` comments.

* Don't add an extra `*/` to comments that already have it.

* Preserve empty lines in `/*` comments.

## 1.0.0-beta.5.2

* Fix a bug where some colors would crash `compressed` mode.

## 1.0.0-beta.5.1

* Add a `compressed` output style.

* Emit a warning when `&&` is used, since it's probably not what the user means.

* `round()` now returns the correct results for negative numbers that should
  round down.

* `var()` may now be passed in place of multiple arguments to `rgb()`, `rgba()`,
  `hsl()` and `hsla()`.

* Fix some cases where equivalent numbers wouldn't count as the same keys in
  maps.

* Fix a bug where multiplication like `(1/1px) * (1px/1)` wouldn't properly
  cancel out units.

* Fix a bug where dividing by a compatible unit would produce an invalid
  result.

* Remove a non-`sh`-compatible idiom from the standalone shell script.

### Dart API

* Add a `functions` parameter to `compile()`, `compleString()`,
  `compileAsync()`, and `compileStringAsync()`. This allows users to define
  custom functions in Dart that can be invoked from Sass stylesheets.

* Expose the `Callable` and `AsyncCallable` types, which represent functions
  that can be invoked from Sass.

* Expose the `Value` type and its subclasses, as well as the top-level
  `sassTrue`, `sassFalse`, and `sassNull` values, which represent Sass values
  that may be passed into or returned from custom functions.

* Expose the `OutputStyle` enum, and add a `style` parameter to `compile()`,
  `compleString()`, `compileAsync()`, and `compileStringAsync()` that allows
  users to control the output style.

### Node JS API

* Support the `functions` option.

* Support the `"compressed"` value for the `outputStyle` option.

## 1.0.0-beta.4

* Support unquoted imports in the indented syntax.

* Fix a crash when `:not(...)` extends a selector that appears in
  `:not(:not(...))`.

### Node JS API

* Add support for asynchronous importers to `render()` and `renderSync()`.

### Dart API

* Add `compileAsync()` and `compileStringAsync()` methods. These run
  asynchronously, which allows them to take asynchronous importers (see below).

* Add an `AsyncImporter` class. This allows imports to be resolved
  asynchronously in case no synchronous APIs are available. `AsyncImporter`s are
  only compatible with `compileAysnc()` and `compileStringAsync()`.

## 1.0.0-beta.3

* Properly parse numbers with exponents.

* Don't crash when evaluating CSS variables whose names are entirely
  interpolated (for example, `#{--foo}: ...`).

### Node JS API

* Add support for the `importer` option to `render()` and `renderSync()`.
  Only synchronous importers are currently supported.

### Dart API

* Added an `Importer` class. This can be extended by users to provide support
  for custom resolution for `@import` rules.

* Added built-in `FilesystemImporter` and `PackageImporter` implementations that
  support resolving `file:` and `package:` URLs, respectively.

* Added an `importers` argument to the `compile()` and `compileString()`
  functions that provides `Importer`s to use when resolving `@import` rules.

* Added a `loadPaths` argument to the `compile()` and `compileString()`
  functions that provides paths to search for stylesheets when resolving
  `@import` rules. This is a shorthand for passing `FilesystemImporter`s to the
  `importers` argument.

## 1.0.0-beta.2

* Add support for the `::slotted()` pseudo-element.

* Generated transparent colors will now be emitted as `rgba(0, 0, 0, 0)` rather
  than `transparent`. This works around a bug wherein IE incorrectly handles the
  latter format.

### Command-Line Interface

* Improve the logic for whether to use terminal colors by default.

### Node JS API

* Add support for `data`, `includePaths`, `indentedSyntax`, `lineFeed`,
  `indentWidth`, and `indentType` options to `render()` and `renderSync()`.

* The result object returned by `render()` and `renderSync()` now includes the
  `stats` object which provides metadata about the compilation process.

* The error object thrown by `render()` and `renderSync()` now includes `line`,
  `column`, `file`, `status`, and `formatted` fields. The `message` field and
  `toString()` also provide more information.

### Dart API

* Add a `renderString()` method for rendering Sass source that's not in a file
  on disk.

## 1.0.0-beta.1

* Drop support for the reference combinator. This has been removed from the
  spec, and will be deprecated and eventually removed in other implementations.

* Trust type annotations when compiling to JavaScript, which makes it
  substantially faster.

* Compile to minified JavaScript, which decreases the code size substantially
  and makes startup a little faster.

* Fix a crash when inspecting a string expression that ended in "\a".

* Fix a bug where declarations and `@extend` were allowed outside of a style
  rule in certain circumstances.

* Fix `not` in parentheses in `@supports` conditions.

* Allow `url` as an identifier name.

* Properly parse `/***/` in selectors.

* Properly parse unary operators immediately after commas.

* Match Ruby Sass's rounding behavior for all functions.

* Allow `\` at the beginning of a selector in the indented syntax.

* Fix a number of `@extend` bugs:

  * `selector-extend()` and `selector-replace()` now allow compound selector
    extendees.

  * Remove the universal selector `*` when unifying with other selectors.

  * Properly unify the result of multiple simple selectors in the same compound
    selector being extended.

  * Properly handle extensions being extended.

  * Properly follow the [first law of `@extend`][laws].

  * Fix selector specificity tracking to follow the
    [second law of `@extend`][laws].

  * Allow extensions that match selectors but fail to unify.

  * Partially-extended selectors are no longer used as parent selectors.

  * Fix an edge case where both the extender and the extended selector
    have invalid combinator sequences.

  * Don't crash with a "Bad state: no element" error in certain edge cases.

[laws]: https://github.com/sass/sass/issues/324#issuecomment-4607184

## 1.0.0-alpha.9

* Elements without a namespace (such as `div`) are no longer unified with
  elements with the empty namespace (such as `|div`). This unification didn't
  match the results returned by `is-superselector()`, and was not guaranteed to
  be valid.

* Support `&` within `@at-root`.

* Properly error when a compound selector is followed immediately by `&`.

* Properly handle variable scoping in `@at-root` and nested properties.

* Properly handle placeholder selectors in selector pseudos.

* Properly short-circuit the `or` and `and` operators.

* Support `--$variable`.

* Don't consider unitless numbers equal to numbers with units.

* Warn about using named colors in interpolation.

* Don't emit loud comments in functions.

* Detect import loops.

* Fix `@import` with a `supports()` clause.

* Forbid functions named "and", "or", and "not".

* Fix `type-of()` with a function.

* Emit a nicer error for invalid tokens in a selector.

* Fix `invert()` with a `$weight` parameter.

* Fix a unit-parsing edge-cases.

* Always parse imports with queries as plain CSS imports.

* Support `&` followed by a non-identifier.

* Properly handle split media queries.

* Properly handle a placeholder selector that isn't at the beginning of a
  compound selector.

* Fix more `str-slice()` bugs.

* Fix the `%` operator.

* Allow whitespace between `=` and the mixin name in the indented syntax.

* Fix some slash division edge cases.

* Fix `not` when used like a function.

* Fix attribute selectors with single-character values.

* Fix some bugs with the `call()` function.

* Properly handle a backslash followed by a CRLF sequence in a quoted string.

* Fix numbers divided by colors.

* Support slash-separated numbers in arguments to plain CSS functions.

* Error out if a function is passed an unknown named parameter.

* Improve the speed of loading large files on Node.

* Don't consider browser-prefixed selector pseudos to be superselectors of
  differently- or non-prefixed selector pseudos with the same base name.

* Fix an `@extend` edge case involving multiple combinators in a row.

* Fix a bug where a `@content` block could get incorrectly passed to a mixin.

* Properly isolate the lexical environments of different calls to the same mixin
  and function.

## 1.0.0-alpha.8

* Add the `content-exists()` function.

* Support interpolation in loud comments.

* Fix a bug where even valid semicolons and exclamation marks in custom property
  values were disallowed.

* Disallow invalid function names.

* Disallow extending across media queries.

* Properly parse whitespace after `...` in argument declaration lists.

* Support terse mixin syntax in the indented syntax.

* Fix `@at-root` query parsing.

* Support special functions in `@-moz-document`.

* Support `...` after a digit.

* Fix some bugs when treating a map as a list of pairs.

## 1.0.0-alpha.7

* Fix `function-exists()`, `variable-exists()`, and `mixin-exists()` to use the
  lexical scope rather than always using the global scope.

* `str-index()` now correctly inserts at negative indices.

* Properly parse `url()`s that contain comment-like text.

* Fix a few more small `@extend` bugs.

* Fix a bug where interpolation in a quoted string was being dropped in some
  circumstances.

* Properly handle `@for` rules where each bound has a different unit.

* Forbid mixins and functions from being defined in control directives.

* Fix a superselector-computation edge case involving `:not()`.

* Gracefully handle input files that are invalid UTF-8.

* Print a Sass stack trace when a file fails to load.

## 1.0.0-alpha.6

* Allow `var()` to be passed to `rgb()`, `rgba()`, `hsl()`, and `hsla()`.

* Fix conversions between numbers with `dpi`, `dpcm`, and `dppx` units.
  Previously these conversions were inverted.

* Don't crash when calling `str-slice()` with an `$end-at` index lower than the
  `$start-at` index.

* `str-slice()` now correctly returns `""` when `$end-at` is negative and points
  before the beginning of the string.

* Interpolation in quoted strings now properly preserves newlines.

* Don't crash when passing only `$hue` or no keyword arguments to
  `adjust-color()`, `scale-color()`, or `change-color()`.

* Preserve escapes in identifiers. This used to only work for identifiers in
  SassScript.

* Fix a few small `@extend` bugs.

## 1.0.0-alpha.5

* Fix bounds-checking for `opacify()`, `fade-in()`, `transparentize()`, and
  `fade-out()`.

* Fix a bug with `@extend` superselector calculations.

* Fix some cases where `#{...}--` would fail to parse in selectors.

* Allow a single number to be passed to `saturate()` for use in filter contexts.

* Fix a bug where `**/` would fail to close a loud comment.

* Fix a bug where mixin and function calls could set variables incorrectly.

* Move plain CSS `@import`s to the top of the document.

## 1.0.0-alpha.4

* Add support for bracketed lists.

* Add support for Unicode ranges.

* Add support for the Microsoft-style `=` operator.

* Print the filename for `@debug` rules.

* Fix a bug where `1 + - 2` and similar constructs would crash the parser.

* Fix a bug where `@extend` produced the wrong result when used with
  selector combinators.

* Fix a bug where placeholder selectors were not allowed to be unified.

* Fix the `mixin-exists()` function.

* Fix `:nth-child()` and `:nth-last-child()` parsing when they contain `of
  selector`.

## 1.0.0-alpha.3

* Fix a bug where color equality didn't take the alpha channel into account.

* Fix a bug with converting some RGB colors to HSL.

* Fix a parent selector resolution bug.

* Properly declare the arguments for `opacify()` and related functions.

* Add a missing dependency on the `stack_trace` package.

* Fix broken Windows archives.

* Emit colors using their original representation if possible.

* Emit colors without an original representation as names if possible.

## 1.0.0-alpha.2

* Fix a bug where variables, functions, and mixins were broken in imported
  files.

## 1.0.0-alpha.1

* Initial alpha release.<|MERGE_RESOLUTION|>--- conflicted
+++ resolved
@@ -1,6 +1,5 @@
 ## 1.55.0
 
-<<<<<<< HEAD
 * **Potentially breaking bug fix:** Sass numbers are now universally stored as
   64-bit floating-point numbers, rather than sometimes being stored as integers.
   This will generally make arithmetic with very large numbers more reliable and
@@ -21,12 +20,11 @@
   integers as integers. Instead, these functions now follow the floating-point
   specification exactly. For example, `math.pow(0.000000000001, -1)` now returns
   `1000000000000` instead of `Infinity`.
-=======
+
 * Emit a deprecation warning for `$a -$b` and `$a +$b`, since these look like
   they could be unary operations but they're actually parsed as binary
   operations. Either explicitly write `$a - $b` or `$a (-$b)`. See
   https://sass-lang.com/d/strict-unary for more details.
->>>>>>> 90b61900
 
 ### Dart API
 
