--- conflicted
+++ resolved
@@ -1,8 +1,3 @@
-<<<<<<< HEAD
-## 1.93.4
-
-* No user-visible changes.
-=======
 ## 1.94.0
 
 * **Potentially breaking compatibility fix:** `@function` rules whose names
@@ -13,7 +8,6 @@
 * **Potentially breaking compatibility fix:** `@mixin` rules whose names begin
   with `--` are now errors. These are not yet parsed as unknown at-rules because
   no browser currently supports CSS mixins.
->>>>>>> 795557c8
 
 ## 1.93.3
 
