## 1.32.6

<<<<<<< HEAD
### Node JS API

* Fix Electron support when `nodeIntegration` is disabled.
=======
### Dart API

* All range checks for `SassColor` constructors now throw `RangeError`s with
  `start` and `end` set.
>>>>>>> 934bdd55

## 1.32.5

* **Potentially breaking bug fix:** When using `@for` with numbers that have
  units, the iteration variable now matches the unit of the initial number. This
  matches the behavior of Ruby Sass and LibSass.

### Node JS API

* Fix a few infrequent errors when calling `render()` with `fiber` multiple
  times simultaneously.

* Avoid possible mangled error messages when custom functions or importers throw
  unexpected exceptions.

* Fix Electron support when `nodeIntegration` is disabled.

## 1.32.4

* No user-visible changes.

## 1.32.3

* Optimize `==` for numbers that have different units.

## 1.32.2

* Print the actual number that was received in unit deprecation warnings for
  color functions.

## 1.32.1

* Don't emit permissions errors on Windows and OS X when trying to determine the
  real case of path names.

## 1.32.0

* Deprecate passing non-`%` numbers as lightness and saturation to `hsl()`,
  `hsla()`, `color.adjust()`, and `color.change()`. This matches the CSS
  specification, which also requires `%` for all lightness and saturation
  parameters. See [the Sass website][color-units] for more details.

* Deprecate passing numbers with units other than `deg` as the hue to `hsl()`,
  `hsla()`, `adjust-hue()`, `color.adjust()`, and `color.change()`. Unitless
  numbers *are* still allowed here, since they're allowed by CSS. See [the Sass
  website][color-units] for more details.

* Improve error messages about incompatible units.

* Properly mark some warnings emitted by `sass:color` functions as deprecation
  warnings.
  
### Dart API

* Rename `SassNumber.valueInUnits()` to `SassNumber.coerceValue()`. The old name
  remains, but is now deprecated.

* Rename `SassNumber.coerceValueToUnit()`, a shorthand for
  `SassNumber.coerceValue()` that takes a single numerator unit.

* Add `SassNumber.coerceToMatch()` and `SassNumber.coerceValueToMatch()`, which
  work like `SassNumber.coerce()` and `SassNumber.coerceValue()` but take a
  `SassNumber` whose units should be matched rather than taking the units
  explicitly. These generate better error messages than `SassNumber.coerce()`
  and `SassNumber.coerceValue()`.

* Add `SassNumber.convertToMatch()` and `SassNumber.convertValueToMatch()`,
  which work like `SassNumber.coerceToMatch()` and
  `SassNumber.coerceValueToMatch()` except they throw exceptions when converting
  unitless values to or from units.

* Add `SassNumber.compatibleWithUnit()`, which returns whether the number can be
  coerced to a single numerator unit.

## 1.31.0

* Add support for parsing `clamp()` as a special math function, the same way
  `calc()` is parsed.

* Properly load files in case-sensitive Windows directories with upper-case
  names.

## 1.30.0

* Fix a bug where `@at-root (without: all)` wouldn't properly remove a
  `@keyframes` context when parsing selectors.

### Node JS API

* The generated `main()` function in `sass.js` now returns a `Promise` that
  completes when the executable is finished running.

### Dart API

* Fix a bug that prevented importers from returning null when loading from a
  URL that they had already canonicalized.

## 1.29.0

* Support a broader syntax for `@supports` conditions, based on the latest
  [Editor's Draft of CSS Conditional Rules 3]. Almost all syntax will be allowed
  (with interpolation) in the conditions' parentheses, as well as function
  syntax such as `@supports selector(...)`.

[Editor's Draft of CSS Conditional Rules 3]: https://drafts.csswg.org/css-conditional-3/#at-supports

## 1.28.0

* Add a [`color.hwb()`] function to `sass:color` that can express colors in [HWB] format.

[`color.hwb()`]: https://sass-lang.com/documentation/modules/color#hwb
[HWB]: https://en.wikipedia.org/wiki/HWB_color_model

* Add [`color.whiteness()`] and [`color.blackness()`] functions to `sass:color`
  to get a color's [HWB] whiteness and blackness components.

[`color.whiteness()`]: https://sass-lang.com/documentation/modules/color#whiteness
[`color.blackness()`]: https://sass-lang.com/documentation/modules/color#blackness

* Add `$whiteness` and `$blackness` parameters to [`color.adjust()`],
  [`color.change()`], and [`color.scale()`] to modify a color's [HWB] whiteness
  and blackness components.

[`color.adjust()`]: https://sass-lang.com/documentation/modules/color#adjust
[`color.change()`]: https://sass-lang.com/documentation/modules/color#change
[`color.scale()`]: https://sass-lang.com/documentation/modules/color#scale

### Dart API

* Add [HWB] support to the `SassColor` class, including a `SassColor.hwb()`
  constructor, `whiteness` and `blackness` getters, and a `changeHwb()` method.

[HWB]: https://en.wikipedia.org/wiki/HWB_color_model

## 1.27.2

* No user-visible changes.

## 1.27.1

* **Potentially breaking bug fix:** `meta.load-css()` now correctly uses the
  name `$url` for its first argument, rather than `$module`.

* Don't crash when using `Infinity` or `NaN` as a key in a map.

* Emit a proper parse error for a `=` with no right-hand side in a function.

* Avoid going exponential on certain recursive `@extend` edge cases.

## 1.27.0

* Adds an overload to `map.merge()` that supports merging a nested map.

  `map.merge($map1, $keys..., $map2)`: The `$keys` form a path to the nested map
  in `$map1`, into which `$map2` gets merged.

  See [the Sass documentation][map-merge] for more details.

  [map-merge]: https://sass-lang.com/documentation/modules/map#merge

* Adds an overloaded `map.set()` function.

  `map.set($map, $key, $value)`: Adds to or updates `$map` with the specified
  `$key` and `$value`.

  `map.set($map, $keys..., $value)`: Adds to or updates a map that is nested
  within `$map`. The `$keys` form a path to the nested map in `$map`, into
  which `$value` is inserted.

  See [the Sass documentation][map-set] for more details.

  [map-set]: https://sass-lang.com/documentation/modules/map#set

* Add support for nested maps to `map.get()`.
  For example, `map.get((a: (b: (c: d))), a, b, c)` would return `d`.
  See [the documentation][map-get] for more details.

  [map-get]: https://sass-lang.com/documentation/modules/map#get

* Add support for nested maps in `map.has-key`.
  For example, `map.has-key((a: (b: (c: d))), a, b, c)` would return true.
  See [the documentation][map-has-key] for more details.

  [map-has-key]: https://sass-lang.com/documentation/modules/map#has-key

* Add a `map.deep-merge()` function. This works like `map.merge()`, except that
  nested map values are *also* recursively merged. For example:

  ```
  map.deep-merge(
    (color: (primary: red, secondary: blue),
    (color: (secondary: teal)
  ) // => (color: (primary: red, secondary: teal))
  ```

  See [the Sass documentation][map-deep-merge] for more details.

  [map-deep-merge]: https://sass-lang.com/documentation/modules/map#deep-merge

* Add a `map.deep-remove()` function. This allows you to remove keys from
  nested maps by passing multiple keys. For example:

  ```
  map.deep-remove(
    (color: (primary: red, secondary: blue)),
    color, primary
  ) // => (color: (secondary: blue))
  ```

  See [the Sass documentation][map-deep-remove] for more details.

  [map-deep-remove]: https://sass-lang.com/documentation/modules/map#deep-remove

* Fix a bug where custom property values in plain CSS were being parsed as
  normal property values.

### Dart API

* Add a `Value.tryMap()` function which returns the `Value` as a `SassMap` if
  it's a valid map, or `null` otherwise. This allows function authors to safely
  retrieve maps even if they're internally stored as empty lists, without having
  to catch exceptions from `Value.assertMap()`.

## 1.26.12

* Fix a bug where nesting properties beneath a Sass-syntax custom property
  (written as `#{--foo}: ...`) would crash.

## 1.26.11

* **Potentially breaking bug fix:** `selector.nest()` now throws an error
  if the first arguments contains the parent selector `&`.

* Fixes a parsing bug with inline comments in selectors.

* Improve some error messages for edge-case parse failures.

* Throw a proper error when the same built-in module is `@use`d twice.

* Don't crash when writing `Infinity` in JS mode.

* Produce a better error message for positional arguments following named
  arguments.

## 1.26.10

* Fixes a bug where two adjacent combinators could cause an error.

## 1.26.9

* Use an updated version of `node_preamble` when compiling to JS.

## 1.26.8

* Fixes an error when emitting source maps to stdout.

## 1.26.7

* No user-visible changes.

## 1.26.6

* Fix a bug where escape sequences were improperly recognized in `@else` rules.

### JavaScript API

* Add `sass.NULL`, `sass.TRUE`, and `sass.FALSE` constants to match Node Sass's
  API.

* If a custom Node importer returns both `file` and `contents`, don't attempt to
  read the `file`. Instead, use the `contents` provided by the importer, with
  `file` as the canonical url.

## 1.26.5

* No user-visible changes.

## 1.26.4

* Be more memory-efficient when handling `@forward`s through `@import`s.

## 1.26.3

* Fix a bug where `--watch` mode could go into an infinite loop compiling CSS
  files to themselves.

## 1.26.2

* More aggressively eliminate redundant selectors in the `selector.extend()` and
  `selector.replace()` functions.

## 1.26.1

### Command Line Interface

* Fix a longstanding bug where `--watch` mode could enter into a state where
  recompilation would not occur after a syntax error was introduced into a
  dependency and then fixed.

## 1.26.0

* **Potentially breaking bug fix:** `@use` rules whose URLs' basenames begin
  with `_` now correctly exclude that `_` from the rules' namespaces.

* Fix a bug where imported forwarded members weren't visible in mixins and
  functions that were defined before the `@import`.

* Don't throw errors if the exact same member is loaded or forwarded from
  multiple modules at the same time.

## 1.25.2

* Fix a bug where, under extremely rare circumstances, a valid variable could
  become unassigned.

## 1.25.0

* Add functions to the built-in "sass:math" module.

  * `clamp($min, $number, $max)`. Clamps `$number` in between `$min` and `$max`.

  * `hypot($numbers...)`. Given *n* numbers, outputs the length of the
    *n*-dimensional vector that has components equal to each of the inputs.

  * Exponential. All inputs must be unitless.
    * `log($number)` or `log($number, $base)`. If no base is provided, performs
       a natural log.
    * `pow($base, $exponent)`
    * `sqrt($number)`

  * Trigonometric. The input must be an angle. If no unit is given, the input is
    assumed to be in `rad`.
    * `cos($number)`
    * `sin($number)`
    * `tan($number)`

  * Inverse trigonometric. The output is in `deg`.
    * `acos($number)`. Input must be unitless.
    * `asin($number)`. Input must be unitless.
    * `atan($number)`. Input must be unitless.
    * `atan2($y, $x)`. `$y` and `$x` must have compatible units or be unitless.

* Add the variables `$pi` and `$e` to the built-in "sass:math" module.

### JavaScript API

* `constructor.value` fields on value objects now match their Node Sass
  equivalents.

## 1.24.5

* Highlight contextually-relevant sections of the stylesheet in error messages,
  rather than only highlighting the section where the error was detected.

## 1.24.4

### JavaScript API

* Fix a bug where source map generation would crash with an absolute source map
  path and a custom importer that returns string file contents.

## 1.24.3

### Command Line Interface

* Fix a bug where `sass --version` would crash for certain executable
  distributions.

## 1.24.2

### JavaScript API

* Fix a bug introduced in the previous release that prevented custom importers
  in Node.js from loading import-only files.

## 1.24.1

* Fix a bug where the wrong file could be loaded when the same URL is used by
  both a `@use` rule and an `@import` rule.

## 1.24.0

* Add an optional `with` clause to the `@forward` rule. This works like the
  `@use` rule's `with` clause, except that `@forward ... with` can declare
  variables as `!default` to allow downstream modules to reconfigure their
  values.

* Support configuring modules through `@import` rules.

## 1.23.8

* **Potentially breaking bug fix:** Members loaded through a nested `@import`
  are no longer ever accessible outside that nested context.

* Don't throw an error when importing two modules that both forward members with
  the same name. The latter name now takes precedence over the former, as per
  the specification.

### Dart API

* `SassFormatException` now implements `SourceSpanFormatException` (and thus
  `FormatException`).

## 1.23.7

* No user-visible changes

## 1.23.6

* No user-visible changes.

## 1.23.5

* Support inline comments in the indented syntax.

* When an overloaded function receives the wrong number of arguments, guess
  which overload the user actually meant to invoke, and display the invalid
  argument error for that overload.

* When `@error` is used in a function or mixin, print the call site rather than
  the location of the `@error` itself to better match the behavior of calling a
  built-in function that throws an error.

## 1.23.4

### Command-Line Interface

* Fix a bug where `--watch` wouldn't watch files referred to by `@forward`
  rules.

## 1.23.3

* Fix a bug where selectors were being trimmed over-eagerly when `@extend`
  crossed module boundaries.

## 1.23.2

### Command-Line Interface

* Fix a bug when compiling all Sass files in a directory where a CSS file could
  be compiled to its own location, creating an infinite loop in `--watch` mode.

* Properly compile CSS entrypoints in directories outside of `--watch` mode.

## 1.23.1

* Fix a bug preventing built-in modules from being loaded within a configured
  module.

* Fix a bug preventing an unconfigured module from being loaded from within two
  different configured modules.

* Fix a bug when `meta.load-css()` was used to load some files that included
  media queries.

* Allow `saturate()` in plain CSS files, since it can be used as a plain CSS
  filter function.

* Improve the error messages for trying to access functions like `lighten()`
  from the `sass:color` module.

## 1.23.0

* **Launch the new Sass module system!** This adds:

  * The [`@use` rule][], which loads Sass files as *modules* and makes their
    members available only in the current file, with automatic namespacing.

    [`@use` rule]: https://sass-lang.com/documentation/at-rules/use

  * The [`@forward` rule][], which makes members of another Sass file available
    to stylesheets that `@use` the current file.

    [`@forward` rule]: https://sass-lang.com/documentation/at-rules/forward

  * Built-in modules named `sass:color`, `sass:list`, `sass:map`, `sass:math`,
    `sass:meta`, `sass:selector`, and `sass:string` that provide access to all
    the built-in Sass functions you know and love, with automatic module
    namespaces.

  * The [`meta.load-css()` mixin][], which includes the CSS contents of a module
    loaded from a (potentially dynamic) URL.

    [`meta.load-css()` mixin]: https://sass-lang.com/documentation/modules/meta#load-css

  * The [`meta.module-variables()` function][], which provides access to the
    variables defined in a given module.

    [`meta.module-variables()` function]: https://sass-lang.com/documentation/modules/meta#module-variables

  * The [`meta.module-functions()` function][], which provides access to the
    functions defined in a given module.

    [`meta.module-functions()` function]: https://sass-lang.com/documentation/modules/meta#module-functions

  Check out [the Sass blog][migrator blog] for more information on the new
  module system. You can also use the new [Sass migrator][] to automatically
  migrate your stylesheets to the new module system!

  [migrator blog]: https://sass-lang.com/blog/the-module-system-is-launched
  [Sass migrator]: https://sass-lang.com/documentation/cli/migrator

## 1.22.12

* **Potentially breaking bug fix:** character sequences consisting of two or
  more hyphens followed by a number (such as `--123`), or two or more hyphens on
  their own (such as `--`), are now parsed as identifiers [in accordance with
  the CSS spec][ident-token-diagram].

  [ident-token-diagram]: https://drafts.csswg.org/css-syntax-3/#ident-token-diagram

  The sequence `--` was previously parsed as multiple applications of the `-`
  operator. Since this is unlikely to be used intentionally in practice, we
  consider this bug fix safe.

### Command-Line Interface

* Fix a bug where changes in `.css` files would be ignored in `--watch` mode.

### JavaScript API

* Allow underscore-separated custom functions to be defined.

* Improve the performance of Node.js compilation involving many `@import`s.

## 1.22.11

* Don't try to load unquoted plain-CSS indented-syntax imports.

* Fix a couple edge cases in `@extend` logic and related selector functions:

  * Recognize `:matches()` and similar pseudo-selectors as superselectors of
    matching complex selectors.

  * Recognize `::slotted()` as a superselector of other `::slotted()` selectors.

  * Regonize `:current()` with a vendor prefix as a superselector.

## 1.22.10

* Fix a bug in which `get-function()` would fail to find a dash-separated
  function when passed a function name with underscores.

## 1.22.9

* Include argument names when reporting range errors and selector parse errors.

* Avoid double `Error:` headers when reporting selector parse errors.

* Clarify the error message when the wrong number of positional arguments are
  passed along with a named argument.

### JavaScript API

* Re-add support for Node Carbon (8.x).

## 1.22.8

### JavaScript API

* Don't crash when running in a directory whose name contains URL-sensitive
  characters.

* Drop support for Node Carbon (8.x), which doesn't support `url.pathToFileURL`.

## 1.22.7

* Restrict the supported versions of the Dart SDK to `^2.4.0`.

## 1.22.6

* **Potentially breaking bug fix:** The `keywords()` function now converts
  underscore-separated argument names to hyphen-separated names. This matches
  LibSass's behavior, but not Ruby Sass's.

* Further improve performance for logic-heavy stylesheets.

* Improve a few error messages.

## 1.22.5

### JavaScript API

* Improve performance for logic-heavy stylesheets.

## 1.22.4

* Fix a bug where at-rules imported from within a style rule would appear within
  that style rule rather than at the root of the document.

## 1.22.3

* **Potentially breaking bug fix:** The argument name for the `saturate()`
  function is now `$amount`, to match the name in LibSass and originally in Ruby
  Sass.

* **Potentially breaking bug fix:** The `invert()` function now properly returns
  `#808080` when passed `$weight: 50%`. This matches the behavior in LibSass and
  originally in Ruby Sass, as well as being consistent with other nearby values
  of `$weight`.

* **Potentially breaking bug fix:** The `invert()` function now throws an error
  if it's used [as a plain CSS function][plain-CSS invert] *and* the Sass-only
  `$weight` parameter is passed. This never did anything useful, so it's
  considered a bug fix rather than a full breaking change.

  [plain-CSS invert]: https://developer.mozilla.org/en-US/docs/Web/CSS/filter-function/invert

* **Potentially breaking bug fix**: The `str-insert()` function now properly
  inserts at the end of the string if the `$index` is `-1`. This matches the
  behavior in LibSass and originally in Ruby Sass.

* **Potentially breaking bug fix**: An empty map returned by `map-remove()` is
  now treated as identical to the literal value `()`, rather than being treated
  as though it had a comma separator. This matches the original behavior in Ruby
  Sass.

* The `adjust-color()` function no longer throws an error when a large `$alpha`
  value is combined with HSL adjustments.

* The `alpha()` function now produces clearer error messages when the wrong
  number of arguments are passed.

* Fix a bug where the `str-slice()` function could produce invalid output when
  passed a string that contains characters that aren't represented as a single
  byte in UTF-16.

* Improve the error message for an unknown separator name passed to the `join()`
  or `append()` functions.

* The `zip()` function no longer deadlocks if passed no arguments.

* The `map-remove()` function can now take a `$key` named argument. This matches
  the signature in LibSass and originally in Ruby Sass.

## 1.22.2

### JavaScript API

* Avoid re-assigning the `require()` function to make the code statically
  analyzable by Webpack.

## 1.22.1

### JavaScript API

* Expand the dependency on `chokidar` to allow 3.x.

## 1.22.0

* Produce better stack traces when importing a file that contains a syntax
  error.

* Make deprecation warnings for `!global` variable declarations that create new
  variables clearer, especially in the case where the `!global` flag is
  unnecessary because the variables are at the top level of the stylesheet.

### Dart API

* Add a `Value.realNull` getter, which returns Dart's `null` if the value is
  Sass's null.

## 1.21.0

### Dart API

* Add a `sass` executable when installing the package through `pub`.

* Add a top-level `warn()` function for custom functions and importers to print
  warning messages.

## 1.20.3

* No user-visible changes.

## 1.20.2

* Fix a bug where numbers could be written using exponential notation in
  Node.js.

* Fix a crash that would appear when writing some very large integers to CSS.

### Command-Line Interface

* Improve performance for stand-alone packages on Linux and Mac OS.

### JavaScript API

* Pass imports to custom importers before resolving them using `includePaths` or
  the `SASS_PATH` environment variable. This matches Node Sass's behavior, so
  it's considered a bug fix.

## 1.20.1

* No user-visible changes.

## 1.20.0

* Support attribute selector modifiers, such as the `i` in `[title="test" i]`.

### Command-Line Interface

* When compilation fails, Sass will now write the error message to the CSS
  output as a comment and as the `content` property of a `body::before` rule so
  it will show up in the browser (unless compiling to standard output). This can
  be disabled with the `--no-error-css` flag, or forced even when compiling to
  standard output with the `--error-css` flag.

### Dart API

* Added `SassException.toCssString()`, which returns the contents of a CSS
  stylesheet describing the error, as above.

## 1.19.0

* Allow `!` in `url()`s without quotes.

### Dart API

* `FilesystemImporter` now doesn't change its effective directory if the working
  directory changes, even if it's passed a relative argument.

## 1.18.0

* Avoid recursively listing directories when finding the canonical name of a
  file on case-insensitive filesystems.

* Fix importing files relative to `package:`-imported files.

* Don't claim that "package:" URLs aren't supported when they actually are.

### Command-Line Interface

* Add a `--no-charset` flag. If this flag is set, Sass will never emit a
  `@charset` declaration or a byte-order mark, even if the CSS file contains
  non-ASCII characters.

### Dart API

* Add a `charset` option to `compile()`, `compileString()`, `compileAsync()` and
  `compileStringAsync()`. If this option is set to `false`, Sass will never emit
  a `@charset` declaration or a byte-order mark, even if the CSS file contains
  non-ASCII characters.

* Explicitly require that importers' `canonicalize()` methods be able to take
  paths relative to their outputs as valid inputs. This isn't considered a
  breaking change because the importer infrastructure already required this in
  practice.

## 1.17.4

* Consistently parse U+000C FORM FEED, U+000D CARRIAGE RETURN, and sequences of
  U+000D CARRIAGE RETURN followed by U+000A LINE FEED as individual newlines.

### JavaScript API

* Add a `sass.types.Error` constructor as an alias for `Error`. This makes our
  custom function API compatible with Node Sass's.

## 1.17.3

* Fix an edge case where slash-separated numbers were written to the stylesheet
  with a slash even when they're used as part of another arithmetic operation,
  such as being concatenated with a string.

* Don't put style rules inside empty `@keyframes` selectors.

## 1.17.2

* Deprecate `!global` variable assignments to variables that aren't yet defined.
  This deprecation message can be avoided by assigning variables to `null` at
  the top level before globally assigning values to them.

### Dart API

* Explicitly mark classes that were never intended to be subclassed or
  implemented as "sealed".

## 1.17.1

* Properly quote attribute selector values that start with identifiers but end
  with a non-identifier character.

## 1.17.0

* Improve error output, particularly for errors that cover multiple lines.

* Improve source locations for some parse errors. Rather than pointing to the
  next token that wasn't what was expected, they point *after* the previous
  token. This should generally provide more context for the syntax error.

* Produce a better error message for style rules that are missing the closing
  `}`.

* Produce a better error message for style rules and property declarations
  within `@function` rules.

### Command-Line Interface

* Passing a directory on the command line now compiles all Sass source files in
  the directory to CSS files in the same directory, as though `dir:dir` were
  passed instead of just `dir`.

* The new error output uses non-ASCII Unicode characters by default. Add a
  `--no-unicode` flag to disable this.

## 1.16.1

* Fix a performance bug where stylesheet evaluation could take a very long time
  when many binary operators were used in sequence.

## 1.16.0

* `rgb()` and `hsl()` now treat unquoted strings beginning with `env()`,
  `min()`, and `max()` as special number strings like `calc()`.

## 1.15.3

* Properly merge `all and` media queries. These queries were previously being
  merged as though `all` referred to a specific media type, rather than all
  media types.

* Never remove units from 0 values in compressed mode. This wasn't safe in
  general, since some properties (such as `line-height`) interpret `0` as a
  `<number>` rather than a `<length>` which can break CSS transforms. It's
  better to do this optimization in a dedicated compressor that's aware of CSS
  property semantics.

* Match Ruby Sass's behavior in some edge-cases involving numbers with many
  significant digits.

* Emit escaped tab characters in identifiers as `\9` rather than a backslash
  followed by a literal tab.

### Command-Line Interface

* The source map generated for a stylesheet read from standard input now uses a
  `data:` URL to include that stylesheet's contents in the source map.

### Node JS API

* `this.includePaths` for a running importer is now a `;`-separated string on
  Windows, rather than `:`-separated. This matches Node Sass's behavior.

### Dart API

* The URL used in a source map to refer to a stylesheet loaded from an importer
  is now `ImportResult.sourceMapUrl` as documented.

## 1.15.2

### Node JS API

* When `setValue()` is called on a Sass string object, make it unquoted even if
  it was quoted originally, to match the behavior of Node Sass.

## 1.15.1

* Always add quotes to attribute selector values that begin with `--`, since IE
  11 doesn't consider them to be identifiers.

## 1.15.0

* Add support for passing arguments to `@content` blocks. See [the
  proposal][content-args] for details.

* Add support for the new `rgb()` and `hsl()` syntax introduced in CSS Colors
  Level 4, such as `rgb(0% 100% 0% / 0.5)`. See [the proposal][color-4-rgb-hsl]
  for more details.

* Add support for interpolation in at-rule names. See [the
  proposal][at-rule-interpolation] for details.

* Add paths from the `SASS_PATH` environment variable to the load paths in the
  command-line interface, Dart API, and JS API. These load paths are checked
  just after the load paths explicitly passed by the user.

* Allow saturation and lightness values outside of the `0%` to `100%` range in
  the `hsl()` and `hsla()` functions. They're now clamped to be within that
  range rather than producing an error if they're outside it.

* Properly compile selectors that end in escaped whitespace.

[content-args]: https://github.com/sass/language/blob/master/accepted/content-args.md
[color-4-rgb-hsl]: https://github.com/sass/language/blob/master/accepted/color-4-rgb-hsl.md
[at-rule-interpolation]: https://github.com/sass/language/blob/master/accepted/at-rule-interpolation.md

### JavaScript API

* Always include the error location in error messages.

## 1.14.4

* Properly escape U+0009 CHARACTER TABULATION in unquoted strings.

## 1.14.3

* Treat `:before`, `:after`, `:first-line`, and `:first-letter` as
  pseudo-elements for the purposes of `@extend`.

* When running in compressed mode, remove spaces around combinators in complex
  selectors, so a selector like `a > b` is output as `a>b`.

* Properly indicate the source span for errors involving binary operation
  expressions whose operands are parenthesized.

## 1.14.2

* Fix a bug where loading the same stylesheet from two different import paths
  could cause its imports to fail to resolve.

* Properly escape U+001F INFORMATION SEPARATOR ONE in unquoted strings.

### Command-Line Interface

* Don't crash when using `@debug` in a stylesheet passed on standard input.

### Dart API

* `AsyncImporter.canonicalize()` and `Importer.canonicalize()` must now return
  absolute URLs. Relative URLs are still supported, but are deprecated and will
  be removed in a future release.

## 1.14.1

* Canonicalize escaped digits at the beginning of identifiers as hex escapes.

* Properly parse property declarations that are both *in* content blocks and
  written *after* content blocks.

### Command-Line Interface

* Print more readable paths in `--watch` mode.

## 1.14.0

### BREAKING CHANGE

In accordance with our [compatibility policy][], breaking changes made for CSS
compatibility reasons are released as minor version revision after a three-month
deprecation period.

[compatibility policy]: README.md#compatibility-policy

* Tokens such as `#abcd` that are now interpreted as hex colors with alpha
  channels, rather than unquoted ID strings.

## 1.13.4

### Node JS

* Tweak JS compilation options to substantially improve performance.

## 1.13.3

* Properly generate source maps for stylesheets that emit `@charset`
  declarations.

### Command-Line Interface

* Don't error out when passing `--embed-source-maps` along with
  `--embed-sources` for stylesheets that contain non-ASCII characters.

## 1.13.2

* Properly parse `:nth-child()` and `:nth-last-child()` selectors with
  whitespace around the argument.

* Don't emit extra whitespace in the arguments for `:nth-child()` and
  `:nth-last-child()` selectors.

* Fix support for CSS hacks in plain CSS mode.

## 1.13.1

* Allow an IE-style single equals operator in plain CSS imports.

## 1.13.0

* Allow `@extend` to be used with multiple comma-separated simple selectors.
  This is already supported by other implementations, but fell through the
  cracks for Dart Sass until now.

* Don't crash when a media rule contains another media rule followed by a style
  rule.

## 1.12.0

### Dart API

* Add a `SassException` type that provides information about Sass compilation
  failures.

### Node JS API

* Remove the source map comment from the compiled JS. We don't ship with the
  source map, so this pointed to nothing.

## 1.11.0

* Add support for importing plain CSS files. They can only be imported *without*
  an extension—for example, `@import "style"` will import `style.css`. Plain CSS
  files imported this way only support standard CSS features, not Sass
  extensions.

  See [the proposal][css-import] for details.

* Add support for CSS's `min()` and `max()` [math functions][]. A `min()` and
  `max()` call will continue to be parsed as a Sass function if it involves any
  Sass-specific features like variables or function calls, but if it's valid
  plain CSS (optionally with interpolation) it will be emitted as plain CSS instead.

  See [the proposal][css-min-max] for details.

* Add support for range-format media features like `(10px < width < 100px)`. See
  [the proposal][media-ranges] for details.

* Normalize escape codes in identifiers so that, for example, `éclair` and
  `\E9clair` are parsed to the same value. See
  [the proposal][identifier-escapes] for details.

* Don't choke on a [byte-order mark][] at the beginning of a document when
  running in JavaScript.

[math functions]: https://drafts.csswg.org/css-values/#math-function
[css-import]: https://github.com/sass/language/blob/master/accepted/css-imports.md
[css-min-max]: https://github.com/sass/language/blob/master/accepted/min-max.md
[media-ranges]: https://github.com/sass/language/blob/master/accepted/media-ranges.md
[identifier-escapes]: https://github.com/sass/language/blob/master/accepted/identifier-escapes.md
[byte-order mark]: https://en.wikipedia.org/wiki/Byte_order_mark

### Command-Line Interface

* The `--watch` command now continues to recompile a file after a syntax error
  has been detected.

### Dart API

* Added a `Syntax` enum to indicate syntaxes for Sass source files.

* The `compile()` and `compileAsync()` functions now parse files with the `.css`
  extension as plain CSS.

* Added a `syntax` parameter to `compileString()` and `compileStringAsync()`.

* Deprecated the `indented` parameter to `compileString()` and `compileStringAsync()`.

* Added a `syntax` parameter to `new ImporterResult()` and a
  `ImporterResult.syntax` getter to set the syntax of the source file.

* Deprecated the `indented` parameter to `new ImporterResult()` and the
  `ImporterResult.indented` getter in favor of `syntax`.

## 1.10.4

### Command-Line Interface

* Fix a Homebrew installation failure.

## 1.10.3

### Command-Line Interface

* Run the Chocolatey script with the correct arguments so it doesn't crash.

## 1.10.2

* No user-visible changes.

## 1.10.1

### Node JS API

* Don't crash when passing both `includePaths` and `importer`.

## 1.10.0

* When two `@media` rules' queries can't be merged, leave nested rules in place
  for browsers that support them.

* Fix a typo in an error message.

## 1.9.2

### Node JS API

* Produce more readable filesystem errors, such as when a file doesn't exist.

## 1.9.1

### Command-Line Interface

* Don't emit ANSI codes to Windows terminals that don't support them.

* Fix a bug where `--watch` crashed on Mac OS.

## 1.9.0

### Node API

* Add support for `new sass.types.Color(argb)` for creating colors from ARGB hex
  numbers. This was overlooked when initially adding support for Node Sass's
  JavaScript API.

## 1.8.0

### Command-Line Interface

* Add a `--poll` flag to make `--watch` mode repeatedly check the filesystem for
  updates rather than relying on native filesystem notifications.

* Add a `--stop-on-error` flag to stop compiling additional files once an error
  is encountered.

## 1.7.3

* No user-visible changes.

## 1.7.2

* Add a deprecation warning for `@-moz-document`, except for cases where only an
  empty `url-prefix()` is used. Support is [being removed from Firefox][] and
  will eventually be removed from Sass as well.

[being removed from Firefox]: https://www.fxsitecompat.com/en-CA/docs/2018/moz-document-support-has-been-dropped-except-for-empty-url-prefix/

* Fix a bug where `@-moz-document` functions with string arguments weren't being
  parsed.

### Command-Line Interface

* Don't crash when a syntax error is added to a watched file.

## 1.7.1

* Fix crashes in released binaries.

## 1.7.0

* Emit deprecation warnings for tokens such as `#abcd` that are ambiguous
  between ID strings and hex colors with alpha channels. These will be
  interpreted as colors in a release on or after 19 September 2018.

* Parse unambiguous hex colors with alpha channels as colors.

* Fix a bug where relative imports from files on the load path could look in the
  incorrect location.

## 1.6.2

### Command-Line Interface

* Fix a bug where the source map comment in the generated CSS could refer to the
  source map file using an incorrect URL.

## 1.6.1

* No user-visible changes.

## 1.6.0

* Produce better errors when expected tokens are missing before a closing brace.

* Avoid crashing when compiling a non-partial stylesheet that exists on the
  filesystem next to a partial with the same name.

### Command-Line Interface

* Add support for the `--watch`, which watches for changes in Sass files on the
  filesystem and ensures that the compiled CSS is up-to-date.

* When using `--update`, surface errors when an import doesn't exist even if the
  file containing the import hasn't been modified.

* When compilation fails, delete the output file rather than leaving an outdated
  version.

## 1.5.1

* Fix a bug where an absolute Windows path would be considered an `input:output`
  pair.

* Forbid custom properties that have no values, like `--foo:;`, since they're
  forbidden by the CSS spec.

## 1.5.0

* Fix a bug where an importer would be passed an incorrectly-resolved URL when
  handling a relative import.

* Throw an error when an import is ambiguous due to a partial and a non-partial
  with the same name, or multiple files with different extensions. This matches
  the standard Sass behavior.

### Command-Line Interface

* Add an `--interactive` flag that supports interactively running Sass
  expressions (thanks to [Jen Thakar][]!).

[Jen Thakar]: https://github.com/jathak

## 1.4.0

* Improve the error message for invalid semicolons in the indented syntax.

* Properly disallow semicolons after declarations in the indented syntax.

### Command-Line Interface

* Add support for compiling multiple files at once by writing
  `sass input.scss:output.css`. Note that unlike Ruby Sass, this *always*
  compiles files by default regardless of when they were modified.

  This syntax also supports compiling entire directories at once. For example,
  `sass templates/stylesheets:public/css` compiles all non-partial Sass files
  in `templates/stylesheets` to CSS files in `public/css`.

* Add an `--update` flag that tells Sass to compile only stylesheets that have
  been (transitively) modified since the CSS file was generated.

### Dart API

* Add `Importer.modificationTime()` and `AsyncImporter.modificationTime()` which
  report the last time a stylesheet was modified.

### Node API

* Generate source maps when the `sourceMaps` option is set to a string and the
  `outFile` option is not set.

## 1.3.2

* Add support for `@elseif` as an alias of `@else if`. This is not an
  intentional feature, so using it will cause a deprecation warning. It will be
  removed at some point in the future.

## 1.3.1

### Node API

* Fix loading imports relative to stylesheets that were themselves imported
  though relative include paths.

## 1.3.0

### Command-Line Interface

* Generate source map files by default when writing to disk. This can be
  disabled by passing `--no-source-map`.

* Add a `--source-map-urls` option to control whether the source file URLs in
  the generated source map are relative or absolute.

* Add an `--embed-sources` option to embed the contents of all source files in
  the generated source map.

* Add an `--embed-source-map` option to embed the generated source map as a
  `data:` URL in the generated CSS.

### Dart API

* Add a `sourceMap` parameter to `compile()`, `compileString()`,
  `compileAsync()`, and `compileStringAsync()`. This takes a callback that's
  called with a [`SingleMapping`][] that contains the source map information for
  the compiled CSS file.

[`SingleMapping`]: https://www.dartdocs.org/documentation/source_maps/latest/source_maps.parser/SingleMapping-class.html

### Node API

* Added support for the `sourceMap`, `omitSourceMapUrl`, `outFile`,
  `sourceMapContents`, `sourceMapEmbed`, and `sourceMapRoot` options to
  `render()` and `renderSync()`.

* Fix a bug where passing a relative path to `render()` or `renderSync()` would
  cause relative imports to break.

* Fix a crash when printing warnings in stylesheets compiled using `render()` or
  `renderSync()`.

* Fix a bug where format errors were reported badly on Windows.

## 1.2.1

* Always emit units in compressed mode for `0` dimensions other than lengths and
  angles.

## 1.2.0

* The command-line executable will now create the directory for the resulting
  CSS if that directory doesn't exist.

* Properly parse `#{$var} -#{$var}` as two separate values in a list rather than
  one value being subtracted from another.

* Improve the error message for extending compound selectors.

## 1.1.1

* Add a commit that was accidentally left out of 1.1.0.

## 1.1.0

* The command-line executable can now be used to write an output file to disk
  using `sass input.scss output.css`.

* Use a POSIX-shell-compatible means of finding the location of the `sass` shell
  script.

## 1.0.0

**Initial stable release.**

### Changes Since 1.0.0-rc.1

* Allow `!` in custom property values ([#260][]).

[#260]: https://github.com/sass/dart-sass/issues/260

#### Dart API

* Remove the deprecated `render()` function.

#### Node API

* Errors are now subtypes of the `Error` type.

* Allow both the `data` and `file` options to be passed to `render()` and
  `renderSync()` at once. The `data` option will be used as the contents of the
  stylesheet, and the `file` option will be used as the path for error reporting
  and relative imports. This matches Node Sass's behavior.

## 1.0.0-rc.1

* Add support for importing an `_index.scss` or `_index.sass` file when
  importing a directory.

* Add a `--load-path` command-line option (alias `-I`) for passing additional
  paths to search for Sass files to import.

* Add a `--quiet` command-line option (alias `-q`) for silencing warnings.

* Add an `--indented` command-line option for using the indented syntax with a
  stylesheet from standard input.

* Don't merge the media queries `not type` and `(feature)`. We had previously
  been generating `not type and (feature)`, but that's not actually the
  intersection of the two queries.

* Don't crash on `$x % 0`.

* The standalone executable distributed on GitHub is now named `sass` rather
  than `dart-sass`. The `dart-sass` executable will remain, with a deprecation
  message, until 1.0.0 is released.

### Dart API

* Add a `Logger` class that allows users to control how messages are printed by
  stylesheets.

* Add a `logger` parameter to `compile()`, `compileAsync()`, `compileString()`,
  and `compileStringAsync()`.

### Node JS API

* Import URLs passed to importers are no longer normalized. For example, if a
  stylesheet contains `@import "./foo.scss"`, importers will now receive
  `"./foo.scss"` rather than `"foo.scss"`.

## 1.0.0-beta.5.3

* Support hard tabs in the indented syntax.

* Improve the formatting of comments that don't start on the same line as the
  opening `/*`.

* Preserve whitespace after `and` in media queries in compressed mode.

### Indented Syntax

* Properly parse multi-line selectors.

* Don't deadlock on `/*` comments.

* Don't add an extra `*/` to comments that already have it.

* Preserve empty lines in `/*` comments.

## 1.0.0-beta.5.2

* Fix a bug where some colors would crash `compressed` mode.

## 1.0.0-beta.5.1

* Add a `compressed` output style.

* Emit a warning when `&&` is used, since it's probably not what the user means.

* `round()` now returns the correct results for negative numbers that should
  round down.

* `var()` may now be passed in place of multiple arguments to `rgb()`, `rgba()`,
  `hsl()` and `hsla()`.

* Fix some cases where equivalent numbers wouldn't count as the same keys in
  maps.

* Fix a bug where multiplication like `(1/1px) * (1px/1)` wouldn't properly
  cancel out units.

* Fix a bug where dividing by a compatible unit would produce an invalid
  result.

* Remove a non-`sh`-compatible idiom from the standalone shell script.

### Dart API

* Add a `functions` parameter to `compile()`, `compleString()`,
  `compileAsync()`, and `compileStringAsync()`. This allows users to define
  custom functions in Dart that can be invoked from Sass stylesheets.

* Expose the `Callable` and `AsyncCallable` types, which represent functions
  that can be invoked from Sass.

* Expose the `Value` type and its subclasses, as well as the top-level
  `sassTrue`, `sassFalse`, and `sassNull` values, which represent Sass values
  that may be passed into or returned from custom functions.

* Expose the `OutputStyle` enum, and add a `style` parameter to `compile()`,
  `compleString()`, `compileAsync()`, and `compileStringAsync()` that allows
  users to control the output style.

### Node JS API

* Support the `functions` option.

* Support the `"compressed"` value for the `outputStyle` option.

## 1.0.0-beta.4

* Support unquoted imports in the indented syntax.

* Fix a crash when `:not(...)` extends a selector that appears in
  `:not(:not(...))`.

### Node JS API

* Add support for asynchronous importers to `render()` and `renderSync()`.

### Dart API

* Add `compileAsync()` and `compileStringAsync()` methods. These run
  asynchronously, which allows them to take asynchronous importers (see below).

* Add an `AsyncImporter` class. This allows imports to be resolved
  asynchronously in case no synchronous APIs are available. `AsyncImporter`s are
  only compatible with `compileAysnc()` and `compileStringAsync()`.

## 1.0.0-beta.3

* Properly parse numbers with exponents.

* Don't crash when evaluating CSS variables whose names are entirely
  interpolated (for example, `#{--foo}: ...`).

### Node JS API

* Add support for the `importer` option to `render()` and `renderSync()`.
  Only synchronous importers are currently supported.

### Dart API

* Added an `Importer` class. This can be extended by users to provide support
  for custom resolution for `@import` rules.

* Added built-in `FilesystemImporter` and `PackageImporter` implementations that
  support resolving `file:` and `package:` URLs, respectively.

* Added an `importers` argument to the `compile()` and `compileString()`
  functions that provides `Importer`s to use when resolving `@import` rules.

* Added a `loadPaths` argument to the `compile()` and `compileString()`
  functions that provides paths to search for stylesheets when resolving
  `@import` rules. This is a shorthand for passing `FilesystemImporter`s to the
  `importers` argument.

## 1.0.0-beta.2

* Add support for the `::slotted()` pseudo-element.

* Generated transparent colors will now be emitted as `rgba(0, 0, 0, 0)` rather
  than `transparent`. This works around a bug wherein IE incorrectly handles the
  latter format.

### Command-Line Interface

* Improve the logic for whether to use terminal colors by default.

### Node JS API

* Add support for `data`, `includePaths`, `indentedSyntax`, `lineFeed`,
  `indentWidth`, and `indentType` options to `render()` and `renderSync()`.

* The result object returned by `render()` and `renderSync()` now includes the
  `stats` object which provides metadata about the compilation process.

* The error object thrown by `render()` and `renderSync()` now includes `line`,
  `column`, `file`, `status`, and `formatted` fields. The `message` field and
  `toString()` also provide more information.

### Dart API

* Add a `renderString()` method for rendering Sass source that's not in a file
  on disk.

## 1.0.0-beta.1

* Drop support for the reference combinator. This has been removed from the
  spec, and will be deprecated and eventually removed in other implementations.

* Trust type annotations when compiling to JavaScript, which makes it
  substantially faster.

* Compile to minified JavaScript, which decreases the code size substantially
  and makes startup a little faster.

* Fix a crash when inspecting a string expression that ended in "\a".

* Fix a bug where declarations and `@extend` were allowed outside of a style
  rule in certain circumstances.

* Fix `not` in parentheses in `@supports` conditions.

* Allow `url` as an identifier name.

* Properly parse `/***/` in selectors.

* Properly parse unary operators immediately after commas.

* Match Ruby Sass's rounding behavior for all functions.

* Allow `\` at the beginning of a selector in the indented syntax.

* Fix a number of `@extend` bugs:

  * `selector-extend()` and `selector-replace()` now allow compound selector
    extendees.

  * Remove the universal selector `*` when unifying with other selectors.

  * Properly unify the result of multiple simple selectors in the same compound
    selector being extended.

  * Properly handle extensions being extended.

  * Properly follow the [first law of `@extend`][laws].

  * Fix selector specificity tracking to follow the
    [second law of `@extend`][laws].

  * Allow extensions that match selectors but fail to unify.

  * Partially-extended selectors are no longer used as parent selectors.

  * Fix an edge case where both the extender and the extended selector
    have invalid combinator sequences.

  * Don't crash with a "Bad state: no element" error in certain edge cases.

[laws]: https://github.com/sass/sass/issues/324#issuecomment-4607184

## 1.0.0-alpha.9

* Elements without a namespace (such as `div`) are no longer unified with
  elements with the empty namespace (such as `|div`). This unification didn't
  match the results returned by `is-superselector()`, and was not guaranteed to
  be valid.

* Support `&` within `@at-root`.

* Properly error when a compound selector is followed immediately by `&`.

* Properly handle variable scoping in `@at-root` and nested properties.

* Properly handle placeholder selectors in selector pseudos.

* Properly short-circuit the `or` and `and` operators.

* Support `--$variable`.

* Don't consider unitless numbers equal to numbers with units.

* Warn about using named colors in interpolation.

* Don't emit loud comments in functions.

* Detect import loops.

* Fix `@import` with a `supports()` clause.

* Forbid functions named "and", "or", and "not".

* Fix `type-of()` with a function.

* Emit a nicer error for invalid tokens in a selector.

* Fix `invert()` with a `$weight` parameter.

* Fix a unit-parsing edge-cases.

* Always parse imports with queries as plain CSS imports.

* Support `&` followed by a non-identifier.

* Properly handle split media queries.

* Properly handle a placeholder selector that isn't at the beginning of a
  compound selector.

* Fix more `str-slice()` bugs.

* Fix the `%` operator.

* Allow whitespace between `=` and the mixin name in the indented syntax.

* Fix some slash division edge cases.

* Fix `not` when used like a function.

* Fix attribute selectors with single-character values.

* Fix some bugs with the `call()` function.

* Properly handle a backslash followed by a CRLF sequence in a quoted string.

* Fix numbers divided by colors.

* Support slash-separated numbers in arguments to plain CSS functions.

* Error out if a function is passed an unknown named parameter.

* Improve the speed of loading large files on Node.

* Don't consider browser-prefixed selector pseudos to be superselectors of
  differently- or non-prefixed selector pseudos with the same base name.

* Fix an `@extend` edge case involving multiple combinators in a row.

* Fix a bug where a `@content` block could get incorrectly passed to a mixin.

* Properly isolate the lexical environments of different calls to the same mixin
  and function.

## 1.0.0-alpha.8

* Add the `content-exists()` function.

* Support interpolation in loud comments.

* Fix a bug where even valid semicolons and exclamation marks in custom property
  values were disallowed.

* Disallow invalid function names.

* Disallow extending across media queries.

* Properly parse whitespace after `...` in argument declaration lists.

* Support terse mixin syntax in the indented syntax.

* Fix `@at-root` query parsing.

* Support special functions in `@-moz-document`.

* Support `...` after a digit.

* Fix some bugs when treating a map as a list of pairs.

## 1.0.0-alpha.7

* Fix `function-exists()`, `variable-exists()`, and `mixin-exists()` to use the
  lexical scope rather than always using the global scope.

* `str-index()` now correctly inserts at negative indices.

* Properly parse `url()`s that contain comment-like text.

* Fix a few more small `@extend` bugs.

* Fix a bug where interpolation in a quoted string was being dropped in some
  circumstances.

* Properly handle `@for` rules where each bound has a different unit.

* Forbid mixins and functions from being defined in control directives.

* Fix a superselector-computation edge case involving `:not()`.

* Gracefully handle input files that are invalid UTF-8.

* Print a Sass stack trace when a file fails to load.

## 1.0.0-alpha.6

* Allow `var()` to be passed to `rgb()`, `rgba()`, `hsl()`, and `hsla()`.

* Fix conversions between numbers with `dpi`, `dpcm`, and `dppx` units.
  Previously these conversions were inverted.

* Don't crash when calling `str-slice()` with an `$end-at` index lower than the
  `$start-at` index.

* `str-slice()` now correctly returns `""` when `$end-at` is negative and points
  before the beginning of the string.

* Interpolation in quoted strings now properly preserves newlines.

* Don't crash when passing only `$hue` or no keyword arguments to
  `adjust-color()`, `scale-color()`, or `change-color()`.

* Preserve escapes in identifiers. This used to only work for identifiers in
  SassScript.

* Fix a few small `@extend` bugs.

## 1.0.0-alpha.5

* Fix bounds-checking for `opacify()`, `fade-in()`, `transparentize()`, and
  `fade-out()`.

* Fix a bug with `@extend` superselector calculations.

* Fix some cases where `#{...}--` would fail to parse in selectors.

* Allow a single number to be passed to `saturate()` for use in filter contexts.

* Fix a bug where `**/` would fail to close a loud comment.

* Fix a bug where mixin and function calls could set variables incorrectly.

* Move plain CSS `@import`s to the top of the document.

## 1.0.0-alpha.4

* Add support for bracketed lists.

* Add support for Unicode ranges.

* Add support for the Microsoft-style `=` operator.

* Print the filename for `@debug` rules.

* Fix a bug where `1 + - 2` and similar constructs would crash the parser.

* Fix a bug where `@extend` produced the wrong result when used with
  selector combinators.

* Fix a bug where placeholder selectors were not allowed to be unified.

* Fix the `mixin-exists()` function.

* Fix `:nth-child()` and `:nth-last-child()` parsing when they contain `of
  selector`.

## 1.0.0-alpha.3

* Fix a bug where color equality didn't take the alpha channel into account.

* Fix a bug with converting some RGB colors to HSL.

* Fix a parent selector resolution bug.

* Properly declare the arguments for `opacify()` and related functions.

* Add a missing dependency on the `stack_trace` package.

* Fix broken Windows archives.

* Emit colors using their original representation if possible.

* Emit colors without an original representation as names if possible.

## 1.0.0-alpha.2

* Fix a bug where variables, functions, and mixins were broken in imported
  files.

## 1.0.0-alpha.1

* Initial alpha release.<|MERGE_RESOLUTION|>--- conflicted
+++ resolved
@@ -1,15 +1,13 @@
 ## 1.32.6
 
-<<<<<<< HEAD
 ### Node JS API
 
 * Fix Electron support when `nodeIntegration` is disabled.
-=======
+
 ### Dart API
 
 * All range checks for `SassColor` constructors now throw `RangeError`s with
   `start` and `end` set.
->>>>>>> 934bdd55
 
 ## 1.32.5
 
