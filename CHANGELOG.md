## 1.15.0

* Add support for passing arguments to `@content` blocks. See [the
  proposal][content-args] for details.

* Add support for interpolation in at-rule names. See [the
  proposal][at-rule-interpolation] for details.

* Add paths from the `SASS_PATH` environment variable to the load paths in the
  command-line interface, Dart API, and JS API. These load paths are checked
  just after the load paths explicitly passed by the user.

<<<<<<< HEAD
* Allow saturation and lightness values outside of the `0%` to `100%` range in
  the `hsl()` and `hsla()` functions. They're now clamped to be within that
  range rather than producing an error if they're outside it.
=======
* Properly compile selectors that end in escaped whitespace.
>>>>>>> 4520b8b5

[content-args]: https://github.com/sass/language/blob/master/accepted/content-args.md
[at-rule-interpolation]: https://github.com/sass/language/blob/master/accepted/at-rule-interpolation.md

### JavaScript API

* Always include the error location in error messages.

## 1.14.4

* Properly escape U+0009 CHARACTER TABULATION in unquoted strings.

## 1.14.3

* Treat `:before`, `:after`, `:first-line`, and `:first-letter` as
  pseudo-elements for the purposes of `@extend`.

* When running in compressed mode, remove spaces around combinators in complex
  selectors, so a selector like `a > b` is output as `a>b`.

* Properly indicate the source span for errors involving binary operation
  expressions whose operands are parenthesized.

## 1.14.2

* Fix a bug where loading the same stylesheet from two different import paths
  could cause its imports to fail to resolve.

* Properly escape U+001F INFORMATION SEPARATOR ONE in unquoted strings.

### Command-Line Interface

* Don't crash when using `@debug` in a stylesheet passed on standard input.

### Dart API

* `AsyncImporter.canonicalize()` and `Importer.canonicalize()` must now return
  absolute URLs. Relative URLs are still supported, but are deprecated and will
  be removed in a future release.

## 1.14.1

* Canonicalize escaped digits at the beginning of identifiers as hex escapes.

* Properly parse property declarations that are both *in* content blocks and
  written *after* content blocks.

### Command-Line Interface

* Print more readable paths in `--watch` mode.

## 1.14.0

### BREAKING CHANGE

In accordance with our [compatibility policy][], breaking changes made for CSS
compatibility reasons are released as minor version revision after a three-month
deprecation period.

[compatibility policy]: README.md#compatibility-policy

* Tokens such as `#abcd` that are now interpreted as hex colors with alpha
  channels, rather than unquoted ID strings.

## 1.13.4

### Node JS

* Tweak JS compilation options to substantially improve performance.

## 1.13.3

* Properly generate source maps for stylesheets that emit `@charset`
  declarations.

### Command-Line Interface

* Don't error out when passing `--embed-source-maps` along with
  `--embed-sources` for stylesheets that contain non-ASCII characters.

## 1.13.2

* Properly parse `:nth-child()` and `:nth-last-child()` selectors with
  whitespace around the argument.

* Don't emit extra whitespace in the arguments for `:nth-child()` and
  `:nth-last-child()` selectors.

* Fix support for CSS hacks in plain CSS mode.

## 1.13.1

* Allow an IE-style single equals operator in plain CSS imports.

## 1.13.0

* Allow `@extend` to be used with multiple comma-separated simple selectors.
  This is already supported by other implementations, but fell through the
  cracks for Dart Sass until now.

* Don't crash when a media rule contains another media rule followed by a style
  rule.

## 1.12.0

### Dart API

* Add a `SassException` type that provides information about Sass compilation
  failures.

### Node JS API

* Remove the source map comment from the compiled JS. We don't ship with the
  source map, so this pointed to nothing.

## 1.11.0

* Add support for importing plain CSS files. They can only be imported *without*
  an extension—for example, `@import "style"` will import `style.css`. Plain CSS
  files imported this way only support standard CSS features, not Sass
  extensions.

  See [the proposal][css-import] for details.

* Add support for CSS's `min()` and `max()` [math functions][]. A `min()` and
  `max()` call will continue to be parsed as a Sass function if it involves any
  Sass-specific features like variables or function calls, but if it's valid
  plain CSS (optionally with interpolation) it will be emitted as plain CSS instead.

  See [the proposal][css-min-max] for details.

* Add support for range-format media features like `(10px < width < 100px)`. See
  [the proposal][media-ranges] for details.

* Normalize escape codes in identifiers so that, for example, `éclair` and
  `\E9clair` are parsed to the same value. See
  [the proposal][identifier-escapes] for details.

* Don't choke on a [byte-order mark][] at the beginning of a document when
  running in JavaScript.

[math functions]: https://drafts.csswg.org/css-values/#math-function
[css-import]: https://github.com/sass/language/blob/master/accepted/css-imports.md
[css-min-max]: https://github.com/sass/language/blob/master/accepted/min-max.md
[media-ranges]: https://github.com/sass/language/blob/master/accepted/media-ranges.md
[identifier-escapes]: https://github.com/sass/language/blob/master/accepted/identifier-escapes.md
[byte-order mark]: https://en.wikipedia.org/wiki/Byte_order_mark

### Command-Line Interface

* The `--watch` command now continues to recompile a file after a syntax error
  has been detected.

### Dart API

* Added a `Syntax` enum to indicate syntaxes for Sass source files.

* The `compile()` and `compileAsync()` functions now parse files with the `.css`
  extension as plain CSS.

* Added a `syntax` parameter to `compileString()` and `compileStringAsync()`.

* Deprecated the `indented` parameter to `compileString()` and `compileStringAsync()`.

* Added a `syntax` parameter to `new ImporterResult()` and a
  `ImporterResult.syntax` getter to set the syntax of the source file.

* Deprecated the `indented` parameter to `new ImporterResult()` and the
  `ImporterResult.indented` getter in favor of `syntax`.

## 1.10.4

### Command-Line Interface

* Fix a Homebrew installation failure.

## 1.10.3

### Command-Line Interface

* Run the Chocolatey script with the correct arguments so it doesn't crash.

## 1.10.2

* No user-visible changes.

## 1.10.1

### Node JS API

* Don't crash when passing both `includePaths` and `importer`.

## 1.10.0

* When two `@media` rules' queries can't be merged, leave nested rules in place
  for browsers that support them.

* Fix a typo in an error message.

## 1.9.2

### Node JS API

* Produce more readable filesystem errors, such as when a file doesn't exist.

## 1.9.1

### Command-Line Interface

* Don't emit ANSI codes to Windows terminals that don't support them.

* Fix a bug where `--watch` crashed on Mac OS.

## 1.9.0

### Node API

* Add support for `new sass.types.Color(argb)` for creating colors from ARGB hex
  numbers. This was overlooked when initially adding support for Node Sass's
  JavaScript API.

## 1.8.0

### Command-Line Interface

* Add a `--poll` flag to make `--watch` mode repeatedly check the filesystem for
  updates rather than relying on native filesystem notifications.

* Add a `--stop-on-error` flag to stop compiling additional files once an error
  is encountered.

## 1.7.3

* No user-visible changes.

## 1.7.2

* Add a deprecation warning for `@-moz-document`, except for cases where only an
  empty `url-prefix()` is used. Support is [being removed from Firefox][] and
  will eventually be removed from Sass as well.

[being removed from Firefox]: https://www.fxsitecompat.com/en-CA/docs/2018/moz-document-support-has-been-dropped-except-for-empty-url-prefix/

* Fix a bug where `@-moz-document` functions with string arguments weren't being
  parsed.

### Command-Line Interface

* Don't crash when a syntax error is added to a watched file.

## 1.7.1

* Fix crashes in released binaries.

## 1.7.0

* Emit deprecation warnings for tokens such as `#abcd` that are ambiguous
  between ID strings and hex colors with alpha channels. These will be
  interpreted as colors in a release on or after 19 September 2018.

* Parse unambiguous hex colors with alpha channels as colors.

* Fix a bug where relative imports from files on the load path could look in the
  incorrect location.

## 1.6.2

### Command-Line Interface

* Fix a bug where the source map comment in the generated CSS could refer to the
  source map file using an incorrect URL.

## 1.6.1

* No user-visible changes.

## 1.6.0

* Produce better errors when expected tokens are missing before a closing brace.

* Avoid crashing when compiling a non-partial stylesheet that exists on the
  filesystem next to a partial with the same name.

### Command-Line Interface

* Add support for the `--watch`, which watches for changes in Sass files on the
  filesystem and ensures that the compiled CSS is up-to-date.

* When using `--update`, surface errors when an import doesn't exist even if the
  file containing the import hasn't been modified.

* When compilation fails, delete the output file rather than leaving an outdated
  version.

## 1.5.1

* Fix a bug where an absolute Windows path would be considered an `input:output`
  pair.

* Forbid custom properties that have no values, like `--foo:;`, since they're
  forbidden by the CSS spec.

## 1.5.0

* Fix a bug where an importer would be passed an incorrectly-resolved URL when
  handling a relative import.

* Throw an error when an import is ambiguous due to a partial and a non-partial
  with the same name, or multiple files with different extensions. This matches
  the standard Sass behavior.

### Command-Line Interface

* Add an `--interactive` flag that supports interactively running Sass
  expressions (thanks to [Jen Thakar][]!).

[Jen Thakar]: https://github.com/jathak

## 1.4.0

* Improve the error message for invalid semicolons in the indented syntax.

* Properly disallow semicolons after declarations in the indented syntax.

### Command-Line Interface

* Add support for compiling multiple files at once by writing
  `sass input.scss:output.css`. Note that unlike Ruby Sass, this *always*
  compiles files by default regardless of when they were modified.

  This syntax also supports compiling entire directories at once. For example,
  `sass templates/stylesheets:public/css` compiles all non-partial Sass files
  in `templates/stylesheets` to CSS files in `public/css`.

* Add an `--update` flag that tells Sass to compile only stylesheets that have
  been (transitively) modified since the CSS file was generated.

### Dart API

* Add `Importer.modificationTime()` and `AsyncImporter.modificationTime()` which
  report the last time a stylesheet was modified.

### Node API

* Generate source maps when the `sourceMaps` option is set to a string and the
  `outFile` option is not set.

## 1.3.2

* Add support for `@elseif` as an alias of `@else if`. This is not an
  intentional feature, so using it will cause a deprecation warning. It will be
  removed at some point in the future.

## 1.3.1

### Node API

* Fix loading imports relative to stylesheets that were themselves imported
  though relative include paths.

## 1.3.0

### Command-Line Interface

* Generate source map files by default when writing to disk. This can be
  disabled by passing `--no-source-map`.

* Add a `--source-map-urls` option to control whether the source file URLs in
  the generated source map are relative or absolute.

* Add an `--embed-sources` option to embed the contents of all source files in
  the generated source map.

* Add an `--embed-source-map` option to embed the generated source map as a
  `data:` URL in the generated CSS.

### Dart API

* Add a `sourceMap` parameter to `compile()`, `compileString()`,
  `compileAsync()`, and `compileStringAsync()`. This takes a callback that's
  called with a [`SingleMapping`][] that contains the source map information for
  the compiled CSS file.

[`SingleMapping`]: https://www.dartdocs.org/documentation/source_maps/latest/source_maps.parser/SingleMapping-class.html

### Node API

* Added support for the `sourceMap`, `omitSourceMapUrl`, `outFile`,
  `sourceMapContents`, `sourceMapEmbed`, and `sourceMapRoot` options to
  `render()` and `renderSync()`.

* Fix a bug where passing a relative path to `render()` or `renderSync()` would
  cause relative imports to break.

* Fix a crash when printing warnings in stylesheets compiled using `render()` or
  `renderSync()`.

* Fix a bug where format errors were reported badly on Windows.

## 1.2.1

* Always emit units in compressed mode for `0` dimensions other than lengths and
  angles.

## 1.2.0

* The command-line executable will now create the directory for the resulting
  CSS if that directory doesn't exist.

* Properly parse `#{$var} -#{$var}` as two separate values in a list rather than
  one value being subtracted from another.

* Improve the error message for extending compound selectors.

## 1.1.1

* Add a commit that was accidentally left out of 1.1.0.

## 1.1.0

* The command-line executable can now be used to write an output file to disk
  using `sass input.scss output.css`.

* Use a POSIX-shell-compatible means of finding the location of the `sass` shell
  script.

## 1.0.0

**Initial stable release.**

### Changes Since 1.0.0-rc.1

* Allow `!` in custom property values ([#260][]).

[#260]: https://github.com/sass/dart-sass/issues/260

#### Dart API

* Remove the deprecated `render()` function.

#### Node API

* Errors are now subtypes of the `Error` type.

* Allow both the `data` and `file` options to be passed to `render()` and
  `renderSync()` at once. The `data` option will be used as the contents of the
  stylesheet, and the `file` option will be used as the path for error reporting
  and relative imports. This matches Node Sass's behavior.

## 1.0.0-rc.1

* Add support for importing an `_index.scss` or `_index.sass` file when
  importing a directory.

* Add a `--load-path` command-line option (alias `-I`) for passing additional
  paths to search for Sass files to import.

* Add a `--quiet` command-line option (alias `-q`) for silencing warnings.

* Add an `--indented` command-line option for using the indented syntax with a
  stylesheet from standard input.

* Don't merge the media queries `not type` and `(feature)`. We had previously
  been generating `not type and (feature)`, but that's not actually the
  intersection of the two queries.

* Don't crash on `$x % 0`.

* The standalone executable distributed on GitHub is now named `sass` rather
  than `dart-sass`. The `dart-sass` executable will remain, with a deprecation
  message, until 1.0.0 is released.

### Dart API

* Add a `Logger` class that allows users to control how messages are printed by
  stylesheets.

* Add a `logger` parameter to `compile()`, `compileAsync()`, `compileString()`,
  and `compileStringAsync()`.

### Node JS API

* Import URLs passed to importers are no longer normalized. For example, if a
  stylesheet contains `@import "./foo.scss"`, importers will now receive
  `"./foo.scss"` rather than `"foo.scss"`.

## 1.0.0-beta.5.3

* Support hard tabs in the indented syntax.

* Improve the formatting of comments that don't start on the same line as the
  opening `/*`.

* Preserve whitespace after `and` in media queries in compressed mode.

### Indented Syntax

* Properly parse multi-line selectors.

* Don't deadlock on `/*` comments.

* Don't add an extra `*/` to comments that already have it.

* Preserve empty lines in `/*` comments.

## 1.0.0-beta.5.2

* Fix a bug where some colors would crash `compressed` mode.

## 1.0.0-beta.5.1

* Add a `compressed` output style.

* Emit a warning when `&&` is used, since it's probably not what the user means.

* `round()` now returns the correct results for negative numbers that should
  round down.

* `var()` may now be passed in place of multiple arguments to `rgb()`, `rgba()`,
  `hsl()` and `hsla()`.

* Fix some cases where equivalent numbers wouldn't count as the same keys in
  maps.

* Fix a bug where multiplication like `(1/1px) * (1px/1)` wouldn't properly
  cancel out units.

* Fix a bug where dividing by a compatible unit would produce an invalid
  result.

* Remove a non-`sh`-compatible idiom from the standalone shell script.

### Dart API

* Add a `functions` parameter to `compile()`, `compleString()`,
  `compileAsync()`, and `compileStringAsync()`. This allows users to define
  custom functions in Dart that can be invoked from Sass stylesheets.

* Expose the `Callable` and `AsyncCallable` types, which represent functions
  that can be invoked from Sass.

* Expose the `Value` type and its subclasses, as well as the top-level
  `sassTrue`, `sassFalse`, and `sassNull` values, which represent Sass values
  that may be passed into or returned from custom functions.

* Expose the `OutputStyle` enum, and add a `style` parameter to `compile()`,
  `compleString()`, `compileAsync()`, and `compileStringAsync()` that allows
  users to control the output style.

### Node JS API

* Support the `functions` option.

* Support the `"compressed"` value for the `outputStyle` option.

## 1.0.0-beta.4

* Support unquoted imports in the indented syntax.

* Fix a crash when `:not(...)` extends a selector that appears in
  `:not(:not(...))`.

### Node JS API

* Add support for asynchronous importers to `render()` and `renderSync()`.

### Dart API

* Add `compileAsync()` and `compileStringAsync()` methods. These run
  asynchronously, which allows them to take asynchronous importers (see below).

* Add an `AsyncImporter` class. This allows imports to be resolved
  asynchronously in case no synchronous APIs are available. `AsyncImporter`s are
  only compatible with `compileAysnc()` and `compileStringAsync()`.

## 1.0.0-beta.3

* Properly parse numbers with exponents.

* Don't crash when evaluating CSS variables whose names are entirely
  interpolated (for example, `#{--foo}: ...`).

### Node JS API

* Add support for the `importer` option to `render()` and `renderSync()`.
  Only synchronous importers are currently supported.

### Dart API

* Added an `Importer` class. This can be extended by users to provide support
  for custom resolution for `@import` rules.

* Added built-in `FilesystemImporter` and `PackageImporter` implementations that
  support resolving `file:` and `package:` URLs, respectively.

* Added an `importers` argument to the `compile()` and `compileString()`
  functions that provides `Importer`s to use when resolving `@import` rules.

* Added a `loadPaths` argument to the `compile()` and `compileString()`
  functions that provides paths to search for stylesheets when resolving
  `@import` rules. This is a shorthand for passing `FilesystemImporter`s to the
  `importers` argument.

## 1.0.0-beta.2

* Add support for the `::slotted()` pseudo-element.

* Generated transparent colors will now be emitted as `rgba(0, 0, 0, 0)` rather
  than `transparent`. This works around a bug wherein IE incorrectly handles the
  latter format.

### Command-Line Interface

* Improve the logic for whether to use terminal colors by default.

### Node JS API

* Add support for `data`, `includePaths`, `indentedSyntax`, `lineFeed`,
  `indentWidth`, and `indentType` options to `render()` and `renderSync()`.

* The result object returned by `render()` and `renderSync()` now includes the
  `stats` object which provides metadata about the compilation process.

* The error object thrown by `render()` and `renderSync()` now includes `line`,
  `column`, `file`, `status`, and `formatted` fields. The `message` field and
  `toString()` also provide more information.

### Dart API

* Add a `renderString()` method for rendering Sass source that's not in a file
  on disk.

## 1.0.0-beta.1

* Drop support for the reference combinator. This has been removed from the
  spec, and will be deprecated and eventually removed in other implementations.

* Trust type annotations when compiling to JavaScript, which makes it
  substantially faster.

* Compile to minified JavaScript, which decreases the code size substantially
  and makes startup a little faster.

* Fix a crash when inspecting a string expression that ended in "\a".

* Fix a bug where declarations and `@extend` were allowed outside of a style
  rule in certain circumstances.

* Fix `not` in parentheses in `@supports` conditions.

* Allow `url` as an identifier name.

* Properly parse `/***/` in selectors.

* Properly parse unary operators immediately after commas.

* Match Ruby Sass's rounding behavior for all functions.

* Allow `\` at the beginning of a selector in the indented syntax.

* Fix a number of `@extend` bugs:

  * `selector-extend()` and `selector-replace()` now allow compound selector
    extendees.

  * Remove the universal selector `*` when unifying with other selectors.

  * Properly unify the result of multiple simple selectors in the same compound
    selector being extended.

  * Properly handle extensions being extended.

  * Properly follow the [first law of `@extend`][laws].

  * Fix selector specificity tracking to follow the
    [second law of `@extend`][laws].

  * Allow extensions that match selectors but fail to unify.

  * Partially-extended selectors are no longer used as parent selectors.

  * Fix an edge case where both the extender and the extended selector
    have invalid combinator sequences.

  * Don't crash with a "Bad state: no element" error in certain edge cases.

[laws]: https://github.com/sass/sass/issues/324#issuecomment-4607184

## 1.0.0-alpha.9

* Elements without a namespace (such as `div`) are no longer unified with
  elements with the empty namespace (such as `|div`). This unification didn't
  match the results returned by `is-superselector()`, and was not guaranteed to
  be valid.

* Support `&` within `@at-root`.

* Properly error when a compound selector is followed immediately by `&`.

* Properly handle variable scoping in `@at-root` and nested properties.

* Properly handle placeholder selectors in selector pseudos.

* Properly short-circuit the `or` and `and` operators.

* Support `--$variable`.

* Don't consider unitless numbers equal to numbers with units.

* Warn about using named colors in interpolation.

* Don't emit loud comments in functions.

* Detect import loops.

* Fix `@import` with a `supports()` clause.

* Forbid functions named "and", "or", and "not".

* Fix `type-of()` with a function.

* Emit a nicer error for invalid tokens in a selector.

* Fix `invert()` with a `$weight` parameter.

* Fix a unit-parsing edge-cases.

* Always parse imports with queries as plain CSS imports.

* Support `&` followed by a non-identifier.

* Properly handle split media queries.

* Properly handle a placeholder selector that isn't at the beginning of a
  compound selector.

* Fix more `str-slice()` bugs.

* Fix the `%` operator.

* Allow whitespace between `=` and the mixin name in the indented syntax.

* Fix some slash division edge cases.

* Fix `not` when used like a function.

* Fix attribute selectors with single-character values.

* Fix some bugs with the `call()` function.

* Properly handle a backslash followed by a CRLF sequence in a quoted string.

* Fix numbers divided by colors.

* Support slash-separated numbers in arguments to plain CSS functions.

* Error out if a function is passed an unknown named parameter.

* Improve the speed of loading large files on Node.

* Don't consider browser-prefixed selector pseudos to be superselectors of
  differently- or non-prefixed selector pseudos with the same base name.

* Fix an `@extend` edge case involving multiple combinators in a row.

* Fix a bug where a `@content` block could get incorrectly passed to a mixin.

* Properly isolate the lexical environments of different calls to the same mixin
  and function.

## 1.0.0-alpha.8

* Add the `content-exists()` function.

* Support interpolation in loud comments.

* Fix a bug where even valid semicolons and exclamation marks in custom property
  values were disallowed.

* Disallow invalid function names.

* Disallow extending across media queries.

* Properly parse whitespace after `...` in argument declaration lists.

* Support terse mixin syntax in the indented syntax.

* Fix `@at-root` query parsing.

* Support special functions in `@-moz-document`.

* Support `...` after a digit.

* Fix some bugs when treating a map as a list of pairs.

## 1.0.0-alpha.7

* Fix `function-exists()`, `variable-exists()`, and `mixin-exists()` to use the
  lexical scope rather than always using the global scope.

* `str-index()` now correctly inserts at negative indices.

* Properly parse `url()`s that contain comment-like text.

* Fix a few more small `@extend` bugs.

* Fix a bug where interpolation in a quoted string was being dropped in some
  circumstances.

* Properly handle `@for` rules where each bound has a different unit.

* Forbid mixins and functions from being defined in control directives.

* Fix a superselector-computation edge case involving `:not()`.

* Gracefully handle input files that are invalid UTF-8.

* Print a Sass stack trace when a file fails to load.

## 1.0.0-alpha.6

* Allow `var()` to be passed to `rgb()`, `rgba()`, `hsl()`, and `hsla()`.

* Fix conversions between numbers with `dpi`, `dpcm`, and `dppx` units.
  Previously these conversions were inverted.

* Don't crash when calling `str-slice()` with an `$end-at` index lower than the
  `$start-at` index.

* `str-slice()` now correctly returns `""` when `$end-at` is negative and points
  before the beginning of the string.

* Interpolation in quoted strings now properly preserves newlines.

* Don't crash when passing only `$hue` or no keyword arguments to
  `adjust-color()`, `scale-color()`, or `change-color()`.

* Preserve escapes in identifiers. This used to only work for identifiers in
  SassScript.

* Fix a few small `@extend` bugs.

## 1.0.0-alpha.5

* Fix bounds-checking for `opacify()`, `fade-in()`, `transparentize()`, and
  `fade-out()`.

* Fix a bug with `@extend` superselector calculations.

* Fix some cases where `#{...}--` would fail to parse in selectors.

* Allow a single number to be passed to `saturate()` for use in filter contexts.

* Fix a bug where `**/` would fail to close a loud comment.

* Fix a bug where mixin and function calls could set variables incorrectly.

* Move plain CSS `@import`s to the top of the document.

## 1.0.0-alpha.4

* Add support for bracketed lists.

* Add support for Unicode ranges.

* Add support for the Microsoft-style `=` operator.

* Print the filename for `@debug` rules.

* Fix a bug where `1 + - 2` and similar constructs would crash the parser.

* Fix a bug where `@extend` produced the wrong result when used with
  selector combinators.

* Fix a bug where placeholder selectors were not allowed to be unified.

* Fix the `mixin-exists()` function.

* Fix `:nth-child()` and `:nth-last-child()` parsing when they contain `of
  selector`.

## 1.0.0-alpha.3

* Fix a bug where color equality didn't take the alpha channel into account.

* Fix a bug with converting some RGB colors to HSL.

* Fix a parent selector resolution bug.

* Properly declare the arguments for `opacify()` and related functions.

* Add a missing dependency on the `stack_trace` package.

* Fix broken Windows archives.

* Emit colors using their original representation if possible.

* Emit colors without an original representation as names if possible.

## 1.0.0-alpha.2

* Fix a bug where variables, functions, and mixins were broken in imported
  files.

## 1.0.0-alpha.1

* Initial alpha release.<|MERGE_RESOLUTION|>--- conflicted
+++ resolved
@@ -10,13 +10,11 @@
   command-line interface, Dart API, and JS API. These load paths are checked
   just after the load paths explicitly passed by the user.
 
-<<<<<<< HEAD
 * Allow saturation and lightness values outside of the `0%` to `100%` range in
   the `hsl()` and `hsla()` functions. They're now clamped to be within that
   range rather than producing an error if they're outside it.
-=======
+
 * Properly compile selectors that end in escaped whitespace.
->>>>>>> 4520b8b5
 
 [content-args]: https://github.com/sass/language/blob/master/accepted/content-args.md
 [at-rule-interpolation]: https://github.com/sass/language/blob/master/accepted/at-rule-interpolation.md
