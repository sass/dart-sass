--- conflicted
+++ resolved
@@ -1,12 +1,11 @@
-<<<<<<< HEAD
-## 1.78.0
+## 1.80.0
 
 * `@import` is now officially deprecated, as are global built-in functions that
   are available within built-in modules. See [the Sass blog post] for more
   details on the deprecation process.
 
 [the Sass blog]: https://sass-lang.com/blog/import-is-deprecated/
-=======
+
 ## 1.79.6
 
 * Fix a bug where Sass would add an extra `*/` after loud comments with
@@ -325,7 +324,6 @@
 
 * Fix a bug where parse-time deprecation warnings could not be controlled by
   the deprecation options in some circumstances.
->>>>>>> 1e27aeba
 
 ## 1.77.8
 
