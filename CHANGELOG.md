--- conflicted
+++ resolved
@@ -1,14 +1,12 @@
 ## 1.17.4
 
-<<<<<<< HEAD
+* Consistently parse U+000C FORM FEED, U+000D CARRIAGE RETURN, and sequences of
+  U+000D CARRIAGE RETURN followed by U+000A LINE FEED as individual newlines.
+
 ### JavaScript API
 
 * Add a `sass.types.Error` constructor as an alias for `Error`. This makes our
   custom function API compatible with Node Sass's.
-=======
-* Consistently parse U+000C FORM FEED, U+000D CARRIAGE RETURN, and sequences of
-  U+000D CARRIAGE RETURN followed by U+000A LINE FEED as individual newlines.
->>>>>>> bc5e3c4f
 
 ## 1.17.3
 
