<<<<<<< HEAD
## 1.80.1

* No user-visible changes.

=======
## 1.80.4

* No user-visible changes.

## 1.80.3

* Fix a bug where `@import url("...")` would crash in plain CSS files.

* Improve consistency of how warnings are emitted by different parts of the
  compiler. This should result in minimal user-visible changes, but different
  types of warnings should now respond more reliably to flags like `--quiet`,
  `--verbose`, and `--silence-deprecation`.

## 1.80.2

* Fix a bug where deprecation warnings were incorrectly emitted for the
  plain-CSS `invert()` function.

## 1.80.1

* Fix a bug where repeated deprecation warnings were not automatically limited.

>>>>>>> 84e281ea
## 1.80.0

* `@import` is now officially deprecated, as are global built-in functions that
  are available within built-in modules. See [the Sass blog post] for more
  details on the deprecation process.

[the Sass blog post]: https://sass-lang.com/blog/import-is-deprecated/

### Embedded Host

* Fix an error that would sometimes occur when deprecation warnings were
  emitted when using a custom importer with the legacy API.

## 1.79.6

* Fix a bug where Sass would add an extra `*/` after loud comments with
  whitespace after an explicit `*/` in the indented syntax.

* **Potentially breaking bug fix:** Adding text after an explicit `*/` in the
  indented syntax is now an error, rather than silently generating invalid CSS.

### Embedded Host

* Properly export the `SassBoolean` type.

## 1.79.5

* Changes to how `selector.unify()` and `@extend` combine selectors:

  * The relative order of pseudo-classes (like `:hover`) and pseudo-elements
    (like `::before`) within each original selector is now preserved when
    they're combined.

  * Pseudo selectors are now consistently placed at the end of the combined
    selector, regardless of which selector they came from. Previously, this
    reordering only applied to pseudo-selectors in the second selector.

* Tweak the color transformation matrices for OKLab and OKLCH to match the
  newer, more accurate values in the CSS spec.

* Fix a slight inaccuracy case when converting to `srgb-linear` and
  `display-p3`.

* **Potentially breaking bug fix:** `math.unit()` now wraps multiple denominator
  units in parentheses. For example, `px/(em*em)` instead of `px/em*em`.

### Command-Line Interface

* Use `@parcel/watcher` to watch the filesystem when running from JavaScript and
  not using `--poll`. This should mitigate more frequent failures users have
  been seeing since version 4.0.0 of Chokidar, our previous watching tool, was
  released.

### JS API

* Fix `SassColor.interpolate()` to allow an undefined `options` parameter, as
  the types indicate.

### Embedded Sass

* Properly pass missing color channel values to and from custom functions.

## 1.79.4

### JS API

* Fix a bug where passing `green` or `blue` to `color.change()` for legacy
  colors would fail.

## 1.79.3

* Update the `$channel` parameter in the suggested replacement for
  `color.red()`, `color.green()`, `color.blue()`, `color.hue()`,
  `color.saturation()`, `color.lightness()`, `color.whiteness()`, and
  `color.blackness()` to use a quoted string.

## 1.79.2

* Add a `$space` parameter to the suggested replacement for `color.red()`,
  `color.green()`, `color.blue()`, `color.hue()`, `color.saturation()`,
  `color.lightness()`, `color.whiteness()`, and `color.blackness()`.

* Update deprecation warnings for the legacy JS API to include a link to
  [relevant documentation].

[relevant documentation]: https://sass-lang.com/d/legacy-js-api

## 1.79.1

* No user-visible changes.

## 1.79.0

* **Breaking change**: Passing a number with unit `%` to the `$alpha` parameter
  of `color.change()`, `color.adjust()`, `change-color()`, and `adjust-color()`
  is now interpreted as a percentage, instead of ignoring the unit. For example,
  `color.change(red, $alpha: 50%)` now returns `rgb(255 0 0 / 0.5)`.

* **Potentially breaking compatibility fix**: Sass no longer rounds RGB channels
  to the nearest integer. This means that, for example, `rgb(0 0 1) != rgb(0 0
  0.6)`. This matches the latest version of the CSS spec and browser behavior.

* **Potentially breaking compatibility fix**: Passing large positive or negative
  values to `color.adjust()` can now cause a color's channels to go outside that
  color's gamut. In most cases this will currently be clipped by the browser and
  end up showing the same color as before, but once browsers implement gamut
  mapping it may produce a different result.

* Add support for CSS Color Level 4 [color spaces]. Each color value now tracks
  its color space along with the values of each channel in that color space.
  There are two general principles to keep in mind when dealing with new color
  spaces:

  1. With the exception of legacy color spaces (`rgb`, `hsl`, and `hwb`), colors
     will always be emitted in the color space they were defined in unless
     they're explicitly converted.

  2. The `color.to-space()` function is the only way to convert a color to
     another color space. Some built-in functions may do operations in a
     different color space, but they'll always convert back to the original space
     afterwards.

* `rgb` colors can now have non-integer channels and channels outside the normal
  gamut of 0-255. These colors are always emitted using the `rgb()` syntax so
  that modern browsers that are being displayed on wide-gamut devices can
  display the most accurate color possible.

* Add support for all the new color syntax defined in Color Level 4, including:

  * `oklab()`, `oklch()`, `lab()`, and `lch()` functions;
  * a top-level `hwb()` function that matches the space-separated CSS syntax;
  * and a `color()` function that supports the `srgb`, `srgb-linear`,
    `display-p3`, `a98-rgb`, `prophoto-rgb`, `rec2020`, `xyz`, `xyz-d50`, and
    `xyz-d65` color spaces.

* Add new functions for working with color spaces:

  * `color.to-space($color, $space)` converts `$color` to the given `$space`. In
    most cases this conversion is lossless—the color may end up out-of-gamut for
    the destination color space, but browsers will generally display it as best
    they can regardless. However, the `hsl` and `hwb` spaces can't represent
    out-of-gamut colors and so will be clamped.

  * `color.channel($color, $channel, $space: null)` returns the value of the
    given `$channel` in `$color`, after converting it to `$space` if necessary.
    It should be used instead of the old channel-specific functions such as
    `color.red()` and `color.hue()`.

  * `color.same($color1, $color2)` returns whether two colors represent the same
    color even across color spaces. It differs from `$color1 == $color2` because
    `==` never consider colors in different (non-legacy) spaces as equal.

  * `color.is-in-gamut($color, $space: null)` returns whether `$color` is
    in-gamut for its color space (or `$space` if it's passed).

  * `color.to-gamut($color, $space: null)` returns `$color` constrained to its
    space's gamut (or to `$space`'s gamut, if passed). This is generally not
    recommended since even older browsers will display out-of-gamut colors as
    best they can, but it may be necessary in some cases.

  * `color.space($color)`: Returns the name of `$color`'s color space.

  * `color.is-legacy($color)`: Returns whether `$color` is in a legacy color
    space (`rgb`, `hsl`, or `hwb`).

  * `color.is-powerless($color, $channel, $space: null)`: Returns whether the
    given `$channel` of `$color` is powerless in `$space` (or its own color
    space). A channel is "powerless" if its value doesn't affect the way the
    color is displayed, such as hue for a color with 0 chroma.

  * `color.is-missing($color, $channel)`: Returns whether `$channel`'s value is
    missing in `$color`. Missing channels can be explicitly specified using the
    special value `none` and can appear automatically when `color.to-space()`
    returns a color with a powerless channel. Missing channels are usually
    treated as 0, except when interpolating between two colors and in
    `color.mix()` where they're treated as the same value as the other color.

* Update existing functions to support color spaces:

  * `hsl()` and `color.hwb()` no longer forbid out-of-bounds values. Instead,
    they follow the CSS spec by clamping them to within the allowed range.

  * `color.change()`, `color.adjust()`, and `color.scale()` now support all
    channels of all color spaces. However, if you want to modify a channel
    that's not in `$color`'s own color space, you have to explicitly specify the
    space with the `$space` parameter. (For backwards-compatibility, this
    doesn't apply to legacy channels of legacy colors—for example, you can still
    adjust an `rgb` color's saturation without passing `$space: hsl`).

  * `color.mix()` and `color.invert()` now support the standard CSS algorithm
    for interpolating between two colors (the same one that's used for gradients
    and animations). To use this, pass the color space to use for interpolation
    to the `$method` parameter. For polar color spaces like `hsl` and `oklch`,
    this parameter also allows you to specify how hue interpolation is handled.

  * `color.complement()` now supports a `$space` parameter that indicates which
    color space should be used to take the complement.

  * `color.grayscale()` now operates in the `oklch` space for non-legacy colors.

  * `color.ie-hex-str()` now automatically converts its color to the `rgb` space
    and gamut-maps it so that it can continue to take colors from any color
    space.

[color spaces]: https://developer.mozilla.org/en-US/docs/Web/CSS/color_value

* The following functions are now deprecated, and uses should be replaced with
  the new color-space-aware functions defined above:

  * The `color.red()`, `color.green()`, `color.blue()`, `color.hue()`,
    `color.saturation()`, `color.lightness()`, `color.whiteness()`, and
    `color.blackness()` functions, as well as their global counterparts, should
    be replaced with calls to `color.channel()`.

  * The global `adjust-hue()`, `saturate()`, `desaturate()`, `lighten()`,
    `darken()`, `transaprentize()`, `fade-out()`, `opacify()`, and `fade-in()`
    functions should be replaced by `color.adjust()` or `color.scale()`.

* Add a `global-builtin` future deprecation, which can be opted-into with the
  `--future-deprecation` flag or the `futureDeprecations` option in the JS or
  Dart API. This emits warnings when any global built-in functions that are
  now available in `sass:` modules are called. It will become active by default
  in an upcoming release alongside the `@import` deprecation.

### Dart API

* Added a `ColorSpace` class which represents the various color spaces defined
  in the CSS spec.

* Added `SassColor.space` which returns a color's color space.

* Added `SassColor.channels` and `.channelsOrNull` which returns a list
  of channel values, with missing channels converted to 0 or exposed as null,
  respectively.

* Added `SassColor.isLegacy`, `.isInGamut`, `.channel()`, `.isChannelMissing()`,
  `.isChannelPowerless()`, `.toSpace()`, `.toGamut()`, `.changeChannels()`, and
  `.interpolate()` which do the same thing as the Sass functions of the
  corresponding names.

* `SassColor.rgb()` now allows out-of-bounds and non-integer arguments.

* `SassColor.hsl()` and `.hwb()` now allow out-of-bounds arguments.

* Added `SassColor.hwb()`, `.srgb()`, `.srgbLinear()`, `.displayP3()`,
  `.a98Rgb()`, `.prophotoRgb()`, `.rec2020()`, `.xyzD50()`, `.xyzD65()`,
  `.lab()`, `.lch()`, `.oklab()`, `.oklch()`, and `.forSpace()` constructors.

* Deprecated `SassColor.red`, `.green`, `.blue`, `.hue`, `.saturation`,
  `.lightness`, `.whiteness`, and `.blackness` in favor of
  `SassColor.channel()`.

* Deprecated `SassColor.changeRgb()`, `.changeHsl()`, and `.changeHwb()` in
  favor of `SassColor.changeChannels()`.

* Added `SassNumber.convertValueToUnit()` as a shorthand for
  `SassNumber.convertValue()` with a single numerator.

* Added `InterpolationMethod` and `HueInterpolationMethod` which collectively
  represent the method to use to interpolate two colors.

### JS API

* While the legacy API has been deprecated since we released the modern API, we
  now emit warnings when the legacy API is used to make sure users are aware
  that it will be removed in Dart Sass 2.0.0. In the meantime, you can silence
  these warnings by passing `legacy-js-api` in `silenceDeprecations` when using
  the legacy API.

* Modify `SassColor` to accept a new `space` option, with support for all the
  new color spaces defined in Color Level 4.

* Add `SassColor.space` which returns a color's color space.

* Add `SassColor.channels` and `.channelsOrNull` which returns a list of channel
  values, with missing channels converted to 0 or exposed as null, respectively.

* Add `SassColor.isLegacy`, `.isInGamut()`, `.channel()`, `.isChannelMissing()`,
  `.isChannelPowerless()`, `.toSpace()`, `.toGamut()`, `.change()`, and
  `.interpolate()` which do the same thing as the Sass functions of the
  corresponding names.

* Deprecate `SassColor.red`, `.green`, `.blue`, `.hue`, `.saturation`,
  `.lightness`, `.whiteness`, and `.blackness` in favor of
  `SassColor.channel()`.

### Embedded Sass

* Add `Color` SassScript value, with support for all the new color spaces
  defined in Color Level 4.

* Remove `RgbColor`, `HslColor` and `HwbColor` SassScript values.

## 1.78.0

* The `meta.feature-exists` function is now deprecated. This deprecation is
  named `feature-exists`.

* Fix a crash when using `@at-root` without any queries or children in the
  indented syntax.

### JS API

* Backport the deprecation options (`fatalDeprecations`, `futureDeprecations`,
  and `silenceDeprecations`) to the legacy JS API. The legacy JS API is itself
  deprecated, and you should move off of it if possible, but this will allow
  users of bundlers and other tools that are still using the legacy API to
  still control deprecation warnings.

* Fix a bug where accessing `SourceSpan.url` would crash when a relative URL was
  passed to the Sass API.

### Embedded Sass

* Explicitly expose a `sass` executable from the `sass-embedded` npm package.
  This was intended to be included in 1.63.0, but due to the way
  platform-specific dependency executables are installed it did not work as
  intended. Now users can run `npx sass` for local installs or just `sass` when
  `sass-embedded` is installed globally.

* Add linux-riscv64, linux-musl-riscv64, and android-riscv64 support for the
  `sass-embedded` npm package.

* Fix an edge case where the Dart VM could hang when shutting down when requests
  were in flight.

* Fix a race condition where the embedded host could fail to shut down if it was
  closed around the same time a new compilation was started.

* Fix a bug where parse-time deprecation warnings could not be controlled by
  the deprecation options in some circumstances.

## 1.77.8

* No user-visible changes.

## 1.77.7

* Declarations that appear after nested rules are deprecated, because the
  semantics Sass has historically used are different from the semantics
  specified by CSS. In the future, Sass will adopt the standard CSS semantics.

  See [the Sass website](https://sass-lang.com/d/mixed-decls) for details.

* **Potentially breaking bug fix:** `//` in certain places such as unknown
  at-rule values was being preserved in the CSS output, leading to potentially
  invalid CSS. It's now properly parsed as a silent comment and omitted from the
  CSS output.

## 1.77.6

* Fix a few cases where comments and occasionally even whitespace wasn't allowed
  between the end of Sass statements and the following semicolon.

## 1.77.5

* Fully trim redundant selectors generated by `@extend`.

## 1.77.4

### Embedded Sass

* Support passing `Version` input for `fatalDeprecations` as string over
  embedded protocol.

* Fix a bug in the JS Embedded Host where `Version` could be incorrectly accepted
  as input for `silenceDeprecations` and `futureDeprecations` in pure JS.

## 1.77.3

### Dart API

* `Deprecation.duplicateVariableFlags` has been deprecated and replaced with
  `Deprecation.duplicateVarFlags` to make it consistent with the
  `duplicate-var-flags` name used on the command line and in the JS API.

## 1.77.2

* Don't emit deprecation warnings for functions and mixins beginning with `__`.

* Allow user-defined functions whose names begin with `_` and otherwise look
  like vendor-prefixed functions with special CSS syntax.

### Command-Line Interface

* Properly handle the `--silence-deprecation` flag.

* Handle the `--fatal-deprecation` and `--future-deprecation` flags for
  `--interactive` mode.

## 1.77.1

* Fix a crash that could come up with importers in certain contexts.

## 1.77.0

* *Don't* throw errors for at-rules in keyframe blocks.

## 1.76.0

* Throw errors for misplaced statements in keyframe blocks.

* Mixins and functions whose names begin with `--` are now deprecated for
  forwards-compatibility with the in-progress CSS functions and mixins spec.
  This deprecation is named `css-function-mixin`.

## 1.75.0

* Fix a bug in which stylesheet canonicalization could be cached incorrectly
  when custom importers or the Node.js package importer made decisions based on
  the URL of the containing stylesheet.

### JS API

* Allow `importer` to be passed without `url` in `StringOptionsWithImporter`.

## 1.74.1

* No user-visible changes.

## 1.74.0

### JS API

* Add a new top-level `deprecations` object, which contains various
  `Deprecation` objects that define the different types of deprecation used by
  the Sass compiler and can be passed to the options below.

* Add a new `fatalDeprecations` compiler option that causes the compiler to
  error if any deprecation warnings of the provided types are encountered. You
  can also pass in a `Version` object to treat all deprecations that were active
  in that Dart Sass version as fatal.

* Add a new `futureDeprecations` compiler option that allows you to opt-in to
  certain deprecations early (currently just `import`).

* Add a new `silenceDeprecations` compiler option to ignore any deprecation
  warnings of the provided types.

### Command-Line Interface

* Add a new `--silence-deprecation` flag, which causes the compiler to ignore
  any deprecation warnings of the provided types.

* Previously, if a future deprecation was passed to `--fatal-deprecation` but
  not `--future-deprecation`, it would be treated as fatal despite not being
  enabled. Both flags are now required to treat a future deprecation as fatal
  with a warning emitted if `--fatal-deprecation` is passed without
  `--future-deprecation`, matching the JS API's behavior.

### Dart API

* The `compile` methods now take in a `silenceDeprecations` parameter, which
  causes the compiler to ignore any deprecation warnings of the provided types.

* Add `Deprecation.obsoleteIn` to match the JS API. This is currently null for
  all deprecations, but will be used once some deprecations become obsolete in
  Dart Sass 2.0.0.

* **Potentially breaking bug fix:** Fix a bug where `compileStringToResultAsync`
  ignored `fatalDeprecations` and `futureDeprecations`.

* The behavior around making future deprecations fatal mentioned in the CLI
  section above has also been changed in the Dart API.

## 1.73.0

* Add support for nesting in plain CSS files. This is not processed by Sass at
  all; it's emitted exactly as-is in the CSS.

* In certain circumstances, the current working directory was unintentionally
  being made available as a load path. This is now deprecated. Anyone relying on
  this should explicitly pass in `.` as a load path or `FilesystemImporter('.')`
  as the current importer.

* Add linux-riscv64 and windows-arm64 releases.

### Command-Line Interface

* Fix a bug where absolute `file:` URLs weren't loaded for files compiled via
  the command line unless an unrelated load path was also passed.

* Fix a bug where `--update` would always update files that were specified via
  absolute path unless an unrelated load path was also passed.

### Dart API

* Add `FilesystemImporter.noLoadPath`, which is a `FilesystemImporter` that can
  load absolute `file:` URLs and resolve URLs relative to the base file but
  doesn't load relative URLs from a load path.

* `FilesystemImporter.cwd` is now deprecated. Either use
  `FilesystemImporter.noLoadPath` if you weren't intending to rely on the load
  path, or `FilesystemImporter('.')` if you were.

## 1.72.0

* Support adjacent `/`s without whitespace in between when parsing plain CSS
  expressions.

* Allow the Node.js `pkg:` importer to load Sass stylesheets for `package.json`
  `exports` field entries without extensions.

* When printing suggestions for variables, use underscores in variable names
  when the original usage used underscores.

### JavaScript API

* Properly resolve `pkg:` imports with the Node.js package importer when
  arguments are passed to the JavaScript process.

## 1.71.1

### Command-Line Interface

* Ship the musl Linux release with the proper Dart executable.

### JavaScript API

* Export the `NodePackageImporter` class in ESM mode.

* Allow `NodePackageImporter` to locate a default directory even when the
  entrypoint is an ESM module.

### Dart API

* Make passing a null argument to `NodePackageImporter()` a static error rather
  than just a runtime error.

### Embedded Sass

* In the JS Embedded Host, properly install the musl Linux embedded compiler
  when running on musl Linux.

## 1.71.0

For more information about `pkg:` importers, see [the
announcement][pkg-importers] on the Sass blog.

[pkg-importers]: https://sass-lang.com/blog/announcing-pkg-importers

### Command-Line Interface

* Add a `--pkg-importer` flag to enable built-in `pkg:` importers. Currently
  this only supports the Node.js package resolution algorithm, via
  `--pkg-importer=node`. For example, `@use "pkg:bootstrap"` will load
  `node_modules/bootstrap/scss/bootstrap.scss`.

### JavaScript API

* Add a `NodePackageImporter` importer that can be passed to the `importers`
  option. This loads files using the `pkg:` URL scheme according to the Node.js
  package resolution algorithm. For example, `@use "pkg:bootstrap"` will load
  `node_modules/bootstrap/scss/bootstrap.scss`. The constructor takes a single
  optional argument, which indicates the base directory to use when locating
  `node_modules` directories. It defaults to
  `path.dirname(require.main.filename)`.

### Dart API

* Add a `NodePackageImporter` importer that can be passed to the `importers`
  option. This loads files using the `pkg:` URL scheme according to the Node.js
  package resolution algorithm. For example, `@use "pkg:bootstrap"` will load
  `node_modules/bootstrap/scss/bootstrap.scss`. The constructor takes a single
  argument, which indicates the base directory to use when locating
  `node_modules` directories.

## 1.70.0

### JavaScript API

* Add a `sass.initCompiler()` function that returns a `sass.Compiler` object
  which supports `compile()` and `compileString()` methods with the same API as
  the global Sass object. On the Node.js embedded host, each `sass.Compiler`
  object uses a single long-lived subprocess, making compiling multiple
  stylesheets much more efficient.

* Add a `sass.initAsyncCompiler()` function that returns a `sass.AsyncCompiler`
  object which supports `compileAsync()` and `compileStringAsync()` methods with
  the same API as the global Sass object. On the Node.js embedded host, each
  `sass.AsynCompiler` object uses a single long-lived subprocess, making
  compiling multiple stylesheets much more efficient.

### Embedded Sass

* Support the `CompileRequest.silent` field. This allows compilations with no
  logging to avoid unnecessary request/response cycles.

* The Dart Sass embedded compiler now reports its name as "dart-sass" rather
  than "Dart Sass", to match the JS API's `info` field.

## 1.69.7

### Embedded Sass

* In the JS Embedded Host, properly install the x64 Dart Sass executable on
  ARM64 Windows.

## 1.69.6

* Produce better output for numbers with complex units in `meta.inspect()` and
  debugging messages.

* Escape U+007F DELETE when serializing strings.

* When generating CSS error messages to display in-browser, escape all code
  points that aren't in the US-ASCII region. Previously only code points U+0100
  LATIN CAPITAL LETTER A WITH MACRON were escaped.

* Provide official releases for musl LibC and for Android.

* Don't crash when running `meta.apply()` in asynchronous mode.

### JS API

* Fix a bug where certain exceptions could produce `SourceSpan`s that didn't
  follow the documented `SourceSpan` API.

## 1.69.5

### JS API

* Compatibility with Node.js 21.0.0.

## 1.69.4

* No user-visible changes.

## 1.69.3

### Embedded Sass

* Fix TypeScript type locations in `package.json`.

## 1.69.2

### JS API

* Fix a bug where Sass crashed when running in the browser if there was a global
  variable named `process`.

## 1.69.1

* No user-visible changes.

## 1.69.0

* Add a `meta.get-mixin()` function that returns a mixin as a first-class Sass
  value.

* Add a `meta.apply()` mixin that includes a mixin value.

* Add a `meta.module-mixins()` function which returns a map from mixin names in
  a module to the first-class mixins that belong to those names.

* Add a `meta.accepts-content()` function which returns whether or not a mixin
  value can take a content block.

* Add support for the relative color syntax from CSS Color 5. This syntax
  cannot be used to create Sass color values. It is always emitted as-is in the
  CSS output.

### Dart API

* Deprecate `Deprecation.calcInterp` since it was never actually emitted as a
  deprecation.

### Embedded Sass

* Fix a rare race condition where the embedded compiler could freeze when a
  protocol error was immediately followed by another request.

## 1.68.0

* Fix the source spans associated with the `abs-percent` deprecation.

### JS API

* Non-filesystem importers can now set the `nonCanonicalScheme` field, which
  declares that one or more URL schemes (without `:`) will never be used for
  URLs returned by the `canonicalize()` method.

* Add a `containingUrl` field to the `canonicalize()` and `findFileUrl()`
  methods of importers, which is set to the canonical URL of the stylesheet that
  contains the current load. For filesystem importers, this is always set; for
  other importers, it's set only if the current load has no URL scheme, or if
  its URL scheme is declared as non-canonical by the importer.

### Dart API

* Add `AsyncImporter.isNonCanonicalScheme`, which importers (async or sync) can
  use to indicate that a certain URL scheme will never be used for URLs returned
  by the `canonicalize()` method.

* Add `AsyncImporter.containingUrl`, which is set during calls to the
  `canonicalize()` method to the canonical URL of the stylesheet that contains
  the current load. This is set only if the current load has no URL scheme, or
  if its URL scheme is declared as non-canonical by the importer.

### Embedded Sass

* The `CalculationValue.interpolation` field is deprecated and will be removed
  in a future version. It will no longer be set by the compiler, and if the host
  sets it it will be treated as equivalent to `CalculationValue.string` except
  that `"("` and `")"` will be added to the beginning and end of the string
  values.

* Properly include TypeScript types in the `sass-embedded` package.

## 1.67.0

* All functions defined in CSS Values and Units 4 are now once again parsed as
  calculation objects: `round()`, `mod()`, `rem()`, `sin()`, `cos()`, `tan()`,
  `asin()`, `acos()`, `atan()`, `atan2()`, `pow()`, `sqrt()`, `hypot()`,
  `log()`, `exp()`, `abs()`, and `sign()`.

  Unlike in 1.65.0, function calls are _not_ locked into being parsed as
  calculations or plain Sass functions at parse-time. This means that
  user-defined functions will take precedence over CSS calculations of the same
  name. Although the function names `calc()` and `clamp()` are still forbidden,
  users may continue to freely define functions whose names overlap with other
  CSS calculations (including `abs()`, `min()`, `max()`, and `round()` whose
  names overlap with global Sass functions).

* **Breaking change**: As a consequence of the change in calculation parsing
  described above, calculation functions containing interpolation are now parsed
  more strictly than before. However, _almost_ all interpolations that would
  have produced valid CSS will continue to work. The only exception is
  `#{$variable}%` which is not valid in Sass and is no longer valid in
  calculations. Instead of this, either use `$variable` directly and ensure it
  already has the `%` unit, or write `($variable * 1%)`.

* **Potentially breaking bug fix**: The importer used to load a given file is no
  longer used to load absolute URLs that appear in that file. This was
  unintented behavior that contradicted the Sass specification. Absolute URLs
  will now correctly be loaded only from the global importer list. This applies
  to the modern JS API, the Dart API, and the embedded protocol.

### Embedded Sass

* Substantially improve the embedded compiler's performance when compiling many
  files or files that require many importer or function call round-trips with
  the embedded host.

## 1.66.1

### JS API

* Fix a bug where Sass compilation could crash in strict mode if passed a
  callback that threw a string, boolean, number, symbol, or bignum.

## 1.66.0

* **Breaking change:** Drop support for the additional CSS calculations defined
  in CSS Values and Units 4. Custom Sass functions whose names overlapped with
  these new CSS functions were being parsed as CSS calculations instead, causing
  an unintentional breaking change outside our normal [compatibility policy] for
  CSS compatibility changes.

  Support will be added again in a future version, but only after Sass has
  emitted a deprecation warning for all functions that will break for at least
  three months prior to the breakage.

## 1.65.1

* Update abs-percent deprecatedIn version to `1.65.0`.

## 1.65.0

* All functions defined in CSS Values and Units 4 are now parsed as calculation
  objects: `round()`, `mod()`, `rem()`, `sin()`, `cos()`, `tan()`, `asin()`,
  `acos()`, `atan()`, `atan2()`, `pow()`, `sqrt()`, `hypot()`, `log()`, `exp()`,
  `abs()`, and `sign()`.

* Deprecate explicitly passing the `%` unit to the global `abs()` function. In
  future releases, this will emit a CSS abs() function to be resolved by the
  browser. This deprecation is named `abs-percent`.

## 1.64.3

### Dart API

* Deprecate explicitly passing `null` as the alpha channel for
  `SassColor.rgb()`, `SassColor.hsl()`, and `SassColor.hwb()`. Omitting the
  `alpha` channel is still allowed. In future releases, `null` will be used to
  indicate a [missing component]. This deprecation is named `null-alpha`.

  [missing component]: https://developer.mozilla.org/en-US/docs/Web/CSS/color_value#missing_color_components

* Include protocol buffer definitions when uploading the `sass` package to pub.

### JS API

* Deprecate explicitly passing `null` as the alpha channel for `new
  SassColor()`. Omitting the `alpha` channel or passing `undefined` for it is
  still allowed. In future releases, `null` will be used to indicate a [missing
  component]. This deprecation is named `null-alpha`.

  [missing component]: https://developer.mozilla.org/en-US/docs/Web/CSS/color_value#missing_color_components

  (Note that this was already prohibited by the TypeScript types, but in
  practice prior to this `null` was treated as `1`.)

## 1.64.2

* No user-visible changes.

## 1.64.1

### Embedded Sass

* Fix a bug where a valid `SassCalculation.clamp()` with less than 3 arguments
  would throw an error.

## 1.64.0

* Comments that appear before or between `@use` and `@forward` rules are now
  emitted in source order as much as possible, instead of always being emitted
  after the CSS of all module dependencies.

* Fix a bug where an interpolation in a custom property name crashed if the file
  was loaded by a `@use` nested in an `@import`.

### JavaScript API

* Add a new `SassCalculation` type that represents the calculation objects added
  in Dart Sass 1.40.0.

* Add `Value.assertCalculation()`, which returns the value if it's a
  `SassCalculation` and throws an error otherwise.

* Produce a better error message when an environment that supports some Node.js
  APIs loads the browser entrypoint but attempts to access the filesystem.

### Embedded Sass

* Fix a bug where nested relative `@imports` failed to load when using the
  deprecated functions `render` or `renderSync` and those relative imports were
  loaded multiple times across different files.

## 1.63.6

### JavaScript API

* Fix `import sass from 'sass'` again after it was broken in the last release.

### Embedded Sass

* Fix the `exports` declaration in `package.json`.

## 1.63.5

### JavaScript API

* Fix a bug where loading the package through both CJS `require()` and ESM
  `import` could crash on Node.js.

### Embedded Sass

* Fix a deadlock when running at high concurrency on 32-bit systems.

* Fix a race condition where the embedded compiler could deadlock or crash if a
  compilation ID was reused immediately after the compilation completed.

## 1.63.4

### JavaScript API

* Re-enable support for `import sass from 'sass'` when loading the package from
  an ESM module in Node.js. However, this syntax is now deprecated; ESM users
  should use `import * as sass from 'sass'` instead.

  On the browser and other ESM-only platforms, only `import * as sass from
  'sass'` is supported.

* Properly export the legacy API values `TRUE`, `FALSE`, `NULL`, and `types` from
  the ECMAScript module API.

### Embedded Sass

* Fix a race condition where closing standard input while requests are in-flight
  could sometimes cause the process to hang rather than shutting down
  gracefully.

* Properly include the root stylesheet's URL in the set of loaded URLs when it
  fails to parse.

## 1.63.3

### JavaScript API

* Fix loading Sass as an ECMAScript module on Node.js.

## 1.63.2

* No user-visible changes.

## 1.63.1

* No user-visible changes.

## 1.63.0

### JavaScript API

* Dart Sass's JS API now supports running in the browser. Further details and
  instructions for use are in [the README](README.md#dart-sass-in-the-browser).

### Embedded Sass

* The Dart Sass embedded compiler is now included as part of the primary Dart
  Sass distribution, rather than a separate executable. To use the embedded
  compiler, just run `sass --embedded` from any Sass executable (other than the
  pure JS executable).

  The Node.js embedded host will still be distributed as the `sass-embedded`
  package on npm. The only change is that it will now provide direct access to a
  `sass` executable with the same CLI as the `sass` package.

* The Dart Sass embedded compiler now uses version 2.0.0 of the Sass embedded
  protocol. See [the spec][embedded-protocol-spec] for a full description of the
  protocol, and [the changelog][embedded-protocol-changelog] for a summary of
  changes since version 1.2.0.

  [embedded-protocol-spec]: https://github.com/sass/sass/blob/main/spec/embedded-protocol.md
  [embedded-protocol-changelog]: https://github.com/sass/sass/blob/main/EMBEDDED_PROTOCOL_CHANGELOG.md

* The Dart Sass embedded compiler now runs multiple simultaneous compilations in
  parallel, rather than serially.

## 1.62.1

* Fix a bug where `:has(+ &)` and related constructs would drop the leading
  combinator.

## 1.62.0

* Deprecate the use of multiple `!global` or `!default` flags on the same
  variable. This deprecation is named `duplicate-var-flags`.

* Allow special numbers like `var()` or `calc()` in the global functions:
  `grayscale()`, `invert()`, `saturate()`, and `opacity()`. These are also
  native CSS `filter` functions. This is in addition to number values which were
  already allowed.

* Fix a cosmetic bug where an outer rule could be duplicated after nesting was
  resolved, instead of re-using a shared rule.

## 1.61.0

* **Potentially breaking change:** Drop support for End-of-Life Node.js 12.

* Fix remaining cases for the performance regression introduced in 1.59.0.

### Embedded Sass

* The JS embedded host now loads files from the working directory when using the
  legacy API.

## 1.60.0

* Add support for the `pi`, `e`, `infinity`, `-infinity`, and `NaN` constants in
  calculations. These will be interpreted as the corresponding numbers.

* Add support for unknown constants in calculations. These will be interpreted
  as unquoted strings.

* Serialize numbers with value `infinity`, `-infinity`, and `NaN` to `calc()`
  expressions rather than CSS-invalid identifiers. Numbers with complex units
  still can't be serialized.

## 1.59.3

* Fix a performance regression introduced in 1.59.0.

* The NPM release of 1.59.0 dropped support for Node 12 without actually
  indicating so in its pubspec. This release temporarily adds back support so
  that the latest Sass version that declares it supports Node 12 actually does
  so. However, Node 12 is now end-of-life, so we will drop support for it
  properly in an upcoming release.

## 1.59.2

* No user-visible changes.

## 1.59.1

* No user-visible changes.

## 1.59.0

### Command Line Interface

* Added a new `--fatal-deprecation` flag that lets you treat a deprecation
  warning as an error. You can pass an individual deprecation ID
  (e.g. `slash-div`) or you can pass a Dart Sass version to treat all
  deprecations initially emitted in that version or earlier as errors.

* New `--future-deprecation` flag that lets you opt into warning for use of
  certain features that will be deprecated in the future. At the moment, the
  only option is `--future-deprecation=import`, which will emit warnings for
  Sass `@import` rules, which are not yet deprecated, but will be in the future.

### Dart API

* New `Deprecation` enum, which contains the different current and future
  deprecations used by the new CLI flags.

* The `compile` methods now take in `fatalDeprecations` and `futureDeprecations`
  parameters, which work similarly to the CLI flags.

## 1.58.4

* Pull `@font-face` to the root rather than bubbling the style rule selector
  inwards.

* Improve error messages for invalid CSS values passed to plain CSS functions.

* Improve error messages involving selectors.

### Embedded Sass

* Improve the performance of starting up a compilation.

## 1.58.3

* No user-visible changes.

## 1.58.2

### Command Line Interface

* Add a timestamp to messages printed in `--watch` mode.

* Print better `calc()`-based suggestions for `/`-as-division expression that
  contain calculation-incompatible constructs like unary minus.

## 1.58.1

* Emit a unitless hue when serializing `hsl()` colors. The `deg` unit is
  incompatible with IE, and while that officially falls outside our
  compatibility policy, it's better to lean towards greater compatibility.

## 1.58.0

* Remove sourcemap comments from Sass sources. The generated sourcemap comment
  for the compiled CSS output remains unaffected.

* Fix a bug in `@extend` logic where certain selectors with three or more
  combinators were incorrectly considered superselectors of similar selectors
  with fewer combinators, causing them to be incorrectly trimmed from the
  output.

* Produce a better error message for a number with a leading `+` or `-`, a
  decimal point, but no digits.

* Produce a better error message for a nested property whose name starts with
  `--`.

* Fix a crash when a selector ends in an escaped backslash.

* Add the relative length units from CSS Values 4 and CSS Contain 3 as known
  units to validate bad computation in `calc`.

### Command Line Interface

* The `--watch` flag will now track loads through calls to `meta.load-css()` as
  long as their URLs are literal strings without any interpolation.

## 1.57.1

* No user-visible changes.

## 1.57.0

* Add a `split($string, $separator, $limit: null)` function to `sass:string`
  that splits a string into separate substrings based on a separator string.

### JavaScript API

* **Potentially breaking bug fix**: Custom functions in both the modern and
  legacy API now properly reject signatures with whitespace between the function
  name and parentheses.

* Custom functions in the legacy API now allow signatures with whitespace before
  the function name, to match a bug in Node Sass.

### Dart API

* **Potentially breaking bug fix**: `Callable.fromSignature()` and
  `AsyncCallable.fromSignature()` now reject signatures with whitespace between
  the function name and parentheses.

## 1.56.2

### Embedded Sass

* The embedded compiler now supports version 1.2.0 of [the embedded
  protocol](https://github.com/sass/embedded-protocol).

## 1.56.1

### Embedded Sass

* Importer results now validate that `contents` is actually a string and whether
  `sourceMapUrl` is an absolute URL.

## 1.56.0

* **Potentially breaking change:** To match the CSS spec, SassScript expressions
  beginning with `not` or `(` are no longer supported at the beginning of
  parenthesized sections of media queries. For example,

  ```scss
  @media (width >= 500px) and (not (grid))
  ```

  will now be emitted unchanged, instead of producing

  ```scss
  @media (width >= 500px) and (false)
  ```

  See [the Sass website](https://sass-lang.com/d/media-logic) for details.

* **Potentially breaking bug fix:** Angle units like `rad` or `turn` are now
  properly converted to equivalent `deg` values for `hsl()`, `hsla()`,
  `adjust-hue()`, `color.adjust()`, and `color.change()`.

  See [the Sass website](https://sass-lang.com/d/function-units#hue) for
  details.

* Fix indentation for selectors that span multiple lines in a `@media` query.

* Emit a deprecation warning when passing `$alpha` values with units to
  `color.adjust()` or `color.change()`. This will be an error in Dart Sass
  2.0.0.

  See [the Sass website](https://sass-lang.com/d/function-units#alpha) for
  details.

* Emit a deprecation warning when passing a `$weight` value with no units or
  with units other than `%` to `color.mix()`. This will be an error in Dart Sass
  2.0.0.

  See [the Sass website](https://sass-lang.com/d/function-units#weight) for
  details.

* Emit a deprecation warning when passing `$n` values with units to `list.nth()`
  or `list.set-nth()`. This will be an error in Dart Sass 2.0.0.

  See [the Sass website](https://sass-lang.com/d/function-units#index) for
  details.

* Improve existing deprecation warnings to wrap `/`-as-division suggestions in
  `calc()` expressions.

* Properly mark the warning for passing numbers with units to `random()` as a
  deprecation warning.

* Fix a bug where `@extend` could behave unpredicatably when used along with
  `meta.load-css()` and shared modules that contained no CSS themselves but
  loaded CSS from other modules.

### Dart API

* Emit a deprecation warning when passing a `sassIndex` with units to
  `Value.sassIndexToListIndex()`. This will be an error in Dart Sass 2.0.0.

### JS API

* Importer results now validate whether `contents` is actually a string type.

* Importer result argument errors are now rendered correctly.

## 1.55.0

* **Potentially breaking bug fix:** Sass numbers are now universally stored as
  64-bit floating-point numbers, rather than sometimes being stored as integers.
  This will generally make arithmetic with very large numbers more reliable and
  more consistent across platforms, but it does mean that numbers between nine
  quadrillion and nine quintillion will no longer be represented with full
  accuracy when compiling Sass on the Dart VM.

* **Potentially breaking bug fix:** Sass equality is now properly [transitive].
  Two numbers are now considered equal (after doing unit conversions) if they
  round to the same `1e-11`th. Previously, numbers were considered equal if they
  were within `1e-11` of one another, which led to some circumstances where `$a
  == $b` and `$b == $c` but `$a != $b`.

[transitive]: https://en.wikipedia.org/wiki/Transitive_property

* **Potentially breaking bug fix:** Various functions in `sass:math` no longer
  treat floating-point numbers that are very close (but not identical) to
  integers as integers. Instead, these functions now follow the floating-point
  specification exactly. For example, `math.pow(0.000000000001, -1)` now returns
  `1000000000000` instead of `Infinity`.

* Emit a deprecation warning for `$a -$b` and `$a +$b`, since these look like
  they could be unary operations but they're actually parsed as binary
  operations. Either explicitly write `$a - $b` or `$a (-$b)`. See
  https://sass-lang.com/d/strict-unary for more details.

### Dart API

* Add an optional `argumentName` parameter to `SassScriptException()` to make it
  easier to throw exceptions associated with particular argument names.

* Most APIs that previously returned `num` now return `double`. All APIs
  continue to _accept_ `num`, although in Dart 2.0.0 these APIs will be changed
  to accept only `double`.

### JS API

* Fix a bug in which certain warning spans would not have their properties
  accessible by the JS API.

## 1.54.9

* Fix an incorrect span in certain `@media` query deprecation warnings.

## 1.54.8

* No user-visible changes.

## 1.54.7

* Add support for 32-bit ARM releases on Linux.

## 1.54.6

* Fix a bug where a `@media` query could be incorrectly omitted from a
  stylesheet if it had multiple levels of nested `@media` queries within it
  *and* the inner queries were mergeable but the outer query was not.

## 1.54.5

* Properly consider `a ~ c` to be a superselector of `a ~ b ~ c` and `a + b +
  c`.

* Properly consider `b > c` to be a superselector of `a > b > c`, and similarly
  for other combinators.

* Properly calculate specificity for selector pseudoclasses.

* Deprecate use of `random()` when `$limit` has units to make it explicit that
   `random()` currently ignores units. A future version will no longer ignore
  units.

* Don't throw an error when the same module is `@forward`ed multiple times
  through a configured module.

### Embedded Sass

* Rather than downloading the embedded compiler for the local platform on
  install, the `sass-embedded` npm package now declares optional dependencies on
  platform-specific embedded compiler packages.

## 1.54.4

* Improve error messages when passing incorrect units that are also
  out-of-bounds to various color functions.

## 1.54.3

* Release a native ARM64 executable for Mac OS.

## 1.54.2

* No user-visible changes.

## 1.54.1

* When unifying selectors for `@extend` and `selector.unify()`, ensure that
  `:root`, `:scope`, `:host`, and `:host-context` only appear at the beginning
  of complex selectors.

## 1.54.0

* Deprecate selectors with leading or trailing combinators, or with multiple
  combinators in a row. If they're included in style rules after nesting is
  resolved, Sass will now produce a deprecation warning and, in most cases, omit
  the selector. Leading and trailing combinators can still be freely used for
  nesting purposes.

  See https://sass-lang.com/d/bogus-combinators for more details.

* Add partial support for new media query syntax from Media Queries Level 4. The
  only exception are logical operations nested within parentheses, as these were
  previously interpreted differently as SassScript expressions.

  A parenthesized media condition that begins with `not` or an opening
  parenthesis now produces a deprecation warning. In a future release, these
  will be interpreted as plain CSS instead.

* Deprecate passing non-`deg` units to `color.hwb()`'s `$hue` argument.

* Fix a number of bugs when determining whether selectors with pseudo-elements
  are superselectors.

* Treat `*` as a superselector of all selectors.

### Dart API

* Add a top-level `fakeFromImport()` function for testing custom importers
  that use `AsyncImporter.fromImport`.

### JS API

* Add a `charset` option that controls whether or not Sass emits a
  `@charset`/BOM for non-ASCII stylesheets.

* Fix Sass npm package types for TS 4.7+ Node16 and NodeNext module resolution.

## 1.53.0

* Add support for calling `var()` with an empty second argument, such as
  `var(--side, )`.

### JS API

* Fix a bug where `meta.load-css()` would sometimes resolve relative URLs
  incorrectly when called from a mixin using the legacy JS API.

### Embedded Sass

* Respect npm's proxy settings when downloading the embedded Sass compiler.

## 1.52.3

* Fix crash when trailing loud comments (`/* ... */`) appear twice in a row
  across two different imports which themselves imported the same file each.

## 1.52.2

* Preserve location of trailing loud comments (`/* ... */`) instead of pushing
  the comment to the next line.

## 1.52.1

### Command Line Interface

* Fix a bug where `--watch` mode would close immediately in TTY mode. This was
  caused by our change to close `--watch` when stdin was closed *outside of* TTY
  mode, which has been reverted for now while we work on a fix.

## 1.52.0

* Add support for arbitrary modifiers at the end of plain CSS imports, in
  addition to the existing `supports()` and media queries. Sass now allows any
  sequence of identifiers of functions after the URL of an import for forwards
  compatibility with future additions to the CSS spec.

* Fix an issue where source locations tracked through variable references could
  potentially become incorrect.

* Fix a bug where a loud comment in the source can break the source map when
  embedding the sources, when using the command-line interface or the legacy JS
  API.

### JS API

* `SassNumber.assertUnit()` and `SassNumber.assertNoUnits()` now correctly
  return the number called on when it passes the assertion.

## 1.51.0

* **Potentially breaking change**: Change the order of maps returned by
  `map.deep-merge()` to match those returned by `map.merge()`. All keys that
  appeared in the first map will now be listed first in the same order they
  appeared in that map, followed by any new keys added from the second map.

* Improve the string output of some AST nodes in error messages.

## 1.50.1

### Embedded Sass

* The JS embedded host and the embedded compiler will now properly avoid
  resolving imports relative to the current working directory unless `'.'` is
  passed as a load path.

* Fix a bug in the JS embedded host's implementation of the legacy JS API where
  imports that began with `/` could crash on Windows.

## 1.50.0

* `@extend` now treats [`:where()`] the same as `:is()`.

[`:where()`]: https://developer.mozilla.org/en-US/docs/Web/CSS/:where

### Command Line Interface

* Closing the standard input stream will now cause the `--watch` command to stop
  running.

### Embedded Sass

* Fix a bug where the JS embedded host crashed when invoking a legacy importer
  after resolving a relative filesystem import.

* Improve error messages when returning non-`Object` values from legacy
  importers.

## 1.49.11

* Add support for 64-bit ARM releases on Linux.

### Embedded Sass

* The embedded compiler now correctly sets the `id` field for all
  `OutboundMessage`s.

## 1.49.10

* Quiet deps mode now silences compiler warnings in mixins and functions that
  are defined in dependencies even if they're invoked from application
  stylesheets.

* In expanded mode, Sass will now emit colors using `rgb()`, `rbga()`, `hsl()`,
  and `hsla()` function notation if they were defined using the corresponding
  notation. As per our browser support policy, this change was only done once
  95% of browsers were confirmed to support this output format, and so is not
  considered a breaking change.

  Note that this output format is intended for human readability and not for
  interoperability with other tools. As always, Sass targets the CSS
  specification, and any tool that consumes Sass's output should parse all
  colors that are supported by the CSS spec.

* Fix a bug in which a color written using the four- or eight-digit hex format
  could be emitted as a hex color rather than a format with higher browser
  compatibility.

* Calculations are no longer simplified within supports declarations

## 1.49.9

### Embedded Sass

* Fixed a bug where the legacy API could crash when passed an empty importer
  list.

## 1.49.8

* Fixed a bug where some plain CSS imports would not be emitted.

### JS API

* Fix a bug where inspecting the Sass module in the Node.js console crashed on
  Node 17.

### Embedded Sass

* Fix a bug where source map URLs were incorrectly generated when passing
  importers to the legacy API.

## 1.49.7

### Embedded Sass

* First stable release the `sass-embedded` npm package that contains the Node.js
  Embedded Host.

* First stable release of the `sass_embedded` pub package that contains the
  Embedded Dart Sass compiler.

## 1.49.6

* No user-visible changes.

## 1.49.5

* No user-visible changes.

## 1.49.4

* No user-visible changes.

## 1.49.3

* No user-visible changes.

## 1.49.2

* No user-visible changes.

## 1.49.1

* Stop supporting non-LTS Node.js versions.

## 1.49.0

* Fix a bug in `string.insert` with certain negative indices.

### JS API

* Add support for the `sourceMapIncludeSources` option in the new JS API.

#### TypeScript Declarations

* Fix a bug where `LegacyPluginThis.options.linefeed` was typed to return
  abbreviations when it actually returned literal linefeed characters.

## 1.48.0

### JS API

* **Potentially breaking bug fix:** Match the specification of the new JS API by
  setting `LegacyResult.map` to `undefined` rather than `null`.

#### TypeScript Declarations

* Add a declaration for the `NULL` constant.

## 1.47.0

### JS API

#### TypeScript Declarations

* Add declarations for the `TRUE` and `FALSE` constants.

## 1.46.0

### JS API

* **Potentially breaking bug fix:** Match the specification of the new JS API by
  passing `undefined` rather than `null` to `Logger.warn()` for an unset `span`.

#### TypeScript Declarations

* Add a declaration for the `LegacyPluginThis.options.context` field.

* Update the definition of `LegacyAsyncFunction` to include explicit definitions
  with zero through six arguments before the `done` parameter. This makes it
  possible for TypeScript users to pass in callbacks that take a specific number
  of arguments, rather than having to declare a callback that takes an arbitrary
  number.

* Add a declaration for `types.Error`, a legacy API class that can be returned
  by asynchronous functions to signal asynchronous errors.

* Add a `LegacyAsyncFunctionDone` type for the `done` callback that's passed to
  `LegacyAsyncFunction`.

## 1.45.2

### JS API

* **Potentially breaking bug fix:** Change the default value of the `separator`
  parameter for `new SassArgumentList()` to `','` rather than `null`. This
  matches the API specification.

## 1.45.1

* **Potentially breaking bug fix:** Properly parse custom properties in
  `@supports` conditions. Note that this means that SassScript expressions on
  the right-hand side of custom property `@supports` queries now need to be
  interpolated, as per https://sass-lang.com/d/css-vars.

* **Potentially breaking bug fix:** Fix a bug where `inspect()` was not
  properly printing nested, empty, bracketed lists.

## 1.45.0

### JS API

This release includes an entirely new JavaScript API, designed to be more
idiomatic, performant, and usable. The old API will continue to be supported
until Dart Sass 2.0.0, but it is now considered deprecated and should be avoided
for new code.

The new API includes:

* `compile()` and `compileAsync()` functions that take Sass file paths and
  return the result of compiling them to CSS. The async function returns a
  `Promise` rather than using a callback-based API.

* `compileString()` and `compileStringAsync()` functions that take a string of
  Sass source and compiles it to CSS. As above, the async function returns a
  `Promise`.

* A new importer API that more closely matches the Sass specification's logic
  for resolving loads. This makes it much easier for Sass to cache information
  across `@import` and `@use` rules, which substantially improves performance
  for applications that rely heavily on repeated `@import`s.

* A new custom function API, including much more usable JS representations of
  Sass value types complete with type-assertion functions, easy map and list
  lookups, and compatibility with the [`immutable`] package. **Unlike in the
  legacy API,** function callbacks now take one argument which contains an array
  of Sass values (rather than taking a separate JS argument for each Sass
  argument).

[`immutable`]: https://immutable-js.com/

For full documentation of this API, please see [the Sass website][js-api].

[js-api]: https://sass-lang.com/documentation/js-api

This release also adds TypeScript type definitions.

## 1.44.0

* Suggest `calc()` as an alternative in `/`-as-division deprecation messages.

### Dart API

* Add `SassNumber.convert()` and `SassNumber.convertValue()`. These work like
  `SassNumber.coerce()` and `SassNumber.coerceValue()`, except they don't treat
  unitless numbers as universally compatible.

* Fix a bug where `SassNumber.coerceToMatch()` and
  `SassNumber.coerceValueToMatch()` wouldn't coerce single-unit numbers to
  match unitless numbers.

## 1.43.5

* Fix a bug where calculations with different operators were incorrectly
  considered equal.

* Properly parse attribute selectors with empty namespaces.

### JS API

* Print more detailed JS stack traces. This is mostly useful for the Sass team's
  own debugging purposes.

## 1.43.4

### JS API

* Fix a bug where the `logger` option was ignored for the `render()` function.

## 1.43.3

* Improve performance.

## 1.43.2

* Improve the error message when the default namespace of a `@use` rule is not
  a valid identifier.

## 1.43.1

* No user-visible changes.

## 1.43.0

### JS API

* Add support for the `logger` option. This takes an object that can define
  `warn` or `debug` methods to add custom handling for messages emitted by the
  Sass compiler. See [the JS API docs] for details.

  [the JS API docs]: https://sass-lang.com/documentation/js-api/interfaces/Logger

* Add a `Logger.silent` object that can be passed to the `logger` option to
  silence all messages from the Sass compiler.

## 1.42.1

* Fix a bug where Sass variables and function calls in calculations weren't
  being resolved correctly if there was a parenthesized interpolation elsewhere
  in the file.

## 1.42.0

* `min()` and `max()` expressions are once again parsed as calculations as long
  as they contain only syntax that's allowed in calculation expressions. To
  avoid the backwards-compatibility issues that were present in 1.40.0, they now
  allow unitless numbers to be mixed with numbers with units just like the
  global `min()` and `max()` functions. Similarly, `+` and `-` operations within
  `min()` and `max()` functions allow unitless numbers to be mixed with numbers
  with units.

## 1.41.1

* Preserve parentheses around `var()` functions in calculations, because they
  could potentially be replaced with sub-expressions that might need to be
  parenthesized.

## 1.41.0

* Calculation values can now be combined with strings using the `+` operator.
  This was an error in 1.40.0, but this broke stylesheets that were relying on
  `$value + ""` expressions to generically convert values to strings. (Note that
  the Sass team recommends the use of `"#{$value}"` or `inspect($value)` for
  that use-case.)

* The `selector.unify()` function now correctly returns `null` when one selector
  is a `:host` or `:host-context` and the other is a selector that's guaranteed
  to be within the current shadow DOM. The `@extend` logic has been updated
  accordingly as well.

* Fix a bug where extra whitespace in `min()`, `max()`, `clamp()`, and `calc()`
  expressions could cause bogus parse errors.

* Fix a bug where the right-hand operand of a `-` in a calculation could
  incorrectly be stripped of parentheses.

### Dart API

* `SassCalculation.plus()` now allows `SassString` arguments.

## 1.40.1

* **Potentially breaking bug fix:** `min()` and `max()` expressions outside of
  calculations now behave the same way they did in 1.39.2, returning unquoted
  strings if they contain no Sass-specific features and calling the global
  `min()` and `max()` functions otherwise. Within calculations, they continue to
  behave how they did in 1.40.0.

  This fixes an unintended breaking change added in 1.40.0, wherein passing a
  unitless number and a number without units to `min()` or `max()` now produces
  an error. Since this breakage affects a major Sass library, we're temporarily
  reverting support for `min()` and `max()` calculations while we work on
  designing a longer-term fix.

## 1.40.0

* Add support for first-class `calc()` expressions (as well as `clamp()` and
  plain-CSS `min()` and `max()`). This means:

  * `calc()` expressions will be parsed more thoroughly, and errors will be
    highlighted where they weren't before. **This may break your stylesheets,**
    but only if they were already producing broken CSS.

  * `calc()` expressions will be simplified where possible, and may even return
    numbers if they can be simplified away entirely.

  * `calc()` expressions that can't be simplified to numbers return a new data
    type known as "calculations".

  * Sass variables and functions can now be used in `calc()` expressions.

  * New functions `meta.calc-name()` and `meta.calc-args()` can now inspect
    calculations.

### Dart API

* Add a new value type, `SassCalculation`, that represents calculations.

* Add new `CalculationOperation`, `CalculationOperator`, and
  `CalculationInterpolation` types to represent types of arguments that may
  exist as part of a calculation.

* Add a new `Value.assertCalculation()` method.

* Add a new `Number.hasCompatibleUnits()` method.

## 1.39.2

* Fix a bug where configuring with `@use ... with` would throw an error when
  that variable was defined in a module that also contained `@forward ... with`.

## 1.39.1

* Partial fix for a bug where `@at-root` does not work properly in nested
  imports that contain `@use` rules. If the only `@use` rules in the nested
  import are for built-in modules, `@at-root` should now work properly.

## 1.39.0

### JS API

* Add a `charset` option that controls whether or not Sass emits a
  `@charset`/BOM for non-ASCII stylesheets.

## 1.38.2

* No user-visible changes

## 1.38.1

* No user-visible changes

## 1.38.0

* In expanded mode, emit characters in Unicode private-use areas as escape
  sequences rather than literal characters.

* Fix a bug where quotes would be omitted for an attribute selector whose value
  was a single backslash.

* Properly consider numbers that begin with `.` as "plain CSS" for the purposes
  of parsing plain-CSS `min()` and `max()` functions.

* Allow `if` to be used as an unquoted string.

* Properly parse backslash escapes within `url()` expressions.

* Fix a couple bugs where `@extend`s could be marked as unsatisfied when
  multiple identical `@extend`s extended selectors across `@use` rules.

### Command Line Interface

* Strip CRLF newlines from snippets of the original stylesheet that are included
  in the output when an error occurs.

### JS API

* Don't crash when a Windows path is returned by a custom Node importer at the
  same time as file contents.

* Don't crash when an error occurs in a stylesheet loaded via a custom importer
  with a custom URL scheme.

### Dart API

* Add a `SassArgumentList.keywordsWithoutMarking` getter to access the keyword
  arguments of an argument list without marking them accessed.

## 1.37.5

* No user-visible changes.

## 1.37.4

* No user-visible changes.

## 1.37.3

* No user-visible changes.

## 1.37.2

* No user-visible changes.

## 1.37.1

* No user-visible changes.

## 1.37.0

### Dart API

* **Potentially breaking bug fix:** `SassNumber.asSlash`,
  `SassNumber.withSlash()`, and `SassNumber.withoutSlash()` have been marked as
  `@internal`. They were never intended to be used outside the `sass` package.

* **Potentially breaking bug fix:** `SassException` has been marked as `@sealed`
  to formally indicate that it's not intended to be extended outside of the
  `sass` package.

* Add a `Value.withListContents()` method that returns a new Sass list with the
  same list separator and brackets as the current value, interpreted as a list.

## 1.36.0

### Dart API

* Added `compileToResult()`, `compileStringToResult()`,
  `compileToResultAsync()`, and `compileStringToResultAsync()` methods. These
  are intended to replace the existing `compile*()` methods, which are now
  deprecated. Rather than returning a simple string, these return a
  `CompileResult` object, which will allow us to add additional information
  about the compilation without having to introduce further deprecations.

  * Instead of passing a `sourceMaps` callback to `compile*()`, pass
    `sourceMaps: true` to `compile*ToResult()` and access
    `CompileResult.sourceMap`.

  * The `CompileResult` object exposes a `loadedUrls` object which lists the
    canonical URLs accessed during a compilation. This information was
    previously unavailable except through the JS API.

## 1.35.2

* **Potentially breaking bug fix**: Properly throw an error for Unicode ranges
  that have too many `?`s after hexadecimal digits, such as `U+12345??`.

* **Potentially breaking bug fix:** Fixed a bug where certain local variable
  declarations nested within multiple `@if` statements would incorrectly
  override a global variable. It's unlikely that any real stylesheets were
  relying on this bug, but if so they can simply add `!global` to the variable
  declaration to preserve the old behavior.

* **Potentially breaking bug fix:** Fix a bug where imports of root-relative
  URLs (those that begin with `/`) in `@import` rules would be passed to
  both Dart and JS importers as `file:` URLs.

* Properly support selector lists for the `$extendee` argument to
  `selector.extend()` and `selector.replace()`.

* Fix an edge case where `@extend` wouldn't affect a selector within a
  pseudo-selector such as `:is()` that itself extended other selectors.

* Fix a race condition where `meta.load-css()` could trigger an internal error
  when running in asynchronous mode.

### Dart API

* Use the `@internal` annotation to indicate which `Value` APIs are available
  for public use.

## 1.35.1

* Fix a bug where the quiet dependency flag didn't silence warnings in some
  stylesheets loaded using `@import`.

## 1.35.0

* Fix a couple bugs that could prevent some members from being found in certain
  files that use a mix of imports and the module system.

* Fix incorrect recommendation for migrating division expressions that reference
  namespaced variables.

### JS API

* Add a `quietDeps` option which silences compiler warnings from stylesheets
  loaded through importers and load paths.

* Add a `verbose` option which causes the compiler to emit all deprecation
  warnings, not just 5 per feature.

## 1.34.1

* Fix a bug where `--update` would always compile any file that depends on a
  built-in module.

* Fix the URL for the `@-moz-document` deprecation message.

* Fix a bug with `@for` loops nested inside property declarations.

## 1.34.0

* Don't emit the same warning in the same location multiple times.

* Cap deprecation warnings at 5 per feature by default.

### Command Line Interface

* Add a `--quiet-deps` flag which silences compiler warnings from stylesheets
  loaded through `--load-path`s.

* Add a `--verbose` flag which causes the compiler to emit all deprecation
  warnings, not just 5 per feature.

### Dart API

* Add a `quietDeps` argument to `compile()`, `compileString()`,
  `compileAsync()`, and `compileStringAsync()` which silences compiler warnings
  from stylesheets loaded through importers, load paths, and `package:` URLs.

* Add a `verbose` argument to `compile()`, `compileString()`, `compileAsync()`,
  and `compileStringAsync()` which causes the compiler to emit all deprecation
  warnings, not just 5 per feature.

## 1.33.0

* Deprecate the use of `/` for division. The new `math.div()` function should be
  used instead. See [this page][] for details.

[this page]: https://sass-lang.com/documentation/breaking-changes/slash-div

* Add a `list.slash()` function that returns a slash-separated list.

* **Potentially breaking bug fix:** The heuristics around when potentially
  slash-separated numbers are converted to slash-free numbers—for example, when
  `1/2` will be printed as `0.5` rather than `1/2`—have been slightly expanded.
  Previously, a number would be made slash-free if it was passed as an argument
  to a *user-defined function*, but not to a *built-in function*. Now it will be
  made slash-free in both cases. This is a behavioral change, but it's unlikely
  to affect any real-world stylesheets.

* [`:is()`][] now behaves identically to `:matches()`.

[`:is()`]: https://developer.mozilla.org/en-US/docs/Web/CSS/:is

* Fix a bug where non-integer numbers that were very close to integer
  values would be incorrectly formatted in CSS.

* Fix a bug where very small number and very large negative numbers would be
  incorrectly formatted in CSS.

### JS API

* The `this` context for importers now has a `fromImport` field, which is `true`
  if the importer is being invoked from an `@import` and `false` otherwise.
  Importers should only use this to determine whether to load [import-only
  files].

[import-only files]: https://sass-lang.com/documentation/at-rules/import#import-only-files

### Dart API

* Add an `Importer.fromImport` getter, which is `true` if the current
  `Importer.canonicalize()` call comes from an `@import` rule and `false`
  otherwise. Importers should only use this to determine whether to load
  [import-only files].

## 1.32.13

* **Potentially breaking bug fix:** Null values in `@use` and `@forward`
  configurations no longer override the `!default` variable, matching the
  behavior of the equivalent code using `@import`.

* Use the proper parameter names in error messages about `string.slice`

## 1.32.12

* Fix a bug that disallowed more than one module from extending the same
  selector from a module if that selector itself extended a selector from
  another upstream module.

## 1.32.11

* Fix a bug where bogus indented syntax errors were reported for lines that
  contained only whitespace.

## 1.32.10

* No user-visible changes.

## 1.32.9

* Fix a typo in a deprecation warning.

### JavaScript API

* Drop support for Chokidar 2.x. This version was incompatible with Node 14, but
  due to shortcomings in npm's version resolver sometimes still ended up
  installed anyway. Only declaring support for 3.0.0 should ensure compatibility
  going forward.

### Dart API

* Allow the null safety release of args and watcher.

### Command Line Interface

* Add a `-w` shorthand for the `--watch` flag.

## 1.32.8

* Update chokidar version for Node API tests.

### JavaScript API

* Allow a custom function to access the `render()` options object within its
  local context, as `this.options`.

## 1.32.7

* Allow the null safety release of stream_transform.

* Allow `@forward...with` to take arguments that have a `!default` flag without
  a trailing comma.

* Improve the performance of unitless and single-unit numbers.

## 1.32.6

### Node JS API

* Fix Electron support when `nodeIntegration` is disabled.

### Dart API

* All range checks for `SassColor` constructors now throw `RangeError`s with
  `start` and `end` set.

## 1.32.5

* **Potentially breaking bug fix:** When using `@for` with numbers that have
  units, the iteration variable now matches the unit of the initial number. This
  matches the behavior of Ruby Sass and LibSass.

### Node JS API

* Fix a few infrequent errors when calling `render()` with `fiber` multiple
  times simultaneously.

* Avoid possible mangled error messages when custom functions or importers throw
  unexpected exceptions.

* Fix Electron support when `nodeIntegration` is disabled.

## 1.32.4

* No user-visible changes.

## 1.32.3

* Optimize `==` for numbers that have different units.

## 1.32.2

* Print the actual number that was received in unit deprecation warnings for
  color functions.

## 1.32.1

* Don't emit permissions errors on Windows and OS X when trying to determine the
  real case of path names.

## 1.32.0

* Deprecate passing non-`%` numbers as lightness and saturation to `hsl()`,
  `hsla()`, `color.adjust()`, and `color.change()`. This matches the CSS
  specification, which also requires `%` for all lightness and saturation
  parameters. See [the Sass website][color-units] for more details.

* Deprecate passing numbers with units other than `deg` as the hue to `hsl()`,
  `hsla()`, `adjust-hue()`, `color.adjust()`, and `color.change()`. Unitless
  numbers *are* still allowed here, since they're allowed by CSS. See [the Sass
  website][color-units] for more details.

* Improve error messages about incompatible units.

* Properly mark some warnings emitted by `sass:color` functions as deprecation
  warnings.

### Dart API

* Rename `SassNumber.valueInUnits()` to `SassNumber.coerceValue()`. The old name
  remains, but is now deprecated.

* Rename `SassNumber.coerceValueToUnit()`, a shorthand for
  `SassNumber.coerceValue()` that takes a single numerator unit.

* Add `SassNumber.coerceToMatch()` and `SassNumber.coerceValueToMatch()`, which
  work like `SassNumber.coerce()` and `SassNumber.coerceValue()` but take a
  `SassNumber` whose units should be matched rather than taking the units
  explicitly. These generate better error messages than `SassNumber.coerce()`
  and `SassNumber.coerceValue()`.

* Add `SassNumber.convertToMatch()` and `SassNumber.convertValueToMatch()`,
  which work like `SassNumber.coerceToMatch()` and
  `SassNumber.coerceValueToMatch()` except they throw exceptions when converting
  unitless values to or from units.

* Add `SassNumber.compatibleWithUnit()`, which returns whether the number can be
  coerced to a single numerator unit.

## 1.31.0

* Add support for parsing `clamp()` as a special math function, the same way
  `calc()` is parsed.

* Properly load files in case-sensitive Windows directories with upper-case
  names.

## 1.30.0

* Fix a bug where `@at-root (without: all)` wouldn't properly remove a
  `@keyframes` context when parsing selectors.

### Node JS API

* The generated `main()` function in `sass.js` now returns a `Promise` that
  completes when the executable is finished running.

### Dart API

* Fix a bug that prevented importers from returning null when loading from a
  URL that they had already canonicalized.

## 1.29.0

* Support a broader syntax for `@supports` conditions, based on the latest
  [Editor's Draft of CSS Conditional Rules 3]. Almost all syntax will be allowed
  (with interpolation) in the conditions' parentheses, as well as function
  syntax such as `@supports selector(...)`.

[Editor's Draft of CSS Conditional Rules 3]: https://drafts.csswg.org/css-conditional-3/#at-supports

## 1.28.0

* Add a [`color.hwb()`] function to `sass:color` that can express colors in [HWB] format.

[`color.hwb()`]: https://sass-lang.com/documentation/modules/color#hwb
[HWB]: https://en.wikipedia.org/wiki/HWB_color_model

* Add [`color.whiteness()`] and [`color.blackness()`] functions to `sass:color`
  to get a color's [HWB] whiteness and blackness components.

[`color.whiteness()`]: https://sass-lang.com/documentation/modules/color#whiteness
[`color.blackness()`]: https://sass-lang.com/documentation/modules/color#blackness

* Add `$whiteness` and `$blackness` parameters to [`color.adjust()`],
  [`color.change()`], and [`color.scale()`] to modify a color's [HWB] whiteness
  and blackness components.

[`color.adjust()`]: https://sass-lang.com/documentation/modules/color#adjust
[`color.change()`]: https://sass-lang.com/documentation/modules/color#change
[`color.scale()`]: https://sass-lang.com/documentation/modules/color#scale

### Dart API

* Add [HWB] support to the `SassColor` class, including a `SassColor.hwb()`
  constructor, `whiteness` and `blackness` getters, and a `changeHwb()` method.

[HWB]: https://en.wikipedia.org/wiki/HWB_color_model

## 1.27.2

* No user-visible changes.

## 1.27.1

* **Potentially breaking bug fix:** `meta.load-css()` now correctly uses the
  name `$url` for its first argument, rather than `$module`.

* Don't crash when using `Infinity` or `NaN` as a key in a map.

* Emit a proper parse error for a `=` with no right-hand side in a function.

* Avoid going exponential on certain recursive `@extend` edge cases.

## 1.27.0

* Adds an overload to `map.merge()` that supports merging a nested map.

  `map.merge($map1, $keys..., $map2)`: The `$keys` form a path to the nested map
  in `$map1`, into which `$map2` gets merged.

  See [the Sass documentation][map-merge] for more details.

  [map-merge]: https://sass-lang.com/documentation/modules/map#merge

* Adds an overloaded `map.set()` function.

  `map.set($map, $key, $value)`: Adds to or updates `$map` with the specified
  `$key` and `$value`.

  `map.set($map, $keys..., $value)`: Adds to or updates a map that is nested
  within `$map`. The `$keys` form a path to the nested map in `$map`, into
  which `$value` is inserted.

  See [the Sass documentation][map-set] for more details.

  [map-set]: https://sass-lang.com/documentation/modules/map#set

* Add support for nested maps to `map.get()`.
  For example, `map.get((a: (b: (c: d))), a, b, c)` would return `d`.
  See [the documentation][map-get] for more details.

  [map-get]: https://sass-lang.com/documentation/modules/map#get

* Add support for nested maps in `map.has-key`.
  For example, `map.has-key((a: (b: (c: d))), a, b, c)` would return true.
  See [the documentation][map-has-key] for more details.

  [map-has-key]: https://sass-lang.com/documentation/modules/map#has-key

* Add a `map.deep-merge()` function. This works like `map.merge()`, except that
  nested map values are *also* recursively merged. For example:

  ```
  map.deep-merge(
    (color: (primary: red, secondary: blue),
    (color: (secondary: teal)
  ) // => (color: (primary: red, secondary: teal))
  ```

  See [the Sass documentation][map-deep-merge] for more details.

  [map-deep-merge]: https://sass-lang.com/documentation/modules/map#deep-merge

* Add a `map.deep-remove()` function. This allows you to remove keys from
  nested maps by passing multiple keys. For example:

  ```
  map.deep-remove(
    (color: (primary: red, secondary: blue)),
    color, primary
  ) // => (color: (secondary: blue))
  ```

  See [the Sass documentation][map-deep-remove] for more details.

  [map-deep-remove]: https://sass-lang.com/documentation/modules/map#deep-remove

* Fix a bug where custom property values in plain CSS were being parsed as
  normal property values.

### Dart API

* Add a `Value.tryMap()` function which returns the `Value` as a `SassMap` if
  it's a valid map, or `null` otherwise. This allows function authors to safely
  retrieve maps even if they're internally stored as empty lists, without having
  to catch exceptions from `Value.assertMap()`.

## 1.26.12

* Fix a bug where nesting properties beneath a Sass-syntax custom property
  (written as `#{--foo}: ...`) would crash.

## 1.26.11

* **Potentially breaking bug fix:** `selector.nest()` now throws an error
  if the first arguments contains the parent selector `&`.

* Fixes a parsing bug with inline comments in selectors.

* Improve some error messages for edge-case parse failures.

* Throw a proper error when the same built-in module is `@use`d twice.

* Don't crash when writing `Infinity` in JS mode.

* Produce a better error message for positional arguments following named
  arguments.

## 1.26.10

* Fixes a bug where two adjacent combinators could cause an error.

## 1.26.9

* Use an updated version of `node_preamble` when compiling to JS.

## 1.26.8

* Fixes an error when emitting source maps to stdout.

## 1.26.7

* No user-visible changes.

## 1.26.6

* Fix a bug where escape sequences were improperly recognized in `@else` rules.

### JavaScript API

* Add `sass.NULL`, `sass.TRUE`, and `sass.FALSE` constants to match Node Sass's
  API.

* If a custom Node importer returns both `file` and `contents`, don't attempt to
  read the `file`. Instead, use the `contents` provided by the importer, with
  `file` as the canonical url.

## 1.26.5

* No user-visible changes.

## 1.26.4

* Be more memory-efficient when handling `@forward`s through `@import`s.

## 1.26.3

* Fix a bug where `--watch` mode could go into an infinite loop compiling CSS
  files to themselves.

## 1.26.2

* More aggressively eliminate redundant selectors in the `selector.extend()` and
  `selector.replace()` functions.

## 1.26.1

### Command Line Interface

* Fix a longstanding bug where `--watch` mode could enter into a state where
  recompilation would not occur after a syntax error was introduced into a
  dependency and then fixed.

## 1.26.0

* **Potentially breaking bug fix:** `@use` rules whose URLs' basenames begin
  with `_` now correctly exclude that `_` from the rules' namespaces.

* Fix a bug where imported forwarded members weren't visible in mixins and
  functions that were defined before the `@import`.

* Don't throw errors if the exact same member is loaded or forwarded from
  multiple modules at the same time.

## 1.25.2

* Fix a bug where, under extremely rare circumstances, a valid variable could
  become unassigned.

## 1.25.0

* Add functions to the built-in "sass:math" module.

  * `clamp($min, $number, $max)`. Clamps `$number` in between `$min` and `$max`.

  * `hypot($numbers...)`. Given *n* numbers, outputs the length of the
    *n*-dimensional vector that has components equal to each of the inputs.

  * Exponential. All inputs must be unitless.
    * `log($number)` or `log($number, $base)`. If no base is provided, performs
       a natural log.
    * `pow($base, $exponent)`
    * `sqrt($number)`

  * Trigonometric. The input must be an angle. If no unit is given, the input is
    assumed to be in `rad`.
    * `cos($number)`
    * `sin($number)`
    * `tan($number)`

  * Inverse trigonometric. The output is in `deg`.
    * `acos($number)`. Input must be unitless.
    * `asin($number)`. Input must be unitless.
    * `atan($number)`. Input must be unitless.
    * `atan2($y, $x)`. `$y` and `$x` must have compatible units or be unitless.

* Add the variables `$pi` and `$e` to the built-in "sass:math" module.

### JavaScript API

* `constructor.value` fields on value objects now match their Node Sass
  equivalents.

## 1.24.5

* Highlight contextually-relevant sections of the stylesheet in error messages,
  rather than only highlighting the section where the error was detected.

## 1.24.4

### JavaScript API

* Fix a bug where source map generation would crash with an absolute source map
  path and a custom importer that returns string file contents.

## 1.24.3

### Command Line Interface

* Fix a bug where `sass --version` would crash for certain executable
  distributions.

## 1.24.2

### JavaScript API

* Fix a bug introduced in the previous release that prevented custom importers
  in Node.js from loading import-only files.

## 1.24.1

* Fix a bug where the wrong file could be loaded when the same URL is used by
  both a `@use` rule and an `@import` rule.

## 1.24.0

* Add an optional `with` clause to the `@forward` rule. This works like the
  `@use` rule's `with` clause, except that `@forward ... with` can declare
  variables as `!default` to allow downstream modules to reconfigure their
  values.

* Support configuring modules through `@import` rules.

## 1.23.8

* **Potentially breaking bug fix:** Members loaded through a nested `@import`
  are no longer ever accessible outside that nested context.

* Don't throw an error when importing two modules that both forward members with
  the same name. The latter name now takes precedence over the former, as per
  the specification.

### Dart API

* `SassFormatException` now implements `SourceSpanFormatException` (and thus
  `FormatException`).

## 1.23.7

* No user-visible changes

## 1.23.6

* No user-visible changes.

## 1.23.5

* Support inline comments in the indented syntax.

* When an overloaded function receives the wrong number of arguments, guess
  which overload the user actually meant to invoke, and display the invalid
  argument error for that overload.

* When `@error` is used in a function or mixin, print the call site rather than
  the location of the `@error` itself to better match the behavior of calling a
  built-in function that throws an error.

## 1.23.4

### Command-Line Interface

* Fix a bug where `--watch` wouldn't watch files referred to by `@forward`
  rules.

## 1.23.3

* Fix a bug where selectors were being trimmed over-eagerly when `@extend`
  crossed module boundaries.

## 1.23.2

### Command-Line Interface

* Fix a bug when compiling all Sass files in a directory where a CSS file could
  be compiled to its own location, creating an infinite loop in `--watch` mode.

* Properly compile CSS entrypoints in directories outside of `--watch` mode.

## 1.23.1

* Fix a bug preventing built-in modules from being loaded within a configured
  module.

* Fix a bug preventing an unconfigured module from being loaded from within two
  different configured modules.

* Fix a bug when `meta.load-css()` was used to load some files that included
  media queries.

* Allow `saturate()` in plain CSS files, since it can be used as a plain CSS
  filter function.

* Improve the error messages for trying to access functions like `lighten()`
  from the `sass:color` module.

## 1.23.0

* **Launch the new Sass module system!** This adds:

  * The [`@use` rule][], which loads Sass files as *modules* and makes their
    members available only in the current file, with automatic namespacing.

    [`@use` rule]: https://sass-lang.com/documentation/at-rules/use

  * The [`@forward` rule][], which makes members of another Sass file available
    to stylesheets that `@use` the current file.

    [`@forward` rule]: https://sass-lang.com/documentation/at-rules/forward

  * Built-in modules named `sass:color`, `sass:list`, `sass:map`, `sass:math`,
    `sass:meta`, `sass:selector`, and `sass:string` that provide access to all
    the built-in Sass functions you know and love, with automatic module
    namespaces.

  * The [`meta.load-css()` mixin][], which includes the CSS contents of a module
    loaded from a (potentially dynamic) URL.

    [`meta.load-css()` mixin]: https://sass-lang.com/documentation/modules/meta#load-css

  * The [`meta.module-variables()` function][], which provides access to the
    variables defined in a given module.

    [`meta.module-variables()` function]: https://sass-lang.com/documentation/modules/meta#module-variables

  * The [`meta.module-functions()` function][], which provides access to the
    functions defined in a given module.

    [`meta.module-functions()` function]: https://sass-lang.com/documentation/modules/meta#module-functions

  Check out [the Sass blog][migrator blog] for more information on the new
  module system. You can also use the new [Sass migrator][] to automatically
  migrate your stylesheets to the new module system!

  [migrator blog]: https://sass-lang.com/blog/the-module-system-is-launched
  [Sass migrator]: https://sass-lang.com/documentation/cli/migrator

## 1.22.12

* **Potentially breaking bug fix:** character sequences consisting of two or
  more hyphens followed by a number (such as `--123`), or two or more hyphens on
  their own (such as `--`), are now parsed as identifiers [in accordance with
  the CSS spec][ident-token-diagram].

  [ident-token-diagram]: https://drafts.csswg.org/css-syntax-3/#ident-token-diagram

  The sequence `--` was previously parsed as multiple applications of the `-`
  operator. Since this is unlikely to be used intentionally in practice, we
  consider this bug fix safe.

### Command-Line Interface

* Fix a bug where changes in `.css` files would be ignored in `--watch` mode.

### JavaScript API

* Allow underscore-separated custom functions to be defined.

* Improve the performance of Node.js compilation involving many `@import`s.

## 1.22.11

* Don't try to load unquoted plain-CSS indented-syntax imports.

* Fix a couple edge cases in `@extend` logic and related selector functions:

  * Recognize `:matches()` and similar pseudo-selectors as superselectors of
    matching complex selectors.

  * Recognize `::slotted()` as a superselector of other `::slotted()` selectors.

  * Recognize `:current()` with a vendor prefix as a superselector.

## 1.22.10

* Fix a bug in which `get-function()` would fail to find a dash-separated
  function when passed a function name with underscores.

## 1.22.9

* Include argument names when reporting range errors and selector parse errors.

* Avoid double `Error:` headers when reporting selector parse errors.

* Clarify the error message when the wrong number of positional arguments are
  passed along with a named argument.

### JavaScript API

* Re-add support for Node Carbon (8.x).

## 1.22.8

### JavaScript API

* Don't crash when running in a directory whose name contains URL-sensitive
  characters.

* Drop support for Node Carbon (8.x), which doesn't support `url.pathToFileURL`.

## 1.22.7

* Restrict the supported versions of the Dart SDK to `^2.4.0`.

## 1.22.6

* **Potentially breaking bug fix:** The `keywords()` function now converts
  underscore-separated argument names to hyphen-separated names. This matches
  LibSass's behavior, but not Ruby Sass's.

* Further improve performance for logic-heavy stylesheets.

* Improve a few error messages.

## 1.22.5

### JavaScript API

* Improve performance for logic-heavy stylesheets.

## 1.22.4

* Fix a bug where at-rules imported from within a style rule would appear within
  that style rule rather than at the root of the document.

## 1.22.3

* **Potentially breaking bug fix:** The argument name for the `saturate()`
  function is now `$amount`, to match the name in LibSass and originally in Ruby
  Sass.

* **Potentially breaking bug fix:** The `invert()` function now properly returns
  `#808080` when passed `$weight: 50%`. This matches the behavior in LibSass and
  originally in Ruby Sass, as well as being consistent with other nearby values
  of `$weight`.

* **Potentially breaking bug fix:** The `invert()` function now throws an error
  if it's used [as a plain CSS function][plain-CSS invert] *and* the Sass-only
  `$weight` parameter is passed. This never did anything useful, so it's
  considered a bug fix rather than a full breaking change.

  [plain-CSS invert]: https://developer.mozilla.org/en-US/docs/Web/CSS/filter-function/invert

* **Potentially breaking bug fix**: The `str-insert()` function now properly
  inserts at the end of the string if the `$index` is `-1`. This matches the
  behavior in LibSass and originally in Ruby Sass.

* **Potentially breaking bug fix**: An empty map returned by `map-remove()` is
  now treated as identical to the literal value `()`, rather than being treated
  as though it had a comma separator. This matches the original behavior in Ruby
  Sass.

* The `adjust-color()` function no longer throws an error when a large `$alpha`
  value is combined with HSL adjustments.

* The `alpha()` function now produces clearer error messages when the wrong
  number of arguments are passed.

* Fix a bug where the `str-slice()` function could produce invalid output when
  passed a string that contains characters that aren't represented as a single
  byte in UTF-16.

* Improve the error message for an unknown separator name passed to the `join()`
  or `append()` functions.

* The `zip()` function no longer deadlocks if passed no arguments.

* The `map-remove()` function can now take a `$key` named argument. This matches
  the signature in LibSass and originally in Ruby Sass.

## 1.22.2

### JavaScript API

* Avoid re-assigning the `require()` function to make the code statically
  analyzable by Webpack.

## 1.22.1

### JavaScript API

* Expand the dependency on `chokidar` to allow 3.x.

## 1.22.0

* Produce better stack traces when importing a file that contains a syntax
  error.

* Make deprecation warnings for `!global` variable declarations that create new
  variables clearer, especially in the case where the `!global` flag is
  unnecessary because the variables are at the top level of the stylesheet.

### Dart API

* Add a `Value.realNull` getter, which returns Dart's `null` if the value is
  Sass's null.

## 1.21.0

### Dart API

* Add a `sass` executable when installing the package through `pub`.

* Add a top-level `warn()` function for custom functions and importers to print
  warning messages.

## 1.20.3

* No user-visible changes.

## 1.20.2

* Fix a bug where numbers could be written using exponential notation in
  Node.js.

* Fix a crash that would appear when writing some very large integers to CSS.

### Command-Line Interface

* Improve performance for stand-alone packages on Linux and Mac OS.

### JavaScript API

* Pass imports to custom importers before resolving them using `includePaths` or
  the `SASS_PATH` environment variable. This matches Node Sass's behavior, so
  it's considered a bug fix.

## 1.20.1

* No user-visible changes.

## 1.20.0

* Support attribute selector modifiers, such as the `i` in `[title="test" i]`.

### Command-Line Interface

* When compilation fails, Sass will now write the error message to the CSS
  output as a comment and as the `content` property of a `body::before` rule so
  it will show up in the browser (unless compiling to standard output). This can
  be disabled with the `--no-error-css` flag, or forced even when compiling to
  standard output with the `--error-css` flag.

### Dart API

* Added `SassException.toCssString()`, which returns the contents of a CSS
  stylesheet describing the error, as above.

## 1.19.0

* Allow `!` in `url()`s without quotes.

### Dart API

* `FilesystemImporter` now doesn't change its effective directory if the working
  directory changes, even if it's passed a relative argument.

## 1.18.0

* Avoid recursively listing directories when finding the canonical name of a
  file on case-insensitive filesystems.

* Fix importing files relative to `package:`-imported files.

* Don't claim that "package:" URLs aren't supported when they actually are.

### Command-Line Interface

* Add a `--no-charset` flag. If this flag is set, Sass will never emit a
  `@charset` declaration or a byte-order mark, even if the CSS file contains
  non-ASCII characters.

### Dart API

* Add a `charset` option to `compile()`, `compileString()`, `compileAsync()` and
  `compileStringAsync()`. If this option is set to `false`, Sass will never emit
  a `@charset` declaration or a byte-order mark, even if the CSS file contains
  non-ASCII characters.

* Explicitly require that importers' `canonicalize()` methods be able to take
  paths relative to their outputs as valid inputs. This isn't considered a
  breaking change because the importer infrastructure already required this in
  practice.

## 1.17.4

* Consistently parse U+000C FORM FEED, U+000D CARRIAGE RETURN, and sequences of
  U+000D CARRIAGE RETURN followed by U+000A LINE FEED as individual newlines.

### JavaScript API

* Add a `sass.types.Error` constructor as an alias for `Error`. This makes our
  custom function API compatible with Node Sass's.

## 1.17.3

* Fix an edge case where slash-separated numbers were written to the stylesheet
  with a slash even when they're used as part of another arithmetic operation,
  such as being concatenated with a string.

* Don't put style rules inside empty `@keyframes` selectors.

## 1.17.2

* Deprecate `!global` variable assignments to variables that aren't yet defined.
  This deprecation message can be avoided by assigning variables to `null` at
  the top level before globally assigning values to them.

### Dart API

* Explicitly mark classes that were never intended to be subclassed or
  implemented as "sealed".

## 1.17.1

* Properly quote attribute selector values that start with identifiers but end
  with a non-identifier character.

## 1.17.0

* Improve error output, particularly for errors that cover multiple lines.

* Improve source locations for some parse errors. Rather than pointing to the
  next token that wasn't what was expected, they point *after* the previous
  token. This should generally provide more context for the syntax error.

* Produce a better error message for style rules that are missing the closing
  `}`.

* Produce a better error message for style rules and property declarations
  within `@function` rules.

### Command-Line Interface

* Passing a directory on the command line now compiles all Sass source files in
  the directory to CSS files in the same directory, as though `dir:dir` were
  passed instead of just `dir`.

* The new error output uses non-ASCII Unicode characters by default. Add a
  `--no-unicode` flag to disable this.

## 1.16.1

* Fix a performance bug where stylesheet evaluation could take a very long time
  when many binary operators were used in sequence.

## 1.16.0

* `rgb()` and `hsl()` now treat unquoted strings beginning with `env()`,
  `min()`, and `max()` as special number strings like `calc()`.

## 1.15.3

* Properly merge `all and` media queries. These queries were previously being
  merged as though `all` referred to a specific media type, rather than all
  media types.

* Never remove units from 0 values in compressed mode. This wasn't safe in
  general, since some properties (such as `line-height`) interpret `0` as a
  `<number>` rather than a `<length>` which can break CSS transforms. It's
  better to do this optimization in a dedicated compressor that's aware of CSS
  property semantics.

* Match Ruby Sass's behavior in some edge-cases involving numbers with many
  significant digits.

* Emit escaped tab characters in identifiers as `\9` rather than a backslash
  followed by a literal tab.

### Command-Line Interface

* The source map generated for a stylesheet read from standard input now uses a
  `data:` URL to include that stylesheet's contents in the source map.

### Node JS API

* `this.includePaths` for a running importer is now a `;`-separated string on
  Windows, rather than `:`-separated. This matches Node Sass's behavior.

### Dart API

* The URL used in a source map to refer to a stylesheet loaded from an importer
  is now `ImportResult.sourceMapUrl` as documented.

## 1.15.2

### Node JS API

* When `setValue()` is called on a Sass string object, make it unquoted even if
  it was quoted originally, to match the behavior of Node Sass.

## 1.15.1

* Always add quotes to attribute selector values that begin with `--`, since IE
  11 doesn't consider them to be identifiers.

## 1.15.0

* Add support for passing arguments to `@content` blocks. See [the
  proposal][content-args] for details.

* Add support for the new `rgb()` and `hsl()` syntax introduced in CSS Colors
  Level 4, such as `rgb(0% 100% 0% / 0.5)`. See [the proposal][color-4-rgb-hsl]
  for more details.

* Add support for interpolation in at-rule names. See [the
  proposal][at-rule-interpolation] for details.

* Add paths from the `SASS_PATH` environment variable to the load paths in the
  command-line interface, Dart API, and JS API. These load paths are checked
  just after the load paths explicitly passed by the user.

* Allow saturation and lightness values outside of the `0%` to `100%` range in
  the `hsl()` and `hsla()` functions. They're now clamped to be within that
  range rather than producing an error if they're outside it.

* Properly compile selectors that end in escaped whitespace.

[content-args]: https://github.com/sass/language/blob/master/accepted/content-args.md
[color-4-rgb-hsl]: https://github.com/sass/language/blob/master/accepted/color-4-rgb-hsl.md
[at-rule-interpolation]: https://github.com/sass/language/blob/master/accepted/at-rule-interpolation.md

### JavaScript API

* Always include the error location in error messages.

## 1.14.4

* Properly escape U+0009 CHARACTER TABULATION in unquoted strings.

## 1.14.3

* Treat `:before`, `:after`, `:first-line`, and `:first-letter` as
  pseudo-elements for the purposes of `@extend`.

* When running in compressed mode, remove spaces around combinators in complex
  selectors, so a selector like `a > b` is output as `a>b`.

* Properly indicate the source span for errors involving binary operation
  expressions whose operands are parenthesized.

## 1.14.2

* Fix a bug where loading the same stylesheet from two different import paths
  could cause its imports to fail to resolve.

* Properly escape U+001F INFORMATION SEPARATOR ONE in unquoted strings.

### Command-Line Interface

* Don't crash when using `@debug` in a stylesheet passed on standard input.

### Dart API

* `AsyncImporter.canonicalize()` and `Importer.canonicalize()` must now return
  absolute URLs. Relative URLs are still supported, but are deprecated and will
  be removed in a future release.

## 1.14.1

* Canonicalize escaped digits at the beginning of identifiers as hex escapes.

* Properly parse property declarations that are both *in* content blocks and
  written *after* content blocks.

### Command-Line Interface

* Print more readable paths in `--watch` mode.

## 1.14.0

### BREAKING CHANGE

In accordance with our [compatibility policy][], breaking changes made for CSS
compatibility reasons are released as minor version revision after a three-month
deprecation period.

[compatibility policy]: README.md#compatibility-policy

* Tokens such as `#abcd` that are now interpreted as hex colors with alpha
  channels, rather than unquoted ID strings.

## 1.13.4

### Node JS

* Tweak JS compilation options to substantially improve performance.

## 1.13.3

* Properly generate source maps for stylesheets that emit `@charset`
  declarations.

### Command-Line Interface

* Don't error out when passing `--embed-source-maps` along with
  `--embed-sources` for stylesheets that contain non-ASCII characters.

## 1.13.2

* Properly parse `:nth-child()` and `:nth-last-child()` selectors with
  whitespace around the argument.

* Don't emit extra whitespace in the arguments for `:nth-child()` and
  `:nth-last-child()` selectors.

* Fix support for CSS hacks in plain CSS mode.

## 1.13.1

* Allow an IE-style single equals operator in plain CSS imports.

## 1.13.0

* Allow `@extend` to be used with multiple comma-separated simple selectors.
  This is already supported by other implementations, but fell through the
  cracks for Dart Sass until now.

* Don't crash when a media rule contains another media rule followed by a style
  rule.

## 1.12.0

### Dart API

* Add a `SassException` type that provides information about Sass compilation
  failures.

### Node JS API

* Remove the source map comment from the compiled JS. We don't ship with the
  source map, so this pointed to nothing.

## 1.11.0

* Add support for importing plain CSS files. They can only be imported *without*
  an extension—for example, `@import "style"` will import `style.css`. Plain CSS
  files imported this way only support standard CSS features, not Sass
  extensions.

  See [the proposal][css-import] for details.

* Add support for CSS's `min()` and `max()` [math functions][]. A `min()` and
  `max()` call will continue to be parsed as a Sass function if it involves any
  Sass-specific features like variables or function calls, but if it's valid
  plain CSS (optionally with interpolation) it will be emitted as plain CSS instead.

  See [the proposal][css-min-max] for details.

* Add support for range-format media features like `(10px < width < 100px)`. See
  [the proposal][media-ranges] for details.

* Normalize escape codes in identifiers so that, for example, `éclair` and
  `\E9clair` are parsed to the same value. See
  [the proposal][identifier-escapes] for details.

* Don't choke on a [byte-order mark][] at the beginning of a document when
  running in JavaScript.

[math functions]: https://drafts.csswg.org/css-values/#math-function
[css-import]: https://github.com/sass/language/blob/master/accepted/css-imports.md
[css-min-max]: https://github.com/sass/language/blob/master/accepted/min-max.md
[media-ranges]: https://github.com/sass/language/blob/master/accepted/media-ranges.md
[identifier-escapes]: https://github.com/sass/language/blob/master/accepted/identifier-escapes.md
[byte-order mark]: https://en.wikipedia.org/wiki/Byte_order_mark

### Command-Line Interface

* The `--watch` command now continues to recompile a file after a syntax error
  has been detected.

### Dart API

* Added a `Syntax` enum to indicate syntaxes for Sass source files.

* The `compile()` and `compileAsync()` functions now parse files with the `.css`
  extension as plain CSS.

* Added a `syntax` parameter to `compileString()` and `compileStringAsync()`.

* Deprecated the `indented` parameter to `compileString()` and `compileStringAsync()`.

* Added a `syntax` parameter to `new ImporterResult()` and a
  `ImporterResult.syntax` getter to set the syntax of the source file.

* Deprecated the `indented` parameter to `new ImporterResult()` and the
  `ImporterResult.indented` getter in favor of `syntax`.

## 1.10.4

### Command-Line Interface

* Fix a Homebrew installation failure.

## 1.10.3

### Command-Line Interface

* Run the Chocolatey script with the correct arguments so it doesn't crash.

## 1.10.2

* No user-visible changes.

## 1.10.1

### Node JS API

* Don't crash when passing both `includePaths` and `importer`.

## 1.10.0

* When two `@media` rules' queries can't be merged, leave nested rules in place
  for browsers that support them.

* Fix a typo in an error message.

## 1.9.2

### Node JS API

* Produce more readable filesystem errors, such as when a file doesn't exist.

## 1.9.1

### Command-Line Interface

* Don't emit ANSI codes to Windows terminals that don't support them.

* Fix a bug where `--watch` crashed on Mac OS.

## 1.9.0

### Node API

* Add support for `new sass.types.Color(argb)` for creating colors from ARGB hex
  numbers. This was overlooked when initially adding support for Node Sass's
  JavaScript API.

## 1.8.0

### Command-Line Interface

* Add a `--poll` flag to make `--watch` mode repeatedly check the filesystem for
  updates rather than relying on native filesystem notifications.

* Add a `--stop-on-error` flag to stop compiling additional files once an error
  is encountered.

## 1.7.3

* No user-visible changes.

## 1.7.2

* Add a deprecation warning for `@-moz-document`, except for cases where only an
  empty `url-prefix()` is used. Support is [being removed from Firefox][] and
  will eventually be removed from Sass as well.

[being removed from Firefox]: https://www.fxsitecompat.com/en-CA/docs/2018/moz-document-support-has-been-dropped-except-for-empty-url-prefix/

* Fix a bug where `@-moz-document` functions with string arguments weren't being
  parsed.

### Command-Line Interface

* Don't crash when a syntax error is added to a watched file.

## 1.7.1

* Fix crashes in released binaries.

## 1.7.0

* Emit deprecation warnings for tokens such as `#abcd` that are ambiguous
  between ID strings and hex colors with alpha channels. These will be
  interpreted as colors in a release on or after 19 September 2018.

* Parse unambiguous hex colors with alpha channels as colors.

* Fix a bug where relative imports from files on the load path could look in the
  incorrect location.

## 1.6.2

### Command-Line Interface

* Fix a bug where the source map comment in the generated CSS could refer to the
  source map file using an incorrect URL.

## 1.6.1

* No user-visible changes.

## 1.6.0

* Produce better errors when expected tokens are missing before a closing brace.

* Avoid crashing when compiling a non-partial stylesheet that exists on the
  filesystem next to a partial with the same name.

### Command-Line Interface

* Add support for the `--watch`, which watches for changes in Sass files on the
  filesystem and ensures that the compiled CSS is up-to-date.

* When using `--update`, surface errors when an import doesn't exist even if the
  file containing the import hasn't been modified.

* When compilation fails, delete the output file rather than leaving an outdated
  version.

## 1.5.1

* Fix a bug where an absolute Windows path would be considered an `input:output`
  pair.

* Forbid custom properties that have no values, like `--foo:;`, since they're
  forbidden by the CSS spec.

## 1.5.0

* Fix a bug where an importer would be passed an incorrectly-resolved URL when
  handling a relative import.

* Throw an error when an import is ambiguous due to a partial and a non-partial
  with the same name, or multiple files with different extensions. This matches
  the standard Sass behavior.

### Command-Line Interface

* Add an `--interactive` flag that supports interactively running Sass
  expressions (thanks to [Jen Thakar][]!).

[Jen Thakar]: https://github.com/jathak

## 1.4.0

* Improve the error message for invalid semicolons in the indented syntax.

* Properly disallow semicolons after declarations in the indented syntax.

### Command-Line Interface

* Add support for compiling multiple files at once by writing
  `sass input.scss:output.css`. Note that unlike Ruby Sass, this *always*
  compiles files by default regardless of when they were modified.

  This syntax also supports compiling entire directories at once. For example,
  `sass templates/stylesheets:public/css` compiles all non-partial Sass files
  in `templates/stylesheets` to CSS files in `public/css`.

* Add an `--update` flag that tells Sass to compile only stylesheets that have
  been (transitively) modified since the CSS file was generated.

### Dart API

* Add `Importer.modificationTime()` and `AsyncImporter.modificationTime()` which
  report the last time a stylesheet was modified.

### Node API

* Generate source maps when the `sourceMaps` option is set to a string and the
  `outFile` option is not set.

## 1.3.2

* Add support for `@elseif` as an alias of `@else if`. This is not an
  intentional feature, so using it will cause a deprecation warning. It will be
  removed at some point in the future.

## 1.3.1

### Node API

* Fix loading imports relative to stylesheets that were themselves imported
  though relative include paths.

## 1.3.0

### Command-Line Interface

* Generate source map files by default when writing to disk. This can be
  disabled by passing `--no-source-map`.

* Add a `--source-map-urls` option to control whether the source file URLs in
  the generated source map are relative or absolute.

* Add an `--embed-sources` option to embed the contents of all source files in
  the generated source map.

* Add an `--embed-source-map` option to embed the generated source map as a
  `data:` URL in the generated CSS.

### Dart API

* Add a `sourceMap` parameter to `compile()`, `compileString()`,
  `compileAsync()`, and `compileStringAsync()`. This takes a callback that's
  called with a [`SingleMapping`][] that contains the source map information for
  the compiled CSS file.

[`SingleMapping`]: https://www.dartdocs.org/documentation/source_maps/latest/source_maps.parser/SingleMapping-class.html

### Node API

* Added support for the `sourceMap`, `omitSourceMapUrl`, `outFile`,
  `sourceMapContents`, `sourceMapEmbed`, and `sourceMapRoot` options to
  `render()` and `renderSync()`.

* Fix a bug where passing a relative path to `render()` or `renderSync()` would
  cause relative imports to break.

* Fix a crash when printing warnings in stylesheets compiled using `render()` or
  `renderSync()`.

* Fix a bug where format errors were reported badly on Windows.

## 1.2.1

* Always emit units in compressed mode for `0` dimensions other than lengths and
  angles.

## 1.2.0

* The command-line executable will now create the directory for the resulting
  CSS if that directory doesn't exist.

* Properly parse `#{$var} -#{$var}` as two separate values in a list rather than
  one value being subtracted from another.

* Improve the error message for extending compound selectors.

## 1.1.1

* Add a commit that was accidentally left out of 1.1.0.

## 1.1.0

* The command-line executable can now be used to write an output file to disk
  using `sass input.scss output.css`.

* Use a POSIX-shell-compatible means of finding the location of the `sass` shell
  script.

## 1.0.0

**Initial stable release.**

### Changes Since 1.0.0-rc.1

* Allow `!` in custom property values ([#260][]).

[#260]: https://github.com/sass/dart-sass/issues/260

#### Dart API

* Remove the deprecated `render()` function.

#### Node API

* Errors are now subtypes of the `Error` type.

* Allow both the `data` and `file` options to be passed to `render()` and
  `renderSync()` at once. The `data` option will be used as the contents of the
  stylesheet, and the `file` option will be used as the path for error reporting
  and relative imports. This matches Node Sass's behavior.

## 1.0.0-rc.1

* Add support for importing an `_index.scss` or `_index.sass` file when
  importing a directory.

* Add a `--load-path` command-line option (alias `-I`) for passing additional
  paths to search for Sass files to import.

* Add a `--quiet` command-line option (alias `-q`) for silencing warnings.

* Add an `--indented` command-line option for using the indented syntax with a
  stylesheet from standard input.

* Don't merge the media queries `not type` and `(feature)`. We had previously
  been generating `not type and (feature)`, but that's not actually the
  intersection of the two queries.

* Don't crash on `$x % 0`.

* The standalone executable distributed on GitHub is now named `sass` rather
  than `dart-sass`. The `dart-sass` executable will remain, with a deprecation
  message, until 1.0.0 is released.

### Dart API

* Add a `Logger` class that allows users to control how messages are printed by
  stylesheets.

* Add a `logger` parameter to `compile()`, `compileAsync()`, `compileString()`,
  and `compileStringAsync()`.

### Node JS API

* Import URLs passed to importers are no longer normalized. For example, if a
  stylesheet contains `@import "./foo.scss"`, importers will now receive
  `"./foo.scss"` rather than `"foo.scss"`.

## 1.0.0-beta.5.3

* Support hard tabs in the indented syntax.

* Improve the formatting of comments that don't start on the same line as the
  opening `/*`.

* Preserve whitespace after `and` in media queries in compressed mode.

### Indented Syntax

* Properly parse multi-line selectors.

* Don't deadlock on `/*` comments.

* Don't add an extra `*/` to comments that already have it.

* Preserve empty lines in `/*` comments.

## 1.0.0-beta.5.2

* Fix a bug where some colors would crash `compressed` mode.

## 1.0.0-beta.5.1

* Add a `compressed` output style.

* Emit a warning when `&&` is used, since it's probably not what the user means.

* `round()` now returns the correct results for negative numbers that should
  round down.

* `var()` may now be passed in place of multiple arguments to `rgb()`, `rgba()`,
  `hsl()` and `hsla()`.

* Fix some cases where equivalent numbers wouldn't count as the same keys in
  maps.

* Fix a bug where multiplication like `(1/1px) * (1px/1)` wouldn't properly
  cancel out units.

* Fix a bug where dividing by a compatible unit would produce an invalid
  result.

* Remove a non-`sh`-compatible idiom from the standalone shell script.

### Dart API

* Add a `functions` parameter to `compile()`, `compleString()`,
  `compileAsync()`, and `compileStringAsync()`. This allows users to define
  custom functions in Dart that can be invoked from Sass stylesheets.

* Expose the `Callable` and `AsyncCallable` types, which represent functions
  that can be invoked from Sass.

* Expose the `Value` type and its subclasses, as well as the top-level
  `sassTrue`, `sassFalse`, and `sassNull` values, which represent Sass values
  that may be passed into or returned from custom functions.

* Expose the `OutputStyle` enum, and add a `style` parameter to `compile()`,
  `compleString()`, `compileAsync()`, and `compileStringAsync()` that allows
  users to control the output style.

### Node JS API

* Support the `functions` option.

* Support the `"compressed"` value for the `outputStyle` option.

## 1.0.0-beta.4

* Support unquoted imports in the indented syntax.

* Fix a crash when `:not(...)` extends a selector that appears in
  `:not(:not(...))`.

### Node JS API

* Add support for asynchronous importers to `render()` and `renderSync()`.

### Dart API

* Add `compileAsync()` and `compileStringAsync()` methods. These run
  asynchronously, which allows them to take asynchronous importers (see below).

* Add an `AsyncImporter` class. This allows imports to be resolved
  asynchronously in case no synchronous APIs are available. `AsyncImporter`s are
  only compatible with `compileAysnc()` and `compileStringAsync()`.

## 1.0.0-beta.3

* Properly parse numbers with exponents.

* Don't crash when evaluating CSS variables whose names are entirely
  interpolated (for example, `#{--foo}: ...`).

### Node JS API

* Add support for the `importer` option to `render()` and `renderSync()`.
  Only synchronous importers are currently supported.

### Dart API

* Added an `Importer` class. This can be extended by users to provide support
  for custom resolution for `@import` rules.

* Added built-in `FilesystemImporter` and `PackageImporter` implementations that
  support resolving `file:` and `package:` URLs, respectively.

* Added an `importers` argument to the `compile()` and `compileString()`
  functions that provides `Importer`s to use when resolving `@import` rules.

* Added a `loadPaths` argument to the `compile()` and `compileString()`
  functions that provides paths to search for stylesheets when resolving
  `@import` rules. This is a shorthand for passing `FilesystemImporter`s to the
  `importers` argument.

## 1.0.0-beta.2

* Add support for the `::slotted()` pseudo-element.

* Generated transparent colors will now be emitted as `rgba(0, 0, 0, 0)` rather
  than `transparent`. This works around a bug wherein IE incorrectly handles the
  latter format.

### Command-Line Interface

* Improve the logic for whether to use terminal colors by default.

### Node JS API

* Add support for `data`, `includePaths`, `indentedSyntax`, `lineFeed`,
  `indentWidth`, and `indentType` options to `render()` and `renderSync()`.

* The result object returned by `render()` and `renderSync()` now includes the
  `stats` object which provides metadata about the compilation process.

* The error object thrown by `render()` and `renderSync()` now includes `line`,
  `column`, `file`, `status`, and `formatted` fields. The `message` field and
  `toString()` also provide more information.

### Dart API

* Add a `renderString()` method for rendering Sass source that's not in a file
  on disk.

## 1.0.0-beta.1

* Drop support for the reference combinator. This has been removed from the
  spec, and will be deprecated and eventually removed in other implementations.

* Trust type annotations when compiling to JavaScript, which makes it
  substantially faster.

* Compile to minified JavaScript, which decreases the code size substantially
  and makes startup a little faster.

* Fix a crash when inspecting a string expression that ended in "\a".

* Fix a bug where declarations and `@extend` were allowed outside of a style
  rule in certain circumstances.

* Fix `not` in parentheses in `@supports` conditions.

* Allow `url` as an identifier name.

* Properly parse `/***/` in selectors.

* Properly parse unary operators immediately after commas.

* Match Ruby Sass's rounding behavior for all functions.

* Allow `\` at the beginning of a selector in the indented syntax.

* Fix a number of `@extend` bugs:

  * `selector-extend()` and `selector-replace()` now allow compound selector
    extendees.

  * Remove the universal selector `*` when unifying with other selectors.

  * Properly unify the result of multiple simple selectors in the same compound
    selector being extended.

  * Properly handle extensions being extended.

  * Properly follow the [first law of `@extend`][laws].

  * Fix selector specificity tracking to follow the
    [second law of `@extend`][laws].

  * Allow extensions that match selectors but fail to unify.

  * Partially-extended selectors are no longer used as parent selectors.

  * Fix an edge case where both the extender and the extended selector
    have invalid combinator sequences.

  * Don't crash with a "Bad state: no element" error in certain edge cases.

[laws]: https://github.com/sass/sass/issues/324#issuecomment-4607184

## 1.0.0-alpha.9

* Elements without a namespace (such as `div`) are no longer unified with
  elements with the empty namespace (such as `|div`). This unification didn't
  match the results returned by `is-superselector()`, and was not guaranteed to
  be valid.

* Support `&` within `@at-root`.

* Properly error when a compound selector is followed immediately by `&`.

* Properly handle variable scoping in `@at-root` and nested properties.

* Properly handle placeholder selectors in selector pseudos.

* Properly short-circuit the `or` and `and` operators.

* Support `--$variable`.

* Don't consider unitless numbers equal to numbers with units.

* Warn about using named colors in interpolation.

* Don't emit loud comments in functions.

* Detect import loops.

* Fix `@import` with a `supports()` clause.

* Forbid functions named "and", "or", and "not".

* Fix `type-of()` with a function.

* Emit a nicer error for invalid tokens in a selector.

* Fix `invert()` with a `$weight` parameter.

* Fix a unit-parsing edge-cases.

* Always parse imports with queries as plain CSS imports.

* Support `&` followed by a non-identifier.

* Properly handle split media queries.

* Properly handle a placeholder selector that isn't at the beginning of a
  compound selector.

* Fix more `str-slice()` bugs.

* Fix the `%` operator.

* Allow whitespace between `=` and the mixin name in the indented syntax.

* Fix some slash division edge cases.

* Fix `not` when used like a function.

* Fix attribute selectors with single-character values.

* Fix some bugs with the `call()` function.

* Properly handle a backslash followed by a CRLF sequence in a quoted string.

* Fix numbers divided by colors.

* Support slash-separated numbers in arguments to plain CSS functions.

* Error out if a function is passed an unknown named parameter.

* Improve the speed of loading large files on Node.

* Don't consider browser-prefixed selector pseudos to be superselectors of
  differently- or non-prefixed selector pseudos with the same base name.

* Fix an `@extend` edge case involving multiple combinators in a row.

* Fix a bug where a `@content` block could get incorrectly passed to a mixin.

* Properly isolate the lexical environments of different calls to the same mixin
  and function.

## 1.0.0-alpha.8

* Add the `content-exists()` function.

* Support interpolation in loud comments.

* Fix a bug where even valid semicolons and exclamation marks in custom property
  values were disallowed.

* Disallow invalid function names.

* Disallow extending across media queries.

* Properly parse whitespace after `...` in argument declaration lists.

* Support terse mixin syntax in the indented syntax.

* Fix `@at-root` query parsing.

* Support special functions in `@-moz-document`.

* Support `...` after a digit.

* Fix some bugs when treating a map as a list of pairs.

## 1.0.0-alpha.7

* Fix `function-exists()`, `variable-exists()`, and `mixin-exists()` to use the
  lexical scope rather than always using the global scope.

* `str-index()` now correctly inserts at negative indices.

* Properly parse `url()`s that contain comment-like text.

* Fix a few more small `@extend` bugs.

* Fix a bug where interpolation in a quoted string was being dropped in some
  circumstances.

* Properly handle `@for` rules where each bound has a different unit.

* Forbid mixins and functions from being defined in control directives.

* Fix a superselector-computation edge case involving `:not()`.

* Gracefully handle input files that are invalid UTF-8.

* Print a Sass stack trace when a file fails to load.

## 1.0.0-alpha.6

* Allow `var()` to be passed to `rgb()`, `rgba()`, `hsl()`, and `hsla()`.

* Fix conversions between numbers with `dpi`, `dpcm`, and `dppx` units.
  Previously these conversions were inverted.

* Don't crash when calling `str-slice()` with an `$end-at` index lower than the
  `$start-at` index.

* `str-slice()` now correctly returns `""` when `$end-at` is negative and points
  before the beginning of the string.

* Interpolation in quoted strings now properly preserves newlines.

* Don't crash when passing only `$hue` or no keyword arguments to
  `adjust-color()`, `scale-color()`, or `change-color()`.

* Preserve escapes in identifiers. This used to only work for identifiers in
  SassScript.

* Fix a few small `@extend` bugs.

## 1.0.0-alpha.5

* Fix bounds-checking for `opacify()`, `fade-in()`, `transparentize()`, and
  `fade-out()`.

* Fix a bug with `@extend` superselector calculations.

* Fix some cases where `#{...}--` would fail to parse in selectors.

* Allow a single number to be passed to `saturate()` for use in filter contexts.

* Fix a bug where `**/` would fail to close a loud comment.

* Fix a bug where mixin and function calls could set variables incorrectly.

* Move plain CSS `@import`s to the top of the document.

## 1.0.0-alpha.4

* Add support for bracketed lists.

* Add support for Unicode ranges.

* Add support for the Microsoft-style `=` operator.

* Print the filename for `@debug` rules.

* Fix a bug where `1 + - 2` and similar constructs would crash the parser.

* Fix a bug where `@extend` produced the wrong result when used with
  selector combinators.

* Fix a bug where placeholder selectors were not allowed to be unified.

* Fix the `mixin-exists()` function.

* Fix `:nth-child()` and `:nth-last-child()` parsing when they contain `of
  selector`.

## 1.0.0-alpha.3

* Fix a bug where color equality didn't take the alpha channel into account.

* Fix a bug with converting some RGB colors to HSL.

* Fix a parent selector resolution bug.

* Properly declare the arguments for `opacify()` and related functions.

* Add a missing dependency on the `stack_trace` package.

* Fix broken Windows archives.

* Emit colors using their original representation if possible.

* Emit colors without an original representation as names if possible.

## 1.0.0-alpha.2

* Fix a bug where variables, functions, and mixins were broken in imported
  files.

## 1.0.0-alpha.1

* Initial alpha release.<|MERGE_RESOLUTION|>--- conflicted
+++ resolved
@@ -1,9 +1,3 @@
-<<<<<<< HEAD
-## 1.80.1
-
-* No user-visible changes.
-
-=======
 ## 1.80.4
 
 * No user-visible changes.
@@ -26,7 +20,6 @@
 
 * Fix a bug where repeated deprecation warnings were not automatically limited.
 
->>>>>>> 84e281ea
 ## 1.80.0
 
 * `@import` is now officially deprecated, as are global built-in functions that
