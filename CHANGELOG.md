--- conflicted
+++ resolved
@@ -1,6 +1,5 @@
 ## 1.79.0
 
-<<<<<<< HEAD
 * **Breaking change**: Passing a number with unit `%` to the `$alpha` parameter
   of `color.change()`, `color.adjust()`, `change-color()`, and `adjust-color()`
   is now interpreted as a percentage, instead of ignoring the unit. For example,
@@ -126,75 +125,74 @@
     `darken()`, `transaprentize()`, `fade-out()`, `opacify()`, and `fade-in()`
     functions should be replaced by `color.adjust()` or `color.scale()`.
 
-### Dart API
-
-* Added a `ColorSpace` class which represents the various color spaces defined
-  in the CSS spec.
-
-* Added `SassColor.space` which returns a color's color space.
-
-* Added `SassColor.channels` and `.channelsOrNull` which returns a list
-  of channel values, with missing channels converted to 0 or exposed as null,
-  respectively.
-
-* Added `SassColor.isLegacy`, `.isInGamut`, `.channel()`, `.isChannelMissing()`,
-  `.isChannelPowerless()`, `.toSpace()`, `.toGamut()`, `.changeChannels()`, and
-  `.interpolate()` which do the same thing as the Sass functions of the
-  corresponding names.
-
-* `SassColor.rgb()` now allows out-of-bounds and non-integer arguments.
-
-* `SassColor.hsl()` and `.hwb()` now allow out-of-bounds arguments.
-
-* Added `SassColor.hwb()`, `.srgb()`, `.srgbLinear()`, `.displayP3()`,
-  `.a98Rgb()`, `.prophotoRgb()`, `.rec2020()`, `.xyzD50()`, `.xyzD65()`,
-  `.lab()`, `.lch()`, `.oklab()`, `.oklch()`, and `.forSpace()` constructors.
-
-* Deprecated `SassColor.red`, `.green`, `.blue`, `.hue`, `.saturation`,
-  `.lightness`, `.whiteness`, and `.blackness` in favor of
-  `SassColor.channel()`.
-
-* Deprecated `SassColor.changeRgb()`, `.changeHsl()`, and `.changeHwb()` in
-  favor of `SassColor.changeChannels()`.
-
-* Added `SassNumber.convertValueToUnit()` as a shorthand for
-  `SassNumber.convertValue()` with a single numerator.
-
-* Added `InterpolationMethod` and `HueInterpolationMethod` which collectively
-  represent the method to use to interpolate two colors.
-
-### JS API
-
-* Modify `SassColor` to accept a new `space` option, with support for all the
-  new color spaces defined in Color Level 4.
-
-* Add `SassColor.space` which returns a color's color space.
-
-* Add `SassColor.channels` and `.channelsOrNull` which returns a list of channel
-  values, with missing channels converted to 0 or exposed as null, respectively.
-
-* Add `SassColor.isLegacy`, `.isInGamut()`, `.channel()`, `.isChannelMissing()`,
-  `.isChannelPowerless()`, `.toSpace()`, `.toGamut()`, `.change()`, and
-  `.interpolate()` which do the same thing as the Sass functions of the
-  corresponding names.
-
-* Deprecate `SassColor.red`, `.green`, `.blue`, `.hue`, `.saturation`,
-  `.lightness`, `.whiteness`, and `.blackness` in favor of
-  `SassColor.channel()`.
-
-### Embedded Sass
-
-* Add `Color` SassScript value, with support for all the new color spaces
-  defined in Color Level 4.
-
-* Remove `RgbColor`, `HslColor` and `HwbColor` SassScript values.
-=======
 * Add a `global-builtin` future deprecation, which can be opted-into with the
   `--future-deprecation` flag or the `futureDeprecations` option in the JS or
   Dart API. This emits warnings when any global built-in functions that are
   now available in `sass:` modules are called. It will become active by default
   in an upcoming release alongside the `@import` deprecation.
->>>>>>> 05e16910
+
+### Dart API
+
+* Added a `ColorSpace` class which represents the various color spaces defined
+  in the CSS spec.
+
+* Added `SassColor.space` which returns a color's color space.
+
+* Added `SassColor.channels` and `.channelsOrNull` which returns a list
+  of channel values, with missing channels converted to 0 or exposed as null,
+  respectively.
+
+* Added `SassColor.isLegacy`, `.isInGamut`, `.channel()`, `.isChannelMissing()`,
+  `.isChannelPowerless()`, `.toSpace()`, `.toGamut()`, `.changeChannels()`, and
+  `.interpolate()` which do the same thing as the Sass functions of the
+  corresponding names.
+
+* `SassColor.rgb()` now allows out-of-bounds and non-integer arguments.
+
+* `SassColor.hsl()` and `.hwb()` now allow out-of-bounds arguments.
+
+* Added `SassColor.hwb()`, `.srgb()`, `.srgbLinear()`, `.displayP3()`,
+  `.a98Rgb()`, `.prophotoRgb()`, `.rec2020()`, `.xyzD50()`, `.xyzD65()`,
+  `.lab()`, `.lch()`, `.oklab()`, `.oklch()`, and `.forSpace()` constructors.
+
+* Deprecated `SassColor.red`, `.green`, `.blue`, `.hue`, `.saturation`,
+  `.lightness`, `.whiteness`, and `.blackness` in favor of
+  `SassColor.channel()`.
+
+* Deprecated `SassColor.changeRgb()`, `.changeHsl()`, and `.changeHwb()` in
+  favor of `SassColor.changeChannels()`.
+
+* Added `SassNumber.convertValueToUnit()` as a shorthand for
+  `SassNumber.convertValue()` with a single numerator.
+
+* Added `InterpolationMethod` and `HueInterpolationMethod` which collectively
+  represent the method to use to interpolate two colors.
+
+### JS API
+
+* Modify `SassColor` to accept a new `space` option, with support for all the
+  new color spaces defined in Color Level 4.
+
+* Add `SassColor.space` which returns a color's color space.
+
+* Add `SassColor.channels` and `.channelsOrNull` which returns a list of channel
+  values, with missing channels converted to 0 or exposed as null, respectively.
+
+* Add `SassColor.isLegacy`, `.isInGamut()`, `.channel()`, `.isChannelMissing()`,
+  `.isChannelPowerless()`, `.toSpace()`, `.toGamut()`, `.change()`, and
+  `.interpolate()` which do the same thing as the Sass functions of the
+  corresponding names.
+
+* Deprecate `SassColor.red`, `.green`, `.blue`, `.hue`, `.saturation`,
+  `.lightness`, `.whiteness`, and `.blackness` in favor of
+  `SassColor.channel()`.
+
+### Embedded Sass
+
+* Add `Color` SassScript value, with support for all the new color spaces
+  defined in Color Level 4.
+
+* Remove `RgbColor`, `HslColor` and `HwbColor` SassScript values.
 
 ## 1.78.0
 
