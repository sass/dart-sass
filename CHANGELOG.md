--- conflicted
+++ resolved
@@ -1,16 +1,14 @@
 ## 1.49.8
 
-<<<<<<< HEAD
+### JS API
+
+* Fix a bug where inspecting the Sass module in the Node.js console crashed on
+  Node 17.
+
 ### Embedded Sass
 
 * Fix a bug where source map URLs were incorrectly generated when passing
   importers to the legacy API.
-=======
-### JS API
-
-* Fix a bug where inspecting the Sass module in the Node.js console crashed on
-  Node 17.
->>>>>>> 4f2f9089
 
 ## 1.49.7
 
