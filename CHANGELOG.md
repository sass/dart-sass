--- conflicted
+++ resolved
@@ -1,15 +1,11 @@
-<<<<<<< HEAD
 ## 1.51.0
 
 * **Potentially breaking change**: Change the order of maps returned by
   `map.deep-merge()` to match those returned by `map.merge()`. All keys that
   appeared in the first map will now be listed first in the same order they
   appeared in that map, followed by any new keys added from the second map.
-=======
-## 1.50.2
 
 * Improve the string output of some AST nodes in error messages.
->>>>>>> 6eed6eb6
 
 ## 1.50.1
 
