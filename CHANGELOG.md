--- conflicted
+++ resolved
@@ -16,17 +16,15 @@
 * Fix a slight inaccuracy case when converting to `srgb-linear` and
   `display-p3`.
 
-<<<<<<< HEAD
+* **Potentially breaking bug fix:** `math.unit()` now wraps multiple denominator
+  units in parentheses. For example, `px/(em*em)` instead of `px/em*em`.
+
 ### Command-Line Interface
 
 * Use `@parcel/watcher` to watch the filesystem when running from JavaScript and
   not using `--poll`. This should mitigate more frequent failures users have
   been seeing since version 4.0.0 of Chokidar, our previous watching tool, was
   released.
-=======
-* **Potentially breaking bug fix:** `math.unit()` now wraps multiple denominator
-  units in parentheses. For example, `px/(em*em)` instead of `px/em*em`.
->>>>>>> 85b467b3
 
 ### JS API
 
