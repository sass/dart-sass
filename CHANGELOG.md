<<<<<<< HEAD
## 1.11.0

* Add support for range-format media features like `(10px < width < 100px)`. See
  [the proposal][media-ranges] for details.

* Normalize escape codes in identifiers so that, for example, `éclair` and
  `\E9clair` are parsed to the same value. See
  [the proposal][identifier-escapes] for details.

[media-ranges]: https://github.com/sass/language/blob/master/accepted/media-ranges.md
[identifier-escapes]: https://github.com/sass/language/blob/master/accepted/identifier-escapes.md
=======
## 1.10.2

* No user-visible changes.
>>>>>>> 5ee73e2e

## 1.10.1

### Node JS API

* Don't crash when passing both `includePaths` and `importer`.

## 1.10.0

* When two `@media` rules' queries can't be merged, leave nested rules in place
  for browsers that support them.

* Fix a typo in an error message.

## 1.9.2

### Node JS API

* Produce more readable filesystem errors, such as when a file doesn't exist.

## 1.9.1

### Command-Line Interface

* Don't emit ANSI codes to Windows terminals that don't support them.

* Fix a bug where `--watch` crashed on Mac OS.

## 1.9.0

### Node API

* Add support for `new sass.types.Color(argb)` for creating colors from ARGB hex
  numbers. This was overlooked when initially adding support for Node Sass's
  JavaScript API.

## 1.8.0

### Command-Line Interface

* Add a `--poll` flag to make `--watch` mode repeatedly check the filesystem for
  updates rather than relying on native filesystem notifications.

* Add a `--stop-on-error` flag to stop compiling additional files once an error
  is encountered.

## 1.7.3

* No user-visible changes.

## 1.7.2

* Add a deprecation warning for `@-moz-document`, except for cases where only an
  empty `url-prefix()` is used. Support is [being removed from Firefox][] and
  will eventually be removed from Sass as well.

[being removed from Firefox]: https://www.fxsitecompat.com/en-CA/docs/2018/moz-document-support-has-been-dropped-except-for-empty-url-prefix/

* Fix a bug where `@-moz-document` functions with string arguments weren't being
  parsed.

### Command-Line Interface

* Don't crash when a syntax error is added to a watched file.

## 1.7.1

* Fix crashes in released binaries.

## 1.7.0

* Emit deprecation warnings for tokens such as `#abcd` that are ambiguous
  between ID strings and hex colors with alpha channels. These will be
  interpreted as colors in a release on or after 19 September 2018.

* Parse unambiguous hex colors with alpha channels as colors.

* Fix a bug where relative imports from files on the load path could look in the
  incorrect location.

## 1.6.2

### Command-Line Interface

* Fix a bug where the source map comment in the generated CSS could refer to the
  source map file using an incorrect URL.

## 1.6.1

* No user-visible changes.

## 1.6.0

* Produce better errors when expected tokens are missing before a closing brace.

* Avoid crashing when compiling a non-partial stylesheet that exists on the
  filesystem next to a partial with the same name.

### Command-Line Interface

* Add support for the `--watch`, which watches for changes in Sass files on the
  filesystem and ensures that the compiled CSS is up-to-date.

* When using `--update`, surface errors when an import doesn't exist even if the
  file containing the import hasn't been modified.

* When compilation fails, delete the output file rather than leaving an outdated
  version.

## 1.5.1

* Fix a bug where an absolute Windows path would be considered an `input:output`
  pair.

* Forbid custom properties that have no values, like `--foo:;`, since they're
  forbidden by the CSS spec.

## 1.5.0

* Fix a bug where an importer would be passed an incorrectly-resolved URL when
  handling a relative import.

* Throw an error when an import is ambiguous due to a partial and a non-partial
  with the same name, or multiple files with different extensions. This matches
  the standard Sass behavior.

### Command-Line Interface

* Add an `--interactive` flag that supports interactively running Sass
  expressions (thanks to [Jen Thakar][]!).

[Jen Thakar]: https://github.com/jathak

## 1.4.0

* Improve the error message for invalid semicolons in the indented syntax.

* Properly disallow semicolons after declarations in the indented syntax.

### Command-Line Interface

* Add support for compiling multiple files at once by writing
  `sass input.scss:output.css`. Note that unlike Ruby Sass, this *always*
  compiles files by default regardless of when they were modified.

  This syntax also supports compiling entire directories at once. For example,
  `sass templates/stylesheets:public/css` compiles all non-partial Sass files
  in `templates/stylesheets` to CSS files in `public/css`.

* Add an `--update` flag that tells Sass to compile only stylesheets that have
  been (transitively) modified since the CSS file was generated.

### Dart API

* Add `Importer.modificationTime()` and `AsyncImporter.modificationTime()` which
  report the last time a stylesheet was modified.

### Node API

* Generate source maps when the `sourceMaps` option is set to a string and the
  `outFile` option is not set.

## 1.3.2

* Add support for `@elseif` as an alias of `@else if`. This is not an
  intentional feature, so using it will cause a deprecation warning. It will be
  removed at some point in the future.

## 1.3.1

### Node API

* Fix loading imports relative to stylesheets that were themselves imported
  though relative include paths.

## 1.3.0

### Command-Line Interface

* Generate source map files by default when writing to disk. This can be
  disabled by passing `--no-source-map`.

* Add a `--source-map-urls` option to control whether the source file URLs in
  the generated source map are relative or absolute.

* Add an `--embed-sources` option to embed the contents of all source files in
  the generated source map.

* Add an `--embed-source-map` option to embed the generated source map as a
  `data:` URL in the generated CSS.

### Dart API

* Add a `sourceMap` parameter to `compile()`, `compileString()`,
  `compileAsync()`, and `compileStringAsync()`. This takes a callback that's
  called with a [`SingleMapping`][] that contains the source map information for
  the compiled CSS file.

[`SingleMapping`]: https://www.dartdocs.org/documentation/source_maps/latest/source_maps.parser/SingleMapping-class.html

### Node API

* Added support for the `sourceMap`, `omitSourceMapUrl`, `outFile`,
  `sourceMapContents`, `sourceMapEmbed`, and `sourceMapRoot` options to
  `render()` and `renderSync()`.

* Fix a bug where passing a relative path to `render()` or `renderSync()` would
  cause relative imports to break.

* Fix a crash when printing warnings in stylesheets compiled using `render()` or
  `renderSync()`.

* Fix a bug where format errors were reported badly on Windows.

## 1.2.1

* Always emit units in compressed mode for `0` dimensions other than lengths and
  angles.

## 1.2.0

* The command-line executable will now create the directory for the resulting
  CSS if that directory doesn't exist.

* Properly parse `#{$var} -#{$var}` as two separate values in a list rather than
  one value being subtracted from another.

* Improve the error message for extending compound selectors.

## 1.1.1

* Add a commit that was accidentally left out of 1.1.0.

## 1.1.0

* The command-line executable can now be used to write an output file to disk
  using `sass input.scss output.css`.

* Use a POSIX-shell-compatible means of finding the location of the `sass` shell
  script.

## 1.0.0

**Initial stable release.**

### Changes Since 1.0.0-rc.1

* Allow `!` in custom property values ([#260][]).

[#260]: https://github.com/sass/dart-sass/issues/260

#### Dart API

* Remove the deprecated `render()` function.

#### Node API

* Errors are now subtypes of the `Error` type.

* Allow both the `data` and `file` options to be passed to `render()` and
  `renderSync()` at once. The `data` option will be used as the contents of the
  stylesheet, and the `file` option will be used as the path for error reporting
  and relative imports. This matches Node Sass's behavior.

## 1.0.0-rc.1

* Add support for importing an `_index.scss` or `_index.sass` file when
  importing a directory.

* Add a `--load-path` command-line option (alias `-I`) for passing additional
  paths to search for Sass files to import.

* Add a `--quiet` command-line option (alias `-q`) for silencing warnings.

* Add an `--indented` command-line option for using the indented syntax with a
  stylesheet from standard input.

* Don't merge the media queries `not type` and `(feature)`. We had previously
  been generating `not type and (feature)`, but that's not actually the
  intersection of the two queries.

* Don't crash on `$x % 0`.

* The standalone executable distributed on GitHub is now named `sass` rather
  than `dart-sass`. The `dart-sass` executable will remain, with a deprecation
  message, until 1.0.0 is released.

### Dart API

* Add a `Logger` class that allows users to control how messages are printed by
  stylesheets.

* Add a `logger` parameter to `compile()`, `compileAsync()`, `compileString()`,
  and `compileStringAsync()`.

### Node JS API

* Import URLs passed to importers are no longer normalized. For example, if a
  stylesheet contains `@import "./foo.scss"`, importers will now receive
  `"./foo.scss"` rather than `"foo.scss"`.

## 1.0.0-beta.5.3

* Support hard tabs in the indented syntax.

* Improve the formatting of comments that don't start on the same line as the
  opening `/*`.

* Preserve whitespace after `and` in media queries in compressed mode.

### Indented Syntax

* Properly parse multi-line selectors.

* Don't deadlock on `/*` comments.

* Don't add an extra `*/` to comments that already have it.

* Preserve empty lines in `/*` comments.

## 1.0.0-beta.5.2

* Fix a bug where some colors would crash `compressed` mode.

## 1.0.0-beta.5.1

* Add a `compressed` output style.

* Emit a warning when `&&` is used, since it's probably not what the user means.

* `round()` now returns the correct results for negative numbers that should
  round down.

* `var()` may now be passed in place of multiple arguments to `rgb()`, `rgba()`,
  `hsl()` and `hsla()`.

* Fix some cases where equivalent numbers wouldn't count as the same keys in
  maps.

* Fix a bug where multiplication like `(1/1px) * (1px/1)` wouldn't properly
  cancel out units.

* Fix a bug where dividing by a compatible unit would produce an invalid
  result.

* Remove a non-`sh`-compatible idiom from the standalone shell script.

### Dart API

* Add a `functions` parameter to `compile()`, `compleString()`,
  `compileAsync()`, and `compileStringAsync()`. This allows users to define
  custom functions in Dart that can be invoked from Sass stylesheets.

* Expose the `Callable` and `AsyncCallable` types, which represent functions
  that can be invoked from Sass.

* Expose the `Value` type and its subclasses, as well as the top-level
  `sassTrue`, `sassFalse`, and `sassNull` values, which represent Sass values
  that may be passed into or returned from custom functions.

* Expose the `OutputStyle` enum, and add a `style` parameter to `compile()`,
  `compleString()`, `compileAsync()`, and `compileStringAsync()` that allows
  users to control the output style.

### Node JS API

* Support the `functions` option.

* Support the `"compressed"` value for the `outputStyle` option.

## 1.0.0-beta.4

* Support unquoted imports in the indented syntax.

* Fix a crash when `:not(...)` extends a selector that appears in
  `:not(:not(...))`.

### Node JS API

* Add support for asynchronous importers to `render()` and `renderSync()`.

### Dart API

* Add `compileAsync()` and `compileStringAsync()` methods. These run
  asynchronously, which allows them to take asynchronous importers (see below).

* Add an `AsyncImporter` class. This allows imports to be resolved
  asynchronously in case no synchronous APIs are available. `AsyncImporter`s are
  only compatible with `compileAysnc()` and `compileStringAsync()`.

## 1.0.0-beta.3

* Properly parse numbers with exponents.

* Don't crash when evaluating CSS variables whose names are entirely
  interpolated (for example, `#{--foo}: ...`).

### Node JS API

* Add support for the `importer` option to `render()` and `renderSync()`.
  Only synchronous importers are currently supported.

### Dart API

* Added an `Importer` class. This can be extended by users to provide support
  for custom resolution for `@import` rules.

* Added built-in `FilesystemImporter` and `PackageImporter` implementations that
  support resolving `file:` and `package:` URLs, respectively.

* Added an `importers` argument to the `compile()` and `compileString()`
  functions that provides `Importer`s to use when resolving `@import` rules.

* Added a `loadPaths` argument to the `compile()` and `compileString()`
  functions that provides paths to search for stylesheets when resolving
  `@import` rules. This is a shorthand for passing `FilesystemImporter`s to the
  `importers` argument.

## 1.0.0-beta.2

* Add support for the `::slotted()` pseudo-element.

* Generated transparent colors will now be emitted as `rgba(0, 0, 0, 0)` rather
  than `transparent`. This works around a bug wherein IE incorrectly handles the
  latter format.

### Command-Line Interface

* Improve the logic for whether to use terminal colors by default.

### Node JS API

* Add support for `data`, `includePaths`, `indentedSyntax`, `lineFeed`,
  `indentWidth`, and `indentType` options to `render()` and `renderSync()`.

* The result object returned by `render()` and `renderSync()` now includes the
  `stats` object which provides metadata about the compilation process.

* The error object thrown by `render()` and `renderSync()` now includes `line`,
  `column`, `file`, `status`, and `formatted` fields. The `message` field and
  `toString()` also provide more information.

### Dart API

* Add a `renderString()` method for rendering Sass source that's not in a file
  on disk.

## 1.0.0-beta.1

* Drop support for the reference combinator. This has been removed from the
  spec, and will be deprecated and eventually removed in other implementations.

* Trust type annotations when compiling to JavaScript, which makes it
  substantially faster.

* Compile to minified JavaScript, which decreases the code size substantially
  and makes startup a little faster.

* Fix a crash when inspecting a string expression that ended in "\a".

* Fix a bug where declarations and `@extend` were allowed outside of a style
  rule in certain circumstances.

* Fix `not` in parentheses in `@supports` conditions.

* Allow `url` as an identifier name.

* Properly parse `/***/` in selectors.

* Properly parse unary operators immediately after commas.

* Match Ruby Sass's rounding behavior for all functions.

* Allow `\` at the beginning of a selector in the indented syntax.

* Fix a number of `@extend` bugs:

  * `selector-extend()` and `selector-replace()` now allow compound selector
    extendees.

  * Remove the universal selector `*` when unifying with other selectors.

  * Properly unify the result of multiple simple selectors in the same compound
    selector being extended.

  * Properly handle extensions being extended.

  * Properly follow the [first law of `@extend`][laws].

  * Fix selector specificity tracking to follow the
    [second law of `@extend`][laws].

  * Allow extensions that match selectors but fail to unify.

  * Partially-extended selectors are no longer used as parent selectors.

  * Fix an edge case where both the extender and the extended selector
    have invalid combinator sequences.

  * Don't crash with a "Bad state: no element" error in certain edge cases.

[laws]: https://github.com/sass/sass/issues/324#issuecomment-4607184

## 1.0.0-alpha.9

* Elements without a namespace (such as `div`) are no longer unified with
  elements with the empty namespace (such as `|div`). This unification didn't
  match the results returned by `is-superselector()`, and was not guaranteed to
  be valid.

* Support `&` within `@at-root`.

* Properly error when a compound selector is followed immediately by `&`.

* Properly handle variable scoping in `@at-root` and nested properties.

* Properly handle placeholder selectors in selector pseudos.

* Properly short-circuit the `or` and `and` operators.

* Support `--$variable`.

* Don't consider unitless numbers equal to numbers with units.

* Warn about using named colors in interpolation.

* Don't emit loud comments in functions.

* Detect import loops.

* Fix `@import` with a `supports()` clause.

* Forbid functions named "and", "or", and "not".

* Fix `type-of()` with a function.

* Emit a nicer error for invalid tokens in a selector.

* Fix `invert()` with a `$weight` parameter.

* Fix a unit-parsing edge-cases.

* Always parse imports with queries as plain CSS imports.

* Support `&` followed by a non-identifier.

* Properly handle split media queries.

* Properly handle a placeholder selector that isn't at the beginning of a
  compound selector.

* Fix more `str-slice()` bugs.

* Fix the `%` operator.

* Allow whitespace between `=` and the mixin name in the indented syntax.

* Fix some slash division edge cases.

* Fix `not` when used like a function.

* Fix attribute selectors with single-character values.

* Fix some bugs with the `call()` function.

* Properly handle a backslash followed by a CRLF sequence in a quoted string.

* Fix numbers divided by colors.

* Support slash-separated numbers in arguments to plain CSS functions.

* Error out if a function is passed an unknown named parameter.

* Improve the speed of loading large files on Node.

* Don't consider browser-prefixed selector pseudos to be superselectors of
  differently- or non-prefixed selector pseudos with the same base name.

* Fix an `@extend` edge case involving multiple combinators in a row.

* Fix a bug where a `@content` block could get incorrectly passed to a mixin.

* Properly isolate the lexical environments of different calls to the same mixin
  and function.

## 1.0.0-alpha.8

* Add the `content-exists()` function.

* Support interpolation in loud comments.

* Fix a bug where even valid semicolons and exclamation marks in custom property
  values were disallowed.

* Disallow invalid function names.

* Disallow extending across media queries.

* Properly parse whitespace after `...` in argument declaration lists.

* Support terse mixin syntax in the indented syntax.

* Fix `@at-root` query parsing.

* Support special functions in `@-moz-document`.

* Support `...` after a digit.

* Fix some bugs when treating a map as a list of pairs.

## 1.0.0-alpha.7

* Fix `function-exists()`, `variable-exists()`, and `mixin-exists()` to use the
  lexical scope rather than always using the global scope.

* `str-index()` now correctly inserts at negative indices.

* Properly parse `url()`s that contain comment-like text.

* Fix a few more small `@extend` bugs.

* Fix a bug where interpolation in a quoted string was being dropped in some
  circumstances.

* Properly handle `@for` rules where each bound has a different unit.

* Forbid mixins and functions from being defined in control directives.

* Fix a superselector-computation edge case involving `:not()`.

* Gracefully handle input files that are invalid UTF-8.

* Print a Sass stack trace when a file fails to load.

## 1.0.0-alpha.6

* Allow `var()` to be passed to `rgb()`, `rgba()`, `hsl()`, and `hsla()`.

* Fix conversions between numbers with `dpi`, `dpcm`, and `dppx` units.
  Previously these conversions were inverted.

* Don't crash when calling `str-slice()` with an `$end-at` index lower than the
  `$start-at` index.

* `str-slice()` now correctly returns `""` when `$end-at` is negative and points
  before the beginning of the string.

* Interpolation in quoted strings now properly preserves newlines.

* Don't crash when passing only `$hue` or no keyword arguments to
  `adjust-color()`, `scale-color()`, or `change-color()`.

* Preserve escapes in identifiers. This used to only work for identifiers in
  SassScript.

* Fix a few small `@extend` bugs.

## 1.0.0-alpha.5

* Fix bounds-checking for `opacify()`, `fade-in()`, `transparentize()`, and
  `fade-out()`.

* Fix a bug with `@extend` superselector calculations.

* Fix some cases where `#{...}--` would fail to parse in selectors.

* Allow a single number to be passed to `saturate()` for use in filter contexts.

* Fix a bug where `**/` would fail to close a loud comment.

* Fix a bug where mixin and function calls could set variables incorrectly.

* Move plain CSS `@import`s to the top of the document.

## 1.0.0-alpha.4

* Add support for bracketed lists.

* Add support for Unicode ranges.

* Add support for the Microsoft-style `=` operator.

* Print the filename for `@debug` rules.

* Fix a bug where `1 + - 2` and similar constructs would crash the parser.

* Fix a bug where `@extend` produced the wrong result when used with
  selector combinators.

* Fix a bug where placeholder selectors were not allowed to be unified.

* Fix the `mixin-exists()` function.

* Fix `:nth-child()` and `:nth-last-child()` parsing when they contain `of
  selector`.

## 1.0.0-alpha.3

* Fix a bug where color equality didn't take the alpha channel into account.

* Fix a bug with converting some RGB colors to HSL.

* Fix a parent selector resolution bug.

* Properly declare the arguments for `opacify()` and related functions.

* Add a missing dependency on the `stack_trace` package.

* Fix broken Windows archives.

* Emit colors using their original representation if possible.

* Emit colors without an original representation as names if possible.

## 1.0.0-alpha.2

* Fix a bug where variables, functions, and mixins were broken in imported
  files.

## 1.0.0-alpha.1

* Initial alpha release.<|MERGE_RESOLUTION|>--- conflicted
+++ resolved
@@ -1,4 +1,3 @@
-<<<<<<< HEAD
 ## 1.11.0
 
 * Add support for range-format media features like `(10px < width < 100px)`. See
@@ -10,11 +9,10 @@
 
 [media-ranges]: https://github.com/sass/language/blob/master/accepted/media-ranges.md
 [identifier-escapes]: https://github.com/sass/language/blob/master/accepted/identifier-escapes.md
-=======
+
 ## 1.10.2
 
 * No user-visible changes.
->>>>>>> 5ee73e2e
 
 ## 1.10.1
 
