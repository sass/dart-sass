<<<<<<< HEAD
## 1.60.0

* **Potentially breaking change:** Drop support for End-of-Life Node.js 12.
=======
## 1.59.3

* Fix a performance regression introduced in 1.59.0.

* The NPM release of 1.59.0 dropped support for Node 12 without actually
  indicating so in its pubspec. This release temporarily adds back support so
  that the latest Sass version that declares it supports Node 12 actually does
  so. However, Node 12 is now end-of-life, so we will drop support for it
  properly in an upcoming release.
>>>>>>> 09a5f096

## 1.59.2

* No user-visible changes.

## 1.59.1

* No user-visible changes.

## 1.59.0

### Command Line Interface

* Added a new `--fatal-deprecation` flag that lets you treat a deprecation
  warning as an error. You can pass an individual deprecation ID
  (e.g. `slash-div`) or you can pass a Dart Sass version to treat all
  deprecations initially emitted in that version or earlier as errors.

* New `--future-deprecation` flag that lets you opt into warning for use of
  certain features that will be deprecated in the future. At the moment, the
  only option is `--future-deprecation=import`, which will emit warnings for
  Sass `@import` rules, which are not yet deprecated, but will be in the future.

### Dart API

* New `Deprecation` enum, which contains the different current and future
  deprecations used by the new CLI flags.

* The `compile` methods now take in `fatalDeprecations` and `futureDeprecations`
  parameters, which work similarly to the CLI flags.

## 1.58.4

* Pull `@font-face` to the root rather than bubbling the style rule selector
  inwards.

* Improve error messages for invalid CSS values passed to plain CSS functions.

* Improve error messages involving selectors.

### Embedded Sass

* Improve the performance of starting up a compilation.

## 1.58.3

* No user-visible changes.

## 1.58.2

### Command Line Interface

* Add a timestamp to messages printed in `--watch` mode.

* Print better `calc()`-based suggestions for `/`-as-division expression that
  contain calculation-incompatible constructs like unary minus.

## 1.58.1

* Emit a unitless hue when serializing `hsl()` colors. The `deg` unit is
  incompatible with IE, and while that officially falls outside our
  compatibility policy, it's better to lean towards greater compatibility.

## 1.58.0

* Remove sourcemap comments from Sass sources. The generated sourcemap comment
  for the compiled CSS output remains unaffected.

* Fix a bug in `@extend` logic where certain selectors with three or more
  combinators were incorrectly considered superselectors of similar selectors
  with fewer combinators, causing them to be incorrectly trimmed from the
  output.

* Produce a better error message for a number with a leading `+` or `-`, a
  decimal point, but no digits.

* Produce a better error message for a nested property whose name starts with
  `--`.

* Fix a crash when a selector ends in an escaped backslash.

* Add the relative length units from CSS Values 4 and CSS Contain 3 as known
  units to validate bad computation in `calc`.

### Command Line Interface

* The `--watch` flag will now track loads through calls to `meta.load-css()` as
  long as their URLs are literal strings without any interpolation.

## 1.57.1

* No user-visible changes.

## 1.57.0

* Add a `split($string, $separator, $limit: null)` function to `sass:string`
  that splits a string into separate substrings based on a separator string.

### JavaScript API

* **Potentially breaking bug fix**: Custom functions in both the modern and
  legacy API now properly reject signatures with whitespace between the function
  name and parentheses.

* Custom functions in the legacy API now allow signatures with whitespace before
  the function name, to match a bug in Node Sass.

### Dart API

* **Potentially breaking bug fix**: `Callable.fromSignature()` and
  `AsyncCallable.fromSignature()` now reject signatures with whitespace between
  the function name and parentheses.

## 1.56.2

### Embedded Sass

* The embedded compiler now supports version 1.2.0 of [the embedded
  protocol](https://github.com/sass/embedded-protocol).

## 1.56.1

### Embedded Sass

* Importer results now validate that `contents` is actually a string and whether
  `sourceMapUrl` is an absolute URL.

## 1.56.0

* **Potentially breaking change:** To match the CSS spec, SassScript expressions
  beginning with `not` or `(` are no longer supported at the beginning of
  parenthesized sections of media queries. For example,

  ```scss
  @media (width >= 500px) and (not (grid))
  ```

  will now be emitted unchanged, instead of producing

  ```scss
  @media (width >= 500px) and (false)
  ```

  See [the Sass website](https://sass-lang.com/d/media-logic) for details.

* **Potentially breaking bug fix:** Angle units like `rad` or `turn` are now
  properly converted to equivalent `deg` values for `hsl()`, `hsla()`,
  `adjust-hue()`, `color.adjust()`, and `color.change()`.

  See [the Sass website](https://sass-lang.com/d/function-units#hue) for
  details.

* Fix indentation for selectors that span multiple lines in a `@media` query.

* Emit a deprecation warning when passing `$alpha` values with units to
  `color.adjust()` or `color.change()`. This will be an error in Dart Sass
  2.0.0.

  See [the Sass website](https://sass-lang.com/d/function-units#alpha) for
  details.

* Emit a deprecation warning when passing a `$weight` value with no units or
  with units other than `%` to `color.mix()`. This will be an error in Dart Sass
  2.0.0.

  See [the Sass website](https://sass-lang.com/d/function-units#weight) for
  details.

* Emit a deprecation warning when passing `$n` values with units to `list.nth()`
  or `list.set-nth()`. This will be an error in Dart Sass 2.0.0.

  See [the Sass website](https://sass-lang.com/d/function-units#index) for
  details.

* Improve existing deprecation warnings to wrap `/`-as-division suggestions in
  `calc()` expressions.

* Properly mark the warning for passing numbers with units to `random()` as a
  deprecation warning.

* Fix a bug where `@extend` could behave unpredicatably when used along with
  `meta.load-css()` and shared modules that contained no CSS themselves but
  loaded CSS from other modules.

### Dart API

* Emit a deprecation warning when passing a `sassIndex` with units to
  `Value.sassIndexToListIndex()`. This will be an error in Dart Sass 2.0.0.

### JS API

* Importer results now validate whether `contents` is actually a string type.

* Importer result argument errors are now rendered correctly.

## 1.55.0

* **Potentially breaking bug fix:** Sass numbers are now universally stored as
  64-bit floating-point numbers, rather than sometimes being stored as integers.
  This will generally make arithmetic with very large numbers more reliable and
  more consistent across platforms, but it does mean that numbers between nine
  quadrillion and nine quintillion will no longer be represented with full
  accuracy when compiling Sass on the Dart VM.

* **Potentially breaking bug fix:** Sass equality is now properly [transitive].
  Two numbers are now considered equal (after doing unit conversions) if they
  round to the same `1e-11`th. Previously, numbers were considered equal if they
  were within `1e-11` of one another, which led to some circumstances where `$a
  == $b` and `$b == $c` but `$a != $b`.

[transitive]: https://en.wikipedia.org/wiki/Transitive_property

* **Potentially breaking bug fix:** Various functions in `sass:math` no longer
  treat floating-point numbers that are very close (but not identical) to
  integers as integers. Instead, these functions now follow the floating-point
  specification exactly. For example, `math.pow(0.000000000001, -1)` now returns
  `1000000000000` instead of `Infinity`.

* Emit a deprecation warning for `$a -$b` and `$a +$b`, since these look like
  they could be unary operations but they're actually parsed as binary
  operations. Either explicitly write `$a - $b` or `$a (-$b)`. See
  https://sass-lang.com/d/strict-unary for more details.

### Dart API

* Add an optional `argumentName` parameter to `SassScriptException()` to make it
  easier to throw exceptions associated with particular argument names.

* Most APIs that previously returned `num` now return `double`. All APIs
  continue to _accept_ `num`, although in Dart 2.0.0 these APIs will be changed
  to accept only `double`.

### JS API

* Fix a bug in which certain warning spans would not have their properties
  accessible by the JS API.

## 1.54.9

* Fix an incorrect span in certain `@media` query deprecation warnings.

## 1.54.8

* No user-visible changes.

## 1.54.7

* Add support for 32-bit ARM releases on Linux.

## 1.54.6

* Fix a bug where a `@media` query could be incorrectly omitted from a
  stylesheet if it had multiple levels of nested `@media` queries within it
  *and* the inner queries were mergeable but the outer query was not.

## 1.54.5

* Properly consider `a ~ c` to be a superselector of `a ~ b ~ c` and `a + b +
  c`.

* Properly consider `b > c` to be a superselector of `a > b > c`, and similarly
  for other combinators.

* Properly calculate specificity for selector pseudoclasses.

* Deprecate use of `random()` when `$limit` has units to make it explicit that
   `random()` currently ignores units. A future version will no longer ignore
  units.

* Don't throw an error when the same module is `@forward`ed multiple times
  through a configured module.

### Embedded Sass

* Rather than downloading the embedded compiler for the local platform on
  install, the `sass-embedded` npm package now declares optional dependencies on
  platform-specific embedded compiler packages.

## 1.54.4

* Improve error messages when passing incorrect units that are also
  out-of-bounds to various color functions.

## 1.54.3

* Release a native ARM64 executable for Mac OS.

## 1.54.2

* No user-visible changes.

## 1.54.1

* When unifying selectors for `@extend` and `selector.unify()`, ensure that
  `:root`, `:scope`, `:host`, and `:host-context` only appear at the beginning
  of complex selectors.

## 1.54.0

* Deprecate selectors with leading or trailing combinators, or with multiple
  combinators in a row. If they're included in style rules after nesting is
  resolved, Sass will now produce a deprecation warning and, in most cases, omit
  the selector. Leading and trailing combinators can still be freely used for
  nesting purposes.

  See https://sass-lang.com/d/bogus-combinators for more details.

* Add partial support for new media query syntax from Media Queries Level 4. The
  only exception are logical operations nested within parentheses, as these were
  previously interpreted differently as SassScript expressions.

  A parenthesized media condition that begins with `not` or an opening
  parenthesis now produces a deprecation warning. In a future release, these
  will be interpreted as plain CSS instead.

* Deprecate passing non-`deg` units to `color.hwb()`'s `$hue` argument.

* Fix a number of bugs when determining whether selectors with pseudo-elements
  are superselectors.

* Treat `*` as a superselector of all selectors.

### Dart API

* Add a top-level `fakeFromImport()` function for testing custom importers
  that use `AsyncImporter.fromImport`.

### JS API

* Add a `charset` option that controls whether or not Sass emits a
  `@charset`/BOM for non-ASCII stylesheets.

* Fix Sass npm package types for TS 4.7+ Node16 and NodeNext module resolution.

## 1.53.0

* Add support for calling `var()` with an empty second argument, such as
  `var(--side, )`.

### JS API

* Fix a bug where `meta.load-css()` would sometimes resolve relative URLs
  incorrectly when called from a mixin using the legacy JS API.

### Embedded Sass

* Respect npm's proxy settings when downloading the embedded Sass compiler.

## 1.52.3

* Fix crash when trailing loud comments (`/* ... */`) appear twice in a row
  across two different imports which themselves imported the same file each.

## 1.52.2

* Preserve location of trailing loud comments (`/* ... */`) instead of pushing
  the comment to the next line.

## 1.52.1

### Command Line Interface

* Fix a bug where `--watch` mode would close immediately in TTY mode. This was
  caused by our change to close `--watch` when stdin was closed *outside of* TTY
  mode, which has been reverted for now while we work on a fix.

## 1.52.0

* Add support for arbitrary modifiers at the end of plain CSS imports, in
  addition to the existing `supports()` and media queries. Sass now allows any
  sequence of identifiers of functions after the URL of an import for forwards
  compatibility with future additions to the CSS spec.

* Fix an issue where source locations tracked through variable references could
  potentially become incorrect.

* Fix a bug where a loud comment in the source can break the source map when
  embedding the sources, when using the command-line interface or the legacy JS
  API.

### JS API

* `SassNumber.assertUnit()` and `SassNumber.assertNoUnits()` now correctly
  return the number called on when it passes the assertion.

## 1.51.0

* **Potentially breaking change**: Change the order of maps returned by
  `map.deep-merge()` to match those returned by `map.merge()`. All keys that
  appeared in the first map will now be listed first in the same order they
  appeared in that map, followed by any new keys added from the second map.

* Improve the string output of some AST nodes in error messages.

## 1.50.1

### Embedded Sass

* The JS embedded host and the embedded compiler will now properly avoid
  resolving imports relative to the current working directory unless `'.'` is
  passed as a load path.

* Fix a bug in the JS embedded host's implementation of the legacy JS API where
  imports that began with `/` could crash on Windows.

## 1.50.0

* `@extend` now treats [`:where()`] the same as `:is()`.

[`:where()`]: https://developer.mozilla.org/en-US/docs/Web/CSS/:where

### Command Line Interface

* Closing the standard input stream will now cause the `--watch` command to stop
  running.

### Embedded Sass

* Fix a bug where the JS embedded host crashed when invoking a legacy importer
  after resolving a relative filesystem import.

* Improve error messages when returning non-`Object` values from legacy
  importers.

## 1.49.11

* Add support for 64-bit ARM releases on Linux.

### Embedded Sass

* The embedded compiler now correctly sets the `id` field for all
  `OutboundMessage`s.

## 1.49.10

* Quiet deps mode now silences compiler warnings in mixins and functions that
  are defined in dependencies even if they're invoked from application
  stylesheets.

* In expanded mode, Sass will now emit colors using `rgb()`, `rbga()`, `hsl()`,
  and `hsla()` function notation if they were defined using the corresponding
  notation. As per our browser support policy, this change was only done once
  95% of browsers were confirmed to support this output format, and so is not
  considered a breaking change.

  Note that this output format is intended for human readability and not for
  interoperability with other tools. As always, Sass targets the CSS
  specification, and any tool that consumes Sass's output should parse all
  colors that are supported by the CSS spec.

* Fix a bug in which a color written using the four- or eight-digit hex format
  could be emitted as a hex color rather than a format with higher browser
  compatibility.

* Calculations are no longer simplified within supports declarations

## 1.49.9

### Embedded Sass

* Fixed a bug where the legacy API could crash when passed an empty importer
  list.

## 1.49.8

* Fixed a bug where some plain CSS imports would not be emitted.

### JS API

* Fix a bug where inspecting the Sass module in the Node.js console crashed on
  Node 17.

### Embedded Sass

* Fix a bug where source map URLs were incorrectly generated when passing
  importers to the legacy API.

## 1.49.7

### Embedded Sass

* First stable release the `sass-embedded` npm package that contains the Node.js
  Embedded Host.

* First stable release of the `sass_embedded` pub package that contains the
  Embedded Dart Sass compiler.

## 1.49.6

* No user-visible changes.

## 1.49.5

* No user-visible changes.

## 1.49.4

* No user-visible changes.

## 1.49.3

* No user-visible changes.

## 1.49.2

* No user-visible changes.

## 1.49.1

* Stop supporting non-LTS Node.js versions.

## 1.49.0

* Fix a bug in `string.insert` with certain negative indices.

### JS API

* Add support for the `sourceMapIncludeSources` option in the new JS API.

#### TypeScript Declarations

* Fix a bug where `LegacyPluginThis.options.linefeed` was typed to return
  abbreviations when it actually returned literal linefeed characters.

## 1.48.0

### JS API

* **Potentially breaking bug fix:** Match the specification of the new JS API by
  setting `LegacyResult.map` to `undefined` rather than `null`.

#### TypeScript Declarations

* Add a declaration for the `NULL` constant.

## 1.47.0

### JS API

#### TypeScript Declarations

* Add declarations for the `TRUE` and `FALSE` constants.

## 1.46.0

### JS API

* **Potentially breaking bug fix:** Match the specification of the new JS API by
  passing `undefined` rather than `null` to `Logger.warn()` for an unset `span`.

#### TypeScript Declarations

* Add a declaration for the `LegacyPluginThis.options.context` field.

* Update the definition of `LegacyAsyncFunction` to include explicit definitions
  with zero through six arguments before the `done` parameter. This makes it
  possible for TypeScript users to pass in callbacks that take a specific number
  of arguments, rather than having to declare a callback that takes an arbitrary
  number.

* Add a declaration for `types.Error`, a legacy API class that can be returned
  by asynchronous functions to signal asynchronous errors.

* Add a `LegacyAsyncFunctionDone` type for the `done` callback that's passed to
  `LegacyAsyncFunction`.

## 1.45.2

### JS API

* **Potentially breaking bug fix:** Change the default value of the `separator`
  parameter for `new SassArgumentList()` to `','` rather than `null`. This
  matches the API specification.

## 1.45.1

* **Potentially breaking bug fix:** Properly parse custom properties in
  `@supports` conditions. Note that this means that SassScript expressions on
  the right-hand side of custom property `@supports` queries now need to be
  interpolated, as per https://sass-lang.com/d/css-vars.

* **Potentially breaking bug fix:** Fix a bug where `inspect()` was not
  properly printing nested, empty, bracketed lists.

## 1.45.0

### JS API

This release includes an entirely new JavaScript API, designed to be more
idiomatic, performant, and usable. The old API will continue to be supported
until Dart Sass 2.0.0, but it is now considered deprecated and should be avoided
for new code.

The new API includes:

* `compile()` and `compileAsync()` functions that take Sass file paths and
  return the result of compiling them to CSS. The async function returns a
  `Promise` rather than using a callback-based API.

* `compileString()` and `compileStringAsync()` functions that take a string of
  Sass source and compiles it to CSS. As above, the async function returns a
  `Promise`.

* A new importer API that more closely matches the Sass specification's logic
  for resolving loads. This makes it much easier for Sass to cache information
  across `@import` and `@use` rules, which substantially improves performance
  for applications that rely heavily on repeated `@import`s.

* A new custom function API, including much more usable JS representations of
  Sass value types complete with type-assertion functions, easy map and list
  lookups, and compatibility with the [`immutable`] package. **Unlike in the
  legacy API,** function callbacks now take one argument which contains an array
  of Sass values (rather than taking a separate JS argument for each Sass
  argument).

[`immutable`]: https://immutable-js.com/

For full documentation of this API, please see [the Sass website][js-api].

[js-api]: https://sass-lang.com/documentation/js-api

This release also adds TypeScript type definitions.

## 1.44.0

* Suggest `calc()` as an alternative in `/`-as-division deprecation messages.

### Dart API

* Add `SassNumber.convert()` and `SassNumber.convertValue()`. These work like
  `SassNumber.coerce()` and `SassNumber.coerceValue()`, except they don't treat
  unitless numbers as universally compatible.

* Fix a bug where `SassNumber.coerceToMatch()` and
  `SassNumber.coerceValueToMatch()` wouldn't coerce single-unit numbers to
  match unitless numbers.

## 1.43.5

* Fix a bug where calculations with different operators were incorrectly
  considered equal.

* Properly parse attribute selectors with empty namespaces.

### JS API

* Print more detailed JS stack traces. This is mostly useful for the Sass team's
  own debugging purposes.

## 1.43.4

### JS API

* Fix a bug where the `logger` option was ignored for the `render()` function.

## 1.43.3

* Improve performance.

## 1.43.2

* Improve the error message when the default namespace of a `@use` rule is not
  a valid identifier.

## 1.43.1

* No user-visible changes.

## 1.43.0

### JS API

* Add support for the `logger` option. This takes an object that can define
  `warn` or `debug` methods to add custom handling for messages emitted by the
  Sass compiler. See [the JS API docs] for details.

  [the JS API docs]: https://sass-lang.com/documentation/js-api/interfaces/Logger

* Add a `Logger.silent` object that can be passed to the `logger` option to
  silence all messages from the Sass compiler.

## 1.42.1

* Fix a bug where Sass variables and function calls in calculations weren't
  being resolved correctly if there was a parenthesized interpolation elsewhere
  in the file.

## 1.42.0

* `min()` and `max()` expressions are once again parsed as calculations as long
  as they contain only syntax that's allowed in calculation expressions. To
  avoid the backwards-compatibility issues that were present in 1.40.0, they now
  allow unitless numbers to be mixed with numbers with units just like the
  global `min()` and `max()` functions. Similarly, `+` and `-` operations within
  `min()` and `max()` functions allow unitless numbers to be mixed with numbers
  with units.

## 1.41.1

* Preserve parentheses around `var()` functions in calculations, because they
  could potentially be replaced with sub-expressions that might need to be
  parenthesized.

## 1.41.0

* Calculation values can now be combined with strings using the `+` operator.
  This was an error in 1.40.0, but this broke stylesheets that were relying on
  `$value + ""` expressions to generically convert values to strings. (Note that
  the Sass team recommends the use of `"#{$value}"` or `inspect($value)` for
  that use-case.)

* The `selector.unify()` function now correctly returns `null` when one selector
  is a `:host` or `:host-context` and the other is a selector that's guaranteed
  to be within the current shadow DOM. The `@extend` logic has been updated
  accordingly as well.

* Fix a bug where extra whitespace in `min()`, `max()`, `clamp()`, and `calc()`
  expressions could cause bogus parse errors.

* Fix a bug where the right-hand operand of a `-` in a calculation could
  incorrectly be stripped of parentheses.

### Dart API

* `SassCalculation.plus()` now allows `SassString` arguments.

## 1.40.1

* **Potentially breaking bug fix:** `min()` and `max()` expressions outside of
  calculations now behave the same way they did in 1.39.2, returning unquoted
  strings if they contain no Sass-specific features and calling the global
  `min()` and `max()` functions otherwise. Within calculations, they continue to
  behave how they did in 1.40.0.

  This fixes an unintended breaking change added in 1.40.0, wherein passing a
  unitless number and a number without units to `min()` or `max()` now produces
  an error. Since this breakage affects a major Sass library, we're temporarily
  reverting support for `min()` and `max()` calculations while we work on
  designing a longer-term fix.

## 1.40.0

* Add support for first-class `calc()` expressions (as well as `clamp()` and
  plain-CSS `min()` and `max()`). This means:

  * `calc()` expressions will be parsed more thoroughly, and errors will be
    highlighted where they weren't before. **This may break your stylesheets,**
    but only if they were already producing broken CSS.

  * `calc()` expressions will be simplified where possible, and may even return
    numbers if they can be simplified away entirely.

  * `calc()` expressions that can't be simplified to numbers return a new data
    type known as "calculations".

  * Sass variables and functions can now be used in `calc()` expressions.

  * New functions `meta.calc-name()` and `meta.calc-args()` can now inspect
    calculations.

### Dart API

* Add a new value type, `SassCalculation`, that represents calculations.

* Add new `CalculationOperation`, `CalculationOperator`, and
  `CalculationInterpolation` types to represent types of arguments that may
  exist as part of a calculation.

* Add a new `Value.assertCalculation()` method.

* Add a new `Number.hasCompatibleUnits()` method.

## 1.39.2

* Fix a bug where configuring with `@use ... with` would throw an error when
  that variable was defined in a module that also contained `@forward ... with`.

## 1.39.1

* Partial fix for a bug where `@at-root` does not work properly in nested
  imports that contain `@use` rules. If the only `@use` rules in the nested
  import are for built-in modules, `@at-root` should now work properly.

## 1.39.0

### JS API

* Add a `charset` option that controls whether or not Sass emits a
  `@charset`/BOM for non-ASCII stylesheets.

## 1.38.2

* No user-visible changes

## 1.38.1

* No user-visible changes

## 1.38.0

* In expanded mode, emit characters in Unicode private-use areas as escape
  sequences rather than literal characters.

* Fix a bug where quotes would be omitted for an attribute selector whose value
  was a single backslash.

* Properly consider numbers that begin with `.` as "plain CSS" for the purposes
  of parsing plain-CSS `min()` and `max()` functions.

* Allow `if` to be used as an unquoted string.

* Properly parse backslash escapes within `url()` expressions.

* Fix a couple bugs where `@extend`s could be marked as unsatisfied when
  multiple identical `@extend`s extended selectors across `@use` rules.

### Command Line Interface

* Strip CRLF newlines from snippets of the original stylesheet that are included
  in the output when an error occurs.

### JS API

* Don't crash when a Windows path is returned by a custom Node importer at the
  same time as file contents.

* Don't crash when an error occurs in a stylesheet loaded via a custom importer
  with a custom URL scheme.

### Dart API

* Add a `SassArgumentList.keywordsWithoutMarking` getter to access the keyword
  arguments of an argument list without marking them accessed.

## 1.37.5

* No user-visible changes.

## 1.37.4

* No user-visible changes.

## 1.37.3

* No user-visible changes.

## 1.37.2

* No user-visible changes.

## 1.37.1

* No user-visible changes.

## 1.37.0

### Dart API

* **Potentially breaking bug fix:** `SassNumber.asSlash`,
  `SassNumber.withSlash()`, and `SassNumber.withoutSlash()` have been marked as
  `@internal`. They were never intended to be used outside the `sass` package.

* **Potentially breaking bug fix:** `SassException` has been marked as `@sealed`
  to formally indicate that it's not intended to be extended outside of the
  `sass` package.

* Add a `Value.withListContents()` method that returns a new Sass list with the
  same list separator and brackets as the current value, interpreted as a list.

## 1.36.0

### Dart API

* Added `compileToResult()`, `compileStringToResult()`,
  `compileToResultAsync()`, and `compileStringToResultAsync()` methods. These
  are intended to replace the existing `compile*()` methods, which are now
  deprecated. Rather than returning a simple string, these return a
  `CompileResult` object, which will allow us to add additional information
  about the compilation without having to introduce further deprecations.

  * Instead of passing a `sourceMaps` callback to `compile*()`, pass
    `sourceMaps: true` to `compile*ToResult()` and access
    `CompileResult.sourceMap`.

  * The `CompileResult` object exposes a `loadedUrls` object which lists the
    canonical URLs accessed during a compilation. This information was
    previously unavailable except through the JS API.

## 1.35.2

* **Potentially breaking bug fix**: Properly throw an error for Unicode ranges
  that have too many `?`s after hexadecimal digits, such as `U+12345??`.

* **Potentially breaking bug fix:** Fixed a bug where certain local variable
  declarations nested within multiple `@if` statements would incorrectly
  override a global variable. It's unlikely that any real stylesheets were
  relying on this bug, but if so they can simply add `!global` to the variable
  declaration to preserve the old behavior.

* **Potentially breaking bug fix:** Fix a bug where imports of root-relative
  URLs (those that begin with `/`) in `@import` rules would be passed to
  both Dart and JS importers as `file:` URLs.

* Properly support selector lists for the `$extendee` argument to
  `selector.extend()` and `selector.replace()`.

* Fix an edge case where `@extend` wouldn't affect a selector within a
  pseudo-selector such as `:is()` that itself extended other selectors.

* Fix a race condition where `meta.load-css()` could trigger an internal error
  when running in asynchronous mode.

### Dart API

* Use the `@internal` annotation to indicate which `Value` APIs are available
  for public use.

## 1.35.1

* Fix a bug where the quiet dependency flag didn't silence warnings in some
  stylesheets loaded using `@import`.

## 1.35.0

* Fix a couple bugs that could prevent some members from being found in certain
  files that use a mix of imports and the module system.

* Fix incorrect recommendation for migrating division expressions that reference
  namespaced variables.

### JS API

* Add a `quietDeps` option which silences compiler warnings from stylesheets
  loaded through importers and load paths.

* Add a `verbose` option which causes the compiler to emit all deprecation
  warnings, not just 5 per feature.

## 1.34.1

* Fix a bug where `--update` would always compile any file that depends on a
  built-in module.

* Fix the URL for the `@-moz-document` deprecation message.

* Fix a bug with `@for` loops nested inside property declarations.

## 1.34.0

* Don't emit the same warning in the same location multiple times.

* Cap deprecation warnings at 5 per feature by default.

### Command Line Interface

* Add a `--quiet-deps` flag which silences compiler warnings from stylesheets
  loaded through `--load-path`s.

* Add a `--verbose` flag which causes the compiler to emit all deprecation
  warnings, not just 5 per feature.

### Dart API

* Add a `quietDeps` argument to `compile()`, `compileString()`,
  `compileAsync()`, and `compileStringAsync()` which silences compiler warnings
  from stylesheets loaded through importers, load paths, and `package:` URLs.

* Add a `verbose` argument to `compile()`, `compileString()`, `compileAsync()`,
  and `compileStringAsync()` which causes the compiler to emit all deprecation
  warnings, not just 5 per feature.

## 1.33.0

* Deprecate the use of `/` for division. The new `math.div()` function should be
  used instead. See [this page][] for details.

[this page]: https://sass-lang.com/documentation/breaking-changes/slash-div

* Add a `list.slash()` function that returns a slash-separated list.

* **Potentially breaking bug fix:** The heuristics around when potentially
  slash-separated numbers are converted to slash-free numbers—for example, when
  `1/2` will be printed as `0.5` rather than `1/2`—have been slightly expanded.
  Previously, a number would be made slash-free if it was passed as an argument
  to a *user-defined function*, but not to a *built-in function*. Now it will be
  made slash-free in both cases. This is a behavioral change, but it's unlikely
  to affect any real-world stylesheets.

* [`:is()`][] now behaves identically to `:matches()`.

[`:is()`]: https://developer.mozilla.org/en-US/docs/Web/CSS/:is

* Fix a bug where non-integer numbers that were very close to integer
  values would be incorrectly formatted in CSS.

* Fix a bug where very small number and very large negative numbers would be
  incorrectly formatted in CSS.

### JS API

* The `this` context for importers now has a `fromImport` field, which is `true`
  if the importer is being invoked from an `@import` and `false` otherwise.
  Importers should only use this to determine whether to load [import-only
  files].

[import-only files]: https://sass-lang.com/documentation/at-rules/import#import-only-files

### Dart API

* Add an `Importer.fromImport` getter, which is `true` if the current
  `Importer.canonicalize()` call comes from an `@import` rule and `false`
  otherwise. Importers should only use this to determine whether to load
  [import-only files].

## 1.32.13

* **Potentially breaking bug fix:** Null values in `@use` and `@forward`
  configurations no longer override the `!default` variable, matching the
  behavior of the equivalent code using `@import`.

* Use the proper parameter names in error messages about `string.slice`

## 1.32.12

* Fix a bug that disallowed more than one module from extending the same
  selector from a module if that selector itself extended a selector from
  another upstream module.

## 1.32.11

* Fix a bug where bogus indented syntax errors were reported for lines that
  contained only whitespace.

## 1.32.10

* No user-visible changes.

## 1.32.9

* Fix a typo in a deprecation warning.

### JavaScript API

* Drop support for Chokidar 2.x. This version was incompatible with Node 14, but
  due to shortcomings in npm's version resolver sometimes still ended up
  installed anyway. Only declaring support for 3.0.0 should ensure compatibility
  going forward.

### Dart API

* Allow the null safety release of args and watcher.

### Command Line Interface

* Add a `-w` shorthand for the `--watch` flag.

## 1.32.8

* Update chokidar version for Node API tests.

### JavaScript API

* Allow a custom function to access the `render()` options object within its
  local context, as `this.options`.

## 1.32.7

* Allow the null safety release of stream_transform.

* Allow `@forward...with` to take arguments that have a `!default` flag without
  a trailing comma.

* Improve the performance of unitless and single-unit numbers.

## 1.32.6

### Node JS API

* Fix Electron support when `nodeIntegration` is disabled.

### Dart API

* All range checks for `SassColor` constructors now throw `RangeError`s with
  `start` and `end` set.

## 1.32.5

* **Potentially breaking bug fix:** When using `@for` with numbers that have
  units, the iteration variable now matches the unit of the initial number. This
  matches the behavior of Ruby Sass and LibSass.

### Node JS API

* Fix a few infrequent errors when calling `render()` with `fiber` multiple
  times simultaneously.

* Avoid possible mangled error messages when custom functions or importers throw
  unexpected exceptions.

* Fix Electron support when `nodeIntegration` is disabled.

## 1.32.4

* No user-visible changes.

## 1.32.3

* Optimize `==` for numbers that have different units.

## 1.32.2

* Print the actual number that was received in unit deprecation warnings for
  color functions.

## 1.32.1

* Don't emit permissions errors on Windows and OS X when trying to determine the
  real case of path names.

## 1.32.0

* Deprecate passing non-`%` numbers as lightness and saturation to `hsl()`,
  `hsla()`, `color.adjust()`, and `color.change()`. This matches the CSS
  specification, which also requires `%` for all lightness and saturation
  parameters. See [the Sass website][color-units] for more details.

* Deprecate passing numbers with units other than `deg` as the hue to `hsl()`,
  `hsla()`, `adjust-hue()`, `color.adjust()`, and `color.change()`. Unitless
  numbers *are* still allowed here, since they're allowed by CSS. See [the Sass
  website][color-units] for more details.

* Improve error messages about incompatible units.

* Properly mark some warnings emitted by `sass:color` functions as deprecation
  warnings.

### Dart API

* Rename `SassNumber.valueInUnits()` to `SassNumber.coerceValue()`. The old name
  remains, but is now deprecated.

* Rename `SassNumber.coerceValueToUnit()`, a shorthand for
  `SassNumber.coerceValue()` that takes a single numerator unit.

* Add `SassNumber.coerceToMatch()` and `SassNumber.coerceValueToMatch()`, which
  work like `SassNumber.coerce()` and `SassNumber.coerceValue()` but take a
  `SassNumber` whose units should be matched rather than taking the units
  explicitly. These generate better error messages than `SassNumber.coerce()`
  and `SassNumber.coerceValue()`.

* Add `SassNumber.convertToMatch()` and `SassNumber.convertValueToMatch()`,
  which work like `SassNumber.coerceToMatch()` and
  `SassNumber.coerceValueToMatch()` except they throw exceptions when converting
  unitless values to or from units.

* Add `SassNumber.compatibleWithUnit()`, which returns whether the number can be
  coerced to a single numerator unit.

## 1.31.0

* Add support for parsing `clamp()` as a special math function, the same way
  `calc()` is parsed.

* Properly load files in case-sensitive Windows directories with upper-case
  names.

## 1.30.0

* Fix a bug where `@at-root (without: all)` wouldn't properly remove a
  `@keyframes` context when parsing selectors.

### Node JS API

* The generated `main()` function in `sass.js` now returns a `Promise` that
  completes when the executable is finished running.

### Dart API

* Fix a bug that prevented importers from returning null when loading from a
  URL that they had already canonicalized.

## 1.29.0

* Support a broader syntax for `@supports` conditions, based on the latest
  [Editor's Draft of CSS Conditional Rules 3]. Almost all syntax will be allowed
  (with interpolation) in the conditions' parentheses, as well as function
  syntax such as `@supports selector(...)`.

[Editor's Draft of CSS Conditional Rules 3]: https://drafts.csswg.org/css-conditional-3/#at-supports

## 1.28.0

* Add a [`color.hwb()`] function to `sass:color` that can express colors in [HWB] format.

[`color.hwb()`]: https://sass-lang.com/documentation/modules/color#hwb
[HWB]: https://en.wikipedia.org/wiki/HWB_color_model

* Add [`color.whiteness()`] and [`color.blackness()`] functions to `sass:color`
  to get a color's [HWB] whiteness and blackness components.

[`color.whiteness()`]: https://sass-lang.com/documentation/modules/color#whiteness
[`color.blackness()`]: https://sass-lang.com/documentation/modules/color#blackness

* Add `$whiteness` and `$blackness` parameters to [`color.adjust()`],
  [`color.change()`], and [`color.scale()`] to modify a color's [HWB] whiteness
  and blackness components.

[`color.adjust()`]: https://sass-lang.com/documentation/modules/color#adjust
[`color.change()`]: https://sass-lang.com/documentation/modules/color#change
[`color.scale()`]: https://sass-lang.com/documentation/modules/color#scale

### Dart API

* Add [HWB] support to the `SassColor` class, including a `SassColor.hwb()`
  constructor, `whiteness` and `blackness` getters, and a `changeHwb()` method.

[HWB]: https://en.wikipedia.org/wiki/HWB_color_model

## 1.27.2

* No user-visible changes.

## 1.27.1

* **Potentially breaking bug fix:** `meta.load-css()` now correctly uses the
  name `$url` for its first argument, rather than `$module`.

* Don't crash when using `Infinity` or `NaN` as a key in a map.

* Emit a proper parse error for a `=` with no right-hand side in a function.

* Avoid going exponential on certain recursive `@extend` edge cases.

## 1.27.0

* Adds an overload to `map.merge()` that supports merging a nested map.

  `map.merge($map1, $keys..., $map2)`: The `$keys` form a path to the nested map
  in `$map1`, into which `$map2` gets merged.

  See [the Sass documentation][map-merge] for more details.

  [map-merge]: https://sass-lang.com/documentation/modules/map#merge

* Adds an overloaded `map.set()` function.

  `map.set($map, $key, $value)`: Adds to or updates `$map` with the specified
  `$key` and `$value`.

  `map.set($map, $keys..., $value)`: Adds to or updates a map that is nested
  within `$map`. The `$keys` form a path to the nested map in `$map`, into
  which `$value` is inserted.

  See [the Sass documentation][map-set] for more details.

  [map-set]: https://sass-lang.com/documentation/modules/map#set

* Add support for nested maps to `map.get()`.
  For example, `map.get((a: (b: (c: d))), a, b, c)` would return `d`.
  See [the documentation][map-get] for more details.

  [map-get]: https://sass-lang.com/documentation/modules/map#get

* Add support for nested maps in `map.has-key`.
  For example, `map.has-key((a: (b: (c: d))), a, b, c)` would return true.
  See [the documentation][map-has-key] for more details.

  [map-has-key]: https://sass-lang.com/documentation/modules/map#has-key

* Add a `map.deep-merge()` function. This works like `map.merge()`, except that
  nested map values are *also* recursively merged. For example:

  ```
  map.deep-merge(
    (color: (primary: red, secondary: blue),
    (color: (secondary: teal)
  ) // => (color: (primary: red, secondary: teal))
  ```

  See [the Sass documentation][map-deep-merge] for more details.

  [map-deep-merge]: https://sass-lang.com/documentation/modules/map#deep-merge

* Add a `map.deep-remove()` function. This allows you to remove keys from
  nested maps by passing multiple keys. For example:

  ```
  map.deep-remove(
    (color: (primary: red, secondary: blue)),
    color, primary
  ) // => (color: (secondary: blue))
  ```

  See [the Sass documentation][map-deep-remove] for more details.

  [map-deep-remove]: https://sass-lang.com/documentation/modules/map#deep-remove

* Fix a bug where custom property values in plain CSS were being parsed as
  normal property values.

### Dart API

* Add a `Value.tryMap()` function which returns the `Value` as a `SassMap` if
  it's a valid map, or `null` otherwise. This allows function authors to safely
  retrieve maps even if they're internally stored as empty lists, without having
  to catch exceptions from `Value.assertMap()`.

## 1.26.12

* Fix a bug where nesting properties beneath a Sass-syntax custom property
  (written as `#{--foo}: ...`) would crash.

## 1.26.11

* **Potentially breaking bug fix:** `selector.nest()` now throws an error
  if the first arguments contains the parent selector `&`.

* Fixes a parsing bug with inline comments in selectors.

* Improve some error messages for edge-case parse failures.

* Throw a proper error when the same built-in module is `@use`d twice.

* Don't crash when writing `Infinity` in JS mode.

* Produce a better error message for positional arguments following named
  arguments.

## 1.26.10

* Fixes a bug where two adjacent combinators could cause an error.

## 1.26.9

* Use an updated version of `node_preamble` when compiling to JS.

## 1.26.8

* Fixes an error when emitting source maps to stdout.

## 1.26.7

* No user-visible changes.

## 1.26.6

* Fix a bug where escape sequences were improperly recognized in `@else` rules.

### JavaScript API

* Add `sass.NULL`, `sass.TRUE`, and `sass.FALSE` constants to match Node Sass's
  API.

* If a custom Node importer returns both `file` and `contents`, don't attempt to
  read the `file`. Instead, use the `contents` provided by the importer, with
  `file` as the canonical url.

## 1.26.5

* No user-visible changes.

## 1.26.4

* Be more memory-efficient when handling `@forward`s through `@import`s.

## 1.26.3

* Fix a bug where `--watch` mode could go into an infinite loop compiling CSS
  files to themselves.

## 1.26.2

* More aggressively eliminate redundant selectors in the `selector.extend()` and
  `selector.replace()` functions.

## 1.26.1

### Command Line Interface

* Fix a longstanding bug where `--watch` mode could enter into a state where
  recompilation would not occur after a syntax error was introduced into a
  dependency and then fixed.

## 1.26.0

* **Potentially breaking bug fix:** `@use` rules whose URLs' basenames begin
  with `_` now correctly exclude that `_` from the rules' namespaces.

* Fix a bug where imported forwarded members weren't visible in mixins and
  functions that were defined before the `@import`.

* Don't throw errors if the exact same member is loaded or forwarded from
  multiple modules at the same time.

## 1.25.2

* Fix a bug where, under extremely rare circumstances, a valid variable could
  become unassigned.

## 1.25.0

* Add functions to the built-in "sass:math" module.

  * `clamp($min, $number, $max)`. Clamps `$number` in between `$min` and `$max`.

  * `hypot($numbers...)`. Given *n* numbers, outputs the length of the
    *n*-dimensional vector that has components equal to each of the inputs.

  * Exponential. All inputs must be unitless.
    * `log($number)` or `log($number, $base)`. If no base is provided, performs
       a natural log.
    * `pow($base, $exponent)`
    * `sqrt($number)`

  * Trigonometric. The input must be an angle. If no unit is given, the input is
    assumed to be in `rad`.
    * `cos($number)`
    * `sin($number)`
    * `tan($number)`

  * Inverse trigonometric. The output is in `deg`.
    * `acos($number)`. Input must be unitless.
    * `asin($number)`. Input must be unitless.
    * `atan($number)`. Input must be unitless.
    * `atan2($y, $x)`. `$y` and `$x` must have compatible units or be unitless.

* Add the variables `$pi` and `$e` to the built-in "sass:math" module.

### JavaScript API

* `constructor.value` fields on value objects now match their Node Sass
  equivalents.

## 1.24.5

* Highlight contextually-relevant sections of the stylesheet in error messages,
  rather than only highlighting the section where the error was detected.

## 1.24.4

### JavaScript API

* Fix a bug where source map generation would crash with an absolute source map
  path and a custom importer that returns string file contents.

## 1.24.3

### Command Line Interface

* Fix a bug where `sass --version` would crash for certain executable
  distributions.

## 1.24.2

### JavaScript API

* Fix a bug introduced in the previous release that prevented custom importers
  in Node.js from loading import-only files.

## 1.24.1

* Fix a bug where the wrong file could be loaded when the same URL is used by
  both a `@use` rule and an `@import` rule.

## 1.24.0

* Add an optional `with` clause to the `@forward` rule. This works like the
  `@use` rule's `with` clause, except that `@forward ... with` can declare
  variables as `!default` to allow downstream modules to reconfigure their
  values.

* Support configuring modules through `@import` rules.

## 1.23.8

* **Potentially breaking bug fix:** Members loaded through a nested `@import`
  are no longer ever accessible outside that nested context.

* Don't throw an error when importing two modules that both forward members with
  the same name. The latter name now takes precedence over the former, as per
  the specification.

### Dart API

* `SassFormatException` now implements `SourceSpanFormatException` (and thus
  `FormatException`).

## 1.23.7

* No user-visible changes

## 1.23.6

* No user-visible changes.

## 1.23.5

* Support inline comments in the indented syntax.

* When an overloaded function receives the wrong number of arguments, guess
  which overload the user actually meant to invoke, and display the invalid
  argument error for that overload.

* When `@error` is used in a function or mixin, print the call site rather than
  the location of the `@error` itself to better match the behavior of calling a
  built-in function that throws an error.

## 1.23.4

### Command-Line Interface

* Fix a bug where `--watch` wouldn't watch files referred to by `@forward`
  rules.

## 1.23.3

* Fix a bug where selectors were being trimmed over-eagerly when `@extend`
  crossed module boundaries.

## 1.23.2

### Command-Line Interface

* Fix a bug when compiling all Sass files in a directory where a CSS file could
  be compiled to its own location, creating an infinite loop in `--watch` mode.

* Properly compile CSS entrypoints in directories outside of `--watch` mode.

## 1.23.1

* Fix a bug preventing built-in modules from being loaded within a configured
  module.

* Fix a bug preventing an unconfigured module from being loaded from within two
  different configured modules.

* Fix a bug when `meta.load-css()` was used to load some files that included
  media queries.

* Allow `saturate()` in plain CSS files, since it can be used as a plain CSS
  filter function.

* Improve the error messages for trying to access functions like `lighten()`
  from the `sass:color` module.

## 1.23.0

* **Launch the new Sass module system!** This adds:

  * The [`@use` rule][], which loads Sass files as *modules* and makes their
    members available only in the current file, with automatic namespacing.

    [`@use` rule]: https://sass-lang.com/documentation/at-rules/use

  * The [`@forward` rule][], which makes members of another Sass file available
    to stylesheets that `@use` the current file.

    [`@forward` rule]: https://sass-lang.com/documentation/at-rules/forward

  * Built-in modules named `sass:color`, `sass:list`, `sass:map`, `sass:math`,
    `sass:meta`, `sass:selector`, and `sass:string` that provide access to all
    the built-in Sass functions you know and love, with automatic module
    namespaces.

  * The [`meta.load-css()` mixin][], which includes the CSS contents of a module
    loaded from a (potentially dynamic) URL.

    [`meta.load-css()` mixin]: https://sass-lang.com/documentation/modules/meta#load-css

  * The [`meta.module-variables()` function][], which provides access to the
    variables defined in a given module.

    [`meta.module-variables()` function]: https://sass-lang.com/documentation/modules/meta#module-variables

  * The [`meta.module-functions()` function][], which provides access to the
    functions defined in a given module.

    [`meta.module-functions()` function]: https://sass-lang.com/documentation/modules/meta#module-functions

  Check out [the Sass blog][migrator blog] for more information on the new
  module system. You can also use the new [Sass migrator][] to automatically
  migrate your stylesheets to the new module system!

  [migrator blog]: https://sass-lang.com/blog/the-module-system-is-launched
  [Sass migrator]: https://sass-lang.com/documentation/cli/migrator

## 1.22.12

* **Potentially breaking bug fix:** character sequences consisting of two or
  more hyphens followed by a number (such as `--123`), or two or more hyphens on
  their own (such as `--`), are now parsed as identifiers [in accordance with
  the CSS spec][ident-token-diagram].

  [ident-token-diagram]: https://drafts.csswg.org/css-syntax-3/#ident-token-diagram

  The sequence `--` was previously parsed as multiple applications of the `-`
  operator. Since this is unlikely to be used intentionally in practice, we
  consider this bug fix safe.

### Command-Line Interface

* Fix a bug where changes in `.css` files would be ignored in `--watch` mode.

### JavaScript API

* Allow underscore-separated custom functions to be defined.

* Improve the performance of Node.js compilation involving many `@import`s.

## 1.22.11

* Don't try to load unquoted plain-CSS indented-syntax imports.

* Fix a couple edge cases in `@extend` logic and related selector functions:

  * Recognize `:matches()` and similar pseudo-selectors as superselectors of
    matching complex selectors.

  * Recognize `::slotted()` as a superselector of other `::slotted()` selectors.

  * Recognize `:current()` with a vendor prefix as a superselector.

## 1.22.10

* Fix a bug in which `get-function()` would fail to find a dash-separated
  function when passed a function name with underscores.

## 1.22.9

* Include argument names when reporting range errors and selector parse errors.

* Avoid double `Error:` headers when reporting selector parse errors.

* Clarify the error message when the wrong number of positional arguments are
  passed along with a named argument.

### JavaScript API

* Re-add support for Node Carbon (8.x).

## 1.22.8

### JavaScript API

* Don't crash when running in a directory whose name contains URL-sensitive
  characters.

* Drop support for Node Carbon (8.x), which doesn't support `url.pathToFileURL`.

## 1.22.7

* Restrict the supported versions of the Dart SDK to `^2.4.0`.

## 1.22.6

* **Potentially breaking bug fix:** The `keywords()` function now converts
  underscore-separated argument names to hyphen-separated names. This matches
  LibSass's behavior, but not Ruby Sass's.

* Further improve performance for logic-heavy stylesheets.

* Improve a few error messages.

## 1.22.5

### JavaScript API

* Improve performance for logic-heavy stylesheets.

## 1.22.4

* Fix a bug where at-rules imported from within a style rule would appear within
  that style rule rather than at the root of the document.

## 1.22.3

* **Potentially breaking bug fix:** The argument name for the `saturate()`
  function is now `$amount`, to match the name in LibSass and originally in Ruby
  Sass.

* **Potentially breaking bug fix:** The `invert()` function now properly returns
  `#808080` when passed `$weight: 50%`. This matches the behavior in LibSass and
  originally in Ruby Sass, as well as being consistent with other nearby values
  of `$weight`.

* **Potentially breaking bug fix:** The `invert()` function now throws an error
  if it's used [as a plain CSS function][plain-CSS invert] *and* the Sass-only
  `$weight` parameter is passed. This never did anything useful, so it's
  considered a bug fix rather than a full breaking change.

  [plain-CSS invert]: https://developer.mozilla.org/en-US/docs/Web/CSS/filter-function/invert

* **Potentially breaking bug fix**: The `str-insert()` function now properly
  inserts at the end of the string if the `$index` is `-1`. This matches the
  behavior in LibSass and originally in Ruby Sass.

* **Potentially breaking bug fix**: An empty map returned by `map-remove()` is
  now treated as identical to the literal value `()`, rather than being treated
  as though it had a comma separator. This matches the original behavior in Ruby
  Sass.

* The `adjust-color()` function no longer throws an error when a large `$alpha`
  value is combined with HSL adjustments.

* The `alpha()` function now produces clearer error messages when the wrong
  number of arguments are passed.

* Fix a bug where the `str-slice()` function could produce invalid output when
  passed a string that contains characters that aren't represented as a single
  byte in UTF-16.

* Improve the error message for an unknown separator name passed to the `join()`
  or `append()` functions.

* The `zip()` function no longer deadlocks if passed no arguments.

* The `map-remove()` function can now take a `$key` named argument. This matches
  the signature in LibSass and originally in Ruby Sass.

## 1.22.2

### JavaScript API

* Avoid re-assigning the `require()` function to make the code statically
  analyzable by Webpack.

## 1.22.1

### JavaScript API

* Expand the dependency on `chokidar` to allow 3.x.

## 1.22.0

* Produce better stack traces when importing a file that contains a syntax
  error.

* Make deprecation warnings for `!global` variable declarations that create new
  variables clearer, especially in the case where the `!global` flag is
  unnecessary because the variables are at the top level of the stylesheet.

### Dart API

* Add a `Value.realNull` getter, which returns Dart's `null` if the value is
  Sass's null.

## 1.21.0

### Dart API

* Add a `sass` executable when installing the package through `pub`.

* Add a top-level `warn()` function for custom functions and importers to print
  warning messages.

## 1.20.3

* No user-visible changes.

## 1.20.2

* Fix a bug where numbers could be written using exponential notation in
  Node.js.

* Fix a crash that would appear when writing some very large integers to CSS.

### Command-Line Interface

* Improve performance for stand-alone packages on Linux and Mac OS.

### JavaScript API

* Pass imports to custom importers before resolving them using `includePaths` or
  the `SASS_PATH` environment variable. This matches Node Sass's behavior, so
  it's considered a bug fix.

## 1.20.1

* No user-visible changes.

## 1.20.0

* Support attribute selector modifiers, such as the `i` in `[title="test" i]`.

### Command-Line Interface

* When compilation fails, Sass will now write the error message to the CSS
  output as a comment and as the `content` property of a `body::before` rule so
  it will show up in the browser (unless compiling to standard output). This can
  be disabled with the `--no-error-css` flag, or forced even when compiling to
  standard output with the `--error-css` flag.

### Dart API

* Added `SassException.toCssString()`, which returns the contents of a CSS
  stylesheet describing the error, as above.

## 1.19.0

* Allow `!` in `url()`s without quotes.

### Dart API

* `FilesystemImporter` now doesn't change its effective directory if the working
  directory changes, even if it's passed a relative argument.

## 1.18.0

* Avoid recursively listing directories when finding the canonical name of a
  file on case-insensitive filesystems.

* Fix importing files relative to `package:`-imported files.

* Don't claim that "package:" URLs aren't supported when they actually are.

### Command-Line Interface

* Add a `--no-charset` flag. If this flag is set, Sass will never emit a
  `@charset` declaration or a byte-order mark, even if the CSS file contains
  non-ASCII characters.

### Dart API

* Add a `charset` option to `compile()`, `compileString()`, `compileAsync()` and
  `compileStringAsync()`. If this option is set to `false`, Sass will never emit
  a `@charset` declaration or a byte-order mark, even if the CSS file contains
  non-ASCII characters.

* Explicitly require that importers' `canonicalize()` methods be able to take
  paths relative to their outputs as valid inputs. This isn't considered a
  breaking change because the importer infrastructure already required this in
  practice.

## 1.17.4

* Consistently parse U+000C FORM FEED, U+000D CARRIAGE RETURN, and sequences of
  U+000D CARRIAGE RETURN followed by U+000A LINE FEED as individual newlines.

### JavaScript API

* Add a `sass.types.Error` constructor as an alias for `Error`. This makes our
  custom function API compatible with Node Sass's.

## 1.17.3

* Fix an edge case where slash-separated numbers were written to the stylesheet
  with a slash even when they're used as part of another arithmetic operation,
  such as being concatenated with a string.

* Don't put style rules inside empty `@keyframes` selectors.

## 1.17.2

* Deprecate `!global` variable assignments to variables that aren't yet defined.
  This deprecation message can be avoided by assigning variables to `null` at
  the top level before globally assigning values to them.

### Dart API

* Explicitly mark classes that were never intended to be subclassed or
  implemented as "sealed".

## 1.17.1

* Properly quote attribute selector values that start with identifiers but end
  with a non-identifier character.

## 1.17.0

* Improve error output, particularly for errors that cover multiple lines.

* Improve source locations for some parse errors. Rather than pointing to the
  next token that wasn't what was expected, they point *after* the previous
  token. This should generally provide more context for the syntax error.

* Produce a better error message for style rules that are missing the closing
  `}`.

* Produce a better error message for style rules and property declarations
  within `@function` rules.

### Command-Line Interface

* Passing a directory on the command line now compiles all Sass source files in
  the directory to CSS files in the same directory, as though `dir:dir` were
  passed instead of just `dir`.

* The new error output uses non-ASCII Unicode characters by default. Add a
  `--no-unicode` flag to disable this.

## 1.16.1

* Fix a performance bug where stylesheet evaluation could take a very long time
  when many binary operators were used in sequence.

## 1.16.0

* `rgb()` and `hsl()` now treat unquoted strings beginning with `env()`,
  `min()`, and `max()` as special number strings like `calc()`.

## 1.15.3

* Properly merge `all and` media queries. These queries were previously being
  merged as though `all` referred to a specific media type, rather than all
  media types.

* Never remove units from 0 values in compressed mode. This wasn't safe in
  general, since some properties (such as `line-height`) interpret `0` as a
  `<number>` rather than a `<length>` which can break CSS transforms. It's
  better to do this optimization in a dedicated compressor that's aware of CSS
  property semantics.

* Match Ruby Sass's behavior in some edge-cases involving numbers with many
  significant digits.

* Emit escaped tab characters in identifiers as `\9` rather than a backslash
  followed by a literal tab.

### Command-Line Interface

* The source map generated for a stylesheet read from standard input now uses a
  `data:` URL to include that stylesheet's contents in the source map.

### Node JS API

* `this.includePaths` for a running importer is now a `;`-separated string on
  Windows, rather than `:`-separated. This matches Node Sass's behavior.

### Dart API

* The URL used in a source map to refer to a stylesheet loaded from an importer
  is now `ImportResult.sourceMapUrl` as documented.

## 1.15.2

### Node JS API

* When `setValue()` is called on a Sass string object, make it unquoted even if
  it was quoted originally, to match the behavior of Node Sass.

## 1.15.1

* Always add quotes to attribute selector values that begin with `--`, since IE
  11 doesn't consider them to be identifiers.

## 1.15.0

* Add support for passing arguments to `@content` blocks. See [the
  proposal][content-args] for details.

* Add support for the new `rgb()` and `hsl()` syntax introduced in CSS Colors
  Level 4, such as `rgb(0% 100% 0% / 0.5)`. See [the proposal][color-4-rgb-hsl]
  for more details.

* Add support for interpolation in at-rule names. See [the
  proposal][at-rule-interpolation] for details.

* Add paths from the `SASS_PATH` environment variable to the load paths in the
  command-line interface, Dart API, and JS API. These load paths are checked
  just after the load paths explicitly passed by the user.

* Allow saturation and lightness values outside of the `0%` to `100%` range in
  the `hsl()` and `hsla()` functions. They're now clamped to be within that
  range rather than producing an error if they're outside it.

* Properly compile selectors that end in escaped whitespace.

[content-args]: https://github.com/sass/language/blob/master/accepted/content-args.md
[color-4-rgb-hsl]: https://github.com/sass/language/blob/master/accepted/color-4-rgb-hsl.md
[at-rule-interpolation]: https://github.com/sass/language/blob/master/accepted/at-rule-interpolation.md

### JavaScript API

* Always include the error location in error messages.

## 1.14.4

* Properly escape U+0009 CHARACTER TABULATION in unquoted strings.

## 1.14.3

* Treat `:before`, `:after`, `:first-line`, and `:first-letter` as
  pseudo-elements for the purposes of `@extend`.

* When running in compressed mode, remove spaces around combinators in complex
  selectors, so a selector like `a > b` is output as `a>b`.

* Properly indicate the source span for errors involving binary operation
  expressions whose operands are parenthesized.

## 1.14.2

* Fix a bug where loading the same stylesheet from two different import paths
  could cause its imports to fail to resolve.

* Properly escape U+001F INFORMATION SEPARATOR ONE in unquoted strings.

### Command-Line Interface

* Don't crash when using `@debug` in a stylesheet passed on standard input.

### Dart API

* `AsyncImporter.canonicalize()` and `Importer.canonicalize()` must now return
  absolute URLs. Relative URLs are still supported, but are deprecated and will
  be removed in a future release.

## 1.14.1

* Canonicalize escaped digits at the beginning of identifiers as hex escapes.

* Properly parse property declarations that are both *in* content blocks and
  written *after* content blocks.

### Command-Line Interface

* Print more readable paths in `--watch` mode.

## 1.14.0

### BREAKING CHANGE

In accordance with our [compatibility policy][], breaking changes made for CSS
compatibility reasons are released as minor version revision after a three-month
deprecation period.

[compatibility policy]: README.md#compatibility-policy

* Tokens such as `#abcd` that are now interpreted as hex colors with alpha
  channels, rather than unquoted ID strings.

## 1.13.4

### Node JS

* Tweak JS compilation options to substantially improve performance.

## 1.13.3

* Properly generate source maps for stylesheets that emit `@charset`
  declarations.

### Command-Line Interface

* Don't error out when passing `--embed-source-maps` along with
  `--embed-sources` for stylesheets that contain non-ASCII characters.

## 1.13.2

* Properly parse `:nth-child()` and `:nth-last-child()` selectors with
  whitespace around the argument.

* Don't emit extra whitespace in the arguments for `:nth-child()` and
  `:nth-last-child()` selectors.

* Fix support for CSS hacks in plain CSS mode.

## 1.13.1

* Allow an IE-style single equals operator in plain CSS imports.

## 1.13.0

* Allow `@extend` to be used with multiple comma-separated simple selectors.
  This is already supported by other implementations, but fell through the
  cracks for Dart Sass until now.

* Don't crash when a media rule contains another media rule followed by a style
  rule.

## 1.12.0

### Dart API

* Add a `SassException` type that provides information about Sass compilation
  failures.

### Node JS API

* Remove the source map comment from the compiled JS. We don't ship with the
  source map, so this pointed to nothing.

## 1.11.0

* Add support for importing plain CSS files. They can only be imported *without*
  an extension—for example, `@import "style"` will import `style.css`. Plain CSS
  files imported this way only support standard CSS features, not Sass
  extensions.

  See [the proposal][css-import] for details.

* Add support for CSS's `min()` and `max()` [math functions][]. A `min()` and
  `max()` call will continue to be parsed as a Sass function if it involves any
  Sass-specific features like variables or function calls, but if it's valid
  plain CSS (optionally with interpolation) it will be emitted as plain CSS instead.

  See [the proposal][css-min-max] for details.

* Add support for range-format media features like `(10px < width < 100px)`. See
  [the proposal][media-ranges] for details.

* Normalize escape codes in identifiers so that, for example, `éclair` and
  `\E9clair` are parsed to the same value. See
  [the proposal][identifier-escapes] for details.

* Don't choke on a [byte-order mark][] at the beginning of a document when
  running in JavaScript.

[math functions]: https://drafts.csswg.org/css-values/#math-function
[css-import]: https://github.com/sass/language/blob/master/accepted/css-imports.md
[css-min-max]: https://github.com/sass/language/blob/master/accepted/min-max.md
[media-ranges]: https://github.com/sass/language/blob/master/accepted/media-ranges.md
[identifier-escapes]: https://github.com/sass/language/blob/master/accepted/identifier-escapes.md
[byte-order mark]: https://en.wikipedia.org/wiki/Byte_order_mark

### Command-Line Interface

* The `--watch` command now continues to recompile a file after a syntax error
  has been detected.

### Dart API

* Added a `Syntax` enum to indicate syntaxes for Sass source files.

* The `compile()` and `compileAsync()` functions now parse files with the `.css`
  extension as plain CSS.

* Added a `syntax` parameter to `compileString()` and `compileStringAsync()`.

* Deprecated the `indented` parameter to `compileString()` and `compileStringAsync()`.

* Added a `syntax` parameter to `new ImporterResult()` and a
  `ImporterResult.syntax` getter to set the syntax of the source file.

* Deprecated the `indented` parameter to `new ImporterResult()` and the
  `ImporterResult.indented` getter in favor of `syntax`.

## 1.10.4

### Command-Line Interface

* Fix a Homebrew installation failure.

## 1.10.3

### Command-Line Interface

* Run the Chocolatey script with the correct arguments so it doesn't crash.

## 1.10.2

* No user-visible changes.

## 1.10.1

### Node JS API

* Don't crash when passing both `includePaths` and `importer`.

## 1.10.0

* When two `@media` rules' queries can't be merged, leave nested rules in place
  for browsers that support them.

* Fix a typo in an error message.

## 1.9.2

### Node JS API

* Produce more readable filesystem errors, such as when a file doesn't exist.

## 1.9.1

### Command-Line Interface

* Don't emit ANSI codes to Windows terminals that don't support them.

* Fix a bug where `--watch` crashed on Mac OS.

## 1.9.0

### Node API

* Add support for `new sass.types.Color(argb)` for creating colors from ARGB hex
  numbers. This was overlooked when initially adding support for Node Sass's
  JavaScript API.

## 1.8.0

### Command-Line Interface

* Add a `--poll` flag to make `--watch` mode repeatedly check the filesystem for
  updates rather than relying on native filesystem notifications.

* Add a `--stop-on-error` flag to stop compiling additional files once an error
  is encountered.

## 1.7.3

* No user-visible changes.

## 1.7.2

* Add a deprecation warning for `@-moz-document`, except for cases where only an
  empty `url-prefix()` is used. Support is [being removed from Firefox][] and
  will eventually be removed from Sass as well.

[being removed from Firefox]: https://www.fxsitecompat.com/en-CA/docs/2018/moz-document-support-has-been-dropped-except-for-empty-url-prefix/

* Fix a bug where `@-moz-document` functions with string arguments weren't being
  parsed.

### Command-Line Interface

* Don't crash when a syntax error is added to a watched file.

## 1.7.1

* Fix crashes in released binaries.

## 1.7.0

* Emit deprecation warnings for tokens such as `#abcd` that are ambiguous
  between ID strings and hex colors with alpha channels. These will be
  interpreted as colors in a release on or after 19 September 2018.

* Parse unambiguous hex colors with alpha channels as colors.

* Fix a bug where relative imports from files on the load path could look in the
  incorrect location.

## 1.6.2

### Command-Line Interface

* Fix a bug where the source map comment in the generated CSS could refer to the
  source map file using an incorrect URL.

## 1.6.1

* No user-visible changes.

## 1.6.0

* Produce better errors when expected tokens are missing before a closing brace.

* Avoid crashing when compiling a non-partial stylesheet that exists on the
  filesystem next to a partial with the same name.

### Command-Line Interface

* Add support for the `--watch`, which watches for changes in Sass files on the
  filesystem and ensures that the compiled CSS is up-to-date.

* When using `--update`, surface errors when an import doesn't exist even if the
  file containing the import hasn't been modified.

* When compilation fails, delete the output file rather than leaving an outdated
  version.

## 1.5.1

* Fix a bug where an absolute Windows path would be considered an `input:output`
  pair.

* Forbid custom properties that have no values, like `--foo:;`, since they're
  forbidden by the CSS spec.

## 1.5.0

* Fix a bug where an importer would be passed an incorrectly-resolved URL when
  handling a relative import.

* Throw an error when an import is ambiguous due to a partial and a non-partial
  with the same name, or multiple files with different extensions. This matches
  the standard Sass behavior.

### Command-Line Interface

* Add an `--interactive` flag that supports interactively running Sass
  expressions (thanks to [Jen Thakar][]!).

[Jen Thakar]: https://github.com/jathak

## 1.4.0

* Improve the error message for invalid semicolons in the indented syntax.

* Properly disallow semicolons after declarations in the indented syntax.

### Command-Line Interface

* Add support for compiling multiple files at once by writing
  `sass input.scss:output.css`. Note that unlike Ruby Sass, this *always*
  compiles files by default regardless of when they were modified.

  This syntax also supports compiling entire directories at once. For example,
  `sass templates/stylesheets:public/css` compiles all non-partial Sass files
  in `templates/stylesheets` to CSS files in `public/css`.

* Add an `--update` flag that tells Sass to compile only stylesheets that have
  been (transitively) modified since the CSS file was generated.

### Dart API

* Add `Importer.modificationTime()` and `AsyncImporter.modificationTime()` which
  report the last time a stylesheet was modified.

### Node API

* Generate source maps when the `sourceMaps` option is set to a string and the
  `outFile` option is not set.

## 1.3.2

* Add support for `@elseif` as an alias of `@else if`. This is not an
  intentional feature, so using it will cause a deprecation warning. It will be
  removed at some point in the future.

## 1.3.1

### Node API

* Fix loading imports relative to stylesheets that were themselves imported
  though relative include paths.

## 1.3.0

### Command-Line Interface

* Generate source map files by default when writing to disk. This can be
  disabled by passing `--no-source-map`.

* Add a `--source-map-urls` option to control whether the source file URLs in
  the generated source map are relative or absolute.

* Add an `--embed-sources` option to embed the contents of all source files in
  the generated source map.

* Add an `--embed-source-map` option to embed the generated source map as a
  `data:` URL in the generated CSS.

### Dart API

* Add a `sourceMap` parameter to `compile()`, `compileString()`,
  `compileAsync()`, and `compileStringAsync()`. This takes a callback that's
  called with a [`SingleMapping`][] that contains the source map information for
  the compiled CSS file.

[`SingleMapping`]: https://www.dartdocs.org/documentation/source_maps/latest/source_maps.parser/SingleMapping-class.html

### Node API

* Added support for the `sourceMap`, `omitSourceMapUrl`, `outFile`,
  `sourceMapContents`, `sourceMapEmbed`, and `sourceMapRoot` options to
  `render()` and `renderSync()`.

* Fix a bug where passing a relative path to `render()` or `renderSync()` would
  cause relative imports to break.

* Fix a crash when printing warnings in stylesheets compiled using `render()` or
  `renderSync()`.

* Fix a bug where format errors were reported badly on Windows.

## 1.2.1

* Always emit units in compressed mode for `0` dimensions other than lengths and
  angles.

## 1.2.0

* The command-line executable will now create the directory for the resulting
  CSS if that directory doesn't exist.

* Properly parse `#{$var} -#{$var}` as two separate values in a list rather than
  one value being subtracted from another.

* Improve the error message for extending compound selectors.

## 1.1.1

* Add a commit that was accidentally left out of 1.1.0.

## 1.1.0

* The command-line executable can now be used to write an output file to disk
  using `sass input.scss output.css`.

* Use a POSIX-shell-compatible means of finding the location of the `sass` shell
  script.

## 1.0.0

**Initial stable release.**

### Changes Since 1.0.0-rc.1

* Allow `!` in custom property values ([#260][]).

[#260]: https://github.com/sass/dart-sass/issues/260

#### Dart API

* Remove the deprecated `render()` function.

#### Node API

* Errors are now subtypes of the `Error` type.

* Allow both the `data` and `file` options to be passed to `render()` and
  `renderSync()` at once. The `data` option will be used as the contents of the
  stylesheet, and the `file` option will be used as the path for error reporting
  and relative imports. This matches Node Sass's behavior.

## 1.0.0-rc.1

* Add support for importing an `_index.scss` or `_index.sass` file when
  importing a directory.

* Add a `--load-path` command-line option (alias `-I`) for passing additional
  paths to search for Sass files to import.

* Add a `--quiet` command-line option (alias `-q`) for silencing warnings.

* Add an `--indented` command-line option for using the indented syntax with a
  stylesheet from standard input.

* Don't merge the media queries `not type` and `(feature)`. We had previously
  been generating `not type and (feature)`, but that's not actually the
  intersection of the two queries.

* Don't crash on `$x % 0`.

* The standalone executable distributed on GitHub is now named `sass` rather
  than `dart-sass`. The `dart-sass` executable will remain, with a deprecation
  message, until 1.0.0 is released.

### Dart API

* Add a `Logger` class that allows users to control how messages are printed by
  stylesheets.

* Add a `logger` parameter to `compile()`, `compileAsync()`, `compileString()`,
  and `compileStringAsync()`.

### Node JS API

* Import URLs passed to importers are no longer normalized. For example, if a
  stylesheet contains `@import "./foo.scss"`, importers will now receive
  `"./foo.scss"` rather than `"foo.scss"`.

## 1.0.0-beta.5.3

* Support hard tabs in the indented syntax.

* Improve the formatting of comments that don't start on the same line as the
  opening `/*`.

* Preserve whitespace after `and` in media queries in compressed mode.

### Indented Syntax

* Properly parse multi-line selectors.

* Don't deadlock on `/*` comments.

* Don't add an extra `*/` to comments that already have it.

* Preserve empty lines in `/*` comments.

## 1.0.0-beta.5.2

* Fix a bug where some colors would crash `compressed` mode.

## 1.0.0-beta.5.1

* Add a `compressed` output style.

* Emit a warning when `&&` is used, since it's probably not what the user means.

* `round()` now returns the correct results for negative numbers that should
  round down.

* `var()` may now be passed in place of multiple arguments to `rgb()`, `rgba()`,
  `hsl()` and `hsla()`.

* Fix some cases where equivalent numbers wouldn't count as the same keys in
  maps.

* Fix a bug where multiplication like `(1/1px) * (1px/1)` wouldn't properly
  cancel out units.

* Fix a bug where dividing by a compatible unit would produce an invalid
  result.

* Remove a non-`sh`-compatible idiom from the standalone shell script.

### Dart API

* Add a `functions` parameter to `compile()`, `compleString()`,
  `compileAsync()`, and `compileStringAsync()`. This allows users to define
  custom functions in Dart that can be invoked from Sass stylesheets.

* Expose the `Callable` and `AsyncCallable` types, which represent functions
  that can be invoked from Sass.

* Expose the `Value` type and its subclasses, as well as the top-level
  `sassTrue`, `sassFalse`, and `sassNull` values, which represent Sass values
  that may be passed into or returned from custom functions.

* Expose the `OutputStyle` enum, and add a `style` parameter to `compile()`,
  `compleString()`, `compileAsync()`, and `compileStringAsync()` that allows
  users to control the output style.

### Node JS API

* Support the `functions` option.

* Support the `"compressed"` value for the `outputStyle` option.

## 1.0.0-beta.4

* Support unquoted imports in the indented syntax.

* Fix a crash when `:not(...)` extends a selector that appears in
  `:not(:not(...))`.

### Node JS API

* Add support for asynchronous importers to `render()` and `renderSync()`.

### Dart API

* Add `compileAsync()` and `compileStringAsync()` methods. These run
  asynchronously, which allows them to take asynchronous importers (see below).

* Add an `AsyncImporter` class. This allows imports to be resolved
  asynchronously in case no synchronous APIs are available. `AsyncImporter`s are
  only compatible with `compileAysnc()` and `compileStringAsync()`.

## 1.0.0-beta.3

* Properly parse numbers with exponents.

* Don't crash when evaluating CSS variables whose names are entirely
  interpolated (for example, `#{--foo}: ...`).

### Node JS API

* Add support for the `importer` option to `render()` and `renderSync()`.
  Only synchronous importers are currently supported.

### Dart API

* Added an `Importer` class. This can be extended by users to provide support
  for custom resolution for `@import` rules.

* Added built-in `FilesystemImporter` and `PackageImporter` implementations that
  support resolving `file:` and `package:` URLs, respectively.

* Added an `importers` argument to the `compile()` and `compileString()`
  functions that provides `Importer`s to use when resolving `@import` rules.

* Added a `loadPaths` argument to the `compile()` and `compileString()`
  functions that provides paths to search for stylesheets when resolving
  `@import` rules. This is a shorthand for passing `FilesystemImporter`s to the
  `importers` argument.

## 1.0.0-beta.2

* Add support for the `::slotted()` pseudo-element.

* Generated transparent colors will now be emitted as `rgba(0, 0, 0, 0)` rather
  than `transparent`. This works around a bug wherein IE incorrectly handles the
  latter format.

### Command-Line Interface

* Improve the logic for whether to use terminal colors by default.

### Node JS API

* Add support for `data`, `includePaths`, `indentedSyntax`, `lineFeed`,
  `indentWidth`, and `indentType` options to `render()` and `renderSync()`.

* The result object returned by `render()` and `renderSync()` now includes the
  `stats` object which provides metadata about the compilation process.

* The error object thrown by `render()` and `renderSync()` now includes `line`,
  `column`, `file`, `status`, and `formatted` fields. The `message` field and
  `toString()` also provide more information.

### Dart API

* Add a `renderString()` method for rendering Sass source that's not in a file
  on disk.

## 1.0.0-beta.1

* Drop support for the reference combinator. This has been removed from the
  spec, and will be deprecated and eventually removed in other implementations.

* Trust type annotations when compiling to JavaScript, which makes it
  substantially faster.

* Compile to minified JavaScript, which decreases the code size substantially
  and makes startup a little faster.

* Fix a crash when inspecting a string expression that ended in "\a".

* Fix a bug where declarations and `@extend` were allowed outside of a style
  rule in certain circumstances.

* Fix `not` in parentheses in `@supports` conditions.

* Allow `url` as an identifier name.

* Properly parse `/***/` in selectors.

* Properly parse unary operators immediately after commas.

* Match Ruby Sass's rounding behavior for all functions.

* Allow `\` at the beginning of a selector in the indented syntax.

* Fix a number of `@extend` bugs:

  * `selector-extend()` and `selector-replace()` now allow compound selector
    extendees.

  * Remove the universal selector `*` when unifying with other selectors.

  * Properly unify the result of multiple simple selectors in the same compound
    selector being extended.

  * Properly handle extensions being extended.

  * Properly follow the [first law of `@extend`][laws].

  * Fix selector specificity tracking to follow the
    [second law of `@extend`][laws].

  * Allow extensions that match selectors but fail to unify.

  * Partially-extended selectors are no longer used as parent selectors.

  * Fix an edge case where both the extender and the extended selector
    have invalid combinator sequences.

  * Don't crash with a "Bad state: no element" error in certain edge cases.

[laws]: https://github.com/sass/sass/issues/324#issuecomment-4607184

## 1.0.0-alpha.9

* Elements without a namespace (such as `div`) are no longer unified with
  elements with the empty namespace (such as `|div`). This unification didn't
  match the results returned by `is-superselector()`, and was not guaranteed to
  be valid.

* Support `&` within `@at-root`.

* Properly error when a compound selector is followed immediately by `&`.

* Properly handle variable scoping in `@at-root` and nested properties.

* Properly handle placeholder selectors in selector pseudos.

* Properly short-circuit the `or` and `and` operators.

* Support `--$variable`.

* Don't consider unitless numbers equal to numbers with units.

* Warn about using named colors in interpolation.

* Don't emit loud comments in functions.

* Detect import loops.

* Fix `@import` with a `supports()` clause.

* Forbid functions named "and", "or", and "not".

* Fix `type-of()` with a function.

* Emit a nicer error for invalid tokens in a selector.

* Fix `invert()` with a `$weight` parameter.

* Fix a unit-parsing edge-cases.

* Always parse imports with queries as plain CSS imports.

* Support `&` followed by a non-identifier.

* Properly handle split media queries.

* Properly handle a placeholder selector that isn't at the beginning of a
  compound selector.

* Fix more `str-slice()` bugs.

* Fix the `%` operator.

* Allow whitespace between `=` and the mixin name in the indented syntax.

* Fix some slash division edge cases.

* Fix `not` when used like a function.

* Fix attribute selectors with single-character values.

* Fix some bugs with the `call()` function.

* Properly handle a backslash followed by a CRLF sequence in a quoted string.

* Fix numbers divided by colors.

* Support slash-separated numbers in arguments to plain CSS functions.

* Error out if a function is passed an unknown named parameter.

* Improve the speed of loading large files on Node.

* Don't consider browser-prefixed selector pseudos to be superselectors of
  differently- or non-prefixed selector pseudos with the same base name.

* Fix an `@extend` edge case involving multiple combinators in a row.

* Fix a bug where a `@content` block could get incorrectly passed to a mixin.

* Properly isolate the lexical environments of different calls to the same mixin
  and function.

## 1.0.0-alpha.8

* Add the `content-exists()` function.

* Support interpolation in loud comments.

* Fix a bug where even valid semicolons and exclamation marks in custom property
  values were disallowed.

* Disallow invalid function names.

* Disallow extending across media queries.

* Properly parse whitespace after `...` in argument declaration lists.

* Support terse mixin syntax in the indented syntax.

* Fix `@at-root` query parsing.

* Support special functions in `@-moz-document`.

* Support `...` after a digit.

* Fix some bugs when treating a map as a list of pairs.

## 1.0.0-alpha.7

* Fix `function-exists()`, `variable-exists()`, and `mixin-exists()` to use the
  lexical scope rather than always using the global scope.

* `str-index()` now correctly inserts at negative indices.

* Properly parse `url()`s that contain comment-like text.

* Fix a few more small `@extend` bugs.

* Fix a bug where interpolation in a quoted string was being dropped in some
  circumstances.

* Properly handle `@for` rules where each bound has a different unit.

* Forbid mixins and functions from being defined in control directives.

* Fix a superselector-computation edge case involving `:not()`.

* Gracefully handle input files that are invalid UTF-8.

* Print a Sass stack trace when a file fails to load.

## 1.0.0-alpha.6

* Allow `var()` to be passed to `rgb()`, `rgba()`, `hsl()`, and `hsla()`.

* Fix conversions between numbers with `dpi`, `dpcm`, and `dppx` units.
  Previously these conversions were inverted.

* Don't crash when calling `str-slice()` with an `$end-at` index lower than the
  `$start-at` index.

* `str-slice()` now correctly returns `""` when `$end-at` is negative and points
  before the beginning of the string.

* Interpolation in quoted strings now properly preserves newlines.

* Don't crash when passing only `$hue` or no keyword arguments to
  `adjust-color()`, `scale-color()`, or `change-color()`.

* Preserve escapes in identifiers. This used to only work for identifiers in
  SassScript.

* Fix a few small `@extend` bugs.

## 1.0.0-alpha.5

* Fix bounds-checking for `opacify()`, `fade-in()`, `transparentize()`, and
  `fade-out()`.

* Fix a bug with `@extend` superselector calculations.

* Fix some cases where `#{...}--` would fail to parse in selectors.

* Allow a single number to be passed to `saturate()` for use in filter contexts.

* Fix a bug where `**/` would fail to close a loud comment.

* Fix a bug where mixin and function calls could set variables incorrectly.

* Move plain CSS `@import`s to the top of the document.

## 1.0.0-alpha.4

* Add support for bracketed lists.

* Add support for Unicode ranges.

* Add support for the Microsoft-style `=` operator.

* Print the filename for `@debug` rules.

* Fix a bug where `1 + - 2` and similar constructs would crash the parser.

* Fix a bug where `@extend` produced the wrong result when used with
  selector combinators.

* Fix a bug where placeholder selectors were not allowed to be unified.

* Fix the `mixin-exists()` function.

* Fix `:nth-child()` and `:nth-last-child()` parsing when they contain `of
  selector`.

## 1.0.0-alpha.3

* Fix a bug where color equality didn't take the alpha channel into account.

* Fix a bug with converting some RGB colors to HSL.

* Fix a parent selector resolution bug.

* Properly declare the arguments for `opacify()` and related functions.

* Add a missing dependency on the `stack_trace` package.

* Fix broken Windows archives.

* Emit colors using their original representation if possible.

* Emit colors without an original representation as names if possible.

## 1.0.0-alpha.2

* Fix a bug where variables, functions, and mixins were broken in imported
  files.

## 1.0.0-alpha.1

* Initial alpha release.<|MERGE_RESOLUTION|>--- conflicted
+++ resolved
@@ -1,8 +1,7 @@
-<<<<<<< HEAD
 ## 1.60.0
 
 * **Potentially breaking change:** Drop support for End-of-Life Node.js 12.
-=======
+
 ## 1.59.3
 
 * Fix a performance regression introduced in 1.59.0.
@@ -12,7 +11,6 @@
   that the latest Sass version that declares it supports Node 12 actually does
   so. However, Node 12 is now end-of-life, so we will drop support for it
   properly in an upcoming release.
->>>>>>> 09a5f096
 
 ## 1.59.2
 
