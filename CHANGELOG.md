--- conflicted
+++ resolved
@@ -1,4 +1,3 @@
-<<<<<<< HEAD
 ## 1.3.0
 
 ### Dart API
@@ -9,12 +8,11 @@
   the compiled CSS file.
 
 [`SingleMapping`]: https://www.dartdocs.org/documentation/source_maps/latest/source_maps.parser/SingleMapping-class.html
-=======
+
 ## 1.2.1
 
 * Always emit units in compressed mode for `0` dimensions other than lengths and
   angles.
->>>>>>> 765607ea
 
 ## 1.2.0
 
