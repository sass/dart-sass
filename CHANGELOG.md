<<<<<<< HEAD
## 1.83.1

* Fix a bug where `--quiet-deps` would get deactivated for `@content` blocks,
  even when those blocks were entirely contained within dependencies.
=======
## 1.83.1-dev

* Include deprecation IDs in deprecation warnings to make it easier to determine
  what to pass to `--silence-deprecation` or `--fatal-deprecation`.
>>>>>>> 777708cd

## 1.83.0

* Allow trailing commas in *all* argument and parameter lists.

## 1.82.0

### Command-Line Interface

* Improve `--watch` mode reliability when making multiple changes at once, such
  as checking out a different Git branch.

* Parse the `calc-size()` function as a calculation now that it's supported in
  some browsers.

### Dart API

* Add a `SassCalculation.calcSize()` function.

## 1.81.1

* No user-visible changes.

## 1.81.0

* Fix a few cases where deprecation warnings weren't being emitted for global
  built-in functions whose names overlap with CSS calculations.

* Add support for the CSS `round()` calculation with a single argument, as long
  as that argument might be a unitless number.

## 1.80.7

### Embedded Host

* Don't treat `0` as `undefined` for the `green` and `blue` channels in the
  `LegacyColor` constructor.

## 1.80.6

### Command-Line Interface

* Make `@parcel/watcher` an optional dependency so this can still be installed
  on operating systems where it's unavailable.

## 1.80.5

### Embedded Host

* Don't produce phantom `@import` deprecations when using an importer with the
  legacy API.

## 1.80.4

* No user-visible changes.

## 1.80.3

* Fix a bug where `@import url("...")` would crash in plain CSS files.

* Improve consistency of how warnings are emitted by different parts of the
  compiler. This should result in minimal user-visible changes, but different
  types of warnings should now respond more reliably to flags like `--quiet`,
  `--verbose`, and `--silence-deprecation`.

## 1.80.2

* Fix a bug where deprecation warnings were incorrectly emitted for the
  plain-CSS `invert()` function.

## 1.80.1

* Fix a bug where repeated deprecation warnings were not automatically limited.

## 1.80.0

* `@import` is now officially deprecated, as are global built-in functions that
  are available within built-in modules. See [the Sass blog post] for more
  details on the deprecation process.

[the Sass blog post]: https://sass-lang.com/blog/import-is-deprecated/

### Embedded Host

* Fix an error that would sometimes occur when deprecation warnings were
  emitted when using a custom importer with the legacy API.

## 1.79.6

* Fix a bug where Sass would add an extra `*/` after loud comments with
  whitespace after an explicit `*/` in the indented syntax.

* **Potentially breaking bug fix:** Adding text after an explicit `*/` in the
  indented syntax is now an error, rather than silently generating invalid CSS.

### Embedded Host

* Properly export the `SassBoolean` type.

## 1.79.5

* Changes to how `selector.unify()` and `@extend` combine selectors:

  * The relative order of pseudo-classes (like `:hover`) and pseudo-elements
    (like `::before`) within each original selector is now preserved when
    they're combined.

  * Pseudo selectors are now consistently placed at the end of the combined
    selector, regardless of which selector they came from. Previously, this
    reordering only applied to pseudo-selectors in the second selector.

* Tweak the color transformation matrices for OKLab and OKLCH to match the
  newer, more accurate values in the CSS spec.

* Fix a slight inaccuracy case when converting to `srgb-linear` and
  `display-p3`.

* **Potentially breaking bug fix:** `math.unit()` now wraps multiple denominator
  units in parentheses. For example, `px/(em*em)` instead of `px/em*em`.

### Command-Line Interface

* Use `@parcel/watcher` to watch the filesystem when running from JavaScript and
  not using `--poll`. This should mitigate more frequent failures users have
  been seeing since version 4.0.0 of Chokidar, our previous watching tool, was
  released.

### JS API

* Fix `SassColor.interpolate()` to allow an undefined `options` parameter, as
  the types indicate.

### Embedded Sass

* Properly pass missing color channel values to and from custom functions.

## 1.79.4

### JS API

* Fix a bug where passing `green` or `blue` to `color.change()` for legacy
  colors would fail.

## 1.79.3

* Update the `$channel` parameter in the suggested replacement for
  `color.red()`, `color.green()`, `color.blue()`, `color.hue()`,
  `color.saturation()`, `color.lightness()`, `color.whiteness()`, and
  `color.blackness()` to use a quoted string.

## 1.79.2

* Add a `$space` parameter to the suggested replacement for `color.red()`,
  `color.green()`, `color.blue()`, `color.hue()`, `color.saturation()`,
  `color.lightness()`, `color.whiteness()`, and `color.blackness()`.

* Update deprecation warnings for the legacy JS API to include a link to
  [relevant documentation].

[relevant documentation]: https://sass-lang.com/d/legacy-js-api

## 1.79.1

* No user-visible changes.

## 1.79.0

* **Breaking change**: Passing a number with unit `%` to the `$alpha` parameter
  of `color.change()`, `color.adjust()`, `change-color()`, and `adjust-color()`
  is now interpreted as a percentage, instead of ignoring the unit. For example,
  `color.change(red, $alpha: 50%)` now returns `rgb(255 0 0 / 0.5)`.

* **Potentially breaking compatibility fix**: Sass no longer rounds RGB channels
  to the nearest integer. This means that, for example, `rgb(0 0 1) != rgb(0 0
  0.6)`. This matches the latest version of the CSS spec and browser behavior.

* **Potentially breaking compatibility fix**: Passing large positive or negative
  values to `color.adjust()` can now cause a color's channels to go outside that
  color's gamut. In most cases this will currently be clipped by the browser and
  end up showing the same color as before, but once browsers implement gamut
  mapping it may produce a different result.

* Add support for CSS Color Level 4 [color spaces]. Each color value now tracks
  its color space along with the values of each channel in that color space.
  There are two general principles to keep in mind when dealing with new color
  spaces:

  1. With the exception of legacy color spaces (`rgb`, `hsl`, and `hwb`), colors
     will always be emitted in the color space they were defined in unless
     they're explicitly converted.

  2. The `color.to-space()` function is the only way to convert a color to
     another color space. Some built-in functions may do operations in a
     different color space, but they'll always convert back to the original space
     afterwards.

* `rgb` colors can now have non-integer channels and channels outside the normal
  gamut of 0-255. These colors are always emitted using the `rgb()` syntax so
  that modern browsers that are being displayed on wide-gamut devices can
  display the most accurate color possible.

* Add support for all the new color syntax defined in Color Level 4, including:

  * `oklab()`, `oklch()`, `lab()`, and `lch()` functions;
  * a top-level `hwb()` function that matches the space-separated CSS syntax;
  * and a `color()` function that supports the `srgb`, `srgb-linear`,
    `display-p3`, `a98-rgb`, `prophoto-rgb`, `rec2020`, `xyz`, `xyz-d50`, and
    `xyz-d65` color spaces.

* Add new functions for working with color spaces:

  * `color.to-space($color, $space)` converts `$color` to the given `$space`. In
    most cases this conversion is lossless—the color may end up out-of-gamut for
    the destination color space, but browsers will generally display it as best
    they can regardless. However, the `hsl` and `hwb` spaces can't represent
    out-of-gamut colors and so will be clamped.

  * `color.channel($color, $channel, $space: null)` returns the value of the
    given `$channel` in `$color`, after converting it to `$space` if necessary.
    It should be used instead of the old channel-specific functions such as
    `color.red()` and `color.hue()`.

  * `color.same($color1, $color2)` returns whether two colors represent the same
    color even across color spaces. It differs from `$color1 == $color2` because
    `==` never consider colors in different (non-legacy) spaces as equal.

  * `color.is-in-gamut($color, $space: null)` returns whether `$color` is
    in-gamut for its color space (or `$space` if it's passed).

  * `color.to-gamut($color, $space: null)` returns `$color` constrained to its
    space's gamut (or to `$space`'s gamut, if passed). This is generally not
    recommended since even older browsers will display out-of-gamut colors as
    best they can, but it may be necessary in some cases.

  * `color.space($color)`: Returns the name of `$color`'s color space.

  * `color.is-legacy($color)`: Returns whether `$color` is in a legacy color
    space (`rgb`, `hsl`, or `hwb`).

  * `color.is-powerless($color, $channel, $space: null)`: Returns whether the
    given `$channel` of `$color` is powerless in `$space` (or its own color
    space). A channel is "powerless" if its value doesn't affect the way the
    color is displayed, such as hue for a color with 0 chroma.

  * `color.is-missing($color, $channel)`: Returns whether `$channel`'s value is
    missing in `$color`. Missing channels can be explicitly specified using the
    special value `none` and can appear automatically when `color.to-space()`
    returns a color with a powerless channel. Missing channels are usually
    treated as 0, except when interpolating between two colors and in
    `color.mix()` where they're treated as the same value as the other color.

* Update existing functions to support color spaces:

  * `hsl()` and `color.hwb()` no longer forbid out-of-bounds values. Instead,
    they follow the CSS spec by clamping them to within the allowed range.

  * `color.change()`, `color.adjust()`, and `color.scale()` now support all
    channels of all color spaces. However, if you want to modify a channel
    that's not in `$color`'s own color space, you have to explicitly specify the
    space with the `$space` parameter. (For backwards-compatibility, this
    doesn't apply to legacy channels of legacy colors—for example, you can still
    adjust an `rgb` color's saturation without passing `$space: hsl`).

  * `color.mix()` and `color.invert()` now support the standard CSS algorithm
    for interpolating between two colors (the same one that's used for gradients
    and animations). To use this, pass the color space to use for interpolation
    to the `$method` parameter. For polar color spaces like `hsl` and `oklch`,
    this parameter also allows you to specify how hue interpolation is handled.

  * `color.complement()` now supports a `$space` parameter that indicates which
    color space should be used to take the complement.

  * `color.grayscale()` now operates in the `oklch` space for non-legacy colors.

  * `color.ie-hex-str()` now automatically converts its color to the `rgb` space
    and gamut-maps it so that it can continue to take colors from any color
    space.

[color spaces]: https://developer.mozilla.org/en-US/docs/Web/CSS/color_value

* The following functions are now deprecated, and uses should be replaced with
  the new color-space-aware functions defined above:

  * The `color.red()`, `color.green()`, `color.blue()`, `color.hue()`,
    `color.saturation()`, `color.lightness()`, `color.whiteness()`, and
    `color.blackness()` functions, as well as their global counterparts, should
    be replaced with calls to `color.channel()`.

  * The global `adjust-hue()`, `saturate()`, `desaturate()`, `lighten()`,
    `darken()`, `transaprentize()`, `fade-out()`, `opacify()`, and `fade-in()`
    functions should be replaced by `color.adjust()` or `color.scale()`.

* Add a `global-builtin` future deprecation, which can be opted-into with the
  `--future-deprecation` flag or the `futureDeprecations` option in the JS or
  Dart API. This emits warnings when any global built-in functions that are
  now available in `sass:` modules are called. It will become active by default
  in an upcoming release alongside the `@import` deprecation.

### Dart API

* Added a `ColorSpace` class which represents the various color spaces defined
  in the CSS spec.

* Added `SassColor.space` which returns a color's color space.

* Added `SassColor.channels` and `.channelsOrNull` which returns a list
  of channel values, with missing channels converted to 0 or exposed as null,
  respectively.

* Added `SassColor.isLegacy`, `.isInGamut`, `.channel()`, `.isChannelMissing()`,
  `.isChannelPowerless()`, `.toSpace()`, `.toGamut()`, `.changeChannels()`, and
  `.interpolate()` which do the same thing as the Sass functions of the
  corresponding names.

* `SassColor.rgb()` now allows out-of-bounds and non-integer arguments.

* `SassColor.hsl()` and `.hwb()` now allow out-of-bounds arguments.

* Added `SassColor.hwb()`, `.srgb()`, `.srgbLinear()`, `.displayP3()`,
  `.a98Rgb()`, `.prophotoRgb()`, `.rec2020()`, `.xyzD50()`, `.xyzD65()`,
  `.lab()`, `.lch()`, `.oklab()`, `.oklch()`, and `.forSpace()` constructors.

* Deprecated `SassColor.red`, `.green`, `.blue`, `.hue`, `.saturation`,
  `.lightness`, `.whiteness`, and `.blackness` in favor of
  `SassColor.channel()`.

* Deprecated `SassColor.changeRgb()`, `.changeHsl()`, and `.changeHwb()` in
  favor of `SassColor.changeChannels()`.

* Added `SassNumber.convertValueToUnit()` as a shorthand for
  `SassNumber.convertValue()` with a single numerator.

* Added `InterpolationMethod` and `HueInterpolationMethod` which collectively
  represent the method to use to interpolate two colors.

### JS API

* While the legacy API has been deprecated since we released the modern API, we
  now emit warnings when the legacy API is used to make sure users are aware
  that it will be removed in Dart Sass 2.0.0. In the meantime, you can silence
  these warnings by passing `legacy-js-api` in `silenceDeprecations` when using
  the legacy API.

* Modify `SassColor` to accept a new `space` option, with support for all the
  new color spaces defined in Color Level 4.

* Add `SassColor.space` which returns a color's color space.

* Add `SassColor.channels` and `.channelsOrNull` which returns a list of channel
  values, with missing channels converted to 0 or exposed as null, respectively.

* Add `SassColor.isLegacy`, `.isInGamut()`, `.channel()`, `.isChannelMissing()`,
  `.isChannelPowerless()`, `.toSpace()`, `.toGamut()`, `.change()`, and
  `.interpolate()` which do the same thing as the Sass functions of the
  corresponding names.

* Deprecate `SassColor.red`, `.green`, `.blue`, `.hue`, `.saturation`,
  `.lightness`, `.whiteness`, and `.blackness` in favor of
  `SassColor.channel()`.

### Embedded Sass

* Add `Color` SassScript value, with support for all the new color spaces
  defined in Color Level 4.

* Remove `RgbColor`, `HslColor` and `HwbColor` SassScript values.

## 1.78.0

* The `meta.feature-exists` function is now deprecated. This deprecation is
  named `feature-exists`.

* Fix a crash when using `@at-root` without any queries or children in the
  indented syntax.

### JS API

* Backport the deprecation options (`fatalDeprecations`, `futureDeprecations`,
  and `silenceDeprecations`) to the legacy JS API. The legacy JS API is itself
  deprecated, and you should move off of it if possible, but this will allow
  users of bundlers and other tools that are still using the legacy API to
  still control deprecation warnings.

* Fix a bug where accessing `SourceSpan.url` would crash when a relative URL was
  passed to the Sass API.

### Embedded Sass

* Explicitly expose a `sass` executable from the `sass-embedded` npm package.
  This was intended to be included in 1.63.0, but due to the way
  platform-specific dependency executables are installed it did not work as
  intended. Now users can run `npx sass` for local installs or just `sass` when
  `sass-embedded` is installed globally.

* Add linux-riscv64, linux-musl-riscv64, and android-riscv64 support for the
  `sass-embedded` npm package.

* Fix an edge case where the Dart VM could hang when shutting down when requests
  were in flight.

* Fix a race condition where the embedded host could fail to shut down if it was
  closed around the same time a new compilation was started.

* Fix a bug where parse-time deprecation warnings could not be controlled by
  the deprecation options in some circumstances.

## 1.77.8

* No user-visible changes.

## 1.77.7

* Declarations that appear after nested rules are deprecated, because the
  semantics Sass has historically used are different from the semantics
  specified by CSS. In the future, Sass will adopt the standard CSS semantics.

  See [the Sass website](https://sass-lang.com/d/mixed-decls) for details.

* **Potentially breaking bug fix:** `//` in certain places such as unknown
  at-rule values was being preserved in the CSS output, leading to potentially
  invalid CSS. It's now properly parsed as a silent comment and omitted from the
  CSS output.

## 1.77.6

* Fix a few cases where comments and occasionally even whitespace wasn't allowed
  between the end of Sass statements and the following semicolon.

## 1.77.5

* Fully trim redundant selectors generated by `@extend`.

## 1.77.4

### Embedded Sass

* Support passing `Version` input for `fatalDeprecations` as string over
  embedded protocol.

* Fix a bug in the JS Embedded Host where `Version` could be incorrectly accepted
  as input for `silenceDeprecations` and `futureDeprecations` in pure JS.

## 1.77.3

### Dart API

* `Deprecation.duplicateVariableFlags` has been deprecated and replaced with
  `Deprecation.duplicateVarFlags` to make it consistent with the
  `duplicate-var-flags` name used on the command line and in the JS API.

## 1.77.2

* Don't emit deprecation warnings for functions and mixins beginning with `__`.

* Allow user-defined functions whose names begin with `_` and otherwise look
  like vendor-prefixed functions with special CSS syntax.

### Command-Line Interface

* Properly handle the `--silence-deprecation` flag.

* Handle the `--fatal-deprecation` and `--future-deprecation` flags for
  `--interactive` mode.

## 1.77.1

* Fix a crash that could come up with importers in certain contexts.

## 1.77.0

* *Don't* throw errors for at-rules in keyframe blocks.

## 1.76.0

* Throw errors for misplaced statements in keyframe blocks.

* Mixins and functions whose names begin with `--` are now deprecated for
  forwards-compatibility with the in-progress CSS functions and mixins spec.
  This deprecation is named `css-function-mixin`.

## 1.75.0

* Fix a bug in which stylesheet canonicalization could be cached incorrectly
  when custom importers or the Node.js package importer made decisions based on
  the URL of the containing stylesheet.

### JS API

* Allow `importer` to be passed without `url` in `StringOptionsWithImporter`.

## 1.74.1

* No user-visible changes.

## 1.74.0

### JS API

* Add a new top-level `deprecations` object, which contains various
  `Deprecation` objects that define the different types of deprecation used by
  the Sass compiler and can be passed to the options below.

* Add a new `fatalDeprecations` compiler option that causes the compiler to
  error if any deprecation warnings of the provided types are encountered. You
  can also pass in a `Version` object to treat all deprecations that were active
  in that Dart Sass version as fatal.

* Add a new `futureDeprecations` compiler option that allows you to opt-in to
  certain deprecations early (currently just `import`).

* Add a new `silenceDeprecations` compiler option to ignore any deprecation
  warnings of the provided types.

### Command-Line Interface

* Add a new `--silence-deprecation` flag, which causes the compiler to ignore
  any deprecation warnings of the provided types.

* Previously, if a future deprecation was passed to `--fatal-deprecation` but
  not `--future-deprecation`, it would be treated as fatal despite not being
  enabled. Both flags are now required to treat a future deprecation as fatal
  with a warning emitted if `--fatal-deprecation` is passed without
  `--future-deprecation`, matching the JS API's behavior.

### Dart API

* The `compile` methods now take in a `silenceDeprecations` parameter, which
  causes the compiler to ignore any deprecation warnings of the provided types.

* Add `Deprecation.obsoleteIn` to match the JS API. This is currently null for
  all deprecations, but will be used once some deprecations become obsolete in
  Dart Sass 2.0.0.

* **Potentially breaking bug fix:** Fix a bug where `compileStringToResultAsync`
  ignored `fatalDeprecations` and `futureDeprecations`.

* The behavior around making future deprecations fatal mentioned in the CLI
  section above has also been changed in the Dart API.

## 1.73.0

* Add support for nesting in plain CSS files. This is not processed by Sass at
  all; it's emitted exactly as-is in the CSS.

* In certain circumstances, the current working directory was unintentionally
  being made available as a load path. This is now deprecated. Anyone relying on
  this should explicitly pass in `.` as a load path or `FilesystemImporter('.')`
  as the current importer.

* Add linux-riscv64 and windows-arm64 releases.

### Command-Line Interface

* Fix a bug where absolute `file:` URLs weren't loaded for files compiled via
  the command line unless an unrelated load path was also passed.

* Fix a bug where `--update` would always update files that were specified via
  absolute path unless an unrelated load path was also passed.

### Dart API

* Add `FilesystemImporter.noLoadPath`, which is a `FilesystemImporter` that can
  load absolute `file:` URLs and resolve URLs relative to the base file but
  doesn't load relative URLs from a load path.

* `FilesystemImporter.cwd` is now deprecated. Either use
  `FilesystemImporter.noLoadPath` if you weren't intending to rely on the load
  path, or `FilesystemImporter('.')` if you were.

## 1.72.0

* Support adjacent `/`s without whitespace in between when parsing plain CSS
  expressions.

* Allow the Node.js `pkg:` importer to load Sass stylesheets for `package.json`
  `exports` field entries without extensions.

* When printing suggestions for variables, use underscores in variable names
  when the original usage used underscores.

### JavaScript API

* Properly resolve `pkg:` imports with the Node.js package importer when
  arguments are passed to the JavaScript process.

## 1.71.1

### Command-Line Interface

* Ship the musl Linux release with the proper Dart executable.

### JavaScript API

* Export the `NodePackageImporter` class in ESM mode.

* Allow `NodePackageImporter` to locate a default directory even when the
  entrypoint is an ESM module.

### Dart API

* Make passing a null argument to `NodePackageImporter()` a static error rather
  than just a runtime error.

### Embedded Sass

* In the JS Embedded Host, properly install the musl Linux embedded compiler
  when running on musl Linux.

## 1.71.0

For more information about `pkg:` importers, see [the
announcement][pkg-importers] on the Sass blog.

[pkg-importers]: https://sass-lang.com/blog/announcing-pkg-importers

### Command-Line Interface

* Add a `--pkg-importer` flag to enable built-in `pkg:` importers. Currently
  this only supports the Node.js package resolution algorithm, via
  `--pkg-importer=node`. For example, `@use "pkg:bootstrap"` will load
  `node_modules/bootstrap/scss/bootstrap.scss`.

### JavaScript API

* Add a `NodePackageImporter` importer that can be passed to the `importers`
  option. This loads files using the `pkg:` URL scheme according to the Node.js
  package resolution algorithm. For example, `@use "pkg:bootstrap"` will load
  `node_modules/bootstrap/scss/bootstrap.scss`. The constructor takes a single
  optional argument, which indicates the base directory to use when locating
  `node_modules` directories. It defaults to
  `path.dirname(require.main.filename)`.

### Dart API

* Add a `NodePackageImporter` importer that can be passed to the `importers`
  option. This loads files using the `pkg:` URL scheme according to the Node.js
  package resolution algorithm. For example, `@use "pkg:bootstrap"` will load
  `node_modules/bootstrap/scss/bootstrap.scss`. The constructor takes a single
  argument, which indicates the base directory to use when locating
  `node_modules` directories.

## 1.70.0

### JavaScript API

* Add a `sass.initCompiler()` function that returns a `sass.Compiler` object
  which supports `compile()` and `compileString()` methods with the same API as
  the global Sass object. On the Node.js embedded host, each `sass.Compiler`
  object uses a single long-lived subprocess, making compiling multiple
  stylesheets much more efficient.

* Add a `sass.initAsyncCompiler()` function that returns a `sass.AsyncCompiler`
  object which supports `compileAsync()` and `compileStringAsync()` methods with
  the same API as the global Sass object. On the Node.js embedded host, each
  `sass.AsynCompiler` object uses a single long-lived subprocess, making
  compiling multiple stylesheets much more efficient.

### Embedded Sass

* Support the `CompileRequest.silent` field. This allows compilations with no
  logging to avoid unnecessary request/response cycles.

* The Dart Sass embedded compiler now reports its name as "dart-sass" rather
  than "Dart Sass", to match the JS API's `info` field.

## 1.69.7

### Embedded Sass

* In the JS Embedded Host, properly install the x64 Dart Sass executable on
  ARM64 Windows.

## 1.69.6

* Produce better output for numbers with complex units in `meta.inspect()` and
  debugging messages.

* Escape U+007F DELETE when serializing strings.

* When generating CSS error messages to display in-browser, escape all code
  points that aren't in the US-ASCII region. Previously only code points U+0100
  LATIN CAPITAL LETTER A WITH MACRON were escaped.

* Provide official releases for musl LibC and for Android.

* Don't crash when running `meta.apply()` in asynchronous mode.

### JS API

* Fix a bug where certain exceptions could produce `SourceSpan`s that didn't
  follow the documented `SourceSpan` API.

## 1.69.5

### JS API

* Compatibility with Node.js 21.0.0.

## 1.69.4

* No user-visible changes.

## 1.69.3

### Embedded Sass

* Fix TypeScript type locations in `package.json`.

## 1.69.2

### JS API

* Fix a bug where Sass crashed when running in the browser if there was a global
  variable named `process`.

## 1.69.1

* No user-visible changes.

## 1.69.0

* Add a `meta.get-mixin()` function that returns a mixin as a first-class Sass
  value.

* Add a `meta.apply()` mixin that includes a mixin value.

* Add a `meta.module-mixins()` function which returns a map from mixin names in
  a module to the first-class mixins that belong to those names.

* Add a `meta.accepts-content()` function which returns whether or not a mixin
  value can take a content block.

* Add support for the relative color syntax from CSS Color 5. This syntax
  cannot be used to create Sass color values. It is always emitted as-is in the
  CSS output.

### Dart API

* Deprecate `Deprecation.calcInterp` since it was never actually emitted as a
  deprecation.

### Embedded Sass

* Fix a rare race condition where the embedded compiler could freeze when a
  protocol error was immediately followed by another request.

## 1.68.0

* Fix the source spans associated with the `abs-percent` deprecation.

### JS API

* Non-filesystem importers can now set the `nonCanonicalScheme` field, which
  declares that one or more URL schemes (without `:`) will never be used for
  URLs returned by the `canonicalize()` method.

* Add a `containingUrl` field to the `canonicalize()` and `findFileUrl()`
  methods of importers, which is set to the canonical URL of the stylesheet that
  contains the current load. For filesystem importers, this is always set; for
  other importers, it's set only if the current load has no URL scheme, or if
  its URL scheme is declared as non-canonical by the importer.

### Dart API

* Add `AsyncImporter.isNonCanonicalScheme`, which importers (async or sync) can
  use to indicate that a certain URL scheme will never be used for URLs returned
  by the `canonicalize()` method.

* Add `AsyncImporter.containingUrl`, which is set during calls to the
  `canonicalize()` method to the canonical URL of the stylesheet that contains
  the current load. This is set only if the current load has no URL scheme, or
  if its URL scheme is declared as non-canonical by the importer.

### Embedded Sass

* The `CalculationValue.interpolation` field is deprecated and will be removed
  in a future version. It will no longer be set by the compiler, and if the host
  sets it it will be treated as equivalent to `CalculationValue.string` except
  that `"("` and `")"` will be added to the beginning and end of the string
  values.

* Properly include TypeScript types in the `sass-embedded` package.

## 1.67.0

* All functions defined in CSS Values and Units 4 are now once again parsed as
  calculation objects: `round()`, `mod()`, `rem()`, `sin()`, `cos()`, `tan()`,
  `asin()`, `acos()`, `atan()`, `atan2()`, `pow()`, `sqrt()`, `hypot()`,
  `log()`, `exp()`, `abs()`, and `sign()`.

  Unlike in 1.65.0, function calls are _not_ locked into being parsed as
  calculations or plain Sass functions at parse-time. This means that
  user-defined functions will take precedence over CSS calculations of the same
  name. Although the function names `calc()` and `clamp()` are still forbidden,
  users may continue to freely define functions whose names overlap with other
  CSS calculations (including `abs()`, `min()`, `max()`, and `round()` whose
  names overlap with global Sass functions).

* **Breaking change**: As a consequence of the change in calculation parsing
  described above, calculation functions containing interpolation are now parsed
  more strictly than before. However, _almost_ all interpolations that would
  have produced valid CSS will continue to work. The only exception is
  `#{$variable}%` which is not valid in Sass and is no longer valid in
  calculations. Instead of this, either use `$variable` directly and ensure it
  already has the `%` unit, or write `($variable * 1%)`.

* **Potentially breaking bug fix**: The importer used to load a given file is no
  longer used to load absolute URLs that appear in that file. This was
  unintented behavior that contradicted the Sass specification. Absolute URLs
  will now correctly be loaded only from the global importer list. This applies
  to the modern JS API, the Dart API, and the embedded protocol.

### Embedded Sass

* Substantially improve the embedded compiler's performance when compiling many
  files or files that require many importer or function call round-trips with
  the embedded host.

## 1.66.1

### JS API

* Fix a bug where Sass compilation could crash in strict mode if passed a
  callback that threw a string, boolean, number, symbol, or bignum.

## 1.66.0

* **Breaking change:** Drop support for the additional CSS calculations defined
  in CSS Values and Units 4. Custom Sass functions whose names overlapped with
  these new CSS functions were being parsed as CSS calculations instead, causing
  an unintentional breaking change outside our normal [compatibility policy] for
  CSS compatibility changes.

  Support will be added again in a future version, but only after Sass has
  emitted a deprecation warning for all functions that will break for at least
  three months prior to the breakage.

## 1.65.1

* Update abs-percent deprecatedIn version to `1.65.0`.

## 1.65.0

* All functions defined in CSS Values and Units 4 are now parsed as calculation
  objects: `round()`, `mod()`, `rem()`, `sin()`, `cos()`, `tan()`, `asin()`,
  `acos()`, `atan()`, `atan2()`, `pow()`, `sqrt()`, `hypot()`, `log()`, `exp()`,
  `abs()`, and `sign()`.

* Deprecate explicitly passing the `%` unit to the global `abs()` function. In
  future releases, this will emit a CSS abs() function to be resolved by the
  browser. This deprecation is named `abs-percent`.

## 1.64.3

### Dart API

* Deprecate explicitly passing `null` as the alpha channel for
  `SassColor.rgb()`, `SassColor.hsl()`, and `SassColor.hwb()`. Omitting the
  `alpha` channel is still allowed. In future releases, `null` will be used to
  indicate a [missing component]. This deprecation is named `null-alpha`.

  [missing component]: https://developer.mozilla.org/en-US/docs/Web/CSS/color_value#missing_color_components

* Include protocol buffer definitions when uploading the `sass` package to pub.

### JS API

* Deprecate explicitly passing `null` as the alpha channel for `new
  SassColor()`. Omitting the `alpha` channel or passing `undefined` for it is
  still allowed. In future releases, `null` will be used to indicate a [missing
  component]. This deprecation is named `null-alpha`.

  [missing component]: https://developer.mozilla.org/en-US/docs/Web/CSS/color_value#missing_color_components

  (Note that this was already prohibited by the TypeScript types, but in
  practice prior to this `null` was treated as `1`.)

## 1.64.2

* No user-visible changes.

## 1.64.1

### Embedded Sass

* Fix a bug where a valid `SassCalculation.clamp()` with less than 3 arguments
  would throw an error.

## 1.64.0

* Comments that appear before or between `@use` and `@forward` rules are now
  emitted in source order as much as possible, instead of always being emitted
  after the CSS of all module dependencies.

* Fix a bug where an interpolation in a custom property name crashed if the file
  was loaded by a `@use` nested in an `@import`.

### JavaScript API

* Add a new `SassCalculation` type that represents the calculation objects added
  in Dart Sass 1.40.0.

* Add `Value.assertCalculation()`, which returns the value if it's a
  `SassCalculation` and throws an error otherwise.

* Produce a better error message when an environment that supports some Node.js
  APIs loads the browser entrypoint but attempts to access the filesystem.

### Embedded Sass

* Fix a bug where nested relative `@imports` failed to load when using the
  deprecated functions `render` or `renderSync` and those relative imports were
  loaded multiple times across different files.

## 1.63.6

### JavaScript API

* Fix `import sass from 'sass'` again after it was broken in the last release.

### Embedded Sass

* Fix the `exports` declaration in `package.json`.

## 1.63.5

### JavaScript API

* Fix a bug where loading the package through both CJS `require()` and ESM
  `import` could crash on Node.js.

### Embedded Sass

* Fix a deadlock when running at high concurrency on 32-bit systems.

* Fix a race condition where the embedded compiler could deadlock or crash if a
  compilation ID was reused immediately after the compilation completed.

## 1.63.4

### JavaScript API

* Re-enable support for `import sass from 'sass'` when loading the package from
  an ESM module in Node.js. However, this syntax is now deprecated; ESM users
  should use `import * as sass from 'sass'` instead.

  On the browser and other ESM-only platforms, only `import * as sass from
  'sass'` is supported.

* Properly export the legacy API values `TRUE`, `FALSE`, `NULL`, and `types` from
  the ECMAScript module API.

### Embedded Sass

* Fix a race condition where closing standard input while requests are in-flight
  could sometimes cause the process to hang rather than shutting down
  gracefully.

* Properly include the root stylesheet's URL in the set of loaded URLs when it
  fails to parse.

## 1.63.3

### JavaScript API

* Fix loading Sass as an ECMAScript module on Node.js.

## 1.63.2

* No user-visible changes.

## 1.63.1

* No user-visible changes.

## 1.63.0

### JavaScript API

* Dart Sass's JS API now supports running in the browser. Further details and
  instructions for use are in [the README](README.md#dart-sass-in-the-browser).

### Embedded Sass

* The Dart Sass embedded compiler is now included as part of the primary Dart
  Sass distribution, rather than a separate executable. To use the embedded
  compiler, just run `sass --embedded` from any Sass executable (other than the
  pure JS executable).

  The Node.js embedded host will still be distributed as the `sass-embedded`
  package on npm. The only change is that it will now provide direct access to a
  `sass` executable with the same CLI as the `sass` package.

* The Dart Sass embedded compiler now uses version 2.0.0 of the Sass embedded
  protocol. See [the spec][embedded-protocol-spec] for a full description of the
  protocol, and [the changelog][embedded-protocol-changelog] for a summary of
  changes since version 1.2.0.

  [embedded-protocol-spec]: https://github.com/sass/sass/blob/main/spec/embedded-protocol.md
  [embedded-protocol-changelog]: https://github.com/sass/sass/blob/main/EMBEDDED_PROTOCOL_CHANGELOG.md

* The Dart Sass embedded compiler now runs multiple simultaneous compilations in
  parallel, rather than serially.

## 1.62.1

* Fix a bug where `:has(+ &)` and related constructs would drop the leading
  combinator.

## 1.62.0

* Deprecate the use of multiple `!global` or `!default` flags on the same
  variable. This deprecation is named `duplicate-var-flags`.

* Allow special numbers like `var()` or `calc()` in the global functions:
  `grayscale()`, `invert()`, `saturate()`, and `opacity()`. These are also
  native CSS `filter` functions. This is in addition to number values which were
  already allowed.

* Fix a cosmetic bug where an outer rule could be duplicated after nesting was
  resolved, instead of re-using a shared rule.

## 1.61.0

* **Potentially breaking change:** Drop support for End-of-Life Node.js 12.

* Fix remaining cases for the performance regression introduced in 1.59.0.

### Embedded Sass

* The JS embedded host now loads files from the working directory when using the
  legacy API.

## 1.60.0

* Add support for the `pi`, `e`, `infinity`, `-infinity`, and `NaN` constants in
  calculations. These will be interpreted as the corresponding numbers.

* Add support for unknown constants in calculations. These will be interpreted
  as unquoted strings.

* Serialize numbers with value `infinity`, `-infinity`, and `NaN` to `calc()`
  expressions rather than CSS-invalid identifiers. Numbers with complex units
  still can't be serialized.

## 1.59.3

* Fix a performance regression introduced in 1.59.0.

* The NPM release of 1.59.0 dropped support for Node 12 without actually
  indicating so in its pubspec. This release temporarily adds back support so
  that the latest Sass version that declares it supports Node 12 actually does
  so. However, Node 12 is now end-of-life, so we will drop support for it
  properly in an upcoming release.

## 1.59.2

* No user-visible changes.

## 1.59.1

* No user-visible changes.

## 1.59.0

### Command Line Interface

* Added a new `--fatal-deprecation` flag that lets you treat a deprecation
  warning as an error. You can pass an individual deprecation ID
  (e.g. `slash-div`) or you can pass a Dart Sass version to treat all
  deprecations initially emitted in that version or earlier as errors.

* New `--future-deprecation` flag that lets you opt into warning for use of
  certain features that will be deprecated in the future. At the moment, the
  only option is `--future-deprecation=import`, which will emit warnings for
  Sass `@import` rules, which are not yet deprecated, but will be in the future.

### Dart API

* New `Deprecation` enum, which contains the different current and future
  deprecations used by the new CLI flags.

* The `compile` methods now take in `fatalDeprecations` and `futureDeprecations`
  parameters, which work similarly to the CLI flags.

## 1.58.4

* Pull `@font-face` to the root rather than bubbling the style rule selector
  inwards.

* Improve error messages for invalid CSS values passed to plain CSS functions.

* Improve error messages involving selectors.

### Embedded Sass

* Improve the performance of starting up a compilation.

## 1.58.3

* No user-visible changes.

## 1.58.2

### Command Line Interface

* Add a timestamp to messages printed in `--watch` mode.

* Print better `calc()`-based suggestions for `/`-as-division expression that
  contain calculation-incompatible constructs like unary minus.

## 1.58.1

* Emit a unitless hue when serializing `hsl()` colors. The `deg` unit is
  incompatible with IE, and while that officially falls outside our
  compatibility policy, it's better to lean towards greater compatibility.

## 1.58.0

* Remove sourcemap comments from Sass sources. The generated sourcemap comment
  for the compiled CSS output remains unaffected.

* Fix a bug in `@extend` logic where certain selectors with three or more
  combinators were incorrectly considered superselectors of similar selectors
  with fewer combinators, causing them to be incorrectly trimmed from the
  output.

* Produce a better error message for a number with a leading `+` or `-`, a
  decimal point, but no digits.

* Produce a better error message for a nested property whose name starts with
  `--`.

* Fix a crash when a selector ends in an escaped backslash.

* Add the relative length units from CSS Values 4 and CSS Contain 3 as known
  units to validate bad computation in `calc`.

### Command Line Interface

* The `--watch` flag will now track loads through calls to `meta.load-css()` as
  long as their URLs are literal strings without any interpolation.

## 1.57.1

* No user-visible changes.

## 1.57.0

* Add a `split($string, $separator, $limit: null)` function to `sass:string`
  that splits a string into separate substrings based on a separator string.

### JavaScript API

* **Potentially breaking bug fix**: Custom functions in both the modern and
  legacy API now properly reject signatures with whitespace between the function
  name and parentheses.

* Custom functions in the legacy API now allow signatures with whitespace before
  the function name, to match a bug in Node Sass.

### Dart API

* **Potentially breaking bug fix**: `Callable.fromSignature()` and
  `AsyncCallable.fromSignature()` now reject signatures with whitespace between
  the function name and parentheses.

## 1.56.2

### Embedded Sass

* The embedded compiler now supports version 1.2.0 of [the embedded
  protocol](https://github.com/sass/embedded-protocol).

## 1.56.1

### Embedded Sass

* Importer results now validate that `contents` is actually a string and whether
  `sourceMapUrl` is an absolute URL.

## 1.56.0

* **Potentially breaking change:** To match the CSS spec, SassScript expressions
  beginning with `not` or `(` are no longer supported at the beginning of
  parenthesized sections of media queries. For example,

  ```scss
  @media (width >= 500px) and (not (grid))
  ```

  will now be emitted unchanged, instead of producing

  ```scss
  @media (width >= 500px) and (false)
  ```

  See [the Sass website](https://sass-lang.com/d/media-logic) for details.

* **Potentially breaking bug fix:** Angle units like `rad` or `turn` are now
  properly converted to equivalent `deg` values for `hsl()`, `hsla()`,
  `adjust-hue()`, `color.adjust()`, and `color.change()`.

  See [the Sass website](https://sass-lang.com/d/function-units#hue) for
  details.

* Fix indentation for selectors that span multiple lines in a `@media` query.

* Emit a deprecation warning when passing `$alpha` values with units to
  `color.adjust()` or `color.change()`. This will be an error in Dart Sass
  2.0.0.

  See [the Sass website](https://sass-lang.com/d/function-units#alpha) for
  details.

* Emit a deprecation warning when passing a `$weight` value with no units or
  with units other than `%` to `color.mix()`. This will be an error in Dart Sass
  2.0.0.

  See [the Sass website](https://sass-lang.com/d/function-units#weight) for
  details.

* Emit a deprecation warning when passing `$n` values with units to `list.nth()`
  or `list.set-nth()`. This will be an error in Dart Sass 2.0.0.

  See [the Sass website](https://sass-lang.com/d/function-units#index) for
  details.

* Improve existing deprecation warnings to wrap `/`-as-division suggestions in
  `calc()` expressions.

* Properly mark the warning for passing numbers with units to `random()` as a
  deprecation warning.

* Fix a bug where `@extend` could behave unpredicatably when used along with
  `meta.load-css()` and shared modules that contained no CSS themselves but
  loaded CSS from other modules.

### Dart API

* Emit a deprecation warning when passing a `sassIndex` with units to
  `Value.sassIndexToListIndex()`. This will be an error in Dart Sass 2.0.0.

### JS API

* Importer results now validate whether `contents` is actually a string type.

* Importer result argument errors are now rendered correctly.

## 1.55.0

* **Potentially breaking bug fix:** Sass numbers are now universally stored as
  64-bit floating-point numbers, rather than sometimes being stored as integers.
  This will generally make arithmetic with very large numbers more reliable and
  more consistent across platforms, but it does mean that numbers between nine
  quadrillion and nine quintillion will no longer be represented with full
  accuracy when compiling Sass on the Dart VM.

* **Potentially breaking bug fix:** Sass equality is now properly [transitive].
  Two numbers are now considered equal (after doing unit conversions) if they
  round to the same `1e-11`th. Previously, numbers were considered equal if they
  were within `1e-11` of one another, which led to some circumstances where `$a
  == $b` and `$b == $c` but `$a != $b`.

[transitive]: https://en.wikipedia.org/wiki/Transitive_property

* **Potentially breaking bug fix:** Various functions in `sass:math` no longer
  treat floating-point numbers that are very close (but not identical) to
  integers as integers. Instead, these functions now follow the floating-point
  specification exactly. For example, `math.pow(0.000000000001, -1)` now returns
  `1000000000000` instead of `Infinity`.

* Emit a deprecation warning for `$a -$b` and `$a +$b`, since these look like
  they could be unary operations but they're actually parsed as binary
  operations. Either explicitly write `$a - $b` or `$a (-$b)`. See
  https://sass-lang.com/d/strict-unary for more details.

### Dart API

* Add an optional `argumentName` parameter to `SassScriptException()` to make it
  easier to throw exceptions associated with particular argument names.

* Most APIs that previously returned `num` now return `double`. All APIs
  continue to _accept_ `num`, although in Dart 2.0.0 these APIs will be changed
  to accept only `double`.

### JS API

* Fix a bug in which certain warning spans would not have their properties
  accessible by the JS API.

## 1.54.9

* Fix an incorrect span in certain `@media` query deprecation warnings.

## 1.54.8

* No user-visible changes.

## 1.54.7

* Add support for 32-bit ARM releases on Linux.

## 1.54.6

* Fix a bug where a `@media` query could be incorrectly omitted from a
  stylesheet if it had multiple levels of nested `@media` queries within it
  *and* the inner queries were mergeable but the outer query was not.

## 1.54.5

* Properly consider `a ~ c` to be a superselector of `a ~ b ~ c` and `a + b +
  c`.

* Properly consider `b > c` to be a superselector of `a > b > c`, and similarly
  for other combinators.

* Properly calculate specificity for selector pseudoclasses.

* Deprecate use of `random()` when `$limit` has units to make it explicit that
   `random()` currently ignores units. A future version will no longer ignore
  units.

* Don't throw an error when the same module is `@forward`ed multiple times
  through a configured module.

### Embedded Sass

* Rather than downloading the embedded compiler for the local platform on
  install, the `sass-embedded` npm package now declares optional dependencies on
  platform-specific embedded compiler packages.

## 1.54.4

* Improve error messages when passing incorrect units that are also
  out-of-bounds to various color functions.

## 1.54.3

* Release a native ARM64 executable for Mac OS.

## 1.54.2

* No user-visible changes.

## 1.54.1

* When unifying selectors for `@extend` and `selector.unify()`, ensure that
  `:root`, `:scope`, `:host`, and `:host-context` only appear at the beginning
  of complex selectors.

## 1.54.0

* Deprecate selectors with leading or trailing combinators, or with multiple
  combinators in a row. If they're included in style rules after nesting is
  resolved, Sass will now produce a deprecation warning and, in most cases, omit
  the selector. Leading and trailing combinators can still be freely used for
  nesting purposes.

  See https://sass-lang.com/d/bogus-combinators for more details.

* Add partial support for new media query syntax from Media Queries Level 4. The
  only exception are logical operations nested within parentheses, as these were
  previously interpreted differently as SassScript expressions.

  A parenthesized media condition that begins with `not` or an opening
  parenthesis now produces a deprecation warning. In a future release, these
  will be interpreted as plain CSS instead.

* Deprecate passing non-`deg` units to `color.hwb()`'s `$hue` argument.

* Fix a number of bugs when determining whether selectors with pseudo-elements
  are superselectors.

* Treat `*` as a superselector of all selectors.

### Dart API

* Add a top-level `fakeFromImport()` function for testing custom importers
  that use `AsyncImporter.fromImport`.

### JS API

* Add a `charset` option that controls whether or not Sass emits a
  `@charset`/BOM for non-ASCII stylesheets.

* Fix Sass npm package types for TS 4.7+ Node16 and NodeNext module resolution.

## 1.53.0

* Add support for calling `var()` with an empty second argument, such as
  `var(--side, )`.

### JS API

* Fix a bug where `meta.load-css()` would sometimes resolve relative URLs
  incorrectly when called from a mixin using the legacy JS API.

### Embedded Sass

* Respect npm's proxy settings when downloading the embedded Sass compiler.

## 1.52.3

* Fix crash when trailing loud comments (`/* ... */`) appear twice in a row
  across two different imports which themselves imported the same file each.

## 1.52.2

* Preserve location of trailing loud comments (`/* ... */`) instead of pushing
  the comment to the next line.

## 1.52.1

### Command Line Interface

* Fix a bug where `--watch` mode would close immediately in TTY mode. This was
  caused by our change to close `--watch` when stdin was closed *outside of* TTY
  mode, which has been reverted for now while we work on a fix.

## 1.52.0

* Add support for arbitrary modifiers at the end of plain CSS imports, in
  addition to the existing `supports()` and media queries. Sass now allows any
  sequence of identifiers of functions after the URL of an import for forwards
  compatibility with future additions to the CSS spec.

* Fix an issue where source locations tracked through variable references could
  potentially become incorrect.

* Fix a bug where a loud comment in the source can break the source map when
  embedding the sources, when using the command-line interface or the legacy JS
  API.

### JS API

* `SassNumber.assertUnit()` and `SassNumber.assertNoUnits()` now correctly
  return the number called on when it passes the assertion.

## 1.51.0

* **Potentially breaking change**: Change the order of maps returned by
  `map.deep-merge()` to match those returned by `map.merge()`. All keys that
  appeared in the first map will now be listed first in the same order they
  appeared in that map, followed by any new keys added from the second map.

* Improve the string output of some AST nodes in error messages.

## 1.50.1

### Embedded Sass

* The JS embedded host and the embedded compiler will now properly avoid
  resolving imports relative to the current working directory unless `'.'` is
  passed as a load path.

* Fix a bug in the JS embedded host's implementation of the legacy JS API where
  imports that began with `/` could crash on Windows.

## 1.50.0

* `@extend` now treats [`:where()`] the same as `:is()`.

[`:where()`]: https://developer.mozilla.org/en-US/docs/Web/CSS/:where

### Command Line Interface

* Closing the standard input stream will now cause the `--watch` command to stop
  running.

### Embedded Sass

* Fix a bug where the JS embedded host crashed when invoking a legacy importer
  after resolving a relative filesystem import.

* Improve error messages when returning non-`Object` values from legacy
  importers.

## 1.49.11

* Add support for 64-bit ARM releases on Linux.

### Embedded Sass

* The embedded compiler now correctly sets the `id` field for all
  `OutboundMessage`s.

## 1.49.10

* Quiet deps mode now silences compiler warnings in mixins and functions that
  are defined in dependencies even if they're invoked from application
  stylesheets.

* In expanded mode, Sass will now emit colors using `rgb()`, `rbga()`, `hsl()`,
  and `hsla()` function notation if they were defined using the corresponding
  notation. As per our browser support policy, this change was only done once
  95% of browsers were confirmed to support this output format, and so is not
  considered a breaking change.

  Note that this output format is intended for human readability and not for
  interoperability with other tools. As always, Sass targets the CSS
  specification, and any tool that consumes Sass's output should parse all
  colors that are supported by the CSS spec.

* Fix a bug in which a color written using the four- or eight-digit hex format
  could be emitted as a hex color rather than a format with higher browser
  compatibility.

* Calculations are no longer simplified within supports declarations

## 1.49.9

### Embedded Sass

* Fixed a bug where the legacy API could crash when passed an empty importer
  list.

## 1.49.8

* Fixed a bug where some plain CSS imports would not be emitted.

### JS API

* Fix a bug where inspecting the Sass module in the Node.js console crashed on
  Node 17.

### Embedded Sass

* Fix a bug where source map URLs were incorrectly generated when passing
  importers to the legacy API.

## 1.49.7

### Embedded Sass

* First stable release the `sass-embedded` npm package that contains the Node.js
  Embedded Host.

* First stable release of the `sass_embedded` pub package that contains the
  Embedded Dart Sass compiler.

## 1.49.6

* No user-visible changes.

## 1.49.5

* No user-visible changes.

## 1.49.4

* No user-visible changes.

## 1.49.3

* No user-visible changes.

## 1.49.2

* No user-visible changes.

## 1.49.1

* Stop supporting non-LTS Node.js versions.

## 1.49.0

* Fix a bug in `string.insert` with certain negative indices.

### JS API

* Add support for the `sourceMapIncludeSources` option in the new JS API.

#### TypeScript Declarations

* Fix a bug where `LegacyPluginThis.options.linefeed` was typed to return
  abbreviations when it actually returned literal linefeed characters.

## 1.48.0

### JS API

* **Potentially breaking bug fix:** Match the specification of the new JS API by
  setting `LegacyResult.map` to `undefined` rather than `null`.

#### TypeScript Declarations

* Add a declaration for the `NULL` constant.

## 1.47.0

### JS API

#### TypeScript Declarations

* Add declarations for the `TRUE` and `FALSE` constants.

## 1.46.0

### JS API

* **Potentially breaking bug fix:** Match the specification of the new JS API by
  passing `undefined` rather than `null` to `Logger.warn()` for an unset `span`.

#### TypeScript Declarations

* Add a declaration for the `LegacyPluginThis.options.context` field.

* Update the definition of `LegacyAsyncFunction` to include explicit definitions
  with zero through six arguments before the `done` parameter. This makes it
  possible for TypeScript users to pass in callbacks that take a specific number
  of arguments, rather than having to declare a callback that takes an arbitrary
  number.

* Add a declaration for `types.Error`, a legacy API class that can be returned
  by asynchronous functions to signal asynchronous errors.

* Add a `LegacyAsyncFunctionDone` type for the `done` callback that's passed to
  `LegacyAsyncFunction`.

## 1.45.2

### JS API

* **Potentially breaking bug fix:** Change the default value of the `separator`
  parameter for `new SassArgumentList()` to `','` rather than `null`. This
  matches the API specification.

## 1.45.1

* **Potentially breaking bug fix:** Properly parse custom properties in
  `@supports` conditions. Note that this means that SassScript expressions on
  the right-hand side of custom property `@supports` queries now need to be
  interpolated, as per https://sass-lang.com/d/css-vars.

* **Potentially breaking bug fix:** Fix a bug where `inspect()` was not
  properly printing nested, empty, bracketed lists.

## 1.45.0

### JS API

This release includes an entirely new JavaScript API, designed to be more
idiomatic, performant, and usable. The old API will continue to be supported
until Dart Sass 2.0.0, but it is now considered deprecated and should be avoided
for new code.

The new API includes:

* `compile()` and `compileAsync()` functions that take Sass file paths and
  return the result of compiling them to CSS. The async function returns a
  `Promise` rather than using a callback-based API.

* `compileString()` and `compileStringAsync()` functions that take a string of
  Sass source and compiles it to CSS. As above, the async function returns a
  `Promise`.

* A new importer API that more closely matches the Sass specification's logic
  for resolving loads. This makes it much easier for Sass to cache information
  across `@import` and `@use` rules, which substantially improves performance
  for applications that rely heavily on repeated `@import`s.

* A new custom function API, including much more usable JS representations of
  Sass value types complete with type-assertion functions, easy map and list
  lookups, and compatibility with the [`immutable`] package. **Unlike in the
  legacy API,** function callbacks now take one argument which contains an array
  of Sass values (rather than taking a separate JS argument for each Sass
  argument).

[`immutable`]: https://immutable-js.com/

For full documentation of this API, please see [the Sass website][js-api].

[js-api]: https://sass-lang.com/documentation/js-api

This release also adds TypeScript type definitions.

## 1.44.0

* Suggest `calc()` as an alternative in `/`-as-division deprecation messages.

### Dart API

* Add `SassNumber.convert()` and `SassNumber.convertValue()`. These work like
  `SassNumber.coerce()` and `SassNumber.coerceValue()`, except they don't treat
  unitless numbers as universally compatible.

* Fix a bug where `SassNumber.coerceToMatch()` and
  `SassNumber.coerceValueToMatch()` wouldn't coerce single-unit numbers to
  match unitless numbers.

## 1.43.5

* Fix a bug where calculations with different operators were incorrectly
  considered equal.

* Properly parse attribute selectors with empty namespaces.

### JS API

* Print more detailed JS stack traces. This is mostly useful for the Sass team's
  own debugging purposes.

## 1.43.4

### JS API

* Fix a bug where the `logger` option was ignored for the `render()` function.

## 1.43.3

* Improve performance.

## 1.43.2

* Improve the error message when the default namespace of a `@use` rule is not
  a valid identifier.

## 1.43.1

* No user-visible changes.

## 1.43.0

### JS API

* Add support for the `logger` option. This takes an object that can define
  `warn` or `debug` methods to add custom handling for messages emitted by the
  Sass compiler. See [the JS API docs] for details.

  [the JS API docs]: https://sass-lang.com/documentation/js-api/interfaces/Logger

* Add a `Logger.silent` object that can be passed to the `logger` option to
  silence all messages from the Sass compiler.

## 1.42.1

* Fix a bug where Sass variables and function calls in calculations weren't
  being resolved correctly if there was a parenthesized interpolation elsewhere
  in the file.

## 1.42.0

* `min()` and `max()` expressions are once again parsed as calculations as long
  as they contain only syntax that's allowed in calculation expressions. To
  avoid the backwards-compatibility issues that were present in 1.40.0, they now
  allow unitless numbers to be mixed with numbers with units just like the
  global `min()` and `max()` functions. Similarly, `+` and `-` operations within
  `min()` and `max()` functions allow unitless numbers to be mixed with numbers
  with units.

## 1.41.1

* Preserve parentheses around `var()` functions in calculations, because they
  could potentially be replaced with sub-expressions that might need to be
  parenthesized.

## 1.41.0

* Calculation values can now be combined with strings using the `+` operator.
  This was an error in 1.40.0, but this broke stylesheets that were relying on
  `$value + ""` expressions to generically convert values to strings. (Note that
  the Sass team recommends the use of `"#{$value}"` or `inspect($value)` for
  that use-case.)

* The `selector.unify()` function now correctly returns `null` when one selector
  is a `:host` or `:host-context` and the other is a selector that's guaranteed
  to be within the current shadow DOM. The `@extend` logic has been updated
  accordingly as well.

* Fix a bug where extra whitespace in `min()`, `max()`, `clamp()`, and `calc()`
  expressions could cause bogus parse errors.

* Fix a bug where the right-hand operand of a `-` in a calculation could
  incorrectly be stripped of parentheses.

### Dart API

* `SassCalculation.plus()` now allows `SassString` arguments.

## 1.40.1

* **Potentially breaking bug fix:** `min()` and `max()` expressions outside of
  calculations now behave the same way they did in 1.39.2, returning unquoted
  strings if they contain no Sass-specific features and calling the global
  `min()` and `max()` functions otherwise. Within calculations, they continue to
  behave how they did in 1.40.0.

  This fixes an unintended breaking change added in 1.40.0, wherein passing a
  unitless number and a number without units to `min()` or `max()` now produces
  an error. Since this breakage affects a major Sass library, we're temporarily
  reverting support for `min()` and `max()` calculations while we work on
  designing a longer-term fix.

## 1.40.0

* Add support for first-class `calc()` expressions (as well as `clamp()` and
  plain-CSS `min()` and `max()`). This means:

  * `calc()` expressions will be parsed more thoroughly, and errors will be
    highlighted where they weren't before. **This may break your stylesheets,**
    but only if they were already producing broken CSS.

  * `calc()` expressions will be simplified where possible, and may even return
    numbers if they can be simplified away entirely.

  * `calc()` expressions that can't be simplified to numbers return a new data
    type known as "calculations".

  * Sass variables and functions can now be used in `calc()` expressions.

  * New functions `meta.calc-name()` and `meta.calc-args()` can now inspect
    calculations.

### Dart API

* Add a new value type, `SassCalculation`, that represents calculations.

* Add new `CalculationOperation`, `CalculationOperator`, and
  `CalculationInterpolation` types to represent types of arguments that may
  exist as part of a calculation.

* Add a new `Value.assertCalculation()` method.

* Add a new `Number.hasCompatibleUnits()` method.

## 1.39.2

* Fix a bug where configuring with `@use ... with` would throw an error when
  that variable was defined in a module that also contained `@forward ... with`.

## 1.39.1

* Partial fix for a bug where `@at-root` does not work properly in nested
  imports that contain `@use` rules. If the only `@use` rules in the nested
  import are for built-in modules, `@at-root` should now work properly.

## 1.39.0

### JS API

* Add a `charset` option that controls whether or not Sass emits a
  `@charset`/BOM for non-ASCII stylesheets.

## 1.38.2

* No user-visible changes

## 1.38.1

* No user-visible changes

## 1.38.0

* In expanded mode, emit characters in Unicode private-use areas as escape
  sequences rather than literal characters.

* Fix a bug where quotes would be omitted for an attribute selector whose value
  was a single backslash.

* Properly consider numbers that begin with `.` as "plain CSS" for the purposes
  of parsing plain-CSS `min()` and `max()` functions.

* Allow `if` to be used as an unquoted string.

* Properly parse backslash escapes within `url()` expressions.

* Fix a couple bugs where `@extend`s could be marked as unsatisfied when
  multiple identical `@extend`s extended selectors across `@use` rules.

### Command Line Interface

* Strip CRLF newlines from snippets of the original stylesheet that are included
  in the output when an error occurs.

### JS API

* Don't crash when a Windows path is returned by a custom Node importer at the
  same time as file contents.

* Don't crash when an error occurs in a stylesheet loaded via a custom importer
  with a custom URL scheme.

### Dart API

* Add a `SassArgumentList.keywordsWithoutMarking` getter to access the keyword
  arguments of an argument list without marking them accessed.

## 1.37.5

* No user-visible changes.

## 1.37.4

* No user-visible changes.

## 1.37.3

* No user-visible changes.

## 1.37.2

* No user-visible changes.

## 1.37.1

* No user-visible changes.

## 1.37.0

### Dart API

* **Potentially breaking bug fix:** `SassNumber.asSlash`,
  `SassNumber.withSlash()`, and `SassNumber.withoutSlash()` have been marked as
  `@internal`. They were never intended to be used outside the `sass` package.

* **Potentially breaking bug fix:** `SassException` has been marked as `@sealed`
  to formally indicate that it's not intended to be extended outside of the
  `sass` package.

* Add a `Value.withListContents()` method that returns a new Sass list with the
  same list separator and brackets as the current value, interpreted as a list.

## 1.36.0

### Dart API

* Added `compileToResult()`, `compileStringToResult()`,
  `compileToResultAsync()`, and `compileStringToResultAsync()` methods. These
  are intended to replace the existing `compile*()` methods, which are now
  deprecated. Rather than returning a simple string, these return a
  `CompileResult` object, which will allow us to add additional information
  about the compilation without having to introduce further deprecations.

  * Instead of passing a `sourceMaps` callback to `compile*()`, pass
    `sourceMaps: true` to `compile*ToResult()` and access
    `CompileResult.sourceMap`.

  * The `CompileResult` object exposes a `loadedUrls` object which lists the
    canonical URLs accessed during a compilation. This information was
    previously unavailable except through the JS API.

## 1.35.2

* **Potentially breaking bug fix**: Properly throw an error for Unicode ranges
  that have too many `?`s after hexadecimal digits, such as `U+12345??`.

* **Potentially breaking bug fix:** Fixed a bug where certain local variable
  declarations nested within multiple `@if` statements would incorrectly
  override a global variable. It's unlikely that any real stylesheets were
  relying on this bug, but if so they can simply add `!global` to the variable
  declaration to preserve the old behavior.

* **Potentially breaking bug fix:** Fix a bug where imports of root-relative
  URLs (those that begin with `/`) in `@import` rules would be passed to
  both Dart and JS importers as `file:` URLs.

* Properly support selector lists for the `$extendee` argument to
  `selector.extend()` and `selector.replace()`.

* Fix an edge case where `@extend` wouldn't affect a selector within a
  pseudo-selector such as `:is()` that itself extended other selectors.

* Fix a race condition where `meta.load-css()` could trigger an internal error
  when running in asynchronous mode.

### Dart API

* Use the `@internal` annotation to indicate which `Value` APIs are available
  for public use.

## 1.35.1

* Fix a bug where the quiet dependency flag didn't silence warnings in some
  stylesheets loaded using `@import`.

## 1.35.0

* Fix a couple bugs that could prevent some members from being found in certain
  files that use a mix of imports and the module system.

* Fix incorrect recommendation for migrating division expressions that reference
  namespaced variables.

### JS API

* Add a `quietDeps` option which silences compiler warnings from stylesheets
  loaded through importers and load paths.

* Add a `verbose` option which causes the compiler to emit all deprecation
  warnings, not just 5 per feature.

## 1.34.1

* Fix a bug where `--update` would always compile any file that depends on a
  built-in module.

* Fix the URL for the `@-moz-document` deprecation message.

* Fix a bug with `@for` loops nested inside property declarations.

## 1.34.0

* Don't emit the same warning in the same location multiple times.

* Cap deprecation warnings at 5 per feature by default.

### Command Line Interface

* Add a `--quiet-deps` flag which silences compiler warnings from stylesheets
  loaded through `--load-path`s.

* Add a `--verbose` flag which causes the compiler to emit all deprecation
  warnings, not just 5 per feature.

### Dart API

* Add a `quietDeps` argument to `compile()`, `compileString()`,
  `compileAsync()`, and `compileStringAsync()` which silences compiler warnings
  from stylesheets loaded through importers, load paths, and `package:` URLs.

* Add a `verbose` argument to `compile()`, `compileString()`, `compileAsync()`,
  and `compileStringAsync()` which causes the compiler to emit all deprecation
  warnings, not just 5 per feature.

## 1.33.0

* Deprecate the use of `/` for division. The new `math.div()` function should be
  used instead. See [this page][] for details.

[this page]: https://sass-lang.com/documentation/breaking-changes/slash-div

* Add a `list.slash()` function that returns a slash-separated list.

* **Potentially breaking bug fix:** The heuristics around when potentially
  slash-separated numbers are converted to slash-free numbers—for example, when
  `1/2` will be printed as `0.5` rather than `1/2`—have been slightly expanded.
  Previously, a number would be made slash-free if it was passed as an argument
  to a *user-defined function*, but not to a *built-in function*. Now it will be
  made slash-free in both cases. This is a behavioral change, but it's unlikely
  to affect any real-world stylesheets.

* [`:is()`][] now behaves identically to `:matches()`.

[`:is()`]: https://developer.mozilla.org/en-US/docs/Web/CSS/:is

* Fix a bug where non-integer numbers that were very close to integer
  values would be incorrectly formatted in CSS.

* Fix a bug where very small number and very large negative numbers would be
  incorrectly formatted in CSS.

### JS API

* The `this` context for importers now has a `fromImport` field, which is `true`
  if the importer is being invoked from an `@import` and `false` otherwise.
  Importers should only use this to determine whether to load [import-only
  files].

[import-only files]: https://sass-lang.com/documentation/at-rules/import#import-only-files

### Dart API

* Add an `Importer.fromImport` getter, which is `true` if the current
  `Importer.canonicalize()` call comes from an `@import` rule and `false`
  otherwise. Importers should only use this to determine whether to load
  [import-only files].

## 1.32.13

* **Potentially breaking bug fix:** Null values in `@use` and `@forward`
  configurations no longer override the `!default` variable, matching the
  behavior of the equivalent code using `@import`.

* Use the proper parameter names in error messages about `string.slice`

## 1.32.12

* Fix a bug that disallowed more than one module from extending the same
  selector from a module if that selector itself extended a selector from
  another upstream module.

## 1.32.11

* Fix a bug where bogus indented syntax errors were reported for lines that
  contained only whitespace.

## 1.32.10

* No user-visible changes.

## 1.32.9

* Fix a typo in a deprecation warning.

### JavaScript API

* Drop support for Chokidar 2.x. This version was incompatible with Node 14, but
  due to shortcomings in npm's version resolver sometimes still ended up
  installed anyway. Only declaring support for 3.0.0 should ensure compatibility
  going forward.

### Dart API

* Allow the null safety release of args and watcher.

### Command Line Interface

* Add a `-w` shorthand for the `--watch` flag.

## 1.32.8

* Update chokidar version for Node API tests.

### JavaScript API

* Allow a custom function to access the `render()` options object within its
  local context, as `this.options`.

## 1.32.7

* Allow the null safety release of stream_transform.

* Allow `@forward...with` to take arguments that have a `!default` flag without
  a trailing comma.

* Improve the performance of unitless and single-unit numbers.

## 1.32.6

### Node JS API

* Fix Electron support when `nodeIntegration` is disabled.

### Dart API

* All range checks for `SassColor` constructors now throw `RangeError`s with
  `start` and `end` set.

## 1.32.5

* **Potentially breaking bug fix:** When using `@for` with numbers that have
  units, the iteration variable now matches the unit of the initial number. This
  matches the behavior of Ruby Sass and LibSass.

### Node JS API

* Fix a few infrequent errors when calling `render()` with `fiber` multiple
  times simultaneously.

* Avoid possible mangled error messages when custom functions or importers throw
  unexpected exceptions.

* Fix Electron support when `nodeIntegration` is disabled.

## 1.32.4

* No user-visible changes.

## 1.32.3

* Optimize `==` for numbers that have different units.

## 1.32.2

* Print the actual number that was received in unit deprecation warnings for
  color functions.

## 1.32.1

* Don't emit permissions errors on Windows and OS X when trying to determine the
  real case of path names.

## 1.32.0

* Deprecate passing non-`%` numbers as lightness and saturation to `hsl()`,
  `hsla()`, `color.adjust()`, and `color.change()`. This matches the CSS
  specification, which also requires `%` for all lightness and saturation
  parameters. See [the Sass website][color-units] for more details.

* Deprecate passing numbers with units other than `deg` as the hue to `hsl()`,
  `hsla()`, `adjust-hue()`, `color.adjust()`, and `color.change()`. Unitless
  numbers *are* still allowed here, since they're allowed by CSS. See [the Sass
  website][color-units] for more details.

* Improve error messages about incompatible units.

* Properly mark some warnings emitted by `sass:color` functions as deprecation
  warnings.

### Dart API

* Rename `SassNumber.valueInUnits()` to `SassNumber.coerceValue()`. The old name
  remains, but is now deprecated.

* Rename `SassNumber.coerceValueToUnit()`, a shorthand for
  `SassNumber.coerceValue()` that takes a single numerator unit.

* Add `SassNumber.coerceToMatch()` and `SassNumber.coerceValueToMatch()`, which
  work like `SassNumber.coerce()` and `SassNumber.coerceValue()` but take a
  `SassNumber` whose units should be matched rather than taking the units
  explicitly. These generate better error messages than `SassNumber.coerce()`
  and `SassNumber.coerceValue()`.

* Add `SassNumber.convertToMatch()` and `SassNumber.convertValueToMatch()`,
  which work like `SassNumber.coerceToMatch()` and
  `SassNumber.coerceValueToMatch()` except they throw exceptions when converting
  unitless values to or from units.

* Add `SassNumber.compatibleWithUnit()`, which returns whether the number can be
  coerced to a single numerator unit.

## 1.31.0

* Add support for parsing `clamp()` as a special math function, the same way
  `calc()` is parsed.

* Properly load files in case-sensitive Windows directories with upper-case
  names.

## 1.30.0

* Fix a bug where `@at-root (without: all)` wouldn't properly remove a
  `@keyframes` context when parsing selectors.

### Node JS API

* The generated `main()` function in `sass.js` now returns a `Promise` that
  completes when the executable is finished running.

### Dart API

* Fix a bug that prevented importers from returning null when loading from a
  URL that they had already canonicalized.

## 1.29.0

* Support a broader syntax for `@supports` conditions, based on the latest
  [Editor's Draft of CSS Conditional Rules 3]. Almost all syntax will be allowed
  (with interpolation) in the conditions' parentheses, as well as function
  syntax such as `@supports selector(...)`.

[Editor's Draft of CSS Conditional Rules 3]: https://drafts.csswg.org/css-conditional-3/#at-supports

## 1.28.0

* Add a [`color.hwb()`] function to `sass:color` that can express colors in [HWB] format.

[`color.hwb()`]: https://sass-lang.com/documentation/modules/color#hwb
[HWB]: https://en.wikipedia.org/wiki/HWB_color_model

* Add [`color.whiteness()`] and [`color.blackness()`] functions to `sass:color`
  to get a color's [HWB] whiteness and blackness components.

[`color.whiteness()`]: https://sass-lang.com/documentation/modules/color#whiteness
[`color.blackness()`]: https://sass-lang.com/documentation/modules/color#blackness

* Add `$whiteness` and `$blackness` parameters to [`color.adjust()`],
  [`color.change()`], and [`color.scale()`] to modify a color's [HWB] whiteness
  and blackness components.

[`color.adjust()`]: https://sass-lang.com/documentation/modules/color#adjust
[`color.change()`]: https://sass-lang.com/documentation/modules/color#change
[`color.scale()`]: https://sass-lang.com/documentation/modules/color#scale

### Dart API

* Add [HWB] support to the `SassColor` class, including a `SassColor.hwb()`
  constructor, `whiteness` and `blackness` getters, and a `changeHwb()` method.

[HWB]: https://en.wikipedia.org/wiki/HWB_color_model

## 1.27.2

* No user-visible changes.

## 1.27.1

* **Potentially breaking bug fix:** `meta.load-css()` now correctly uses the
  name `$url` for its first argument, rather than `$module`.

* Don't crash when using `Infinity` or `NaN` as a key in a map.

* Emit a proper parse error for a `=` with no right-hand side in a function.

* Avoid going exponential on certain recursive `@extend` edge cases.

## 1.27.0

* Adds an overload to `map.merge()` that supports merging a nested map.

  `map.merge($map1, $keys..., $map2)`: The `$keys` form a path to the nested map
  in `$map1`, into which `$map2` gets merged.

  See [the Sass documentation][map-merge] for more details.

  [map-merge]: https://sass-lang.com/documentation/modules/map#merge

* Adds an overloaded `map.set()` function.

  `map.set($map, $key, $value)`: Adds to or updates `$map` with the specified
  `$key` and `$value`.

  `map.set($map, $keys..., $value)`: Adds to or updates a map that is nested
  within `$map`. The `$keys` form a path to the nested map in `$map`, into
  which `$value` is inserted.

  See [the Sass documentation][map-set] for more details.

  [map-set]: https://sass-lang.com/documentation/modules/map#set

* Add support for nested maps to `map.get()`.
  For example, `map.get((a: (b: (c: d))), a, b, c)` would return `d`.
  See [the documentation][map-get] for more details.

  [map-get]: https://sass-lang.com/documentation/modules/map#get

* Add support for nested maps in `map.has-key`.
  For example, `map.has-key((a: (b: (c: d))), a, b, c)` would return true.
  See [the documentation][map-has-key] for more details.

  [map-has-key]: https://sass-lang.com/documentation/modules/map#has-key

* Add a `map.deep-merge()` function. This works like `map.merge()`, except that
  nested map values are *also* recursively merged. For example:

  ```
  map.deep-merge(
    (color: (primary: red, secondary: blue),
    (color: (secondary: teal)
  ) // => (color: (primary: red, secondary: teal))
  ```

  See [the Sass documentation][map-deep-merge] for more details.

  [map-deep-merge]: https://sass-lang.com/documentation/modules/map#deep-merge

* Add a `map.deep-remove()` function. This allows you to remove keys from
  nested maps by passing multiple keys. For example:

  ```
  map.deep-remove(
    (color: (primary: red, secondary: blue)),
    color, primary
  ) // => (color: (secondary: blue))
  ```

  See [the Sass documentation][map-deep-remove] for more details.

  [map-deep-remove]: https://sass-lang.com/documentation/modules/map#deep-remove

* Fix a bug where custom property values in plain CSS were being parsed as
  normal property values.

### Dart API

* Add a `Value.tryMap()` function which returns the `Value` as a `SassMap` if
  it's a valid map, or `null` otherwise. This allows function authors to safely
  retrieve maps even if they're internally stored as empty lists, without having
  to catch exceptions from `Value.assertMap()`.

## 1.26.12

* Fix a bug where nesting properties beneath a Sass-syntax custom property
  (written as `#{--foo}: ...`) would crash.

## 1.26.11

* **Potentially breaking bug fix:** `selector.nest()` now throws an error
  if the first arguments contains the parent selector `&`.

* Fixes a parsing bug with inline comments in selectors.

* Improve some error messages for edge-case parse failures.

* Throw a proper error when the same built-in module is `@use`d twice.

* Don't crash when writing `Infinity` in JS mode.

* Produce a better error message for positional arguments following named
  arguments.

## 1.26.10

* Fixes a bug where two adjacent combinators could cause an error.

## 1.26.9

* Use an updated version of `node_preamble` when compiling to JS.

## 1.26.8

* Fixes an error when emitting source maps to stdout.

## 1.26.7

* No user-visible changes.

## 1.26.6

* Fix a bug where escape sequences were improperly recognized in `@else` rules.

### JavaScript API

* Add `sass.NULL`, `sass.TRUE`, and `sass.FALSE` constants to match Node Sass's
  API.

* If a custom Node importer returns both `file` and `contents`, don't attempt to
  read the `file`. Instead, use the `contents` provided by the importer, with
  `file` as the canonical url.

## 1.26.5

* No user-visible changes.

## 1.26.4

* Be more memory-efficient when handling `@forward`s through `@import`s.

## 1.26.3

* Fix a bug where `--watch` mode could go into an infinite loop compiling CSS
  files to themselves.

## 1.26.2

* More aggressively eliminate redundant selectors in the `selector.extend()` and
  `selector.replace()` functions.

## 1.26.1

### Command Line Interface

* Fix a longstanding bug where `--watch` mode could enter into a state where
  recompilation would not occur after a syntax error was introduced into a
  dependency and then fixed.

## 1.26.0

* **Potentially breaking bug fix:** `@use` rules whose URLs' basenames begin
  with `_` now correctly exclude that `_` from the rules' namespaces.

* Fix a bug where imported forwarded members weren't visible in mixins and
  functions that were defined before the `@import`.

* Don't throw errors if the exact same member is loaded or forwarded from
  multiple modules at the same time.

## 1.25.2

* Fix a bug where, under extremely rare circumstances, a valid variable could
  become unassigned.

## 1.25.0

* Add functions to the built-in "sass:math" module.

  * `clamp($min, $number, $max)`. Clamps `$number` in between `$min` and `$max`.

  * `hypot($numbers...)`. Given *n* numbers, outputs the length of the
    *n*-dimensional vector that has components equal to each of the inputs.

  * Exponential. All inputs must be unitless.
    * `log($number)` or `log($number, $base)`. If no base is provided, performs
       a natural log.
    * `pow($base, $exponent)`
    * `sqrt($number)`

  * Trigonometric. The input must be an angle. If no unit is given, the input is
    assumed to be in `rad`.
    * `cos($number)`
    * `sin($number)`
    * `tan($number)`

  * Inverse trigonometric. The output is in `deg`.
    * `acos($number)`. Input must be unitless.
    * `asin($number)`. Input must be unitless.
    * `atan($number)`. Input must be unitless.
    * `atan2($y, $x)`. `$y` and `$x` must have compatible units or be unitless.

* Add the variables `$pi` and `$e` to the built-in "sass:math" module.

### JavaScript API

* `constructor.value` fields on value objects now match their Node Sass
  equivalents.

## 1.24.5

* Highlight contextually-relevant sections of the stylesheet in error messages,
  rather than only highlighting the section where the error was detected.

## 1.24.4

### JavaScript API

* Fix a bug where source map generation would crash with an absolute source map
  path and a custom importer that returns string file contents.

## 1.24.3

### Command Line Interface

* Fix a bug where `sass --version` would crash for certain executable
  distributions.

## 1.24.2

### JavaScript API

* Fix a bug introduced in the previous release that prevented custom importers
  in Node.js from loading import-only files.

## 1.24.1

* Fix a bug where the wrong file could be loaded when the same URL is used by
  both a `@use` rule and an `@import` rule.

## 1.24.0

* Add an optional `with` clause to the `@forward` rule. This works like the
  `@use` rule's `with` clause, except that `@forward ... with` can declare
  variables as `!default` to allow downstream modules to reconfigure their
  values.

* Support configuring modules through `@import` rules.

## 1.23.8

* **Potentially breaking bug fix:** Members loaded through a nested `@import`
  are no longer ever accessible outside that nested context.

* Don't throw an error when importing two modules that both forward members with
  the same name. The latter name now takes precedence over the former, as per
  the specification.

### Dart API

* `SassFormatException` now implements `SourceSpanFormatException` (and thus
  `FormatException`).

## 1.23.7

* No user-visible changes

## 1.23.6

* No user-visible changes.

## 1.23.5

* Support inline comments in the indented syntax.

* When an overloaded function receives the wrong number of arguments, guess
  which overload the user actually meant to invoke, and display the invalid
  argument error for that overload.

* When `@error` is used in a function or mixin, print the call site rather than
  the location of the `@error` itself to better match the behavior of calling a
  built-in function that throws an error.

## 1.23.4

### Command-Line Interface

* Fix a bug where `--watch` wouldn't watch files referred to by `@forward`
  rules.

## 1.23.3

* Fix a bug where selectors were being trimmed over-eagerly when `@extend`
  crossed module boundaries.

## 1.23.2

### Command-Line Interface

* Fix a bug when compiling all Sass files in a directory where a CSS file could
  be compiled to its own location, creating an infinite loop in `--watch` mode.

* Properly compile CSS entrypoints in directories outside of `--watch` mode.

## 1.23.1

* Fix a bug preventing built-in modules from being loaded within a configured
  module.

* Fix a bug preventing an unconfigured module from being loaded from within two
  different configured modules.

* Fix a bug when `meta.load-css()` was used to load some files that included
  media queries.

* Allow `saturate()` in plain CSS files, since it can be used as a plain CSS
  filter function.

* Improve the error messages for trying to access functions like `lighten()`
  from the `sass:color` module.

## 1.23.0

* **Launch the new Sass module system!** This adds:

  * The [`@use` rule][], which loads Sass files as *modules* and makes their
    members available only in the current file, with automatic namespacing.

    [`@use` rule]: https://sass-lang.com/documentation/at-rules/use

  * The [`@forward` rule][], which makes members of another Sass file available
    to stylesheets that `@use` the current file.

    [`@forward` rule]: https://sass-lang.com/documentation/at-rules/forward

  * Built-in modules named `sass:color`, `sass:list`, `sass:map`, `sass:math`,
    `sass:meta`, `sass:selector`, and `sass:string` that provide access to all
    the built-in Sass functions you know and love, with automatic module
    namespaces.

  * The [`meta.load-css()` mixin][], which includes the CSS contents of a module
    loaded from a (potentially dynamic) URL.

    [`meta.load-css()` mixin]: https://sass-lang.com/documentation/modules/meta#load-css

  * The [`meta.module-variables()` function][], which provides access to the
    variables defined in a given module.

    [`meta.module-variables()` function]: https://sass-lang.com/documentation/modules/meta#module-variables

  * The [`meta.module-functions()` function][], which provides access to the
    functions defined in a given module.

    [`meta.module-functions()` function]: https://sass-lang.com/documentation/modules/meta#module-functions

  Check out [the Sass blog][migrator blog] for more information on the new
  module system. You can also use the new [Sass migrator][] to automatically
  migrate your stylesheets to the new module system!

  [migrator blog]: https://sass-lang.com/blog/the-module-system-is-launched
  [Sass migrator]: https://sass-lang.com/documentation/cli/migrator

## 1.22.12

* **Potentially breaking bug fix:** character sequences consisting of two or
  more hyphens followed by a number (such as `--123`), or two or more hyphens on
  their own (such as `--`), are now parsed as identifiers [in accordance with
  the CSS spec][ident-token-diagram].

  [ident-token-diagram]: https://drafts.csswg.org/css-syntax-3/#ident-token-diagram

  The sequence `--` was previously parsed as multiple applications of the `-`
  operator. Since this is unlikely to be used intentionally in practice, we
  consider this bug fix safe.

### Command-Line Interface

* Fix a bug where changes in `.css` files would be ignored in `--watch` mode.

### JavaScript API

* Allow underscore-separated custom functions to be defined.

* Improve the performance of Node.js compilation involving many `@import`s.

## 1.22.11

* Don't try to load unquoted plain-CSS indented-syntax imports.

* Fix a couple edge cases in `@extend` logic and related selector functions:

  * Recognize `:matches()` and similar pseudo-selectors as superselectors of
    matching complex selectors.

  * Recognize `::slotted()` as a superselector of other `::slotted()` selectors.

  * Recognize `:current()` with a vendor prefix as a superselector.

## 1.22.10

* Fix a bug in which `get-function()` would fail to find a dash-separated
  function when passed a function name with underscores.

## 1.22.9

* Include argument names when reporting range errors and selector parse errors.

* Avoid double `Error:` headers when reporting selector parse errors.

* Clarify the error message when the wrong number of positional arguments are
  passed along with a named argument.

### JavaScript API

* Re-add support for Node Carbon (8.x).

## 1.22.8

### JavaScript API

* Don't crash when running in a directory whose name contains URL-sensitive
  characters.

* Drop support for Node Carbon (8.x), which doesn't support `url.pathToFileURL`.

## 1.22.7

* Restrict the supported versions of the Dart SDK to `^2.4.0`.

## 1.22.6

* **Potentially breaking bug fix:** The `keywords()` function now converts
  underscore-separated argument names to hyphen-separated names. This matches
  LibSass's behavior, but not Ruby Sass's.

* Further improve performance for logic-heavy stylesheets.

* Improve a few error messages.

## 1.22.5

### JavaScript API

* Improve performance for logic-heavy stylesheets.

## 1.22.4

* Fix a bug where at-rules imported from within a style rule would appear within
  that style rule rather than at the root of the document.

## 1.22.3

* **Potentially breaking bug fix:** The argument name for the `saturate()`
  function is now `$amount`, to match the name in LibSass and originally in Ruby
  Sass.

* **Potentially breaking bug fix:** The `invert()` function now properly returns
  `#808080` when passed `$weight: 50%`. This matches the behavior in LibSass and
  originally in Ruby Sass, as well as being consistent with other nearby values
  of `$weight`.

* **Potentially breaking bug fix:** The `invert()` function now throws an error
  if it's used [as a plain CSS function][plain-CSS invert] *and* the Sass-only
  `$weight` parameter is passed. This never did anything useful, so it's
  considered a bug fix rather than a full breaking change.

  [plain-CSS invert]: https://developer.mozilla.org/en-US/docs/Web/CSS/filter-function/invert

* **Potentially breaking bug fix**: The `str-insert()` function now properly
  inserts at the end of the string if the `$index` is `-1`. This matches the
  behavior in LibSass and originally in Ruby Sass.

* **Potentially breaking bug fix**: An empty map returned by `map-remove()` is
  now treated as identical to the literal value `()`, rather than being treated
  as though it had a comma separator. This matches the original behavior in Ruby
  Sass.

* The `adjust-color()` function no longer throws an error when a large `$alpha`
  value is combined with HSL adjustments.

* The `alpha()` function now produces clearer error messages when the wrong
  number of arguments are passed.

* Fix a bug where the `str-slice()` function could produce invalid output when
  passed a string that contains characters that aren't represented as a single
  byte in UTF-16.

* Improve the error message for an unknown separator name passed to the `join()`
  or `append()` functions.

* The `zip()` function no longer deadlocks if passed no arguments.

* The `map-remove()` function can now take a `$key` named argument. This matches
  the signature in LibSass and originally in Ruby Sass.

## 1.22.2

### JavaScript API

* Avoid re-assigning the `require()` function to make the code statically
  analyzable by Webpack.

## 1.22.1

### JavaScript API

* Expand the dependency on `chokidar` to allow 3.x.

## 1.22.0

* Produce better stack traces when importing a file that contains a syntax
  error.

* Make deprecation warnings for `!global` variable declarations that create new
  variables clearer, especially in the case where the `!global` flag is
  unnecessary because the variables are at the top level of the stylesheet.

### Dart API

* Add a `Value.realNull` getter, which returns Dart's `null` if the value is
  Sass's null.

## 1.21.0

### Dart API

* Add a `sass` executable when installing the package through `pub`.

* Add a top-level `warn()` function for custom functions and importers to print
  warning messages.

## 1.20.3

* No user-visible changes.

## 1.20.2

* Fix a bug where numbers could be written using exponential notation in
  Node.js.

* Fix a crash that would appear when writing some very large integers to CSS.

### Command-Line Interface

* Improve performance for stand-alone packages on Linux and Mac OS.

### JavaScript API

* Pass imports to custom importers before resolving them using `includePaths` or
  the `SASS_PATH` environment variable. This matches Node Sass's behavior, so
  it's considered a bug fix.

## 1.20.1

* No user-visible changes.

## 1.20.0

* Support attribute selector modifiers, such as the `i` in `[title="test" i]`.

### Command-Line Interface

* When compilation fails, Sass will now write the error message to the CSS
  output as a comment and as the `content` property of a `body::before` rule so
  it will show up in the browser (unless compiling to standard output). This can
  be disabled with the `--no-error-css` flag, or forced even when compiling to
  standard output with the `--error-css` flag.

### Dart API

* Added `SassException.toCssString()`, which returns the contents of a CSS
  stylesheet describing the error, as above.

## 1.19.0

* Allow `!` in `url()`s without quotes.

### Dart API

* `FilesystemImporter` now doesn't change its effective directory if the working
  directory changes, even if it's passed a relative argument.

## 1.18.0

* Avoid recursively listing directories when finding the canonical name of a
  file on case-insensitive filesystems.

* Fix importing files relative to `package:`-imported files.

* Don't claim that "package:" URLs aren't supported when they actually are.

### Command-Line Interface

* Add a `--no-charset` flag. If this flag is set, Sass will never emit a
  `@charset` declaration or a byte-order mark, even if the CSS file contains
  non-ASCII characters.

### Dart API

* Add a `charset` option to `compile()`, `compileString()`, `compileAsync()` and
  `compileStringAsync()`. If this option is set to `false`, Sass will never emit
  a `@charset` declaration or a byte-order mark, even if the CSS file contains
  non-ASCII characters.

* Explicitly require that importers' `canonicalize()` methods be able to take
  paths relative to their outputs as valid inputs. This isn't considered a
  breaking change because the importer infrastructure already required this in
  practice.

## 1.17.4

* Consistently parse U+000C FORM FEED, U+000D CARRIAGE RETURN, and sequences of
  U+000D CARRIAGE RETURN followed by U+000A LINE FEED as individual newlines.

### JavaScript API

* Add a `sass.types.Error` constructor as an alias for `Error`. This makes our
  custom function API compatible with Node Sass's.

## 1.17.3

* Fix an edge case where slash-separated numbers were written to the stylesheet
  with a slash even when they're used as part of another arithmetic operation,
  such as being concatenated with a string.

* Don't put style rules inside empty `@keyframes` selectors.

## 1.17.2

* Deprecate `!global` variable assignments to variables that aren't yet defined.
  This deprecation message can be avoided by assigning variables to `null` at
  the top level before globally assigning values to them.

### Dart API

* Explicitly mark classes that were never intended to be subclassed or
  implemented as "sealed".

## 1.17.1

* Properly quote attribute selector values that start with identifiers but end
  with a non-identifier character.

## 1.17.0

* Improve error output, particularly for errors that cover multiple lines.

* Improve source locations for some parse errors. Rather than pointing to the
  next token that wasn't what was expected, they point *after* the previous
  token. This should generally provide more context for the syntax error.

* Produce a better error message for style rules that are missing the closing
  `}`.

* Produce a better error message for style rules and property declarations
  within `@function` rules.

### Command-Line Interface

* Passing a directory on the command line now compiles all Sass source files in
  the directory to CSS files in the same directory, as though `dir:dir` were
  passed instead of just `dir`.

* The new error output uses non-ASCII Unicode characters by default. Add a
  `--no-unicode` flag to disable this.

## 1.16.1

* Fix a performance bug where stylesheet evaluation could take a very long time
  when many binary operators were used in sequence.

## 1.16.0

* `rgb()` and `hsl()` now treat unquoted strings beginning with `env()`,
  `min()`, and `max()` as special number strings like `calc()`.

## 1.15.3

* Properly merge `all and` media queries. These queries were previously being
  merged as though `all` referred to a specific media type, rather than all
  media types.

* Never remove units from 0 values in compressed mode. This wasn't safe in
  general, since some properties (such as `line-height`) interpret `0` as a
  `<number>` rather than a `<length>` which can break CSS transforms. It's
  better to do this optimization in a dedicated compressor that's aware of CSS
  property semantics.

* Match Ruby Sass's behavior in some edge-cases involving numbers with many
  significant digits.

* Emit escaped tab characters in identifiers as `\9` rather than a backslash
  followed by a literal tab.

### Command-Line Interface

* The source map generated for a stylesheet read from standard input now uses a
  `data:` URL to include that stylesheet's contents in the source map.

### Node JS API

* `this.includePaths` for a running importer is now a `;`-separated string on
  Windows, rather than `:`-separated. This matches Node Sass's behavior.

### Dart API

* The URL used in a source map to refer to a stylesheet loaded from an importer
  is now `ImportResult.sourceMapUrl` as documented.

## 1.15.2

### Node JS API

* When `setValue()` is called on a Sass string object, make it unquoted even if
  it was quoted originally, to match the behavior of Node Sass.

## 1.15.1

* Always add quotes to attribute selector values that begin with `--`, since IE
  11 doesn't consider them to be identifiers.

## 1.15.0

* Add support for passing arguments to `@content` blocks. See [the
  proposal][content-args] for details.

* Add support for the new `rgb()` and `hsl()` syntax introduced in CSS Colors
  Level 4, such as `rgb(0% 100% 0% / 0.5)`. See [the proposal][color-4-rgb-hsl]
  for more details.

* Add support for interpolation in at-rule names. See [the
  proposal][at-rule-interpolation] for details.

* Add paths from the `SASS_PATH` environment variable to the load paths in the
  command-line interface, Dart API, and JS API. These load paths are checked
  just after the load paths explicitly passed by the user.

* Allow saturation and lightness values outside of the `0%` to `100%` range in
  the `hsl()` and `hsla()` functions. They're now clamped to be within that
  range rather than producing an error if they're outside it.

* Properly compile selectors that end in escaped whitespace.

[content-args]: https://github.com/sass/language/blob/master/accepted/content-args.md
[color-4-rgb-hsl]: https://github.com/sass/language/blob/master/accepted/color-4-rgb-hsl.md
[at-rule-interpolation]: https://github.com/sass/language/blob/master/accepted/at-rule-interpolation.md

### JavaScript API

* Always include the error location in error messages.

## 1.14.4

* Properly escape U+0009 CHARACTER TABULATION in unquoted strings.

## 1.14.3

* Treat `:before`, `:after`, `:first-line`, and `:first-letter` as
  pseudo-elements for the purposes of `@extend`.

* When running in compressed mode, remove spaces around combinators in complex
  selectors, so a selector like `a > b` is output as `a>b`.

* Properly indicate the source span for errors involving binary operation
  expressions whose operands are parenthesized.

## 1.14.2

* Fix a bug where loading the same stylesheet from two different import paths
  could cause its imports to fail to resolve.

* Properly escape U+001F INFORMATION SEPARATOR ONE in unquoted strings.

### Command-Line Interface

* Don't crash when using `@debug` in a stylesheet passed on standard input.

### Dart API

* `AsyncImporter.canonicalize()` and `Importer.canonicalize()` must now return
  absolute URLs. Relative URLs are still supported, but are deprecated and will
  be removed in a future release.

## 1.14.1

* Canonicalize escaped digits at the beginning of identifiers as hex escapes.

* Properly parse property declarations that are both *in* content blocks and
  written *after* content blocks.

### Command-Line Interface

* Print more readable paths in `--watch` mode.

## 1.14.0

### BREAKING CHANGE

In accordance with our [compatibility policy][], breaking changes made for CSS
compatibility reasons are released as minor version revision after a three-month
deprecation period.

[compatibility policy]: README.md#compatibility-policy

* Tokens such as `#abcd` that are now interpreted as hex colors with alpha
  channels, rather than unquoted ID strings.

## 1.13.4

### Node JS

* Tweak JS compilation options to substantially improve performance.

## 1.13.3

* Properly generate source maps for stylesheets that emit `@charset`
  declarations.

### Command-Line Interface

* Don't error out when passing `--embed-source-maps` along with
  `--embed-sources` for stylesheets that contain non-ASCII characters.

## 1.13.2

* Properly parse `:nth-child()` and `:nth-last-child()` selectors with
  whitespace around the argument.

* Don't emit extra whitespace in the arguments for `:nth-child()` and
  `:nth-last-child()` selectors.

* Fix support for CSS hacks in plain CSS mode.

## 1.13.1

* Allow an IE-style single equals operator in plain CSS imports.

## 1.13.0

* Allow `@extend` to be used with multiple comma-separated simple selectors.
  This is already supported by other implementations, but fell through the
  cracks for Dart Sass until now.

* Don't crash when a media rule contains another media rule followed by a style
  rule.

## 1.12.0

### Dart API

* Add a `SassException` type that provides information about Sass compilation
  failures.

### Node JS API

* Remove the source map comment from the compiled JS. We don't ship with the
  source map, so this pointed to nothing.

## 1.11.0

* Add support for importing plain CSS files. They can only be imported *without*
  an extension—for example, `@import "style"` will import `style.css`. Plain CSS
  files imported this way only support standard CSS features, not Sass
  extensions.

  See [the proposal][css-import] for details.

* Add support for CSS's `min()` and `max()` [math functions][]. A `min()` and
  `max()` call will continue to be parsed as a Sass function if it involves any
  Sass-specific features like variables or function calls, but if it's valid
  plain CSS (optionally with interpolation) it will be emitted as plain CSS instead.

  See [the proposal][css-min-max] for details.

* Add support for range-format media features like `(10px < width < 100px)`. See
  [the proposal][media-ranges] for details.

* Normalize escape codes in identifiers so that, for example, `éclair` and
  `\E9clair` are parsed to the same value. See
  [the proposal][identifier-escapes] for details.

* Don't choke on a [byte-order mark][] at the beginning of a document when
  running in JavaScript.

[math functions]: https://drafts.csswg.org/css-values/#math-function
[css-import]: https://github.com/sass/language/blob/master/accepted/css-imports.md
[css-min-max]: https://github.com/sass/language/blob/master/accepted/min-max.md
[media-ranges]: https://github.com/sass/language/blob/master/accepted/media-ranges.md
[identifier-escapes]: https://github.com/sass/language/blob/master/accepted/identifier-escapes.md
[byte-order mark]: https://en.wikipedia.org/wiki/Byte_order_mark

### Command-Line Interface

* The `--watch` command now continues to recompile a file after a syntax error
  has been detected.

### Dart API

* Added a `Syntax` enum to indicate syntaxes for Sass source files.

* The `compile()` and `compileAsync()` functions now parse files with the `.css`
  extension as plain CSS.

* Added a `syntax` parameter to `compileString()` and `compileStringAsync()`.

* Deprecated the `indented` parameter to `compileString()` and `compileStringAsync()`.

* Added a `syntax` parameter to `new ImporterResult()` and a
  `ImporterResult.syntax` getter to set the syntax of the source file.

* Deprecated the `indented` parameter to `new ImporterResult()` and the
  `ImporterResult.indented` getter in favor of `syntax`.

## 1.10.4

### Command-Line Interface

* Fix a Homebrew installation failure.

## 1.10.3

### Command-Line Interface

* Run the Chocolatey script with the correct arguments so it doesn't crash.

## 1.10.2

* No user-visible changes.

## 1.10.1

### Node JS API

* Don't crash when passing both `includePaths` and `importer`.

## 1.10.0

* When two `@media` rules' queries can't be merged, leave nested rules in place
  for browsers that support them.

* Fix a typo in an error message.

## 1.9.2

### Node JS API

* Produce more readable filesystem errors, such as when a file doesn't exist.

## 1.9.1

### Command-Line Interface

* Don't emit ANSI codes to Windows terminals that don't support them.

* Fix a bug where `--watch` crashed on Mac OS.

## 1.9.0

### Node API

* Add support for `new sass.types.Color(argb)` for creating colors from ARGB hex
  numbers. This was overlooked when initially adding support for Node Sass's
  JavaScript API.

## 1.8.0

### Command-Line Interface

* Add a `--poll` flag to make `--watch` mode repeatedly check the filesystem for
  updates rather than relying on native filesystem notifications.

* Add a `--stop-on-error` flag to stop compiling additional files once an error
  is encountered.

## 1.7.3

* No user-visible changes.

## 1.7.2

* Add a deprecation warning for `@-moz-document`, except for cases where only an
  empty `url-prefix()` is used. Support is [being removed from Firefox][] and
  will eventually be removed from Sass as well.

[being removed from Firefox]: https://www.fxsitecompat.com/en-CA/docs/2018/moz-document-support-has-been-dropped-except-for-empty-url-prefix/

* Fix a bug where `@-moz-document` functions with string arguments weren't being
  parsed.

### Command-Line Interface

* Don't crash when a syntax error is added to a watched file.

## 1.7.1

* Fix crashes in released binaries.

## 1.7.0

* Emit deprecation warnings for tokens such as `#abcd` that are ambiguous
  between ID strings and hex colors with alpha channels. These will be
  interpreted as colors in a release on or after 19 September 2018.

* Parse unambiguous hex colors with alpha channels as colors.

* Fix a bug where relative imports from files on the load path could look in the
  incorrect location.

## 1.6.2

### Command-Line Interface

* Fix a bug where the source map comment in the generated CSS could refer to the
  source map file using an incorrect URL.

## 1.6.1

* No user-visible changes.

## 1.6.0

* Produce better errors when expected tokens are missing before a closing brace.

* Avoid crashing when compiling a non-partial stylesheet that exists on the
  filesystem next to a partial with the same name.

### Command-Line Interface

* Add support for the `--watch`, which watches for changes in Sass files on the
  filesystem and ensures that the compiled CSS is up-to-date.

* When using `--update`, surface errors when an import doesn't exist even if the
  file containing the import hasn't been modified.

* When compilation fails, delete the output file rather than leaving an outdated
  version.

## 1.5.1

* Fix a bug where an absolute Windows path would be considered an `input:output`
  pair.

* Forbid custom properties that have no values, like `--foo:;`, since they're
  forbidden by the CSS spec.

## 1.5.0

* Fix a bug where an importer would be passed an incorrectly-resolved URL when
  handling a relative import.

* Throw an error when an import is ambiguous due to a partial and a non-partial
  with the same name, or multiple files with different extensions. This matches
  the standard Sass behavior.

### Command-Line Interface

* Add an `--interactive` flag that supports interactively running Sass
  expressions (thanks to [Jen Thakar][]!).

[Jen Thakar]: https://github.com/jathak

## 1.4.0

* Improve the error message for invalid semicolons in the indented syntax.

* Properly disallow semicolons after declarations in the indented syntax.

### Command-Line Interface

* Add support for compiling multiple files at once by writing
  `sass input.scss:output.css`. Note that unlike Ruby Sass, this *always*
  compiles files by default regardless of when they were modified.

  This syntax also supports compiling entire directories at once. For example,
  `sass templates/stylesheets:public/css` compiles all non-partial Sass files
  in `templates/stylesheets` to CSS files in `public/css`.

* Add an `--update` flag that tells Sass to compile only stylesheets that have
  been (transitively) modified since the CSS file was generated.

### Dart API

* Add `Importer.modificationTime()` and `AsyncImporter.modificationTime()` which
  report the last time a stylesheet was modified.

### Node API

* Generate source maps when the `sourceMaps` option is set to a string and the
  `outFile` option is not set.

## 1.3.2

* Add support for `@elseif` as an alias of `@else if`. This is not an
  intentional feature, so using it will cause a deprecation warning. It will be
  removed at some point in the future.

## 1.3.1

### Node API

* Fix loading imports relative to stylesheets that were themselves imported
  though relative include paths.

## 1.3.0

### Command-Line Interface

* Generate source map files by default when writing to disk. This can be
  disabled by passing `--no-source-map`.

* Add a `--source-map-urls` option to control whether the source file URLs in
  the generated source map are relative or absolute.

* Add an `--embed-sources` option to embed the contents of all source files in
  the generated source map.

* Add an `--embed-source-map` option to embed the generated source map as a
  `data:` URL in the generated CSS.

### Dart API

* Add a `sourceMap` parameter to `compile()`, `compileString()`,
  `compileAsync()`, and `compileStringAsync()`. This takes a callback that's
  called with a [`SingleMapping`][] that contains the source map information for
  the compiled CSS file.

[`SingleMapping`]: https://www.dartdocs.org/documentation/source_maps/latest/source_maps.parser/SingleMapping-class.html

### Node API

* Added support for the `sourceMap`, `omitSourceMapUrl`, `outFile`,
  `sourceMapContents`, `sourceMapEmbed`, and `sourceMapRoot` options to
  `render()` and `renderSync()`.

* Fix a bug where passing a relative path to `render()` or `renderSync()` would
  cause relative imports to break.

* Fix a crash when printing warnings in stylesheets compiled using `render()` or
  `renderSync()`.

* Fix a bug where format errors were reported badly on Windows.

## 1.2.1

* Always emit units in compressed mode for `0` dimensions other than lengths and
  angles.

## 1.2.0

* The command-line executable will now create the directory for the resulting
  CSS if that directory doesn't exist.

* Properly parse `#{$var} -#{$var}` as two separate values in a list rather than
  one value being subtracted from another.

* Improve the error message for extending compound selectors.

## 1.1.1

* Add a commit that was accidentally left out of 1.1.0.

## 1.1.0

* The command-line executable can now be used to write an output file to disk
  using `sass input.scss output.css`.

* Use a POSIX-shell-compatible means of finding the location of the `sass` shell
  script.

## 1.0.0

**Initial stable release.**

### Changes Since 1.0.0-rc.1

* Allow `!` in custom property values ([#260][]).

[#260]: https://github.com/sass/dart-sass/issues/260

#### Dart API

* Remove the deprecated `render()` function.

#### Node API

* Errors are now subtypes of the `Error` type.

* Allow both the `data` and `file` options to be passed to `render()` and
  `renderSync()` at once. The `data` option will be used as the contents of the
  stylesheet, and the `file` option will be used as the path for error reporting
  and relative imports. This matches Node Sass's behavior.

## 1.0.0-rc.1

* Add support for importing an `_index.scss` or `_index.sass` file when
  importing a directory.

* Add a `--load-path` command-line option (alias `-I`) for passing additional
  paths to search for Sass files to import.

* Add a `--quiet` command-line option (alias `-q`) for silencing warnings.

* Add an `--indented` command-line option for using the indented syntax with a
  stylesheet from standard input.

* Don't merge the media queries `not type` and `(feature)`. We had previously
  been generating `not type and (feature)`, but that's not actually the
  intersection of the two queries.

* Don't crash on `$x % 0`.

* The standalone executable distributed on GitHub is now named `sass` rather
  than `dart-sass`. The `dart-sass` executable will remain, with a deprecation
  message, until 1.0.0 is released.

### Dart API

* Add a `Logger` class that allows users to control how messages are printed by
  stylesheets.

* Add a `logger` parameter to `compile()`, `compileAsync()`, `compileString()`,
  and `compileStringAsync()`.

### Node JS API

* Import URLs passed to importers are no longer normalized. For example, if a
  stylesheet contains `@import "./foo.scss"`, importers will now receive
  `"./foo.scss"` rather than `"foo.scss"`.

## 1.0.0-beta.5.3

* Support hard tabs in the indented syntax.

* Improve the formatting of comments that don't start on the same line as the
  opening `/*`.

* Preserve whitespace after `and` in media queries in compressed mode.

### Indented Syntax

* Properly parse multi-line selectors.

* Don't deadlock on `/*` comments.

* Don't add an extra `*/` to comments that already have it.

* Preserve empty lines in `/*` comments.

## 1.0.0-beta.5.2

* Fix a bug where some colors would crash `compressed` mode.

## 1.0.0-beta.5.1

* Add a `compressed` output style.

* Emit a warning when `&&` is used, since it's probably not what the user means.

* `round()` now returns the correct results for negative numbers that should
  round down.

* `var()` may now be passed in place of multiple arguments to `rgb()`, `rgba()`,
  `hsl()` and `hsla()`.

* Fix some cases where equivalent numbers wouldn't count as the same keys in
  maps.

* Fix a bug where multiplication like `(1/1px) * (1px/1)` wouldn't properly
  cancel out units.

* Fix a bug where dividing by a compatible unit would produce an invalid
  result.

* Remove a non-`sh`-compatible idiom from the standalone shell script.

### Dart API

* Add a `functions` parameter to `compile()`, `compleString()`,
  `compileAsync()`, and `compileStringAsync()`. This allows users to define
  custom functions in Dart that can be invoked from Sass stylesheets.

* Expose the `Callable` and `AsyncCallable` types, which represent functions
  that can be invoked from Sass.

* Expose the `Value` type and its subclasses, as well as the top-level
  `sassTrue`, `sassFalse`, and `sassNull` values, which represent Sass values
  that may be passed into or returned from custom functions.

* Expose the `OutputStyle` enum, and add a `style` parameter to `compile()`,
  `compleString()`, `compileAsync()`, and `compileStringAsync()` that allows
  users to control the output style.

### Node JS API

* Support the `functions` option.

* Support the `"compressed"` value for the `outputStyle` option.

## 1.0.0-beta.4

* Support unquoted imports in the indented syntax.

* Fix a crash when `:not(...)` extends a selector that appears in
  `:not(:not(...))`.

### Node JS API

* Add support for asynchronous importers to `render()` and `renderSync()`.

### Dart API

* Add `compileAsync()` and `compileStringAsync()` methods. These run
  asynchronously, which allows them to take asynchronous importers (see below).

* Add an `AsyncImporter` class. This allows imports to be resolved
  asynchronously in case no synchronous APIs are available. `AsyncImporter`s are
  only compatible with `compileAysnc()` and `compileStringAsync()`.

## 1.0.0-beta.3

* Properly parse numbers with exponents.

* Don't crash when evaluating CSS variables whose names are entirely
  interpolated (for example, `#{--foo}: ...`).

### Node JS API

* Add support for the `importer` option to `render()` and `renderSync()`.
  Only synchronous importers are currently supported.

### Dart API

* Added an `Importer` class. This can be extended by users to provide support
  for custom resolution for `@import` rules.

* Added built-in `FilesystemImporter` and `PackageImporter` implementations that
  support resolving `file:` and `package:` URLs, respectively.

* Added an `importers` argument to the `compile()` and `compileString()`
  functions that provides `Importer`s to use when resolving `@import` rules.

* Added a `loadPaths` argument to the `compile()` and `compileString()`
  functions that provides paths to search for stylesheets when resolving
  `@import` rules. This is a shorthand for passing `FilesystemImporter`s to the
  `importers` argument.

## 1.0.0-beta.2

* Add support for the `::slotted()` pseudo-element.

* Generated transparent colors will now be emitted as `rgba(0, 0, 0, 0)` rather
  than `transparent`. This works around a bug wherein IE incorrectly handles the
  latter format.

### Command-Line Interface

* Improve the logic for whether to use terminal colors by default.

### Node JS API

* Add support for `data`, `includePaths`, `indentedSyntax`, `lineFeed`,
  `indentWidth`, and `indentType` options to `render()` and `renderSync()`.

* The result object returned by `render()` and `renderSync()` now includes the
  `stats` object which provides metadata about the compilation process.

* The error object thrown by `render()` and `renderSync()` now includes `line`,
  `column`, `file`, `status`, and `formatted` fields. The `message` field and
  `toString()` also provide more information.

### Dart API

* Add a `renderString()` method for rendering Sass source that's not in a file
  on disk.

## 1.0.0-beta.1

* Drop support for the reference combinator. This has been removed from the
  spec, and will be deprecated and eventually removed in other implementations.

* Trust type annotations when compiling to JavaScript, which makes it
  substantially faster.

* Compile to minified JavaScript, which decreases the code size substantially
  and makes startup a little faster.

* Fix a crash when inspecting a string expression that ended in "\a".

* Fix a bug where declarations and `@extend` were allowed outside of a style
  rule in certain circumstances.

* Fix `not` in parentheses in `@supports` conditions.

* Allow `url` as an identifier name.

* Properly parse `/***/` in selectors.

* Properly parse unary operators immediately after commas.

* Match Ruby Sass's rounding behavior for all functions.

* Allow `\` at the beginning of a selector in the indented syntax.

* Fix a number of `@extend` bugs:

  * `selector-extend()` and `selector-replace()` now allow compound selector
    extendees.

  * Remove the universal selector `*` when unifying with other selectors.

  * Properly unify the result of multiple simple selectors in the same compound
    selector being extended.

  * Properly handle extensions being extended.

  * Properly follow the [first law of `@extend`][laws].

  * Fix selector specificity tracking to follow the
    [second law of `@extend`][laws].

  * Allow extensions that match selectors but fail to unify.

  * Partially-extended selectors are no longer used as parent selectors.

  * Fix an edge case where both the extender and the extended selector
    have invalid combinator sequences.

  * Don't crash with a "Bad state: no element" error in certain edge cases.

[laws]: https://github.com/sass/sass/issues/324#issuecomment-4607184

## 1.0.0-alpha.9

* Elements without a namespace (such as `div`) are no longer unified with
  elements with the empty namespace (such as `|div`). This unification didn't
  match the results returned by `is-superselector()`, and was not guaranteed to
  be valid.

* Support `&` within `@at-root`.

* Properly error when a compound selector is followed immediately by `&`.

* Properly handle variable scoping in `@at-root` and nested properties.

* Properly handle placeholder selectors in selector pseudos.

* Properly short-circuit the `or` and `and` operators.

* Support `--$variable`.

* Don't consider unitless numbers equal to numbers with units.

* Warn about using named colors in interpolation.

* Don't emit loud comments in functions.

* Detect import loops.

* Fix `@import` with a `supports()` clause.

* Forbid functions named "and", "or", and "not".

* Fix `type-of()` with a function.

* Emit a nicer error for invalid tokens in a selector.

* Fix `invert()` with a `$weight` parameter.

* Fix a unit-parsing edge-cases.

* Always parse imports with queries as plain CSS imports.

* Support `&` followed by a non-identifier.

* Properly handle split media queries.

* Properly handle a placeholder selector that isn't at the beginning of a
  compound selector.

* Fix more `str-slice()` bugs.

* Fix the `%` operator.

* Allow whitespace between `=` and the mixin name in the indented syntax.

* Fix some slash division edge cases.

* Fix `not` when used like a function.

* Fix attribute selectors with single-character values.

* Fix some bugs with the `call()` function.

* Properly handle a backslash followed by a CRLF sequence in a quoted string.

* Fix numbers divided by colors.

* Support slash-separated numbers in arguments to plain CSS functions.

* Error out if a function is passed an unknown named parameter.

* Improve the speed of loading large files on Node.

* Don't consider browser-prefixed selector pseudos to be superselectors of
  differently- or non-prefixed selector pseudos with the same base name.

* Fix an `@extend` edge case involving multiple combinators in a row.

* Fix a bug where a `@content` block could get incorrectly passed to a mixin.

* Properly isolate the lexical environments of different calls to the same mixin
  and function.

## 1.0.0-alpha.8

* Add the `content-exists()` function.

* Support interpolation in loud comments.

* Fix a bug where even valid semicolons and exclamation marks in custom property
  values were disallowed.

* Disallow invalid function names.

* Disallow extending across media queries.

* Properly parse whitespace after `...` in argument declaration lists.

* Support terse mixin syntax in the indented syntax.

* Fix `@at-root` query parsing.

* Support special functions in `@-moz-document`.

* Support `...` after a digit.

* Fix some bugs when treating a map as a list of pairs.

## 1.0.0-alpha.7

* Fix `function-exists()`, `variable-exists()`, and `mixin-exists()` to use the
  lexical scope rather than always using the global scope.

* `str-index()` now correctly inserts at negative indices.

* Properly parse `url()`s that contain comment-like text.

* Fix a few more small `@extend` bugs.

* Fix a bug where interpolation in a quoted string was being dropped in some
  circumstances.

* Properly handle `@for` rules where each bound has a different unit.

* Forbid mixins and functions from being defined in control directives.

* Fix a superselector-computation edge case involving `:not()`.

* Gracefully handle input files that are invalid UTF-8.

* Print a Sass stack trace when a file fails to load.

## 1.0.0-alpha.6

* Allow `var()` to be passed to `rgb()`, `rgba()`, `hsl()`, and `hsla()`.

* Fix conversions between numbers with `dpi`, `dpcm`, and `dppx` units.
  Previously these conversions were inverted.

* Don't crash when calling `str-slice()` with an `$end-at` index lower than the
  `$start-at` index.

* `str-slice()` now correctly returns `""` when `$end-at` is negative and points
  before the beginning of the string.

* Interpolation in quoted strings now properly preserves newlines.

* Don't crash when passing only `$hue` or no keyword arguments to
  `adjust-color()`, `scale-color()`, or `change-color()`.

* Preserve escapes in identifiers. This used to only work for identifiers in
  SassScript.

* Fix a few small `@extend` bugs.

## 1.0.0-alpha.5

* Fix bounds-checking for `opacify()`, `fade-in()`, `transparentize()`, and
  `fade-out()`.

* Fix a bug with `@extend` superselector calculations.

* Fix some cases where `#{...}--` would fail to parse in selectors.

* Allow a single number to be passed to `saturate()` for use in filter contexts.

* Fix a bug where `**/` would fail to close a loud comment.

* Fix a bug where mixin and function calls could set variables incorrectly.

* Move plain CSS `@import`s to the top of the document.

## 1.0.0-alpha.4

* Add support for bracketed lists.

* Add support for Unicode ranges.

* Add support for the Microsoft-style `=` operator.

* Print the filename for `@debug` rules.

* Fix a bug where `1 + - 2` and similar constructs would crash the parser.

* Fix a bug where `@extend` produced the wrong result when used with
  selector combinators.

* Fix a bug where placeholder selectors were not allowed to be unified.

* Fix the `mixin-exists()` function.

* Fix `:nth-child()` and `:nth-last-child()` parsing when they contain `of
  selector`.

## 1.0.0-alpha.3

* Fix a bug where color equality didn't take the alpha channel into account.

* Fix a bug with converting some RGB colors to HSL.

* Fix a parent selector resolution bug.

* Properly declare the arguments for `opacify()` and related functions.

* Add a missing dependency on the `stack_trace` package.

* Fix broken Windows archives.

* Emit colors using their original representation if possible.

* Emit colors without an original representation as names if possible.

## 1.0.0-alpha.2

* Fix a bug where variables, functions, and mixins were broken in imported
  files.

## 1.0.0-alpha.1

* Initial alpha release.<|MERGE_RESOLUTION|>--- conflicted
+++ resolved
@@ -1,14 +1,10 @@
-<<<<<<< HEAD
 ## 1.83.1
 
 * Fix a bug where `--quiet-deps` would get deactivated for `@content` blocks,
   even when those blocks were entirely contained within dependencies.
-=======
-## 1.83.1-dev
 
 * Include deprecation IDs in deprecation warnings to make it easier to determine
   what to pass to `--silence-deprecation` or `--fatal-deprecation`.
->>>>>>> 777708cd
 
 ## 1.83.0
 
