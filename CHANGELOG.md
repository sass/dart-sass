--- conflicted
+++ resolved
@@ -1,15 +1,13 @@
 ## 1.14.2
 
-<<<<<<< HEAD
 * Fix a bug where loading the same stylesheet from two different import paths
   could cause its imports to fail to resolve.
-=======
+
 * Properly escape U+001F INFORMATION SEPARATOR ONE in unquoted strings.
 
 ### Command-Line Interface
 
 * Don't crash when using `@debug` in a stylesheet passed on standard input.
->>>>>>> 123bc1ff
 
 ## 1.14.1
 
