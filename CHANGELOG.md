## 1.34.1

<<<<<<< HEAD
* Fix a bug where `--update` would always compile any file that depends on a
  built-in module.
=======
* Fix the URL for the `@-moz-document` deprecation message.

* Fix a bug with `@for` loops nested inside property declarations.
>>>>>>> 0db34159

## 1.34.0

* Don't emit the same warning in the same location multiple times.

* Cap deprecation warnings at 5 per feature by default.

### Command Line Interface

* Add a `--quiet-deps` flag which silences compiler warnings from stylesheets
  loaded through `--load-path`s.

* Add a `--verbose` flag which causes the compiler to emit all deprecation
  warnings, not just 5 per feature.

### Dart API

* Add a `quietDeps` argument to `compile()`, `compileString()`,
  `compileAsync()`, and `compileStringAsync()` which silences compiler warnings
  from stylesheets loaded through importers, load paths, and `package:` URLs.

* Add a `verbose` argument to `compile()`, `compileString()`, `compileAsync()`,
  and `compileStringAsync()` which causes the compiler to emit all deprecation
  warnings, not just 5 per feature.

## 1.33.0

* Deprecate the use of `/` for division. The new `math.div()` function should be
  used instead. See [this page][] for details.

[this page]: https://sass-lang.com/documentation/breaking-changes/slash-div

* Add a `list.slash()` function that returns a slash-separated list.

* **Potentially breaking bug fix:** The heuristics around when potentially
  slash-separated numbers are converted to slash-free numbers—for example, when
  `1/2` will be printed as `0.5` rather than `1/2`—have been slightly expanded.
  Previously, a number would be made slash-free if it was passed as an argument
  to a *user-defined function*, but not to a *built-in function*. Now it will be
  made slash-free in both cases. This is a behavioral change, but it's unlikely
  to affect any real-world stylesheets.

* [`:is()`][] now behaves identically to `:matches()`.

[`:is()`]: https://developer.mozilla.org/en-US/docs/Web/CSS/:is

* Fix a bug where non-integer numbers that were very close to integer
  values would be incorrectly formatted in CSS.

* Fix a bug where very small number and very large negative numbers would be
  incorrectly formatted in CSS.

### JS API

* The `this` context for importers now has a `fromImport` field, which is `true`
  if the importer is being invoked from an `@import` and `false` otherwise.
  Importers should only use this to determine whether to load [import-only
  files].

[import-only files]: https://sass-lang.com/documentation/at-rules/import#import-only-files

### Dart API

* Add an `Importer.fromImport` getter, which is `true` if the current
  `Importer.canonicalize()` call comes from an `@import` rule and `false`
  otherwise. Importers should only use this to determine whether to load
  [import-only files].

## 1.32.13

* **Potentially breaking bug fix:** Null values in `@use` and `@forward`
  configurations no longer override the `!default` variable, matching the
  behavior of the equivalent code using `@import`.

* Use the proper parameter names in error messages about `string.slice`

## 1.32.12

* Fix a bug that disallowed more than one module from extending the same
  selector from a module if that selector itself extended a selector from
  another upstream module.

## 1.32.11

* Fix a bug where bogus indented syntax errors were reported for lines that
  contained only whitespace.

## 1.32.10

* No user-visible changes.

## 1.32.9

* Fix a typo in a deprecation warning.

### JavaScript API

* Drop support for Chokidar 2.x. This version was incompatible with Node 14, but
  due to shortcomings in npm's version resolver sometimes still ended up
  installed anyway. Only declaring support for 3.0.0 should ensure compatibility
  going forward.

### Dart API

* Allow the null safety release of args and watcher.

### Command Line Interface

* Add a `-w` shorthand for the `--watch` flag.

## 1.32.8

* Update chokidar version for Node API tests.

### JavaScript API

* Allow a custom function to access the `render()` options object within its
  local context, as `this.options`.

## 1.32.7

* Allow the null safety release of stream_transform.

* Allow `@forward...with` to take arguments that have a `!default` flag without
  a trailing comma.

* Improve the performance of unitless and single-unit numbers.

## 1.32.6

### Node JS API

* Fix Electron support when `nodeIntegration` is disabled.

### Dart API

* All range checks for `SassColor` constructors now throw `RangeError`s with
  `start` and `end` set.

## 1.32.5

* **Potentially breaking bug fix:** When using `@for` with numbers that have
  units, the iteration variable now matches the unit of the initial number. This
  matches the behavior of Ruby Sass and LibSass.

### Node JS API

* Fix a few infrequent errors when calling `render()` with `fiber` multiple
  times simultaneously.

* Avoid possible mangled error messages when custom functions or importers throw
  unexpected exceptions.

* Fix Electron support when `nodeIntegration` is disabled.

## 1.32.4

* No user-visible changes.

## 1.32.3

* Optimize `==` for numbers that have different units.

## 1.32.2

* Print the actual number that was received in unit deprecation warnings for
  color functions.

## 1.32.1

* Don't emit permissions errors on Windows and OS X when trying to determine the
  real case of path names.

## 1.32.0

* Deprecate passing non-`%` numbers as lightness and saturation to `hsl()`,
  `hsla()`, `color.adjust()`, and `color.change()`. This matches the CSS
  specification, which also requires `%` for all lightness and saturation
  parameters. See [the Sass website][color-units] for more details.

* Deprecate passing numbers with units other than `deg` as the hue to `hsl()`,
  `hsla()`, `adjust-hue()`, `color.adjust()`, and `color.change()`. Unitless
  numbers *are* still allowed here, since they're allowed by CSS. See [the Sass
  website][color-units] for more details.

* Improve error messages about incompatible units.

* Properly mark some warnings emitted by `sass:color` functions as deprecation
  warnings.

### Dart API

* Rename `SassNumber.valueInUnits()` to `SassNumber.coerceValue()`. The old name
  remains, but is now deprecated.

* Rename `SassNumber.coerceValueToUnit()`, a shorthand for
  `SassNumber.coerceValue()` that takes a single numerator unit.

* Add `SassNumber.coerceToMatch()` and `SassNumber.coerceValueToMatch()`, which
  work like `SassNumber.coerce()` and `SassNumber.coerceValue()` but take a
  `SassNumber` whose units should be matched rather than taking the units
  explicitly. These generate better error messages than `SassNumber.coerce()`
  and `SassNumber.coerceValue()`.

* Add `SassNumber.convertToMatch()` and `SassNumber.convertValueToMatch()`,
  which work like `SassNumber.coerceToMatch()` and
  `SassNumber.coerceValueToMatch()` except they throw exceptions when converting
  unitless values to or from units.

* Add `SassNumber.compatibleWithUnit()`, which returns whether the number can be
  coerced to a single numerator unit.

## 1.31.0

* Add support for parsing `clamp()` as a special math function, the same way
  `calc()` is parsed.

* Properly load files in case-sensitive Windows directories with upper-case
  names.

## 1.30.0

* Fix a bug where `@at-root (without: all)` wouldn't properly remove a
  `@keyframes` context when parsing selectors.

### Node JS API

* The generated `main()` function in `sass.js` now returns a `Promise` that
  completes when the executable is finished running.

### Dart API

* Fix a bug that prevented importers from returning null when loading from a
  URL that they had already canonicalized.

## 1.29.0

* Support a broader syntax for `@supports` conditions, based on the latest
  [Editor's Draft of CSS Conditional Rules 3]. Almost all syntax will be allowed
  (with interpolation) in the conditions' parentheses, as well as function
  syntax such as `@supports selector(...)`.

[Editor's Draft of CSS Conditional Rules 3]: https://drafts.csswg.org/css-conditional-3/#at-supports

## 1.28.0

* Add a [`color.hwb()`] function to `sass:color` that can express colors in [HWB] format.

[`color.hwb()`]: https://sass-lang.com/documentation/modules/color#hwb
[HWB]: https://en.wikipedia.org/wiki/HWB_color_model

* Add [`color.whiteness()`] and [`color.blackness()`] functions to `sass:color`
  to get a color's [HWB] whiteness and blackness components.

[`color.whiteness()`]: https://sass-lang.com/documentation/modules/color#whiteness
[`color.blackness()`]: https://sass-lang.com/documentation/modules/color#blackness

* Add `$whiteness` and `$blackness` parameters to [`color.adjust()`],
  [`color.change()`], and [`color.scale()`] to modify a color's [HWB] whiteness
  and blackness components.

[`color.adjust()`]: https://sass-lang.com/documentation/modules/color#adjust
[`color.change()`]: https://sass-lang.com/documentation/modules/color#change
[`color.scale()`]: https://sass-lang.com/documentation/modules/color#scale

### Dart API

* Add [HWB] support to the `SassColor` class, including a `SassColor.hwb()`
  constructor, `whiteness` and `blackness` getters, and a `changeHwb()` method.

[HWB]: https://en.wikipedia.org/wiki/HWB_color_model

## 1.27.2

* No user-visible changes.

## 1.27.1

* **Potentially breaking bug fix:** `meta.load-css()` now correctly uses the
  name `$url` for its first argument, rather than `$module`.

* Don't crash when using `Infinity` or `NaN` as a key in a map.

* Emit a proper parse error for a `=` with no right-hand side in a function.

* Avoid going exponential on certain recursive `@extend` edge cases.

## 1.27.0

* Adds an overload to `map.merge()` that supports merging a nested map.

  `map.merge($map1, $keys..., $map2)`: The `$keys` form a path to the nested map
  in `$map1`, into which `$map2` gets merged.

  See [the Sass documentation][map-merge] for more details.

  [map-merge]: https://sass-lang.com/documentation/modules/map#merge

* Adds an overloaded `map.set()` function.

  `map.set($map, $key, $value)`: Adds to or updates `$map` with the specified
  `$key` and `$value`.

  `map.set($map, $keys..., $value)`: Adds to or updates a map that is nested
  within `$map`. The `$keys` form a path to the nested map in `$map`, into
  which `$value` is inserted.

  See [the Sass documentation][map-set] for more details.

  [map-set]: https://sass-lang.com/documentation/modules/map#set

* Add support for nested maps to `map.get()`.
  For example, `map.get((a: (b: (c: d))), a, b, c)` would return `d`.
  See [the documentation][map-get] for more details.

  [map-get]: https://sass-lang.com/documentation/modules/map#get

* Add support for nested maps in `map.has-key`.
  For example, `map.has-key((a: (b: (c: d))), a, b, c)` would return true.
  See [the documentation][map-has-key] for more details.

  [map-has-key]: https://sass-lang.com/documentation/modules/map#has-key

* Add a `map.deep-merge()` function. This works like `map.merge()`, except that
  nested map values are *also* recursively merged. For example:

  ```
  map.deep-merge(
    (color: (primary: red, secondary: blue),
    (color: (secondary: teal)
  ) // => (color: (primary: red, secondary: teal))
  ```

  See [the Sass documentation][map-deep-merge] for more details.

  [map-deep-merge]: https://sass-lang.com/documentation/modules/map#deep-merge

* Add a `map.deep-remove()` function. This allows you to remove keys from
  nested maps by passing multiple keys. For example:

  ```
  map.deep-remove(
    (color: (primary: red, secondary: blue)),
    color, primary
  ) // => (color: (secondary: blue))
  ```

  See [the Sass documentation][map-deep-remove] for more details.

  [map-deep-remove]: https://sass-lang.com/documentation/modules/map#deep-remove

* Fix a bug where custom property values in plain CSS were being parsed as
  normal property values.

### Dart API

* Add a `Value.tryMap()` function which returns the `Value` as a `SassMap` if
  it's a valid map, or `null` otherwise. This allows function authors to safely
  retrieve maps even if they're internally stored as empty lists, without having
  to catch exceptions from `Value.assertMap()`.

## 1.26.12

* Fix a bug where nesting properties beneath a Sass-syntax custom property
  (written as `#{--foo}: ...`) would crash.

## 1.26.11

* **Potentially breaking bug fix:** `selector.nest()` now throws an error
  if the first arguments contains the parent selector `&`.

* Fixes a parsing bug with inline comments in selectors.

* Improve some error messages for edge-case parse failures.

* Throw a proper error when the same built-in module is `@use`d twice.

* Don't crash when writing `Infinity` in JS mode.

* Produce a better error message for positional arguments following named
  arguments.

## 1.26.10

* Fixes a bug where two adjacent combinators could cause an error.

## 1.26.9

* Use an updated version of `node_preamble` when compiling to JS.

## 1.26.8

* Fixes an error when emitting source maps to stdout.

## 1.26.7

* No user-visible changes.

## 1.26.6

* Fix a bug where escape sequences were improperly recognized in `@else` rules.

### JavaScript API

* Add `sass.NULL`, `sass.TRUE`, and `sass.FALSE` constants to match Node Sass's
  API.

* If a custom Node importer returns both `file` and `contents`, don't attempt to
  read the `file`. Instead, use the `contents` provided by the importer, with
  `file` as the canonical url.

## 1.26.5

* No user-visible changes.

## 1.26.4

* Be more memory-efficient when handling `@forward`s through `@import`s.

## 1.26.3

* Fix a bug where `--watch` mode could go into an infinite loop compiling CSS
  files to themselves.

## 1.26.2

* More aggressively eliminate redundant selectors in the `selector.extend()` and
  `selector.replace()` functions.

## 1.26.1

### Command Line Interface

* Fix a longstanding bug where `--watch` mode could enter into a state where
  recompilation would not occur after a syntax error was introduced into a
  dependency and then fixed.

## 1.26.0

* **Potentially breaking bug fix:** `@use` rules whose URLs' basenames begin
  with `_` now correctly exclude that `_` from the rules' namespaces.

* Fix a bug where imported forwarded members weren't visible in mixins and
  functions that were defined before the `@import`.

* Don't throw errors if the exact same member is loaded or forwarded from
  multiple modules at the same time.

## 1.25.2

* Fix a bug where, under extremely rare circumstances, a valid variable could
  become unassigned.

## 1.25.0

* Add functions to the built-in "sass:math" module.

  * `clamp($min, $number, $max)`. Clamps `$number` in between `$min` and `$max`.

  * `hypot($numbers...)`. Given *n* numbers, outputs the length of the
    *n*-dimensional vector that has components equal to each of the inputs.

  * Exponential. All inputs must be unitless.
    * `log($number)` or `log($number, $base)`. If no base is provided, performs
       a natural log.
    * `pow($base, $exponent)`
    * `sqrt($number)`

  * Trigonometric. The input must be an angle. If no unit is given, the input is
    assumed to be in `rad`.
    * `cos($number)`
    * `sin($number)`
    * `tan($number)`

  * Inverse trigonometric. The output is in `deg`.
    * `acos($number)`. Input must be unitless.
    * `asin($number)`. Input must be unitless.
    * `atan($number)`. Input must be unitless.
    * `atan2($y, $x)`. `$y` and `$x` must have compatible units or be unitless.

* Add the variables `$pi` and `$e` to the built-in "sass:math" module.

### JavaScript API

* `constructor.value` fields on value objects now match their Node Sass
  equivalents.

## 1.24.5

* Highlight contextually-relevant sections of the stylesheet in error messages,
  rather than only highlighting the section where the error was detected.

## 1.24.4

### JavaScript API

* Fix a bug where source map generation would crash with an absolute source map
  path and a custom importer that returns string file contents.

## 1.24.3

### Command Line Interface

* Fix a bug where `sass --version` would crash for certain executable
  distributions.

## 1.24.2

### JavaScript API

* Fix a bug introduced in the previous release that prevented custom importers
  in Node.js from loading import-only files.

## 1.24.1

* Fix a bug where the wrong file could be loaded when the same URL is used by
  both a `@use` rule and an `@import` rule.

## 1.24.0

* Add an optional `with` clause to the `@forward` rule. This works like the
  `@use` rule's `with` clause, except that `@forward ... with` can declare
  variables as `!default` to allow downstream modules to reconfigure their
  values.

* Support configuring modules through `@import` rules.

## 1.23.8

* **Potentially breaking bug fix:** Members loaded through a nested `@import`
  are no longer ever accessible outside that nested context.

* Don't throw an error when importing two modules that both forward members with
  the same name. The latter name now takes precedence over the former, as per
  the specification.

### Dart API

* `SassFormatException` now implements `SourceSpanFormatException` (and thus
  `FormatException`).

## 1.23.7

* No user-visible changes

## 1.23.6

* No user-visible changes.

## 1.23.5

* Support inline comments in the indented syntax.

* When an overloaded function receives the wrong number of arguments, guess
  which overload the user actually meant to invoke, and display the invalid
  argument error for that overload.

* When `@error` is used in a function or mixin, print the call site rather than
  the location of the `@error` itself to better match the behavior of calling a
  built-in function that throws an error.

## 1.23.4

### Command-Line Interface

* Fix a bug where `--watch` wouldn't watch files referred to by `@forward`
  rules.

## 1.23.3

* Fix a bug where selectors were being trimmed over-eagerly when `@extend`
  crossed module boundaries.

## 1.23.2

### Command-Line Interface

* Fix a bug when compiling all Sass files in a directory where a CSS file could
  be compiled to its own location, creating an infinite loop in `--watch` mode.

* Properly compile CSS entrypoints in directories outside of `--watch` mode.

## 1.23.1

* Fix a bug preventing built-in modules from being loaded within a configured
  module.

* Fix a bug preventing an unconfigured module from being loaded from within two
  different configured modules.

* Fix a bug when `meta.load-css()` was used to load some files that included
  media queries.

* Allow `saturate()` in plain CSS files, since it can be used as a plain CSS
  filter function.

* Improve the error messages for trying to access functions like `lighten()`
  from the `sass:color` module.

## 1.23.0

* **Launch the new Sass module system!** This adds:

  * The [`@use` rule][], which loads Sass files as *modules* and makes their
    members available only in the current file, with automatic namespacing.

    [`@use` rule]: https://sass-lang.com/documentation/at-rules/use

  * The [`@forward` rule][], which makes members of another Sass file available
    to stylesheets that `@use` the current file.

    [`@forward` rule]: https://sass-lang.com/documentation/at-rules/forward

  * Built-in modules named `sass:color`, `sass:list`, `sass:map`, `sass:math`,
    `sass:meta`, `sass:selector`, and `sass:string` that provide access to all
    the built-in Sass functions you know and love, with automatic module
    namespaces.

  * The [`meta.load-css()` mixin][], which includes the CSS contents of a module
    loaded from a (potentially dynamic) URL.

    [`meta.load-css()` mixin]: https://sass-lang.com/documentation/modules/meta#load-css

  * The [`meta.module-variables()` function][], which provides access to the
    variables defined in a given module.

    [`meta.module-variables()` function]: https://sass-lang.com/documentation/modules/meta#module-variables

  * The [`meta.module-functions()` function][], which provides access to the
    functions defined in a given module.

    [`meta.module-functions()` function]: https://sass-lang.com/documentation/modules/meta#module-functions

  Check out [the Sass blog][migrator blog] for more information on the new
  module system. You can also use the new [Sass migrator][] to automatically
  migrate your stylesheets to the new module system!

  [migrator blog]: https://sass-lang.com/blog/the-module-system-is-launched
  [Sass migrator]: https://sass-lang.com/documentation/cli/migrator

## 1.22.12

* **Potentially breaking bug fix:** character sequences consisting of two or
  more hyphens followed by a number (such as `--123`), or two or more hyphens on
  their own (such as `--`), are now parsed as identifiers [in accordance with
  the CSS spec][ident-token-diagram].

  [ident-token-diagram]: https://drafts.csswg.org/css-syntax-3/#ident-token-diagram

  The sequence `--` was previously parsed as multiple applications of the `-`
  operator. Since this is unlikely to be used intentionally in practice, we
  consider this bug fix safe.

### Command-Line Interface

* Fix a bug where changes in `.css` files would be ignored in `--watch` mode.

### JavaScript API

* Allow underscore-separated custom functions to be defined.

* Improve the performance of Node.js compilation involving many `@import`s.

## 1.22.11

* Don't try to load unquoted plain-CSS indented-syntax imports.

* Fix a couple edge cases in `@extend` logic and related selector functions:

  * Recognize `:matches()` and similar pseudo-selectors as superselectors of
    matching complex selectors.

  * Recognize `::slotted()` as a superselector of other `::slotted()` selectors.

  * Recognize `:current()` with a vendor prefix as a superselector.

## 1.22.10

* Fix a bug in which `get-function()` would fail to find a dash-separated
  function when passed a function name with underscores.

## 1.22.9

* Include argument names when reporting range errors and selector parse errors.

* Avoid double `Error:` headers when reporting selector parse errors.

* Clarify the error message when the wrong number of positional arguments are
  passed along with a named argument.

### JavaScript API

* Re-add support for Node Carbon (8.x).

## 1.22.8

### JavaScript API

* Don't crash when running in a directory whose name contains URL-sensitive
  characters.

* Drop support for Node Carbon (8.x), which doesn't support `url.pathToFileURL`.

## 1.22.7

* Restrict the supported versions of the Dart SDK to `^2.4.0`.

## 1.22.6

* **Potentially breaking bug fix:** The `keywords()` function now converts
  underscore-separated argument names to hyphen-separated names. This matches
  LibSass's behavior, but not Ruby Sass's.

* Further improve performance for logic-heavy stylesheets.

* Improve a few error messages.

## 1.22.5

### JavaScript API

* Improve performance for logic-heavy stylesheets.

## 1.22.4

* Fix a bug where at-rules imported from within a style rule would appear within
  that style rule rather than at the root of the document.

## 1.22.3

* **Potentially breaking bug fix:** The argument name for the `saturate()`
  function is now `$amount`, to match the name in LibSass and originally in Ruby
  Sass.

* **Potentially breaking bug fix:** The `invert()` function now properly returns
  `#808080` when passed `$weight: 50%`. This matches the behavior in LibSass and
  originally in Ruby Sass, as well as being consistent with other nearby values
  of `$weight`.

* **Potentially breaking bug fix:** The `invert()` function now throws an error
  if it's used [as a plain CSS function][plain-CSS invert] *and* the Sass-only
  `$weight` parameter is passed. This never did anything useful, so it's
  considered a bug fix rather than a full breaking change.

  [plain-CSS invert]: https://developer.mozilla.org/en-US/docs/Web/CSS/filter-function/invert

* **Potentially breaking bug fix**: The `str-insert()` function now properly
  inserts at the end of the string if the `$index` is `-1`. This matches the
  behavior in LibSass and originally in Ruby Sass.

* **Potentially breaking bug fix**: An empty map returned by `map-remove()` is
  now treated as identical to the literal value `()`, rather than being treated
  as though it had a comma separator. This matches the original behavior in Ruby
  Sass.

* The `adjust-color()` function no longer throws an error when a large `$alpha`
  value is combined with HSL adjustments.

* The `alpha()` function now produces clearer error messages when the wrong
  number of arguments are passed.

* Fix a bug where the `str-slice()` function could produce invalid output when
  passed a string that contains characters that aren't represented as a single
  byte in UTF-16.

* Improve the error message for an unknown separator name passed to the `join()`
  or `append()` functions.

* The `zip()` function no longer deadlocks if passed no arguments.

* The `map-remove()` function can now take a `$key` named argument. This matches
  the signature in LibSass and originally in Ruby Sass.

## 1.22.2

### JavaScript API

* Avoid re-assigning the `require()` function to make the code statically
  analyzable by Webpack.

## 1.22.1

### JavaScript API

* Expand the dependency on `chokidar` to allow 3.x.

## 1.22.0

* Produce better stack traces when importing a file that contains a syntax
  error.

* Make deprecation warnings for `!global` variable declarations that create new
  variables clearer, especially in the case where the `!global` flag is
  unnecessary because the variables are at the top level of the stylesheet.

### Dart API

* Add a `Value.realNull` getter, which returns Dart's `null` if the value is
  Sass's null.

## 1.21.0

### Dart API

* Add a `sass` executable when installing the package through `pub`.

* Add a top-level `warn()` function for custom functions and importers to print
  warning messages.

## 1.20.3

* No user-visible changes.

## 1.20.2

* Fix a bug where numbers could be written using exponential notation in
  Node.js.

* Fix a crash that would appear when writing some very large integers to CSS.

### Command-Line Interface

* Improve performance for stand-alone packages on Linux and Mac OS.

### JavaScript API

* Pass imports to custom importers before resolving them using `includePaths` or
  the `SASS_PATH` environment variable. This matches Node Sass's behavior, so
  it's considered a bug fix.

## 1.20.1

* No user-visible changes.

## 1.20.0

* Support attribute selector modifiers, such as the `i` in `[title="test" i]`.

### Command-Line Interface

* When compilation fails, Sass will now write the error message to the CSS
  output as a comment and as the `content` property of a `body::before` rule so
  it will show up in the browser (unless compiling to standard output). This can
  be disabled with the `--no-error-css` flag, or forced even when compiling to
  standard output with the `--error-css` flag.

### Dart API

* Added `SassException.toCssString()`, which returns the contents of a CSS
  stylesheet describing the error, as above.

## 1.19.0

* Allow `!` in `url()`s without quotes.

### Dart API

* `FilesystemImporter` now doesn't change its effective directory if the working
  directory changes, even if it's passed a relative argument.

## 1.18.0

* Avoid recursively listing directories when finding the canonical name of a
  file on case-insensitive filesystems.

* Fix importing files relative to `package:`-imported files.

* Don't claim that "package:" URLs aren't supported when they actually are.

### Command-Line Interface

* Add a `--no-charset` flag. If this flag is set, Sass will never emit a
  `@charset` declaration or a byte-order mark, even if the CSS file contains
  non-ASCII characters.

### Dart API

* Add a `charset` option to `compile()`, `compileString()`, `compileAsync()` and
  `compileStringAsync()`. If this option is set to `false`, Sass will never emit
  a `@charset` declaration or a byte-order mark, even if the CSS file contains
  non-ASCII characters.

* Explicitly require that importers' `canonicalize()` methods be able to take
  paths relative to their outputs as valid inputs. This isn't considered a
  breaking change because the importer infrastructure already required this in
  practice.

## 1.17.4

* Consistently parse U+000C FORM FEED, U+000D CARRIAGE RETURN, and sequences of
  U+000D CARRIAGE RETURN followed by U+000A LINE FEED as individual newlines.

### JavaScript API

* Add a `sass.types.Error` constructor as an alias for `Error`. This makes our
  custom function API compatible with Node Sass's.

## 1.17.3

* Fix an edge case where slash-separated numbers were written to the stylesheet
  with a slash even when they're used as part of another arithmetic operation,
  such as being concatenated with a string.

* Don't put style rules inside empty `@keyframes` selectors.

## 1.17.2

* Deprecate `!global` variable assignments to variables that aren't yet defined.
  This deprecation message can be avoided by assigning variables to `null` at
  the top level before globally assigning values to them.

### Dart API

* Explicitly mark classes that were never intended to be subclassed or
  implemented as "sealed".

## 1.17.1

* Properly quote attribute selector values that start with identifiers but end
  with a non-identifier character.

## 1.17.0

* Improve error output, particularly for errors that cover multiple lines.

* Improve source locations for some parse errors. Rather than pointing to the
  next token that wasn't what was expected, they point *after* the previous
  token. This should generally provide more context for the syntax error.

* Produce a better error message for style rules that are missing the closing
  `}`.

* Produce a better error message for style rules and property declarations
  within `@function` rules.

### Command-Line Interface

* Passing a directory on the command line now compiles all Sass source files in
  the directory to CSS files in the same directory, as though `dir:dir` were
  passed instead of just `dir`.

* The new error output uses non-ASCII Unicode characters by default. Add a
  `--no-unicode` flag to disable this.

## 1.16.1

* Fix a performance bug where stylesheet evaluation could take a very long time
  when many binary operators were used in sequence.

## 1.16.0

* `rgb()` and `hsl()` now treat unquoted strings beginning with `env()`,
  `min()`, and `max()` as special number strings like `calc()`.

## 1.15.3

* Properly merge `all and` media queries. These queries were previously being
  merged as though `all` referred to a specific media type, rather than all
  media types.

* Never remove units from 0 values in compressed mode. This wasn't safe in
  general, since some properties (such as `line-height`) interpret `0` as a
  `<number>` rather than a `<length>` which can break CSS transforms. It's
  better to do this optimization in a dedicated compressor that's aware of CSS
  property semantics.

* Match Ruby Sass's behavior in some edge-cases involving numbers with many
  significant digits.

* Emit escaped tab characters in identifiers as `\9` rather than a backslash
  followed by a literal tab.

### Command-Line Interface

* The source map generated for a stylesheet read from standard input now uses a
  `data:` URL to include that stylesheet's contents in the source map.

### Node JS API

* `this.includePaths` for a running importer is now a `;`-separated string on
  Windows, rather than `:`-separated. This matches Node Sass's behavior.

### Dart API

* The URL used in a source map to refer to a stylesheet loaded from an importer
  is now `ImportResult.sourceMapUrl` as documented.

## 1.15.2

### Node JS API

* When `setValue()` is called on a Sass string object, make it unquoted even if
  it was quoted originally, to match the behavior of Node Sass.

## 1.15.1

* Always add quotes to attribute selector values that begin with `--`, since IE
  11 doesn't consider them to be identifiers.

## 1.15.0

* Add support for passing arguments to `@content` blocks. See [the
  proposal][content-args] for details.

* Add support for the new `rgb()` and `hsl()` syntax introduced in CSS Colors
  Level 4, such as `rgb(0% 100% 0% / 0.5)`. See [the proposal][color-4-rgb-hsl]
  for more details.

* Add support for interpolation in at-rule names. See [the
  proposal][at-rule-interpolation] for details.

* Add paths from the `SASS_PATH` environment variable to the load paths in the
  command-line interface, Dart API, and JS API. These load paths are checked
  just after the load paths explicitly passed by the user.

* Allow saturation and lightness values outside of the `0%` to `100%` range in
  the `hsl()` and `hsla()` functions. They're now clamped to be within that
  range rather than producing an error if they're outside it.

* Properly compile selectors that end in escaped whitespace.

[content-args]: https://github.com/sass/language/blob/master/accepted/content-args.md
[color-4-rgb-hsl]: https://github.com/sass/language/blob/master/accepted/color-4-rgb-hsl.md
[at-rule-interpolation]: https://github.com/sass/language/blob/master/accepted/at-rule-interpolation.md

### JavaScript API

* Always include the error location in error messages.

## 1.14.4

* Properly escape U+0009 CHARACTER TABULATION in unquoted strings.

## 1.14.3

* Treat `:before`, `:after`, `:first-line`, and `:first-letter` as
  pseudo-elements for the purposes of `@extend`.

* When running in compressed mode, remove spaces around combinators in complex
  selectors, so a selector like `a > b` is output as `a>b`.

* Properly indicate the source span for errors involving binary operation
  expressions whose operands are parenthesized.

## 1.14.2

* Fix a bug where loading the same stylesheet from two different import paths
  could cause its imports to fail to resolve.

* Properly escape U+001F INFORMATION SEPARATOR ONE in unquoted strings.

### Command-Line Interface

* Don't crash when using `@debug` in a stylesheet passed on standard input.

### Dart API

* `AsyncImporter.canonicalize()` and `Importer.canonicalize()` must now return
  absolute URLs. Relative URLs are still supported, but are deprecated and will
  be removed in a future release.

## 1.14.1

* Canonicalize escaped digits at the beginning of identifiers as hex escapes.

* Properly parse property declarations that are both *in* content blocks and
  written *after* content blocks.

### Command-Line Interface

* Print more readable paths in `--watch` mode.

## 1.14.0

### BREAKING CHANGE

In accordance with our [compatibility policy][], breaking changes made for CSS
compatibility reasons are released as minor version revision after a three-month
deprecation period.

[compatibility policy]: README.md#compatibility-policy

* Tokens such as `#abcd` that are now interpreted as hex colors with alpha
  channels, rather than unquoted ID strings.

## 1.13.4

### Node JS

* Tweak JS compilation options to substantially improve performance.

## 1.13.3

* Properly generate source maps for stylesheets that emit `@charset`
  declarations.

### Command-Line Interface

* Don't error out when passing `--embed-source-maps` along with
  `--embed-sources` for stylesheets that contain non-ASCII characters.

## 1.13.2

* Properly parse `:nth-child()` and `:nth-last-child()` selectors with
  whitespace around the argument.

* Don't emit extra whitespace in the arguments for `:nth-child()` and
  `:nth-last-child()` selectors.

* Fix support for CSS hacks in plain CSS mode.

## 1.13.1

* Allow an IE-style single equals operator in plain CSS imports.

## 1.13.0

* Allow `@extend` to be used with multiple comma-separated simple selectors.
  This is already supported by other implementations, but fell through the
  cracks for Dart Sass until now.

* Don't crash when a media rule contains another media rule followed by a style
  rule.

## 1.12.0

### Dart API

* Add a `SassException` type that provides information about Sass compilation
  failures.

### Node JS API

* Remove the source map comment from the compiled JS. We don't ship with the
  source map, so this pointed to nothing.

## 1.11.0

* Add support for importing plain CSS files. They can only be imported *without*
  an extension—for example, `@import "style"` will import `style.css`. Plain CSS
  files imported this way only support standard CSS features, not Sass
  extensions.

  See [the proposal][css-import] for details.

* Add support for CSS's `min()` and `max()` [math functions][]. A `min()` and
  `max()` call will continue to be parsed as a Sass function if it involves any
  Sass-specific features like variables or function calls, but if it's valid
  plain CSS (optionally with interpolation) it will be emitted as plain CSS instead.

  See [the proposal][css-min-max] for details.

* Add support for range-format media features like `(10px < width < 100px)`. See
  [the proposal][media-ranges] for details.

* Normalize escape codes in identifiers so that, for example, `éclair` and
  `\E9clair` are parsed to the same value. See
  [the proposal][identifier-escapes] for details.

* Don't choke on a [byte-order mark][] at the beginning of a document when
  running in JavaScript.

[math functions]: https://drafts.csswg.org/css-values/#math-function
[css-import]: https://github.com/sass/language/blob/master/accepted/css-imports.md
[css-min-max]: https://github.com/sass/language/blob/master/accepted/min-max.md
[media-ranges]: https://github.com/sass/language/blob/master/accepted/media-ranges.md
[identifier-escapes]: https://github.com/sass/language/blob/master/accepted/identifier-escapes.md
[byte-order mark]: https://en.wikipedia.org/wiki/Byte_order_mark

### Command-Line Interface

* The `--watch` command now continues to recompile a file after a syntax error
  has been detected.

### Dart API

* Added a `Syntax` enum to indicate syntaxes for Sass source files.

* The `compile()` and `compileAsync()` functions now parse files with the `.css`
  extension as plain CSS.

* Added a `syntax` parameter to `compileString()` and `compileStringAsync()`.

* Deprecated the `indented` parameter to `compileString()` and `compileStringAsync()`.

* Added a `syntax` parameter to `new ImporterResult()` and a
  `ImporterResult.syntax` getter to set the syntax of the source file.

* Deprecated the `indented` parameter to `new ImporterResult()` and the
  `ImporterResult.indented` getter in favor of `syntax`.

## 1.10.4

### Command-Line Interface

* Fix a Homebrew installation failure.

## 1.10.3

### Command-Line Interface

* Run the Chocolatey script with the correct arguments so it doesn't crash.

## 1.10.2

* No user-visible changes.

## 1.10.1

### Node JS API

* Don't crash when passing both `includePaths` and `importer`.

## 1.10.0

* When two `@media` rules' queries can't be merged, leave nested rules in place
  for browsers that support them.

* Fix a typo in an error message.

## 1.9.2

### Node JS API

* Produce more readable filesystem errors, such as when a file doesn't exist.

## 1.9.1

### Command-Line Interface

* Don't emit ANSI codes to Windows terminals that don't support them.

* Fix a bug where `--watch` crashed on Mac OS.

## 1.9.0

### Node API

* Add support for `new sass.types.Color(argb)` for creating colors from ARGB hex
  numbers. This was overlooked when initially adding support for Node Sass's
  JavaScript API.

## 1.8.0

### Command-Line Interface

* Add a `--poll` flag to make `--watch` mode repeatedly check the filesystem for
  updates rather than relying on native filesystem notifications.

* Add a `--stop-on-error` flag to stop compiling additional files once an error
  is encountered.

## 1.7.3

* No user-visible changes.

## 1.7.2

* Add a deprecation warning for `@-moz-document`, except for cases where only an
  empty `url-prefix()` is used. Support is [being removed from Firefox][] and
  will eventually be removed from Sass as well.

[being removed from Firefox]: https://www.fxsitecompat.com/en-CA/docs/2018/moz-document-support-has-been-dropped-except-for-empty-url-prefix/

* Fix a bug where `@-moz-document` functions with string arguments weren't being
  parsed.

### Command-Line Interface

* Don't crash when a syntax error is added to a watched file.

## 1.7.1

* Fix crashes in released binaries.

## 1.7.0

* Emit deprecation warnings for tokens such as `#abcd` that are ambiguous
  between ID strings and hex colors with alpha channels. These will be
  interpreted as colors in a release on or after 19 September 2018.

* Parse unambiguous hex colors with alpha channels as colors.

* Fix a bug where relative imports from files on the load path could look in the
  incorrect location.

## 1.6.2

### Command-Line Interface

* Fix a bug where the source map comment in the generated CSS could refer to the
  source map file using an incorrect URL.

## 1.6.1

* No user-visible changes.

## 1.6.0

* Produce better errors when expected tokens are missing before a closing brace.

* Avoid crashing when compiling a non-partial stylesheet that exists on the
  filesystem next to a partial with the same name.

### Command-Line Interface

* Add support for the `--watch`, which watches for changes in Sass files on the
  filesystem and ensures that the compiled CSS is up-to-date.

* When using `--update`, surface errors when an import doesn't exist even if the
  file containing the import hasn't been modified.

* When compilation fails, delete the output file rather than leaving an outdated
  version.

## 1.5.1

* Fix a bug where an absolute Windows path would be considered an `input:output`
  pair.

* Forbid custom properties that have no values, like `--foo:;`, since they're
  forbidden by the CSS spec.

## 1.5.0

* Fix a bug where an importer would be passed an incorrectly-resolved URL when
  handling a relative import.

* Throw an error when an import is ambiguous due to a partial and a non-partial
  with the same name, or multiple files with different extensions. This matches
  the standard Sass behavior.

### Command-Line Interface

* Add an `--interactive` flag that supports interactively running Sass
  expressions (thanks to [Jen Thakar][]!).

[Jen Thakar]: https://github.com/jathak

## 1.4.0

* Improve the error message for invalid semicolons in the indented syntax.

* Properly disallow semicolons after declarations in the indented syntax.

### Command-Line Interface

* Add support for compiling multiple files at once by writing
  `sass input.scss:output.css`. Note that unlike Ruby Sass, this *always*
  compiles files by default regardless of when they were modified.

  This syntax also supports compiling entire directories at once. For example,
  `sass templates/stylesheets:public/css` compiles all non-partial Sass files
  in `templates/stylesheets` to CSS files in `public/css`.

* Add an `--update` flag that tells Sass to compile only stylesheets that have
  been (transitively) modified since the CSS file was generated.

### Dart API

* Add `Importer.modificationTime()` and `AsyncImporter.modificationTime()` which
  report the last time a stylesheet was modified.

### Node API

* Generate source maps when the `sourceMaps` option is set to a string and the
  `outFile` option is not set.

## 1.3.2

* Add support for `@elseif` as an alias of `@else if`. This is not an
  intentional feature, so using it will cause a deprecation warning. It will be
  removed at some point in the future.

## 1.3.1

### Node API

* Fix loading imports relative to stylesheets that were themselves imported
  though relative include paths.

## 1.3.0

### Command-Line Interface

* Generate source map files by default when writing to disk. This can be
  disabled by passing `--no-source-map`.

* Add a `--source-map-urls` option to control whether the source file URLs in
  the generated source map are relative or absolute.

* Add an `--embed-sources` option to embed the contents of all source files in
  the generated source map.

* Add an `--embed-source-map` option to embed the generated source map as a
  `data:` URL in the generated CSS.

### Dart API

* Add a `sourceMap` parameter to `compile()`, `compileString()`,
  `compileAsync()`, and `compileStringAsync()`. This takes a callback that's
  called with a [`SingleMapping`][] that contains the source map information for
  the compiled CSS file.

[`SingleMapping`]: https://www.dartdocs.org/documentation/source_maps/latest/source_maps.parser/SingleMapping-class.html

### Node API

* Added support for the `sourceMap`, `omitSourceMapUrl`, `outFile`,
  `sourceMapContents`, `sourceMapEmbed`, and `sourceMapRoot` options to
  `render()` and `renderSync()`.

* Fix a bug where passing a relative path to `render()` or `renderSync()` would
  cause relative imports to break.

* Fix a crash when printing warnings in stylesheets compiled using `render()` or
  `renderSync()`.

* Fix a bug where format errors were reported badly on Windows.

## 1.2.1

* Always emit units in compressed mode for `0` dimensions other than lengths and
  angles.

## 1.2.0

* The command-line executable will now create the directory for the resulting
  CSS if that directory doesn't exist.

* Properly parse `#{$var} -#{$var}` as two separate values in a list rather than
  one value being subtracted from another.

* Improve the error message for extending compound selectors.

## 1.1.1

* Add a commit that was accidentally left out of 1.1.0.

## 1.1.0

* The command-line executable can now be used to write an output file to disk
  using `sass input.scss output.css`.

* Use a POSIX-shell-compatible means of finding the location of the `sass` shell
  script.

## 1.0.0

**Initial stable release.**

### Changes Since 1.0.0-rc.1

* Allow `!` in custom property values ([#260][]).

[#260]: https://github.com/sass/dart-sass/issues/260

#### Dart API

* Remove the deprecated `render()` function.

#### Node API

* Errors are now subtypes of the `Error` type.

* Allow both the `data` and `file` options to be passed to `render()` and
  `renderSync()` at once. The `data` option will be used as the contents of the
  stylesheet, and the `file` option will be used as the path for error reporting
  and relative imports. This matches Node Sass's behavior.

## 1.0.0-rc.1

* Add support for importing an `_index.scss` or `_index.sass` file when
  importing a directory.

* Add a `--load-path` command-line option (alias `-I`) for passing additional
  paths to search for Sass files to import.

* Add a `--quiet` command-line option (alias `-q`) for silencing warnings.

* Add an `--indented` command-line option for using the indented syntax with a
  stylesheet from standard input.

* Don't merge the media queries `not type` and `(feature)`. We had previously
  been generating `not type and (feature)`, but that's not actually the
  intersection of the two queries.

* Don't crash on `$x % 0`.

* The standalone executable distributed on GitHub is now named `sass` rather
  than `dart-sass`. The `dart-sass` executable will remain, with a deprecation
  message, until 1.0.0 is released.

### Dart API

* Add a `Logger` class that allows users to control how messages are printed by
  stylesheets.

* Add a `logger` parameter to `compile()`, `compileAsync()`, `compileString()`,
  and `compileStringAsync()`.

### Node JS API

* Import URLs passed to importers are no longer normalized. For example, if a
  stylesheet contains `@import "./foo.scss"`, importers will now receive
  `"./foo.scss"` rather than `"foo.scss"`.

## 1.0.0-beta.5.3

* Support hard tabs in the indented syntax.

* Improve the formatting of comments that don't start on the same line as the
  opening `/*`.

* Preserve whitespace after `and` in media queries in compressed mode.

### Indented Syntax

* Properly parse multi-line selectors.

* Don't deadlock on `/*` comments.

* Don't add an extra `*/` to comments that already have it.

* Preserve empty lines in `/*` comments.

## 1.0.0-beta.5.2

* Fix a bug where some colors would crash `compressed` mode.

## 1.0.0-beta.5.1

* Add a `compressed` output style.

* Emit a warning when `&&` is used, since it's probably not what the user means.

* `round()` now returns the correct results for negative numbers that should
  round down.

* `var()` may now be passed in place of multiple arguments to `rgb()`, `rgba()`,
  `hsl()` and `hsla()`.

* Fix some cases where equivalent numbers wouldn't count as the same keys in
  maps.

* Fix a bug where multiplication like `(1/1px) * (1px/1)` wouldn't properly
  cancel out units.

* Fix a bug where dividing by a compatible unit would produce an invalid
  result.

* Remove a non-`sh`-compatible idiom from the standalone shell script.

### Dart API

* Add a `functions` parameter to `compile()`, `compleString()`,
  `compileAsync()`, and `compileStringAsync()`. This allows users to define
  custom functions in Dart that can be invoked from Sass stylesheets.

* Expose the `Callable` and `AsyncCallable` types, which represent functions
  that can be invoked from Sass.

* Expose the `Value` type and its subclasses, as well as the top-level
  `sassTrue`, `sassFalse`, and `sassNull` values, which represent Sass values
  that may be passed into or returned from custom functions.

* Expose the `OutputStyle` enum, and add a `style` parameter to `compile()`,
  `compleString()`, `compileAsync()`, and `compileStringAsync()` that allows
  users to control the output style.

### Node JS API

* Support the `functions` option.

* Support the `"compressed"` value for the `outputStyle` option.

## 1.0.0-beta.4

* Support unquoted imports in the indented syntax.

* Fix a crash when `:not(...)` extends a selector that appears in
  `:not(:not(...))`.

### Node JS API

* Add support for asynchronous importers to `render()` and `renderSync()`.

### Dart API

* Add `compileAsync()` and `compileStringAsync()` methods. These run
  asynchronously, which allows them to take asynchronous importers (see below).

* Add an `AsyncImporter` class. This allows imports to be resolved
  asynchronously in case no synchronous APIs are available. `AsyncImporter`s are
  only compatible with `compileAysnc()` and `compileStringAsync()`.

## 1.0.0-beta.3

* Properly parse numbers with exponents.

* Don't crash when evaluating CSS variables whose names are entirely
  interpolated (for example, `#{--foo}: ...`).

### Node JS API

* Add support for the `importer` option to `render()` and `renderSync()`.
  Only synchronous importers are currently supported.

### Dart API

* Added an `Importer` class. This can be extended by users to provide support
  for custom resolution for `@import` rules.

* Added built-in `FilesystemImporter` and `PackageImporter` implementations that
  support resolving `file:` and `package:` URLs, respectively.

* Added an `importers` argument to the `compile()` and `compileString()`
  functions that provides `Importer`s to use when resolving `@import` rules.

* Added a `loadPaths` argument to the `compile()` and `compileString()`
  functions that provides paths to search for stylesheets when resolving
  `@import` rules. This is a shorthand for passing `FilesystemImporter`s to the
  `importers` argument.

## 1.0.0-beta.2

* Add support for the `::slotted()` pseudo-element.

* Generated transparent colors will now be emitted as `rgba(0, 0, 0, 0)` rather
  than `transparent`. This works around a bug wherein IE incorrectly handles the
  latter format.

### Command-Line Interface

* Improve the logic for whether to use terminal colors by default.

### Node JS API

* Add support for `data`, `includePaths`, `indentedSyntax`, `lineFeed`,
  `indentWidth`, and `indentType` options to `render()` and `renderSync()`.

* The result object returned by `render()` and `renderSync()` now includes the
  `stats` object which provides metadata about the compilation process.

* The error object thrown by `render()` and `renderSync()` now includes `line`,
  `column`, `file`, `status`, and `formatted` fields. The `message` field and
  `toString()` also provide more information.

### Dart API

* Add a `renderString()` method for rendering Sass source that's not in a file
  on disk.

## 1.0.0-beta.1

* Drop support for the reference combinator. This has been removed from the
  spec, and will be deprecated and eventually removed in other implementations.

* Trust type annotations when compiling to JavaScript, which makes it
  substantially faster.

* Compile to minified JavaScript, which decreases the code size substantially
  and makes startup a little faster.

* Fix a crash when inspecting a string expression that ended in "\a".

* Fix a bug where declarations and `@extend` were allowed outside of a style
  rule in certain circumstances.

* Fix `not` in parentheses in `@supports` conditions.

* Allow `url` as an identifier name.

* Properly parse `/***/` in selectors.

* Properly parse unary operators immediately after commas.

* Match Ruby Sass's rounding behavior for all functions.

* Allow `\` at the beginning of a selector in the indented syntax.

* Fix a number of `@extend` bugs:

  * `selector-extend()` and `selector-replace()` now allow compound selector
    extendees.

  * Remove the universal selector `*` when unifying with other selectors.

  * Properly unify the result of multiple simple selectors in the same compound
    selector being extended.

  * Properly handle extensions being extended.

  * Properly follow the [first law of `@extend`][laws].

  * Fix selector specificity tracking to follow the
    [second law of `@extend`][laws].

  * Allow extensions that match selectors but fail to unify.

  * Partially-extended selectors are no longer used as parent selectors.

  * Fix an edge case where both the extender and the extended selector
    have invalid combinator sequences.

  * Don't crash with a "Bad state: no element" error in certain edge cases.

[laws]: https://github.com/sass/sass/issues/324#issuecomment-4607184

## 1.0.0-alpha.9

* Elements without a namespace (such as `div`) are no longer unified with
  elements with the empty namespace (such as `|div`). This unification didn't
  match the results returned by `is-superselector()`, and was not guaranteed to
  be valid.

* Support `&` within `@at-root`.

* Properly error when a compound selector is followed immediately by `&`.

* Properly handle variable scoping in `@at-root` and nested properties.

* Properly handle placeholder selectors in selector pseudos.

* Properly short-circuit the `or` and `and` operators.

* Support `--$variable`.

* Don't consider unitless numbers equal to numbers with units.

* Warn about using named colors in interpolation.

* Don't emit loud comments in functions.

* Detect import loops.

* Fix `@import` with a `supports()` clause.

* Forbid functions named "and", "or", and "not".

* Fix `type-of()` with a function.

* Emit a nicer error for invalid tokens in a selector.

* Fix `invert()` with a `$weight` parameter.

* Fix a unit-parsing edge-cases.

* Always parse imports with queries as plain CSS imports.

* Support `&` followed by a non-identifier.

* Properly handle split media queries.

* Properly handle a placeholder selector that isn't at the beginning of a
  compound selector.

* Fix more `str-slice()` bugs.

* Fix the `%` operator.

* Allow whitespace between `=` and the mixin name in the indented syntax.

* Fix some slash division edge cases.

* Fix `not` when used like a function.

* Fix attribute selectors with single-character values.

* Fix some bugs with the `call()` function.

* Properly handle a backslash followed by a CRLF sequence in a quoted string.

* Fix numbers divided by colors.

* Support slash-separated numbers in arguments to plain CSS functions.

* Error out if a function is passed an unknown named parameter.

* Improve the speed of loading large files on Node.

* Don't consider browser-prefixed selector pseudos to be superselectors of
  differently- or non-prefixed selector pseudos with the same base name.

* Fix an `@extend` edge case involving multiple combinators in a row.

* Fix a bug where a `@content` block could get incorrectly passed to a mixin.

* Properly isolate the lexical environments of different calls to the same mixin
  and function.

## 1.0.0-alpha.8

* Add the `content-exists()` function.

* Support interpolation in loud comments.

* Fix a bug where even valid semicolons and exclamation marks in custom property
  values were disallowed.

* Disallow invalid function names.

* Disallow extending across media queries.

* Properly parse whitespace after `...` in argument declaration lists.

* Support terse mixin syntax in the indented syntax.

* Fix `@at-root` query parsing.

* Support special functions in `@-moz-document`.

* Support `...` after a digit.

* Fix some bugs when treating a map as a list of pairs.

## 1.0.0-alpha.7

* Fix `function-exists()`, `variable-exists()`, and `mixin-exists()` to use the
  lexical scope rather than always using the global scope.

* `str-index()` now correctly inserts at negative indices.

* Properly parse `url()`s that contain comment-like text.

* Fix a few more small `@extend` bugs.

* Fix a bug where interpolation in a quoted string was being dropped in some
  circumstances.

* Properly handle `@for` rules where each bound has a different unit.

* Forbid mixins and functions from being defined in control directives.

* Fix a superselector-computation edge case involving `:not()`.

* Gracefully handle input files that are invalid UTF-8.

* Print a Sass stack trace when a file fails to load.

## 1.0.0-alpha.6

* Allow `var()` to be passed to `rgb()`, `rgba()`, `hsl()`, and `hsla()`.

* Fix conversions between numbers with `dpi`, `dpcm`, and `dppx` units.
  Previously these conversions were inverted.

* Don't crash when calling `str-slice()` with an `$end-at` index lower than the
  `$start-at` index.

* `str-slice()` now correctly returns `""` when `$end-at` is negative and points
  before the beginning of the string.

* Interpolation in quoted strings now properly preserves newlines.

* Don't crash when passing only `$hue` or no keyword arguments to
  `adjust-color()`, `scale-color()`, or `change-color()`.

* Preserve escapes in identifiers. This used to only work for identifiers in
  SassScript.

* Fix a few small `@extend` bugs.

## 1.0.0-alpha.5

* Fix bounds-checking for `opacify()`, `fade-in()`, `transparentize()`, and
  `fade-out()`.

* Fix a bug with `@extend` superselector calculations.

* Fix some cases where `#{...}--` would fail to parse in selectors.

* Allow a single number to be passed to `saturate()` for use in filter contexts.

* Fix a bug where `**/` would fail to close a loud comment.

* Fix a bug where mixin and function calls could set variables incorrectly.

* Move plain CSS `@import`s to the top of the document.

## 1.0.0-alpha.4

* Add support for bracketed lists.

* Add support for Unicode ranges.

* Add support for the Microsoft-style `=` operator.

* Print the filename for `@debug` rules.

* Fix a bug where `1 + - 2` and similar constructs would crash the parser.

* Fix a bug where `@extend` produced the wrong result when used with
  selector combinators.

* Fix a bug where placeholder selectors were not allowed to be unified.

* Fix the `mixin-exists()` function.

* Fix `:nth-child()` and `:nth-last-child()` parsing when they contain `of
  selector`.

## 1.0.0-alpha.3

* Fix a bug where color equality didn't take the alpha channel into account.

* Fix a bug with converting some RGB colors to HSL.

* Fix a parent selector resolution bug.

* Properly declare the arguments for `opacify()` and related functions.

* Add a missing dependency on the `stack_trace` package.

* Fix broken Windows archives.

* Emit colors using their original representation if possible.

* Emit colors without an original representation as names if possible.

## 1.0.0-alpha.2

* Fix a bug where variables, functions, and mixins were broken in imported
  files.

## 1.0.0-alpha.1

* Initial alpha release.<|MERGE_RESOLUTION|>--- conflicted
+++ resolved
@@ -1,13 +1,11 @@
 ## 1.34.1
 
-<<<<<<< HEAD
 * Fix a bug where `--update` would always compile any file that depends on a
   built-in module.
-=======
+
 * Fix the URL for the `@-moz-document` deprecation message.
 
 * Fix a bug with `@for` loops nested inside property declarations.
->>>>>>> 0db34159
 
 ## 1.34.0
 
