<<<<<<< HEAD
## 1.15.0

* Add support for interpolation in at-rule names. See [the
  proposal][at-rule-interpolation] for details.

[at-rule-interpolation]: https://github.com/sass/language/blob/master/accepted/at-rule-interpolation.md
=======
## 1.14.5

### JavaScript API

* Always include the error location in error messages.
>>>>>>> 9e18b7e9

## 1.14.4

* Properly escape U+0009 CHARACTER TABULATION in unquoted strings.

## 1.14.3

* Treat `:before`, `:after`, `:first-line`, and `:first-letter` as
  pseudo-elements for the purposes of `@extend`.

* When running in compressed mode, remove spaces around combinators in complex
  selectors, so a selector like `a > b` is output as `a>b`.

* Properly indicate the source span for errors involving binary operation
  expressions whose operands are parenthesized.

## 1.14.2

* Fix a bug where loading the same stylesheet from two different import paths
  could cause its imports to fail to resolve.

* Properly escape U+001F INFORMATION SEPARATOR ONE in unquoted strings.

### Command-Line Interface

* Don't crash when using `@debug` in a stylesheet passed on standard input.

### Dart API

* `AsyncImporter.canonicalize()` and `Importer.canonicalize()` must now return
  absolute URLs. Relative URLs are still supported, but are deprecated and will
  be removed in a future release.

## 1.14.1

* Canonicalize escaped digits at the beginning of identifiers as hex escapes.

* Properly parse property declarations that are both *in* content blocks and
  written *after* content blocks.

### Command-Line Interface

* Print more readable paths in `--watch` mode.

## 1.14.0

### BREAKING CHANGE

In accordance with our [compatibility policy][], breaking changes made for CSS
compatibility reasons are released as minor version revision after a three-month
deprecation period.

[compatibility policy]: README.md#compatibility-policy

* Tokens such as `#abcd` that are now interpreted as hex colors with alpha
  channels, rather than unquoted ID strings.

## 1.13.4

### Node JS

* Tweak JS compilation options to substantially improve performance.

## 1.13.3

* Properly generate source maps for stylesheets that emit `@charset`
  declarations.

### Command-Line Interface

* Don't error out when passing `--embed-source-maps` along with
  `--embed-sources` for stylesheets that contain non-ASCII characters.

## 1.13.2

* Properly parse `:nth-child()` and `:nth-last-child()` selectors with
  whitespace around the argument.

* Don't emit extra whitespace in the arguments for `:nth-child()` and
  `:nth-last-child()` selectors.

* Fix support for CSS hacks in plain CSS mode.

## 1.13.1

* Allow an IE-style single equals operator in plain CSS imports.

## 1.13.0

* Allow `@extend` to be used with multiple comma-separated simple selectors.
  This is already supported by other implementations, but fell through the
  cracks for Dart Sass until now.

* Don't crash when a media rule contains another media rule followed by a style
  rule.

## 1.12.0

### Dart API

* Add a `SassException` type that provides information about Sass compilation
  failures.

### Node JS API

* Remove the source map comment from the compiled JS. We don't ship with the
  source map, so this pointed to nothing.

## 1.11.0

* Add support for importing plain CSS files. They can only be imported *without*
  an extension—for example, `@import "style"` will import `style.css`. Plain CSS
  files imported this way only support standard CSS features, not Sass
  extensions.

  See [the proposal][css-import] for details.

* Add support for CSS's `min()` and `max()` [math functions][]. A `min()` and
  `max()` call will continue to be parsed as a Sass function if it involves any
  Sass-specific features like variables or function calls, but if it's valid
  plain CSS (optionally with interpolation) it will be emitted as plain CSS instead.

  See [the proposal][css-min-max] for details.

* Add support for range-format media features like `(10px < width < 100px)`. See
  [the proposal][media-ranges] for details.

* Normalize escape codes in identifiers so that, for example, `éclair` and
  `\E9clair` are parsed to the same value. See
  [the proposal][identifier-escapes] for details.

* Don't choke on a [byte-order mark][] at the beginning of a document when
  running in JavaScript.

[math functions]: https://drafts.csswg.org/css-values/#math-function
[css-import]: https://github.com/sass/language/blob/master/accepted/css-imports.md
[css-min-max]: https://github.com/sass/language/blob/master/accepted/min-max.md
[media-ranges]: https://github.com/sass/language/blob/master/accepted/media-ranges.md
[identifier-escapes]: https://github.com/sass/language/blob/master/accepted/identifier-escapes.md
[byte-order mark]: https://en.wikipedia.org/wiki/Byte_order_mark

### Command-Line Interface

* The `--watch` command now continues to recompile a file after a syntax error
  has been detected.

### Dart API

* Added a `Syntax` enum to indicate syntaxes for Sass source files.

* The `compile()` and `compileAsync()` functions now parse files with the `.css`
  extension as plain CSS.

* Added a `syntax` parameter to `compileString()` and `compileStringAsync()`.

* Deprecated the `indented` parameter to `compileString()` and `compileStringAsync()`.

* Added a `syntax` parameter to `new ImporterResult()` and a
  `ImporterResult.syntax` getter to set the syntax of the source file.

* Deprecated the `indented` parameter to `new ImporterResult()` and the
  `ImporterResult.indented` getter in favor of `syntax`.

## 1.10.4

### Command-Line Interface

* Fix a Homebrew installation failure.

## 1.10.3

### Command-Line Interface

* Run the Chocolatey script with the correct arguments so it doesn't crash.

## 1.10.2

* No user-visible changes.

## 1.10.1

### Node JS API

* Don't crash when passing both `includePaths` and `importer`.

## 1.10.0

* When two `@media` rules' queries can't be merged, leave nested rules in place
  for browsers that support them.

* Fix a typo in an error message.

## 1.9.2

### Node JS API

* Produce more readable filesystem errors, such as when a file doesn't exist.

## 1.9.1

### Command-Line Interface

* Don't emit ANSI codes to Windows terminals that don't support them.

* Fix a bug where `--watch` crashed on Mac OS.

## 1.9.0

### Node API

* Add support for `new sass.types.Color(argb)` for creating colors from ARGB hex
  numbers. This was overlooked when initially adding support for Node Sass's
  JavaScript API.

## 1.8.0

### Command-Line Interface

* Add a `--poll` flag to make `--watch` mode repeatedly check the filesystem for
  updates rather than relying on native filesystem notifications.

* Add a `--stop-on-error` flag to stop compiling additional files once an error
  is encountered.

## 1.7.3

* No user-visible changes.

## 1.7.2

* Add a deprecation warning for `@-moz-document`, except for cases where only an
  empty `url-prefix()` is used. Support is [being removed from Firefox][] and
  will eventually be removed from Sass as well.

[being removed from Firefox]: https://www.fxsitecompat.com/en-CA/docs/2018/moz-document-support-has-been-dropped-except-for-empty-url-prefix/

* Fix a bug where `@-moz-document` functions with string arguments weren't being
  parsed.

### Command-Line Interface

* Don't crash when a syntax error is added to a watched file.

## 1.7.1

* Fix crashes in released binaries.

## 1.7.0

* Emit deprecation warnings for tokens such as `#abcd` that are ambiguous
  between ID strings and hex colors with alpha channels. These will be
  interpreted as colors in a release on or after 19 September 2018.

* Parse unambiguous hex colors with alpha channels as colors.

* Fix a bug where relative imports from files on the load path could look in the
  incorrect location.

## 1.6.2

### Command-Line Interface

* Fix a bug where the source map comment in the generated CSS could refer to the
  source map file using an incorrect URL.

## 1.6.1

* No user-visible changes.

## 1.6.0

* Produce better errors when expected tokens are missing before a closing brace.

* Avoid crashing when compiling a non-partial stylesheet that exists on the
  filesystem next to a partial with the same name.

### Command-Line Interface

* Add support for the `--watch`, which watches for changes in Sass files on the
  filesystem and ensures that the compiled CSS is up-to-date.

* When using `--update`, surface errors when an import doesn't exist even if the
  file containing the import hasn't been modified.

* When compilation fails, delete the output file rather than leaving an outdated
  version.

## 1.5.1

* Fix a bug where an absolute Windows path would be considered an `input:output`
  pair.

* Forbid custom properties that have no values, like `--foo:;`, since they're
  forbidden by the CSS spec.

## 1.5.0

* Fix a bug where an importer would be passed an incorrectly-resolved URL when
  handling a relative import.

* Throw an error when an import is ambiguous due to a partial and a non-partial
  with the same name, or multiple files with different extensions. This matches
  the standard Sass behavior.

### Command-Line Interface

* Add an `--interactive` flag that supports interactively running Sass
  expressions (thanks to [Jen Thakar][]!).

[Jen Thakar]: https://github.com/jathak

## 1.4.0

* Improve the error message for invalid semicolons in the indented syntax.

* Properly disallow semicolons after declarations in the indented syntax.

### Command-Line Interface

* Add support for compiling multiple files at once by writing
  `sass input.scss:output.css`. Note that unlike Ruby Sass, this *always*
  compiles files by default regardless of when they were modified.

  This syntax also supports compiling entire directories at once. For example,
  `sass templates/stylesheets:public/css` compiles all non-partial Sass files
  in `templates/stylesheets` to CSS files in `public/css`.

* Add an `--update` flag that tells Sass to compile only stylesheets that have
  been (transitively) modified since the CSS file was generated.

### Dart API

* Add `Importer.modificationTime()` and `AsyncImporter.modificationTime()` which
  report the last time a stylesheet was modified.

### Node API

* Generate source maps when the `sourceMaps` option is set to a string and the
  `outFile` option is not set.

## 1.3.2

* Add support for `@elseif` as an alias of `@else if`. This is not an
  intentional feature, so using it will cause a deprecation warning. It will be
  removed at some point in the future.

## 1.3.1

### Node API

* Fix loading imports relative to stylesheets that were themselves imported
  though relative include paths.

## 1.3.0

### Command-Line Interface

* Generate source map files by default when writing to disk. This can be
  disabled by passing `--no-source-map`.

* Add a `--source-map-urls` option to control whether the source file URLs in
  the generated source map are relative or absolute.

* Add an `--embed-sources` option to embed the contents of all source files in
  the generated source map.

* Add an `--embed-source-map` option to embed the generated source map as a
  `data:` URL in the generated CSS.

### Dart API

* Add a `sourceMap` parameter to `compile()`, `compileString()`,
  `compileAsync()`, and `compileStringAsync()`. This takes a callback that's
  called with a [`SingleMapping`][] that contains the source map information for
  the compiled CSS file.

[`SingleMapping`]: https://www.dartdocs.org/documentation/source_maps/latest/source_maps.parser/SingleMapping-class.html

### Node API

* Added support for the `sourceMap`, `omitSourceMapUrl`, `outFile`,
  `sourceMapContents`, `sourceMapEmbed`, and `sourceMapRoot` options to
  `render()` and `renderSync()`.

* Fix a bug where passing a relative path to `render()` or `renderSync()` would
  cause relative imports to break.

* Fix a crash when printing warnings in stylesheets compiled using `render()` or
  `renderSync()`.

* Fix a bug where format errors were reported badly on Windows.

## 1.2.1

* Always emit units in compressed mode for `0` dimensions other than lengths and
  angles.

## 1.2.0

* The command-line executable will now create the directory for the resulting
  CSS if that directory doesn't exist.

* Properly parse `#{$var} -#{$var}` as two separate values in a list rather than
  one value being subtracted from another.

* Improve the error message for extending compound selectors.

## 1.1.1

* Add a commit that was accidentally left out of 1.1.0.

## 1.1.0

* The command-line executable can now be used to write an output file to disk
  using `sass input.scss output.css`.

* Use a POSIX-shell-compatible means of finding the location of the `sass` shell
  script.

## 1.0.0

**Initial stable release.**

### Changes Since 1.0.0-rc.1

* Allow `!` in custom property values ([#260][]).

[#260]: https://github.com/sass/dart-sass/issues/260

#### Dart API

* Remove the deprecated `render()` function.

#### Node API

* Errors are now subtypes of the `Error` type.

* Allow both the `data` and `file` options to be passed to `render()` and
  `renderSync()` at once. The `data` option will be used as the contents of the
  stylesheet, and the `file` option will be used as the path for error reporting
  and relative imports. This matches Node Sass's behavior.

## 1.0.0-rc.1

* Add support for importing an `_index.scss` or `_index.sass` file when
  importing a directory.

* Add a `--load-path` command-line option (alias `-I`) for passing additional
  paths to search for Sass files to import.

* Add a `--quiet` command-line option (alias `-q`) for silencing warnings.

* Add an `--indented` command-line option for using the indented syntax with a
  stylesheet from standard input.

* Don't merge the media queries `not type` and `(feature)`. We had previously
  been generating `not type and (feature)`, but that's not actually the
  intersection of the two queries.

* Don't crash on `$x % 0`.

* The standalone executable distributed on GitHub is now named `sass` rather
  than `dart-sass`. The `dart-sass` executable will remain, with a deprecation
  message, until 1.0.0 is released.

### Dart API

* Add a `Logger` class that allows users to control how messages are printed by
  stylesheets.

* Add a `logger` parameter to `compile()`, `compileAsync()`, `compileString()`,
  and `compileStringAsync()`.

### Node JS API

* Import URLs passed to importers are no longer normalized. For example, if a
  stylesheet contains `@import "./foo.scss"`, importers will now receive
  `"./foo.scss"` rather than `"foo.scss"`.

## 1.0.0-beta.5.3

* Support hard tabs in the indented syntax.

* Improve the formatting of comments that don't start on the same line as the
  opening `/*`.

* Preserve whitespace after `and` in media queries in compressed mode.

### Indented Syntax

* Properly parse multi-line selectors.

* Don't deadlock on `/*` comments.

* Don't add an extra `*/` to comments that already have it.

* Preserve empty lines in `/*` comments.

## 1.0.0-beta.5.2

* Fix a bug where some colors would crash `compressed` mode.

## 1.0.0-beta.5.1

* Add a `compressed` output style.

* Emit a warning when `&&` is used, since it's probably not what the user means.

* `round()` now returns the correct results for negative numbers that should
  round down.

* `var()` may now be passed in place of multiple arguments to `rgb()`, `rgba()`,
  `hsl()` and `hsla()`.

* Fix some cases where equivalent numbers wouldn't count as the same keys in
  maps.

* Fix a bug where multiplication like `(1/1px) * (1px/1)` wouldn't properly
  cancel out units.

* Fix a bug where dividing by a compatible unit would produce an invalid
  result.

* Remove a non-`sh`-compatible idiom from the standalone shell script.

### Dart API

* Add a `functions` parameter to `compile()`, `compleString()`,
  `compileAsync()`, and `compileStringAsync()`. This allows users to define
  custom functions in Dart that can be invoked from Sass stylesheets.

* Expose the `Callable` and `AsyncCallable` types, which represent functions
  that can be invoked from Sass.

* Expose the `Value` type and its subclasses, as well as the top-level
  `sassTrue`, `sassFalse`, and `sassNull` values, which represent Sass values
  that may be passed into or returned from custom functions.

* Expose the `OutputStyle` enum, and add a `style` parameter to `compile()`,
  `compleString()`, `compileAsync()`, and `compileStringAsync()` that allows
  users to control the output style.

### Node JS API

* Support the `functions` option.

* Support the `"compressed"` value for the `outputStyle` option.

## 1.0.0-beta.4

* Support unquoted imports in the indented syntax.

* Fix a crash when `:not(...)` extends a selector that appears in
  `:not(:not(...))`.

### Node JS API

* Add support for asynchronous importers to `render()` and `renderSync()`.

### Dart API

* Add `compileAsync()` and `compileStringAsync()` methods. These run
  asynchronously, which allows them to take asynchronous importers (see below).

* Add an `AsyncImporter` class. This allows imports to be resolved
  asynchronously in case no synchronous APIs are available. `AsyncImporter`s are
  only compatible with `compileAysnc()` and `compileStringAsync()`.

## 1.0.0-beta.3

* Properly parse numbers with exponents.

* Don't crash when evaluating CSS variables whose names are entirely
  interpolated (for example, `#{--foo}: ...`).

### Node JS API

* Add support for the `importer` option to `render()` and `renderSync()`.
  Only synchronous importers are currently supported.

### Dart API

* Added an `Importer` class. This can be extended by users to provide support
  for custom resolution for `@import` rules.

* Added built-in `FilesystemImporter` and `PackageImporter` implementations that
  support resolving `file:` and `package:` URLs, respectively.

* Added an `importers` argument to the `compile()` and `compileString()`
  functions that provides `Importer`s to use when resolving `@import` rules.

* Added a `loadPaths` argument to the `compile()` and `compileString()`
  functions that provides paths to search for stylesheets when resolving
  `@import` rules. This is a shorthand for passing `FilesystemImporter`s to the
  `importers` argument.

## 1.0.0-beta.2

* Add support for the `::slotted()` pseudo-element.

* Generated transparent colors will now be emitted as `rgba(0, 0, 0, 0)` rather
  than `transparent`. This works around a bug wherein IE incorrectly handles the
  latter format.

### Command-Line Interface

* Improve the logic for whether to use terminal colors by default.

### Node JS API

* Add support for `data`, `includePaths`, `indentedSyntax`, `lineFeed`,
  `indentWidth`, and `indentType` options to `render()` and `renderSync()`.

* The result object returned by `render()` and `renderSync()` now includes the
  `stats` object which provides metadata about the compilation process.

* The error object thrown by `render()` and `renderSync()` now includes `line`,
  `column`, `file`, `status`, and `formatted` fields. The `message` field and
  `toString()` also provide more information.

### Dart API

* Add a `renderString()` method for rendering Sass source that's not in a file
  on disk.

## 1.0.0-beta.1

* Drop support for the reference combinator. This has been removed from the
  spec, and will be deprecated and eventually removed in other implementations.

* Trust type annotations when compiling to JavaScript, which makes it
  substantially faster.

* Compile to minified JavaScript, which decreases the code size substantially
  and makes startup a little faster.

* Fix a crash when inspecting a string expression that ended in "\a".

* Fix a bug where declarations and `@extend` were allowed outside of a style
  rule in certain circumstances.

* Fix `not` in parentheses in `@supports` conditions.

* Allow `url` as an identifier name.

* Properly parse `/***/` in selectors.

* Properly parse unary operators immediately after commas.

* Match Ruby Sass's rounding behavior for all functions.

* Allow `\` at the beginning of a selector in the indented syntax.

* Fix a number of `@extend` bugs:

  * `selector-extend()` and `selector-replace()` now allow compound selector
    extendees.

  * Remove the universal selector `*` when unifying with other selectors.

  * Properly unify the result of multiple simple selectors in the same compound
    selector being extended.

  * Properly handle extensions being extended.

  * Properly follow the [first law of `@extend`][laws].

  * Fix selector specificity tracking to follow the
    [second law of `@extend`][laws].

  * Allow extensions that match selectors but fail to unify.

  * Partially-extended selectors are no longer used as parent selectors.

  * Fix an edge case where both the extender and the extended selector
    have invalid combinator sequences.

  * Don't crash with a "Bad state: no element" error in certain edge cases.

[laws]: https://github.com/sass/sass/issues/324#issuecomment-4607184

## 1.0.0-alpha.9

* Elements without a namespace (such as `div`) are no longer unified with
  elements with the empty namespace (such as `|div`). This unification didn't
  match the results returned by `is-superselector()`, and was not guaranteed to
  be valid.

* Support `&` within `@at-root`.

* Properly error when a compound selector is followed immediately by `&`.

* Properly handle variable scoping in `@at-root` and nested properties.

* Properly handle placeholder selectors in selector pseudos.

* Properly short-circuit the `or` and `and` operators.

* Support `--$variable`.

* Don't consider unitless numbers equal to numbers with units.

* Warn about using named colors in interpolation.

* Don't emit loud comments in functions.

* Detect import loops.

* Fix `@import` with a `supports()` clause.

* Forbid functions named "and", "or", and "not".

* Fix `type-of()` with a function.

* Emit a nicer error for invalid tokens in a selector.

* Fix `invert()` with a `$weight` parameter.

* Fix a unit-parsing edge-cases.

* Always parse imports with queries as plain CSS imports.

* Support `&` followed by a non-identifier.

* Properly handle split media queries.

* Properly handle a placeholder selector that isn't at the beginning of a
  compound selector.

* Fix more `str-slice()` bugs.

* Fix the `%` operator.

* Allow whitespace between `=` and the mixin name in the indented syntax.

* Fix some slash division edge cases.

* Fix `not` when used like a function.

* Fix attribute selectors with single-character values.

* Fix some bugs with the `call()` function.

* Properly handle a backslash followed by a CRLF sequence in a quoted string.

* Fix numbers divided by colors.

* Support slash-separated numbers in arguments to plain CSS functions.

* Error out if a function is passed an unknown named parameter.

* Improve the speed of loading large files on Node.

* Don't consider browser-prefixed selector pseudos to be superselectors of
  differently- or non-prefixed selector pseudos with the same base name.

* Fix an `@extend` edge case involving multiple combinators in a row.

* Fix a bug where a `@content` block could get incorrectly passed to a mixin.

* Properly isolate the lexical environments of different calls to the same mixin
  and function.

## 1.0.0-alpha.8

* Add the `content-exists()` function.

* Support interpolation in loud comments.

* Fix a bug where even valid semicolons and exclamation marks in custom property
  values were disallowed.

* Disallow invalid function names.

* Disallow extending across media queries.

* Properly parse whitespace after `...` in argument declaration lists.

* Support terse mixin syntax in the indented syntax.

* Fix `@at-root` query parsing.

* Support special functions in `@-moz-document`.

* Support `...` after a digit.

* Fix some bugs when treating a map as a list of pairs.

## 1.0.0-alpha.7

* Fix `function-exists()`, `variable-exists()`, and `mixin-exists()` to use the
  lexical scope rather than always using the global scope.

* `str-index()` now correctly inserts at negative indices.

* Properly parse `url()`s that contain comment-like text.

* Fix a few more small `@extend` bugs.

* Fix a bug where interpolation in a quoted string was being dropped in some
  circumstances.

* Properly handle `@for` rules where each bound has a different unit.

* Forbid mixins and functions from being defined in control directives.

* Fix a superselector-computation edge case involving `:not()`.

* Gracefully handle input files that are invalid UTF-8.

* Print a Sass stack trace when a file fails to load.

## 1.0.0-alpha.6

* Allow `var()` to be passed to `rgb()`, `rgba()`, `hsl()`, and `hsla()`.

* Fix conversions between numbers with `dpi`, `dpcm`, and `dppx` units.
  Previously these conversions were inverted.

* Don't crash when calling `str-slice()` with an `$end-at` index lower than the
  `$start-at` index.

* `str-slice()` now correctly returns `""` when `$end-at` is negative and points
  before the beginning of the string.

* Interpolation in quoted strings now properly preserves newlines.

* Don't crash when passing only `$hue` or no keyword arguments to
  `adjust-color()`, `scale-color()`, or `change-color()`.

* Preserve escapes in identifiers. This used to only work for identifiers in
  SassScript.

* Fix a few small `@extend` bugs.

## 1.0.0-alpha.5

* Fix bounds-checking for `opacify()`, `fade-in()`, `transparentize()`, and
  `fade-out()`.

* Fix a bug with `@extend` superselector calculations.

* Fix some cases where `#{...}--` would fail to parse in selectors.

* Allow a single number to be passed to `saturate()` for use in filter contexts.

* Fix a bug where `**/` would fail to close a loud comment.

* Fix a bug where mixin and function calls could set variables incorrectly.

* Move plain CSS `@import`s to the top of the document.

## 1.0.0-alpha.4

* Add support for bracketed lists.

* Add support for Unicode ranges.

* Add support for the Microsoft-style `=` operator.

* Print the filename for `@debug` rules.

* Fix a bug where `1 + - 2` and similar constructs would crash the parser.

* Fix a bug where `@extend` produced the wrong result when used with
  selector combinators.

* Fix a bug where placeholder selectors were not allowed to be unified.

* Fix the `mixin-exists()` function.

* Fix `:nth-child()` and `:nth-last-child()` parsing when they contain `of
  selector`.

## 1.0.0-alpha.3

* Fix a bug where color equality didn't take the alpha channel into account.

* Fix a bug with converting some RGB colors to HSL.

* Fix a parent selector resolution bug.

* Properly declare the arguments for `opacify()` and related functions.

* Add a missing dependency on the `stack_trace` package.

* Fix broken Windows archives.

* Emit colors using their original representation if possible.

* Emit colors without an original representation as names if possible.

## 1.0.0-alpha.2

* Fix a bug where variables, functions, and mixins were broken in imported
  files.

## 1.0.0-alpha.1

* Initial alpha release.<|MERGE_RESOLUTION|>--- conflicted
+++ resolved
@@ -1,17 +1,13 @@
-<<<<<<< HEAD
 ## 1.15.0
 
 * Add support for interpolation in at-rule names. See [the
   proposal][at-rule-interpolation] for details.
 
 [at-rule-interpolation]: https://github.com/sass/language/blob/master/accepted/at-rule-interpolation.md
-=======
-## 1.14.5
 
 ### JavaScript API
 
 * Always include the error location in error messages.
->>>>>>> 9e18b7e9
 
 ## 1.14.4
 
