<<<<<<< HEAD
## 1.70.0

* **Breaking change**: Passing a number with unit `%` to the `$alpha` parameter
  of `color.change()`, `color.adjust()`, `change-color()`, and `adjust-color()`
  is now interpreted as a percentage, instead of ignoring the unit. For example,
  `color.change(red, $alpha: 50%)` now returns `rgb(255 0 0 / 0.5)`.

* Add support for CSS Color Level 4 [color spaces]. Each color value now tracks
  its color space along with the values of each channel in that color space.
  There are two general principles to keep in mind when dealing with new color
  spaces:

  1. With the exception of legacy color spaces (`rgb`, `hsl`, and `hwb`), colors
     will always be emitted in the color space they were defined in unless
     they're explicitly converted.

  2. The `color.to-space()` function is the only way to convert a color to
     another color space. Some built-in functions may do operations in a
     different color space, but they'll always convert back to the original space
     afterwards.

* `rgb` colors can now have non-integer channels and channels outside the normal
  gamut of 0-255. These colors are always emitted using the `rgb()` syntax so
  that modern browsers that are being displayed on wide-gamut devices can
  display the most accurate color possible.

* Add support for all the new color syntax defined in Color Level 4, including:

  * `oklab()`, `oklch()`, `lab()`, and `lch()` functions;
  * a top-level `hwb()` function that matches the space-separated CSS syntax;
  * and a `color()` function that supports the `srgb`, `srgb-linear`,
    `display-p3`, `a98-rgb`, `prophoto-rgb`, `rec2020`, `xyz`, `xyz-d50`, and
    `xyz-d65` color spaces.

* Add new functions for working with color spaces:

  * `color.to-space($color, $space)` converts `$color` to the given `$space`. In
    most cases this conversion is lossless—the color may end up out-of-gamut for
    the destination color space, but browsers will generally display it as best
    they can regardless. However, the `hsl` and `hwb` spaces can't represent
    out-of-gamut colors and so will be clamped.

  * `color.channel($color, $channel, $space: null)` returns the value of the
    given `$channel` in `$color`, after converting it to `$space` if necessary.
    It should be used instead of the old channel-specific functions such as
    `color.red()` and `color.hue()`.

  * `color.same($color1, $color2)` returns whether two colors represent the same
    color even across color spaces. It differs from `$color1 == $color2` because
    `==` never consider colors in different (non-legacy) spaces as equal.

  * `color.is-in-gamut($color, $space: null)` returns whether `$color` is
    in-gamut for its color space (or `$space` if it's passed).

  * `color.to-gamut($color, $space: null)` returns `$color` constrained to its
    space's gamut (or to `$space`'s gamut, if passed). This is generally not
    recommended since even older browsers will display out-of-gamut colors as
    best they can, but it may be necessary in some cases.

  * `color.space($color)`: Returns the name of `$color`'s color space.

  * `color.is-legacy($color)`: Returns whether `$color` is in a legacy color
    space (`rgb`, `hsl`, or `hwb`).

  * `color.is-powerless($color, $channel, $space: null)`: Returns whether the
    given `$channel` of `$color` is powerless in `$space` (or its own color
    space). A channel is "powerless" if its value doesn't affect the way the
    color is displayed, such as hue for a color with 0 chroma.

  * `color.is-missing($color, $channel)`: Returns whether `$channel`'s value is
    missing in `$color`. Missing channels can be explicitly specified using the
    special value `none` and can appear automatically when `color.to-space()`
    returns a color with a powerless channel. Missing channels are usually
    treated as 0, except when interpolating between two colors and in
    `color.mix()` where they're treated as the same value as the other color.

* Update existing functions to support color spaces:

  * `hsl()` and `color.hwb()` no longer forbid out-of-bounds values. Instead,
    they follow the CSS spec by clamping them to within the allowed range.

  * `color.change()`, `color.adjust()`, and `color.scale()` now support all
    channels of all color spaces. However, if you want to modify a channel
    that's not in `$color`'s own color space, you have to explicitly specify the
    space with the `$space` parameter. (For backwards-compatibility, this
    doesn't apply to legacy channels of legacy colors—for example, you can still
    adjust an `rgb` color's saturation without passing `$space: hsl`).

  * `color.mix()` and `color.invert()` now support the standard CSS algorithm
    for interpolating between two colors (the same one that's used for gradients
    and animations). To use this, pass the color space to use for interpolation
    to the `$method` parameter. For polar color spaces like `hsl` and `oklch`,
    this parameter also allows you to specify how hue interpolation is handled.

  * `color.complement()` now supports a `$space` parameter that indicates which
    color space should be used to take the complement.

  * `color.grayscale()` now operates in the `oklch` space for non-legacy colors.

  * `color.ie-hex-str()` now automatically converts its color to the `rgb` space
    and gamut-maps it so that it can continue to take colors from any color
    space.

[color spaces]: https://developer.mozilla.org/en-US/docs/Web/CSS/color_value

* The following functions are now deprecated, and uses should be replaced with
  the new color-space-aware functions defined above:

  * The `color.red()`, `color.green()`, `color.blue()`, `color.hue()`,
    `color.saturation()`, `color.lightness()`, `color.whiteness()`, and
    `color.blackness()` functions, as well as their global counterparts, should
    be replaced with calls to `color.channel()`.

  * The global `adjust-hue()`, `saturate()`, `desaturate()`, `lighten()`,
    `darken()`, `transaprentize()`, `fade-out()`, `opacify()`, and `fade-in()`
    functions should be replaced by `color.adjust()` or `color.scale()`.

### Dart API

* Added a `ColorSpace` class which represents the various color spaces defined
  in the CSS spec.

* Added `SassColor.space` which returns a color's color space.

* Added `SassColor.channels` and `.channelsOrNull` which returns a list
  of channel values, with missing channels converted to 0 or exposed as null,
  respectively.

* Added `SassColor.isLegacy`, `.isInGamut`, `.channel()`, `.isChannelMissing()`,
  `.isChannelPowerless()`, `.toSpace()`, `.toGamut()`, `.changeChannels()`, and
  `.interpolate()` which do the same thing as the Sass functions of the
  corresponding names.

* `SassColor.rgb()` now allows out-of-bounds and non-integer arguments.

* `SassColor.hsl()` and `.hwb()` now allow out-of-bounds arguments.

* Added `SassColor.hwb()`, `.srgb()`, `.srgbLinear()`, `.displayP3()`,
  `.a98Rgb()`, `.prophotoRgb()`, `.rec2020()`, `.xyzD50()`, `.xyzD65()`,
  `.lab()`, `.lch()`, `.oklab()`, `.oklch()`, and `.forSpace()` constructors.

* Deprecated `SassColor.red`, `.green`, `.blue`, `.hue`, `.saturation`,
  `.lightness`, `.whiteness`, and `.blackness` in favor of
  `SassColor.channel()`.

* Deprecated `SassColor.changeRgb()`, `.changeHsl()`, and `.changeHwb()` in
  favor of `SassColor.changeChannels()`.

* Added `SassNumber.convertValueToUnit()` as a shorthand for
  `SassNumber.convertValue()` with a single numerator.

* Added `InterpolationMethod` and `HueInterpolationMethod` which collectively
  represent the method to use to interpolate two colors.
=======
## 1.69.5

### JS API

* Compatibility with Node.js 21.0.0.

## 1.69.4

* No user-visible changes.

## 1.69.3

### Embedded Sass

* Fix TypeScript type locations in `package.json`.

## 1.69.2

### JS API

* Fix a bug where Sass crashed when running in the browser if there was a global
  variable named `process`.

## 1.69.1

* No user-visible changes.
>>>>>>> cd3b0cc1

## 1.69.0

* Add a `meta.get-mixin()` function that returns a mixin as a first-class Sass
  value.

* Add a `meta.apply()` mixin that includes a mixin value.

* Add a `meta.module-mixins()` function which returns a map from mixin names in
  a module to the first-class mixins that belong to those names.

* Add a `meta.accepts-content()` function which returns whether or not a mixin
  value can take a content block.

* Add support for the relative color syntax from CSS Color 5. This syntax
  cannot be used to create Sass color values. It is always emitted as-is in the
  CSS output.

### Dart API

* Deprecate `Deprecation.calcInterp` since it was never actually emitted as a
  deprecation.

### Embedded Sass

* Fix a rare race condition where the embedded compiler could freeze when a
  protocol error was immediately followed by another request.

## 1.68.0

* Fix the source spans associated with the `abs-percent` deprecation.

### JS API

* Non-filesystem importers can now set the `nonCanonicalScheme` field, which
  declares that one or more URL schemes (without `:`) will never be used for
  URLs returned by the `canonicalize()` method.

* Add a `containingUrl` field to the `canonicalize()` and `findFileUrl()`
  methods of importers, which is set to the canonical URL of the stylesheet that
  contains the current load. For filesystem importers, this is always set; for
  other importers, it's set only if the current load has no URL scheme, or if
  its URL scheme is declared as non-canonical by the importer.

### Dart API

* Add `AsyncImporter.isNonCanonicalScheme`, which importers (async or sync) can
  use to indicate that a certain URL scheme will never be used for URLs returned
  by the `canonicalize()` method.

* Add `AsyncImporter.containingUrl`, which is set during calls to the
  `canonicalize()` method to the canonical URL of the stylesheet that contains
  the current load. This is set only if the current load has no URL scheme, or
  if its URL scheme is declared as non-canonical by the importer.

### Embedded Sass

* The `CalculationValue.interpolation` field is deprecated and will be removed
  in a future version. It will no longer be set by the compiler, and if the host
  sets it it will be treated as equivalent to `CalculationValue.string` except
  that `"("` and `")"` will be added to the beginning and end of the string
  values.

* Properly include TypeScript types in the `sass-embedded` package.

## 1.67.0

* All functions defined in CSS Values and Units 4 are now once again parsed as
  calculation objects: `round()`, `mod()`, `rem()`, `sin()`, `cos()`, `tan()`,
  `asin()`, `acos()`, `atan()`, `atan2()`, `pow()`, `sqrt()`, `hypot()`,
  `log()`, `exp()`, `abs()`, and `sign()`.

  Unlike in 1.65.0, function calls are _not_ locked into being parsed as
  calculations or plain Sass functions at parse-time. This means that
  user-defined functions will take precedence over CSS calculations of the same
  name. Although the function names `calc()` and `clamp()` are still forbidden,
  users may continue to freely define functions whose names overlap with other
  CSS calculations (including `abs()`, `min()`, `max()`, and `round()` whose
  names overlap with global Sass functions).

* **Breaking change**: As a consequence of the change in calculation parsing
  described above, calculation functions containing interpolation are now parsed
  more strictly than before. However, _almost_ all interpolations that would
  have produced valid CSS will continue to work. The only exception is
  `#{$variable}%` which is not valid in Sass and is no longer valid in
  calculations. Instead of this, either use `$variable` directly and ensure it
  already has the `%` unit, or write `($variable * 1%)`.

* **Potentially breaking bug fix**: The importer used to load a given file is no
  longer used to load absolute URLs that appear in that file. This was
  unintented behavior that contradicted the Sass specification. Absolute URLs
  will now correctly be loaded only from the global importer list. This applies
  to the modern JS API, the Dart API, and the embedded protocol.

### Embedded Sass

* Substantially improve the embedded compiler's performance when compiling many
  files or files that require many importer or function call round-trips with
  the embedded host.

## 1.66.1

### JS API

* Fix a bug where Sass compilation could crash in strict mode if passed a
  callback that threw a string, boolean, number, symbol, or bignum.

## 1.66.0

* **Breaking change:** Drop support for the additional CSS calculations defined
  in CSS Values and Units 4. Custom Sass functions whose names overlapped with
  these new CSS functions were being parsed as CSS calculations instead, causing
  an unintentional breaking change outside our normal [compatibility policy] for
  CSS compatibility changes.

  Support will be added again in a future version, but only after Sass has
  emitted a deprecation warning for all functions that will break for at least
  three months prior to the breakage.

## 1.65.1

* Update abs-percent deprecatedIn version to `1.65.0`.

## 1.65.0

* All functions defined in CSS Values and Units 4 are now parsed as calculation
  objects: `round()`, `mod()`, `rem()`, `sin()`, `cos()`, `tan()`, `asin()`,
  `acos()`, `atan()`, `atan2()`, `pow()`, `sqrt()`, `hypot()`, `log()`, `exp()`,
  `abs()`, and `sign()`.

* Deprecate explicitly passing the `%` unit to the global `abs()` function. In
  future releases, this will emit a CSS abs() function to be resolved by the
  browser. This deprecation is named `abs-percent`.

## 1.64.3

### Dart API

* Deprecate explicitly passing `null` as the alpha channel for
  `SassColor.rgb()`, `SassColor.hsl()`, and `SassColor.hwb()`. Omitting the
  `alpha` channel is still allowed. In future releases, `null` will be used to
  indicate a [missing component]. This deprecation is named `null-alpha`.

  [missing component]: https://developer.mozilla.org/en-US/docs/Web/CSS/color_value#missing_color_components

* Include protocol buffer definitions when uploading the `sass` package to pub.

### JS API

* Deprecate explicitly passing `null` as the alpha channel for `new
  SassColor()`. Omitting the `alpha` channel or passing `undefined` for it is
  still allowed. In future releases, `null` will be used to indicate a [missing
  component]. This deprecation is named `null-alpha`.

  [missing component]: https://developer.mozilla.org/en-US/docs/Web/CSS/color_value#missing_color_components

  (Note that this was already prohibited by the TypeScript types, but in
  practice prior to this `null` was treated as `1`.)

## 1.64.2

* No user-visible changes.

## 1.64.1

### Embedded Sass

* Fix a bug where a valid `SassCalculation.clamp()` with less than 3 arguments
  would throw an error.

## 1.64.0

* Comments that appear before or between `@use` and `@forward` rules are now
  emitted in source order as much as possible, instead of always being emitted
  after the CSS of all module dependencies.

* Fix a bug where an interpolation in a custom property name crashed if the file
  was loaded by a `@use` nested in an `@import`.

### JavaScript API

* Add a new `SassCalculation` type that represents the calculation objects added
  in Dart Sass 1.40.0.

* Add `Value.assertCalculation()`, which returns the value if it's a
  `SassCalculation` and throws an error otherwise.

* Produce a better error message when an environment that supports some Node.js
  APIs loads the browser entrypoint but attempts to access the filesystem.

### Embedded Sass

* Fix a bug where nested relative `@imports` failed to load when using the
  deprecated functions `render` or `renderSync` and those relative imports were
  loaded multiple times across different files.

## 1.63.6

### JavaScript API

* Fix `import sass from 'sass'` again after it was broken in the last release.

### Embedded Sass

* Fix the `exports` declaration in `package.json`.

## 1.63.5

### JavaScript API

* Fix a bug where loading the package through both CJS `require()` and ESM
  `import` could crash on Node.js.

### Embedded Sass

* Fix a deadlock when running at high concurrency on 32-bit systems.

* Fix a race condition where the embedded compiler could deadlock or crash if a
  compilation ID was reused immediately after the compilation completed.

## 1.63.4

### JavaScript API

* Re-enable support for `import sass from 'sass'` when loading the package from
  an ESM module in Node.js. However, this syntax is now deprecated; ESM users
  should use `import * as sass from 'sass'` instead.

  On the browser and other ESM-only platforms, only `import * as sass from
  'sass'` is supported.

* Properly export the legacy API values `TRUE`, `FALSE`, `NULL`, and `types` from
  the ECMAScript module API.

### Embedded Sass

* Fix a race condition where closing standard input while requests are in-flight
  could sometimes cause the process to hang rather than shutting down
  gracefully.

* Properly include the root stylesheet's URL in the set of loaded URLs when it
  fails to parse.

## 1.63.3

### JavaScript API

* Fix loading Sass as an ECMAScript module on Node.js.

## 1.63.2

* No user-visible changes.

## 1.63.1

* No user-visible changes.

## 1.63.0

### JavaScript API

* Dart Sass's JS API now supports running in the browser. Further details and
  instructions for use are in [the README](README.md#dart-sass-in-the-browser).

### Embedded Sass

* The Dart Sass embedded compiler is now included as part of the primary Dart
  Sass distribution, rather than a separate executable. To use the embedded
  compiler, just run `sass --embedded` from any Sass executable (other than the
  pure JS executable).

  The Node.js embedded host will still be distributed as the `sass-embedded`
  package on npm. The only change is that it will now provide direct access to a
  `sass` executable with the same CLI as the `sass` package.

* The Dart Sass embedded compiler now uses version 2.0.0 of the Sass embedded
  protocol. See [the spec][embedded-protocol-spec] for a full description of the
  protocol, and [the changelog][embedded-protocol-changelog] for a summary of
  changes since version 1.2.0.

  [embedded-protocol-spec]: https://github.com/sass/sass/blob/main/spec/embedded-protocol.md
  [embedded-protocol-changelog]: https://github.com/sass/sass/blob/main/EMBEDDED_PROTOCOL_CHANGELOG.md

* The Dart Sass embedded compiler now runs multiple simultaneous compilations in
  parallel, rather than serially.

## 1.62.1

* Fix a bug where `:has(+ &)` and related constructs would drop the leading
  combinator.

## 1.62.0

* Deprecate the use of multiple `!global` or `!default` flags on the same
  variable. This deprecation is named `duplicate-var-flags`.

* Allow special numbers like `var()` or `calc()` in the global functions:
  `grayscale()`, `invert()`, `saturate()`, and `opacity()`. These are also
  native CSS `filter` functions. This is in addition to number values which were
  already allowed.

* Fix a cosmetic bug where an outer rule could be duplicated after nesting was
  resolved, instead of re-using a shared rule.

## 1.61.0

* **Potentially breaking change:** Drop support for End-of-Life Node.js 12.

* Fix remaining cases for the performance regression introduced in 1.59.0.

### Embedded Sass

* The JS embedded host now loads files from the working directory when using the
  legacy API.

## 1.60.0

* Add support for the `pi`, `e`, `infinity`, `-infinity`, and `NaN` constants in
  calculations. These will be interpreted as the corresponding numbers.

* Add support for unknown constants in calculations. These will be interpreted
  as unquoted strings.

* Serialize numbers with value `infinity`, `-infinity`, and `NaN` to `calc()`
  expressions rather than CSS-invalid identifiers. Numbers with complex units
  still can't be serialized.

## 1.59.3

* Fix a performance regression introduced in 1.59.0.

* The NPM release of 1.59.0 dropped support for Node 12 without actually
  indicating so in its pubspec. This release temporarily adds back support so
  that the latest Sass version that declares it supports Node 12 actually does
  so. However, Node 12 is now end-of-life, so we will drop support for it
  properly in an upcoming release.

## 1.59.2

* No user-visible changes.

## 1.59.1

* No user-visible changes.

## 1.59.0

### Command Line Interface

* Added a new `--fatal-deprecation` flag that lets you treat a deprecation
  warning as an error. You can pass an individual deprecation ID
  (e.g. `slash-div`) or you can pass a Dart Sass version to treat all
  deprecations initially emitted in that version or earlier as errors.

* New `--future-deprecation` flag that lets you opt into warning for use of
  certain features that will be deprecated in the future. At the moment, the
  only option is `--future-deprecation=import`, which will emit warnings for
  Sass `@import` rules, which are not yet deprecated, but will be in the future.

### Dart API

* New `Deprecation` enum, which contains the different current and future
  deprecations used by the new CLI flags.

* The `compile` methods now take in `fatalDeprecations` and `futureDeprecations`
  parameters, which work similarly to the CLI flags.

## 1.58.4

* Pull `@font-face` to the root rather than bubbling the style rule selector
  inwards.

* Improve error messages for invalid CSS values passed to plain CSS functions.

* Improve error messages involving selectors.

### Embedded Sass

* Improve the performance of starting up a compilation.

## 1.58.3

* No user-visible changes.

## 1.58.2

### Command Line Interface

* Add a timestamp to messages printed in `--watch` mode.

* Print better `calc()`-based suggestions for `/`-as-division expression that
  contain calculation-incompatible constructs like unary minus.

## 1.58.1

* Emit a unitless hue when serializing `hsl()` colors. The `deg` unit is
  incompatible with IE, and while that officially falls outside our
  compatibility policy, it's better to lean towards greater compatibility.

## 1.58.0

* Remove sourcemap comments from Sass sources. The generated sourcemap comment
  for the compiled CSS output remains unaffected.

* Fix a bug in `@extend` logic where certain selectors with three or more
  combinators were incorrectly considered superselectors of similar selectors
  with fewer combinators, causing them to be incorrectly trimmed from the
  output.

* Produce a better error message for a number with a leading `+` or `-`, a
  decimal point, but no digits.

* Produce a better error message for a nested property whose name starts with
  `--`.

* Fix a crash when a selector ends in an escaped backslash.

* Add the relative length units from CSS Values 4 and CSS Contain 3 as known
  units to validate bad computation in `calc`.

### Command Line Interface

* The `--watch` flag will now track loads through calls to `meta.load-css()` as
  long as their URLs are literal strings without any interpolation.

## 1.57.1

* No user-visible changes.

## 1.57.0

* Add a `split($string, $separator, $limit: null)` function to `sass:string`
  that splits a string into separate substrings based on a separator string.

### JavaScript API

* **Potentially breaking bug fix**: Custom functions in both the modern and
  legacy API now properly reject signatures with whitespace between the function
  name and parentheses.

* Custom functions in the legacy API now allow signatures with whitespace before
  the function name, to match a bug in Node Sass.

### Dart API

* **Potentially breaking bug fix**: `Callable.fromSignature()` and
  `AsyncCallable.fromSignature()` now reject signatures with whitespace between
  the function name and parentheses.

## 1.56.2

### Embedded Sass

* The embedded compiler now supports version 1.2.0 of [the embedded
  protocol](https://github.com/sass/embedded-protocol).

## 1.56.1

### Embedded Sass

* Importer results now validate that `contents` is actually a string and whether
  `sourceMapUrl` is an absolute URL.

## 1.56.0

* **Potentially breaking change:** To match the CSS spec, SassScript expressions
  beginning with `not` or `(` are no longer supported at the beginning of
  parenthesized sections of media queries. For example,

  ```scss
  @media (width >= 500px) and (not (grid))
  ```

  will now be emitted unchanged, instead of producing

  ```scss
  @media (width >= 500px) and (false)
  ```

  See [the Sass website](https://sass-lang.com/d/media-logic) for details.

* **Potentially breaking bug fix:** Angle units like `rad` or `turn` are now
  properly converted to equivalent `deg` values for `hsl()`, `hsla()`,
  `adjust-hue()`, `color.adjust()`, and `color.change()`.

  See [the Sass website](https://sass-lang.com/d/function-units#hue) for
  details.

* Fix indentation for selectors that span multiple lines in a `@media` query.

* Emit a deprecation warning when passing `$alpha` values with units to
  `color.adjust()` or `color.change()`. This will be an error in Dart Sass
  2.0.0.

  See [the Sass website](https://sass-lang.com/d/function-units#alpha) for
  details.

* Emit a deprecation warning when passing a `$weight` value with no units or
  with units other than `%` to `color.mix()`. This will be an error in Dart Sass
  2.0.0.

  See [the Sass website](https://sass-lang.com/d/function-units#weight) for
  details.

* Emit a deprecation warning when passing `$n` values with units to `list.nth()`
  or `list.set-nth()`. This will be an error in Dart Sass 2.0.0.

  See [the Sass website](https://sass-lang.com/d/function-units#index) for
  details.

* Improve existing deprecation warnings to wrap `/`-as-division suggestions in
  `calc()` expressions.

* Properly mark the warning for passing numbers with units to `random()` as a
  deprecation warning.

* Fix a bug where `@extend` could behave unpredicatably when used along with
  `meta.load-css()` and shared modules that contained no CSS themselves but
  loaded CSS from other modules.

### Dart API

* Emit a deprecation warning when passing a `sassIndex` with units to
  `Value.sassIndexToListIndex()`. This will be an error in Dart Sass 2.0.0.

### JS API

* Importer results now validate whether `contents` is actually a string type.

* Importer result argument errors are now rendered correctly.

## 1.55.0

* **Potentially breaking bug fix:** Sass numbers are now universally stored as
  64-bit floating-point numbers, rather than sometimes being stored as integers.
  This will generally make arithmetic with very large numbers more reliable and
  more consistent across platforms, but it does mean that numbers between nine
  quadrillion and nine quintillion will no longer be represented with full
  accuracy when compiling Sass on the Dart VM.

* **Potentially breaking bug fix:** Sass equality is now properly [transitive].
  Two numbers are now considered equal (after doing unit conversions) if they
  round to the same `1e-11`th. Previously, numbers were considered equal if they
  were within `1e-11` of one another, which led to some circumstances where `$a
  == $b` and `$b == $c` but `$a != $b`.

[transitive]: https://en.wikipedia.org/wiki/Transitive_property

* **Potentially breaking bug fix:** Various functions in `sass:math` no longer
  treat floating-point numbers that are very close (but not identical) to
  integers as integers. Instead, these functions now follow the floating-point
  specification exactly. For example, `math.pow(0.000000000001, -1)` now returns
  `1000000000000` instead of `Infinity`.

* Emit a deprecation warning for `$a -$b` and `$a +$b`, since these look like
  they could be unary operations but they're actually parsed as binary
  operations. Either explicitly write `$a - $b` or `$a (-$b)`. See
  https://sass-lang.com/d/strict-unary for more details.

### Dart API

* Add an optional `argumentName` parameter to `SassScriptException()` to make it
  easier to throw exceptions associated with particular argument names.

* Most APIs that previously returned `num` now return `double`. All APIs
  continue to _accept_ `num`, although in Dart 2.0.0 these APIs will be changed
  to accept only `double`.

### JS API

* Fix a bug in which certain warning spans would not have their properties
  accessible by the JS API.

## 1.54.9

* Fix an incorrect span in certain `@media` query deprecation warnings.

## 1.54.8

* No user-visible changes.

## 1.54.7

* Add support for 32-bit ARM releases on Linux.

## 1.54.6

* Fix a bug where a `@media` query could be incorrectly omitted from a
  stylesheet if it had multiple levels of nested `@media` queries within it
  *and* the inner queries were mergeable but the outer query was not.

## 1.54.5

* Properly consider `a ~ c` to be a superselector of `a ~ b ~ c` and `a + b +
  c`.

* Properly consider `b > c` to be a superselector of `a > b > c`, and similarly
  for other combinators.

* Properly calculate specificity for selector pseudoclasses.

* Deprecate use of `random()` when `$limit` has units to make it explicit that
   `random()` currently ignores units. A future version will no longer ignore
  units.

* Don't throw an error when the same module is `@forward`ed multiple times
  through a configured module.

### Embedded Sass

* Rather than downloading the embedded compiler for the local platform on
  install, the `sass-embedded` npm package now declares optional dependencies on
  platform-specific embedded compiler packages.

## 1.54.4

* Improve error messages when passing incorrect units that are also
  out-of-bounds to various color functions.

## 1.54.3

* Release a native ARM64 executable for Mac OS.

## 1.54.2

* No user-visible changes.

## 1.54.1

* When unifying selectors for `@extend` and `selector.unify()`, ensure that
  `:root`, `:scope`, `:host`, and `:host-context` only appear at the beginning
  of complex selectors.

## 1.54.0

* Deprecate selectors with leading or trailing combinators, or with multiple
  combinators in a row. If they're included in style rules after nesting is
  resolved, Sass will now produce a deprecation warning and, in most cases, omit
  the selector. Leading and trailing combinators can still be freely used for
  nesting purposes.

  See https://sass-lang.com/d/bogus-combinators for more details.

* Add partial support for new media query syntax from Media Queries Level 4. The
  only exception are logical operations nested within parentheses, as these were
  previously interpreted differently as SassScript expressions.

  A parenthesized media condition that begins with `not` or an opening
  parenthesis now produces a deprecation warning. In a future release, these
  will be interpreted as plain CSS instead.

* Deprecate passing non-`deg` units to `color.hwb()`'s `$hue` argument.

* Fix a number of bugs when determining whether selectors with pseudo-elements
  are superselectors.

* Treat `*` as a superselector of all selectors.

### Dart API

* Add a top-level `fakeFromImport()` function for testing custom importers
  that use `AsyncImporter.fromImport`.

### JS API

* Add a `charset` option that controls whether or not Sass emits a
  `@charset`/BOM for non-ASCII stylesheets.

* Fix Sass npm package types for TS 4.7+ Node16 and NodeNext module resolution.

## 1.53.0

* Add support for calling `var()` with an empty second argument, such as
  `var(--side, )`.

### JS API

* Fix a bug where `meta.load-css()` would sometimes resolve relative URLs
  incorrectly when called from a mixin using the legacy JS API.

### Embedded Sass

* Respect npm's proxy settings when downloading the embedded Sass compiler.

## 1.52.3

* Fix crash when trailing loud comments (`/* ... */`) appear twice in a row
  across two different imports which themselves imported the same file each.

## 1.52.2

* Preserve location of trailing loud comments (`/* ... */`) instead of pushing
  the comment to the next line.

## 1.52.1

### Command Line Interface

* Fix a bug where `--watch` mode would close immediately in TTY mode. This was
  caused by our change to close `--watch` when stdin was closed *outside of* TTY
  mode, which has been reverted for now while we work on a fix.

## 1.52.0

* Add support for arbitrary modifiers at the end of plain CSS imports, in
  addition to the existing `supports()` and media queries. Sass now allows any
  sequence of identifiers of functions after the URL of an import for forwards
  compatibility with future additions to the CSS spec.

* Fix an issue where source locations tracked through variable references could
  potentially become incorrect.

* Fix a bug where a loud comment in the source can break the source map when
  embedding the sources, when using the command-line interface or the legacy JS
  API.

### JS API

* `SassNumber.assertUnit()` and `SassNumber.assertNoUnits()` now correctly
  return the number called on when it passes the assertion.

## 1.51.0

* **Potentially breaking change**: Change the order of maps returned by
  `map.deep-merge()` to match those returned by `map.merge()`. All keys that
  appeared in the first map will now be listed first in the same order they
  appeared in that map, followed by any new keys added from the second map.

* Improve the string output of some AST nodes in error messages.

## 1.50.1

### Embedded Sass

* The JS embedded host and the embedded compiler will now properly avoid
  resolving imports relative to the current working directory unless `'.'` is
  passed as a load path.

* Fix a bug in the JS embedded host's implementation of the legacy JS API where
  imports that began with `/` could crash on Windows.

## 1.50.0

* `@extend` now treats [`:where()`] the same as `:is()`.

[`:where()`]: https://developer.mozilla.org/en-US/docs/Web/CSS/:where

### Command Line Interface

* Closing the standard input stream will now cause the `--watch` command to stop
  running.

### Embedded Sass

* Fix a bug where the JS embedded host crashed when invoking a legacy importer
  after resolving a relative filesystem import.

* Improve error messages when returning non-`Object` values from legacy
  importers.

## 1.49.11

* Add support for 64-bit ARM releases on Linux.

### Embedded Sass

* The embedded compiler now correctly sets the `id` field for all
  `OutboundMessage`s.

## 1.49.10

* Quiet deps mode now silences compiler warnings in mixins and functions that
  are defined in dependencies even if they're invoked from application
  stylesheets.

* In expanded mode, Sass will now emit colors using `rgb()`, `rbga()`, `hsl()`,
  and `hsla()` function notation if they were defined using the corresponding
  notation. As per our browser support policy, this change was only done once
  95% of browsers were confirmed to support this output format, and so is not
  considered a breaking change.

  Note that this output format is intended for human readability and not for
  interoperability with other tools. As always, Sass targets the CSS
  specification, and any tool that consumes Sass's output should parse all
  colors that are supported by the CSS spec.

* Fix a bug in which a color written using the four- or eight-digit hex format
  could be emitted as a hex color rather than a format with higher browser
  compatibility.

* Calculations are no longer simplified within supports declarations

## 1.49.9

### Embedded Sass

* Fixed a bug where the legacy API could crash when passed an empty importer
  list.

## 1.49.8

* Fixed a bug where some plain CSS imports would not be emitted.

### JS API

* Fix a bug where inspecting the Sass module in the Node.js console crashed on
  Node 17.

### Embedded Sass

* Fix a bug where source map URLs were incorrectly generated when passing
  importers to the legacy API.

## 1.49.7

### Embedded Sass

* First stable release the `sass-embedded` npm package that contains the Node.js
  Embedded Host.

* First stable release of the `sass_embedded` pub package that contains the
  Embedded Dart Sass compiler.

## 1.49.6

* No user-visible changes.

## 1.49.5

* No user-visible changes.

## 1.49.4

* No user-visible changes.

## 1.49.3

* No user-visible changes.

## 1.49.2

* No user-visible changes.

## 1.49.1

* Stop supporting non-LTS Node.js versions.

## 1.49.0

* Fix a bug in `string.insert` with certain negative indices.

### JS API

* Add support for the `sourceMapIncludeSources` option in the new JS API.

#### TypeScript Declarations

* Fix a bug where `LegacyPluginThis.options.linefeed` was typed to return
  abbreviations when it actually returned literal linefeed characters.

## 1.48.0

### JS API

* **Potentially breaking bug fix:** Match the specification of the new JS API by
  setting `LegacyResult.map` to `undefined` rather than `null`.

#### TypeScript Declarations

* Add a declaration for the `NULL` constant.

## 1.47.0

### JS API

#### TypeScript Declarations

* Add declarations for the `TRUE` and `FALSE` constants.

## 1.46.0

### JS API

* **Potentially breaking bug fix:** Match the specification of the new JS API by
  passing `undefined` rather than `null` to `Logger.warn()` for an unset `span`.

#### TypeScript Declarations

* Add a declaration for the `LegacyPluginThis.options.context` field.

* Update the definition of `LegacyAsyncFunction` to include explicit definitions
  with zero through six arguments before the `done` parameter. This makes it
  possible for TypeScript users to pass in callbacks that take a specific number
  of arguments, rather than having to declare a callback that takes an arbitrary
  number.

* Add a declaration for `types.Error`, a legacy API class that can be returned
  by asynchronous functions to signal asynchronous errors.

* Add a `LegacyAsyncFunctionDone` type for the `done` callback that's passed to
  `LegacyAsyncFunction`.

## 1.45.2

### JS API

* **Potentially breaking bug fix:** Change the default value of the `separator`
  parameter for `new SassArgumentList()` to `','` rather than `null`. This
  matches the API specification.

## 1.45.1

* **Potentially breaking bug fix:** Properly parse custom properties in
  `@supports` conditions. Note that this means that SassScript expressions on
  the right-hand side of custom property `@supports` queries now need to be
  interpolated, as per https://sass-lang.com/d/css-vars.

* **Potentially breaking bug fix:** Fix a bug where `inspect()` was not
  properly printing nested, empty, bracketed lists.

## 1.45.0

### JS API

This release includes an entirely new JavaScript API, designed to be more
idiomatic, performant, and usable. The old API will continue to be supported
until Dart Sass 2.0.0, but it is now considered deprecated and should be avoided
for new code.

The new API includes:

* `compile()` and `compileAsync()` functions that take Sass file paths and
  return the result of compiling them to CSS. The async function returns a
  `Promise` rather than using a callback-based API.

* `compileString()` and `compileStringAsync()` functions that take a string of
  Sass source and compiles it to CSS. As above, the async function returns a
  `Promise`.

* A new importer API that more closely matches the Sass specification's logic
  for resolving loads. This makes it much easier for Sass to cache information
  across `@import` and `@use` rules, which substantially improves performance
  for applications that rely heavily on repeated `@import`s.

* A new custom function API, including much more usable JS representations of
  Sass value types complete with type-assertion functions, easy map and list
  lookups, and compatibility with the [`immutable`] package. **Unlike in the
  legacy API,** function callbacks now take one argument which contains an array
  of Sass values (rather than taking a separate JS argument for each Sass
  argument).

[`immutable`]: https://immutable-js.com/

For full documentation of this API, please see [the Sass website][js-api].

[js-api]: https://sass-lang.com/documentation/js-api

This release also adds TypeScript type definitions.

## 1.44.0

* Suggest `calc()` as an alternative in `/`-as-division deprecation messages.

### Dart API

* Add `SassNumber.convert()` and `SassNumber.convertValue()`. These work like
  `SassNumber.coerce()` and `SassNumber.coerceValue()`, except they don't treat
  unitless numbers as universally compatible.

* Fix a bug where `SassNumber.coerceToMatch()` and
  `SassNumber.coerceValueToMatch()` wouldn't coerce single-unit numbers to
  match unitless numbers.

## 1.43.5

* Fix a bug where calculations with different operators were incorrectly
  considered equal.

* Properly parse attribute selectors with empty namespaces.

### JS API

* Print more detailed JS stack traces. This is mostly useful for the Sass team's
  own debugging purposes.

## 1.43.4

### JS API

* Fix a bug where the `logger` option was ignored for the `render()` function.

## 1.43.3

* Improve performance.

## 1.43.2

* Improve the error message when the default namespace of a `@use` rule is not
  a valid identifier.

## 1.43.1

* No user-visible changes.

## 1.43.0

### JS API

* Add support for the `logger` option. This takes an object that can define
  `warn` or `debug` methods to add custom handling for messages emitted by the
  Sass compiler. See [the JS API docs] for details.

  [the JS API docs]: https://sass-lang.com/documentation/js-api/interfaces/Logger

* Add a `Logger.silent` object that can be passed to the `logger` option to
  silence all messages from the Sass compiler.

## 1.42.1

* Fix a bug where Sass variables and function calls in calculations weren't
  being resolved correctly if there was a parenthesized interpolation elsewhere
  in the file.

## 1.42.0

* `min()` and `max()` expressions are once again parsed as calculations as long
  as they contain only syntax that's allowed in calculation expressions. To
  avoid the backwards-compatibility issues that were present in 1.40.0, they now
  allow unitless numbers to be mixed with numbers with units just like the
  global `min()` and `max()` functions. Similarly, `+` and `-` operations within
  `min()` and `max()` functions allow unitless numbers to be mixed with numbers
  with units.

## 1.41.1

* Preserve parentheses around `var()` functions in calculations, because they
  could potentially be replaced with sub-expressions that might need to be
  parenthesized.

## 1.41.0

* Calculation values can now be combined with strings using the `+` operator.
  This was an error in 1.40.0, but this broke stylesheets that were relying on
  `$value + ""` expressions to generically convert values to strings. (Note that
  the Sass team recommends the use of `"#{$value}"` or `inspect($value)` for
  that use-case.)

* The `selector.unify()` function now correctly returns `null` when one selector
  is a `:host` or `:host-context` and the other is a selector that's guaranteed
  to be within the current shadow DOM. The `@extend` logic has been updated
  accordingly as well.

* Fix a bug where extra whitespace in `min()`, `max()`, `clamp()`, and `calc()`
  expressions could cause bogus parse errors.

* Fix a bug where the right-hand operand of a `-` in a calculation could
  incorrectly be stripped of parentheses.

### Dart API

* `SassCalculation.plus()` now allows `SassString` arguments.

## 1.40.1

* **Potentially breaking bug fix:** `min()` and `max()` expressions outside of
  calculations now behave the same way they did in 1.39.2, returning unquoted
  strings if they contain no Sass-specific features and calling the global
  `min()` and `max()` functions otherwise. Within calculations, they continue to
  behave how they did in 1.40.0.

  This fixes an unintended breaking change added in 1.40.0, wherein passing a
  unitless number and a number without units to `min()` or `max()` now produces
  an error. Since this breakage affects a major Sass library, we're temporarily
  reverting support for `min()` and `max()` calculations while we work on
  designing a longer-term fix.

## 1.40.0

* Add support for first-class `calc()` expressions (as well as `clamp()` and
  plain-CSS `min()` and `max()`). This means:

  * `calc()` expressions will be parsed more thoroughly, and errors will be
    highlighted where they weren't before. **This may break your stylesheets,**
    but only if they were already producing broken CSS.

  * `calc()` expressions will be simplified where possible, and may even return
    numbers if they can be simplified away entirely.

  * `calc()` expressions that can't be simplified to numbers return a new data
    type known as "calculations".

  * Sass variables and functions can now be used in `calc()` expressions.

  * New functions `meta.calc-name()` and `meta.calc-args()` can now inspect
    calculations.

### Dart API

* Add a new value type, `SassCalculation`, that represents calculations.

* Add new `CalculationOperation`, `CalculationOperator`, and
  `CalculationInterpolation` types to represent types of arguments that may
  exist as part of a calculation.

* Add a new `Value.assertCalculation()` method.

* Add a new `Number.hasCompatibleUnits()` method.

## 1.39.2

* Fix a bug where configuring with `@use ... with` would throw an error when
  that variable was defined in a module that also contained `@forward ... with`.

## 1.39.1

* Partial fix for a bug where `@at-root` does not work properly in nested
  imports that contain `@use` rules. If the only `@use` rules in the nested
  import are for built-in modules, `@at-root` should now work properly.

## 1.39.0

### JS API

* Add a `charset` option that controls whether or not Sass emits a
  `@charset`/BOM for non-ASCII stylesheets.

## 1.38.2

* No user-visible changes

## 1.38.1

* No user-visible changes

## 1.38.0

* In expanded mode, emit characters in Unicode private-use areas as escape
  sequences rather than literal characters.

* Fix a bug where quotes would be omitted for an attribute selector whose value
  was a single backslash.

* Properly consider numbers that begin with `.` as "plain CSS" for the purposes
  of parsing plain-CSS `min()` and `max()` functions.

* Allow `if` to be used as an unquoted string.

* Properly parse backslash escapes within `url()` expressions.

* Fix a couple bugs where `@extend`s could be marked as unsatisfied when
  multiple identical `@extend`s extended selectors across `@use` rules.

### Command Line Interface

* Strip CRLF newlines from snippets of the original stylesheet that are included
  in the output when an error occurs.

### JS API

* Don't crash when a Windows path is returned by a custom Node importer at the
  same time as file contents.

* Don't crash when an error occurs in a stylesheet loaded via a custom importer
  with a custom URL scheme.

### Dart API

* Add a `SassArgumentList.keywordsWithoutMarking` getter to access the keyword
  arguments of an argument list without marking them accessed.

## 1.37.5

* No user-visible changes.

## 1.37.4

* No user-visible changes.

## 1.37.3

* No user-visible changes.

## 1.37.2

* No user-visible changes.

## 1.37.1

* No user-visible changes.

## 1.37.0

### Dart API

* **Potentially breaking bug fix:** `SassNumber.asSlash`,
  `SassNumber.withSlash()`, and `SassNumber.withoutSlash()` have been marked as
  `@internal`. They were never intended to be used outside the `sass` package.

* **Potentially breaking bug fix:** `SassException` has been marked as `@sealed`
  to formally indicate that it's not intended to be extended outside of the
  `sass` package.

* Add a `Value.withListContents()` method that returns a new Sass list with the
  same list separator and brackets as the current value, interpreted as a list.

## 1.36.0

### Dart API

* Added `compileToResult()`, `compileStringToResult()`,
  `compileToResultAsync()`, and `compileStringToResultAsync()` methods. These
  are intended to replace the existing `compile*()` methods, which are now
  deprecated. Rather than returning a simple string, these return a
  `CompileResult` object, which will allow us to add additional information
  about the compilation without having to introduce further deprecations.

  * Instead of passing a `sourceMaps` callback to `compile*()`, pass
    `sourceMaps: true` to `compile*ToResult()` and access
    `CompileResult.sourceMap`.

  * The `CompileResult` object exposes a `loadedUrls` object which lists the
    canonical URLs accessed during a compilation. This information was
    previously unavailable except through the JS API.

## 1.35.2

* **Potentially breaking bug fix**: Properly throw an error for Unicode ranges
  that have too many `?`s after hexadecimal digits, such as `U+12345??`.

* **Potentially breaking bug fix:** Fixed a bug where certain local variable
  declarations nested within multiple `@if` statements would incorrectly
  override a global variable. It's unlikely that any real stylesheets were
  relying on this bug, but if so they can simply add `!global` to the variable
  declaration to preserve the old behavior.

* **Potentially breaking bug fix:** Fix a bug where imports of root-relative
  URLs (those that begin with `/`) in `@import` rules would be passed to
  both Dart and JS importers as `file:` URLs.

* Properly support selector lists for the `$extendee` argument to
  `selector.extend()` and `selector.replace()`.

* Fix an edge case where `@extend` wouldn't affect a selector within a
  pseudo-selector such as `:is()` that itself extended other selectors.

* Fix a race condition where `meta.load-css()` could trigger an internal error
  when running in asynchronous mode.

### Dart API

* Use the `@internal` annotation to indicate which `Value` APIs are available
  for public use.

## 1.35.1

* Fix a bug where the quiet dependency flag didn't silence warnings in some
  stylesheets loaded using `@import`.

## 1.35.0

* Fix a couple bugs that could prevent some members from being found in certain
  files that use a mix of imports and the module system.

* Fix incorrect recommendation for migrating division expressions that reference
  namespaced variables.

### JS API

* Add a `quietDeps` option which silences compiler warnings from stylesheets
  loaded through importers and load paths.

* Add a `verbose` option which causes the compiler to emit all deprecation
  warnings, not just 5 per feature.

## 1.34.1

* Fix a bug where `--update` would always compile any file that depends on a
  built-in module.

* Fix the URL for the `@-moz-document` deprecation message.

* Fix a bug with `@for` loops nested inside property declarations.

## 1.34.0

* Don't emit the same warning in the same location multiple times.

* Cap deprecation warnings at 5 per feature by default.

### Command Line Interface

* Add a `--quiet-deps` flag which silences compiler warnings from stylesheets
  loaded through `--load-path`s.

* Add a `--verbose` flag which causes the compiler to emit all deprecation
  warnings, not just 5 per feature.

### Dart API

* Add a `quietDeps` argument to `compile()`, `compileString()`,
  `compileAsync()`, and `compileStringAsync()` which silences compiler warnings
  from stylesheets loaded through importers, load paths, and `package:` URLs.

* Add a `verbose` argument to `compile()`, `compileString()`, `compileAsync()`,
  and `compileStringAsync()` which causes the compiler to emit all deprecation
  warnings, not just 5 per feature.

## 1.33.0

* Deprecate the use of `/` for division. The new `math.div()` function should be
  used instead. See [this page][] for details.

[this page]: https://sass-lang.com/documentation/breaking-changes/slash-div

* Add a `list.slash()` function that returns a slash-separated list.

* **Potentially breaking bug fix:** The heuristics around when potentially
  slash-separated numbers are converted to slash-free numbers—for example, when
  `1/2` will be printed as `0.5` rather than `1/2`—have been slightly expanded.
  Previously, a number would be made slash-free if it was passed as an argument
  to a *user-defined function*, but not to a *built-in function*. Now it will be
  made slash-free in both cases. This is a behavioral change, but it's unlikely
  to affect any real-world stylesheets.

* [`:is()`][] now behaves identically to `:matches()`.

[`:is()`]: https://developer.mozilla.org/en-US/docs/Web/CSS/:is

* Fix a bug where non-integer numbers that were very close to integer
  values would be incorrectly formatted in CSS.

* Fix a bug where very small number and very large negative numbers would be
  incorrectly formatted in CSS.

### JS API

* The `this` context for importers now has a `fromImport` field, which is `true`
  if the importer is being invoked from an `@import` and `false` otherwise.
  Importers should only use this to determine whether to load [import-only
  files].

[import-only files]: https://sass-lang.com/documentation/at-rules/import#import-only-files

### Dart API

* Add an `Importer.fromImport` getter, which is `true` if the current
  `Importer.canonicalize()` call comes from an `@import` rule and `false`
  otherwise. Importers should only use this to determine whether to load
  [import-only files].

## 1.32.13

* **Potentially breaking bug fix:** Null values in `@use` and `@forward`
  configurations no longer override the `!default` variable, matching the
  behavior of the equivalent code using `@import`.

* Use the proper parameter names in error messages about `string.slice`

## 1.32.12

* Fix a bug that disallowed more than one module from extending the same
  selector from a module if that selector itself extended a selector from
  another upstream module.

## 1.32.11

* Fix a bug where bogus indented syntax errors were reported for lines that
  contained only whitespace.

## 1.32.10

* No user-visible changes.

## 1.32.9

* Fix a typo in a deprecation warning.

### JavaScript API

* Drop support for Chokidar 2.x. This version was incompatible with Node 14, but
  due to shortcomings in npm's version resolver sometimes still ended up
  installed anyway. Only declaring support for 3.0.0 should ensure compatibility
  going forward.

### Dart API

* Allow the null safety release of args and watcher.

### Command Line Interface

* Add a `-w` shorthand for the `--watch` flag.

## 1.32.8

* Update chokidar version for Node API tests.

### JavaScript API

* Allow a custom function to access the `render()` options object within its
  local context, as `this.options`.

## 1.32.7

* Allow the null safety release of stream_transform.

* Allow `@forward...with` to take arguments that have a `!default` flag without
  a trailing comma.

* Improve the performance of unitless and single-unit numbers.

## 1.32.6

### Node JS API

* Fix Electron support when `nodeIntegration` is disabled.

### Dart API

* All range checks for `SassColor` constructors now throw `RangeError`s with
  `start` and `end` set.

## 1.32.5

* **Potentially breaking bug fix:** When using `@for` with numbers that have
  units, the iteration variable now matches the unit of the initial number. This
  matches the behavior of Ruby Sass and LibSass.

### Node JS API

* Fix a few infrequent errors when calling `render()` with `fiber` multiple
  times simultaneously.

* Avoid possible mangled error messages when custom functions or importers throw
  unexpected exceptions.

* Fix Electron support when `nodeIntegration` is disabled.

## 1.32.4

* No user-visible changes.

## 1.32.3

* Optimize `==` for numbers that have different units.

## 1.32.2

* Print the actual number that was received in unit deprecation warnings for
  color functions.

## 1.32.1

* Don't emit permissions errors on Windows and OS X when trying to determine the
  real case of path names.

## 1.32.0

* Deprecate passing non-`%` numbers as lightness and saturation to `hsl()`,
  `hsla()`, `color.adjust()`, and `color.change()`. This matches the CSS
  specification, which also requires `%` for all lightness and saturation
  parameters. See [the Sass website][color-units] for more details.

* Deprecate passing numbers with units other than `deg` as the hue to `hsl()`,
  `hsla()`, `adjust-hue()`, `color.adjust()`, and `color.change()`. Unitless
  numbers *are* still allowed here, since they're allowed by CSS. See [the Sass
  website][color-units] for more details.

* Improve error messages about incompatible units.

* Properly mark some warnings emitted by `sass:color` functions as deprecation
  warnings.

### Dart API

* Rename `SassNumber.valueInUnits()` to `SassNumber.coerceValue()`. The old name
  remains, but is now deprecated.

* Rename `SassNumber.coerceValueToUnit()`, a shorthand for
  `SassNumber.coerceValue()` that takes a single numerator unit.

* Add `SassNumber.coerceToMatch()` and `SassNumber.coerceValueToMatch()`, which
  work like `SassNumber.coerce()` and `SassNumber.coerceValue()` but take a
  `SassNumber` whose units should be matched rather than taking the units
  explicitly. These generate better error messages than `SassNumber.coerce()`
  and `SassNumber.coerceValue()`.

* Add `SassNumber.convertToMatch()` and `SassNumber.convertValueToMatch()`,
  which work like `SassNumber.coerceToMatch()` and
  `SassNumber.coerceValueToMatch()` except they throw exceptions when converting
  unitless values to or from units.

* Add `SassNumber.compatibleWithUnit()`, which returns whether the number can be
  coerced to a single numerator unit.

## 1.31.0

* Add support for parsing `clamp()` as a special math function, the same way
  `calc()` is parsed.

* Properly load files in case-sensitive Windows directories with upper-case
  names.

## 1.30.0

* Fix a bug where `@at-root (without: all)` wouldn't properly remove a
  `@keyframes` context when parsing selectors.

### Node JS API

* The generated `main()` function in `sass.js` now returns a `Promise` that
  completes when the executable is finished running.

### Dart API

* Fix a bug that prevented importers from returning null when loading from a
  URL that they had already canonicalized.

## 1.29.0

* Support a broader syntax for `@supports` conditions, based on the latest
  [Editor's Draft of CSS Conditional Rules 3]. Almost all syntax will be allowed
  (with interpolation) in the conditions' parentheses, as well as function
  syntax such as `@supports selector(...)`.

[Editor's Draft of CSS Conditional Rules 3]: https://drafts.csswg.org/css-conditional-3/#at-supports

## 1.28.0

* Add a [`color.hwb()`] function to `sass:color` that can express colors in [HWB] format.

[`color.hwb()`]: https://sass-lang.com/documentation/modules/color#hwb
[HWB]: https://en.wikipedia.org/wiki/HWB_color_model

* Add [`color.whiteness()`] and [`color.blackness()`] functions to `sass:color`
  to get a color's [HWB] whiteness and blackness components.

[`color.whiteness()`]: https://sass-lang.com/documentation/modules/color#whiteness
[`color.blackness()`]: https://sass-lang.com/documentation/modules/color#blackness

* Add `$whiteness` and `$blackness` parameters to [`color.adjust()`],
  [`color.change()`], and [`color.scale()`] to modify a color's [HWB] whiteness
  and blackness components.

[`color.adjust()`]: https://sass-lang.com/documentation/modules/color#adjust
[`color.change()`]: https://sass-lang.com/documentation/modules/color#change
[`color.scale()`]: https://sass-lang.com/documentation/modules/color#scale

### Dart API

* Add [HWB] support to the `SassColor` class, including a `SassColor.hwb()`
  constructor, `whiteness` and `blackness` getters, and a `changeHwb()` method.

[HWB]: https://en.wikipedia.org/wiki/HWB_color_model

## 1.27.2

* No user-visible changes.

## 1.27.1

* **Potentially breaking bug fix:** `meta.load-css()` now correctly uses the
  name `$url` for its first argument, rather than `$module`.

* Don't crash when using `Infinity` or `NaN` as a key in a map.

* Emit a proper parse error for a `=` with no right-hand side in a function.

* Avoid going exponential on certain recursive `@extend` edge cases.

## 1.27.0

* Adds an overload to `map.merge()` that supports merging a nested map.

  `map.merge($map1, $keys..., $map2)`: The `$keys` form a path to the nested map
  in `$map1`, into which `$map2` gets merged.

  See [the Sass documentation][map-merge] for more details.

  [map-merge]: https://sass-lang.com/documentation/modules/map#merge

* Adds an overloaded `map.set()` function.

  `map.set($map, $key, $value)`: Adds to or updates `$map` with the specified
  `$key` and `$value`.

  `map.set($map, $keys..., $value)`: Adds to or updates a map that is nested
  within `$map`. The `$keys` form a path to the nested map in `$map`, into
  which `$value` is inserted.

  See [the Sass documentation][map-set] for more details.

  [map-set]: https://sass-lang.com/documentation/modules/map#set

* Add support for nested maps to `map.get()`.
  For example, `map.get((a: (b: (c: d))), a, b, c)` would return `d`.
  See [the documentation][map-get] for more details.

  [map-get]: https://sass-lang.com/documentation/modules/map#get

* Add support for nested maps in `map.has-key`.
  For example, `map.has-key((a: (b: (c: d))), a, b, c)` would return true.
  See [the documentation][map-has-key] for more details.

  [map-has-key]: https://sass-lang.com/documentation/modules/map#has-key

* Add a `map.deep-merge()` function. This works like `map.merge()`, except that
  nested map values are *also* recursively merged. For example:

  ```
  map.deep-merge(
    (color: (primary: red, secondary: blue),
    (color: (secondary: teal)
  ) // => (color: (primary: red, secondary: teal))
  ```

  See [the Sass documentation][map-deep-merge] for more details.

  [map-deep-merge]: https://sass-lang.com/documentation/modules/map#deep-merge

* Add a `map.deep-remove()` function. This allows you to remove keys from
  nested maps by passing multiple keys. For example:

  ```
  map.deep-remove(
    (color: (primary: red, secondary: blue)),
    color, primary
  ) // => (color: (secondary: blue))
  ```

  See [the Sass documentation][map-deep-remove] for more details.

  [map-deep-remove]: https://sass-lang.com/documentation/modules/map#deep-remove

* Fix a bug where custom property values in plain CSS were being parsed as
  normal property values.

### Dart API

* Add a `Value.tryMap()` function which returns the `Value` as a `SassMap` if
  it's a valid map, or `null` otherwise. This allows function authors to safely
  retrieve maps even if they're internally stored as empty lists, without having
  to catch exceptions from `Value.assertMap()`.

## 1.26.12

* Fix a bug where nesting properties beneath a Sass-syntax custom property
  (written as `#{--foo}: ...`) would crash.

## 1.26.11

* **Potentially breaking bug fix:** `selector.nest()` now throws an error
  if the first arguments contains the parent selector `&`.

* Fixes a parsing bug with inline comments in selectors.

* Improve some error messages for edge-case parse failures.

* Throw a proper error when the same built-in module is `@use`d twice.

* Don't crash when writing `Infinity` in JS mode.

* Produce a better error message for positional arguments following named
  arguments.

## 1.26.10

* Fixes a bug where two adjacent combinators could cause an error.

## 1.26.9

* Use an updated version of `node_preamble` when compiling to JS.

## 1.26.8

* Fixes an error when emitting source maps to stdout.

## 1.26.7

* No user-visible changes.

## 1.26.6

* Fix a bug where escape sequences were improperly recognized in `@else` rules.

### JavaScript API

* Add `sass.NULL`, `sass.TRUE`, and `sass.FALSE` constants to match Node Sass's
  API.

* If a custom Node importer returns both `file` and `contents`, don't attempt to
  read the `file`. Instead, use the `contents` provided by the importer, with
  `file` as the canonical url.

## 1.26.5

* No user-visible changes.

## 1.26.4

* Be more memory-efficient when handling `@forward`s through `@import`s.

## 1.26.3

* Fix a bug where `--watch` mode could go into an infinite loop compiling CSS
  files to themselves.

## 1.26.2

* More aggressively eliminate redundant selectors in the `selector.extend()` and
  `selector.replace()` functions.

## 1.26.1

### Command Line Interface

* Fix a longstanding bug where `--watch` mode could enter into a state where
  recompilation would not occur after a syntax error was introduced into a
  dependency and then fixed.

## 1.26.0

* **Potentially breaking bug fix:** `@use` rules whose URLs' basenames begin
  with `_` now correctly exclude that `_` from the rules' namespaces.

* Fix a bug where imported forwarded members weren't visible in mixins and
  functions that were defined before the `@import`.

* Don't throw errors if the exact same member is loaded or forwarded from
  multiple modules at the same time.

## 1.25.2

* Fix a bug where, under extremely rare circumstances, a valid variable could
  become unassigned.

## 1.25.0

* Add functions to the built-in "sass:math" module.

  * `clamp($min, $number, $max)`. Clamps `$number` in between `$min` and `$max`.

  * `hypot($numbers...)`. Given *n* numbers, outputs the length of the
    *n*-dimensional vector that has components equal to each of the inputs.

  * Exponential. All inputs must be unitless.
    * `log($number)` or `log($number, $base)`. If no base is provided, performs
       a natural log.
    * `pow($base, $exponent)`
    * `sqrt($number)`

  * Trigonometric. The input must be an angle. If no unit is given, the input is
    assumed to be in `rad`.
    * `cos($number)`
    * `sin($number)`
    * `tan($number)`

  * Inverse trigonometric. The output is in `deg`.
    * `acos($number)`. Input must be unitless.
    * `asin($number)`. Input must be unitless.
    * `atan($number)`. Input must be unitless.
    * `atan2($y, $x)`. `$y` and `$x` must have compatible units or be unitless.

* Add the variables `$pi` and `$e` to the built-in "sass:math" module.

### JavaScript API

* `constructor.value` fields on value objects now match their Node Sass
  equivalents.

## 1.24.5

* Highlight contextually-relevant sections of the stylesheet in error messages,
  rather than only highlighting the section where the error was detected.

## 1.24.4

### JavaScript API

* Fix a bug where source map generation would crash with an absolute source map
  path and a custom importer that returns string file contents.

## 1.24.3

### Command Line Interface

* Fix a bug where `sass --version` would crash for certain executable
  distributions.

## 1.24.2

### JavaScript API

* Fix a bug introduced in the previous release that prevented custom importers
  in Node.js from loading import-only files.

## 1.24.1

* Fix a bug where the wrong file could be loaded when the same URL is used by
  both a `@use` rule and an `@import` rule.

## 1.24.0

* Add an optional `with` clause to the `@forward` rule. This works like the
  `@use` rule's `with` clause, except that `@forward ... with` can declare
  variables as `!default` to allow downstream modules to reconfigure their
  values.

* Support configuring modules through `@import` rules.

## 1.23.8

* **Potentially breaking bug fix:** Members loaded through a nested `@import`
  are no longer ever accessible outside that nested context.

* Don't throw an error when importing two modules that both forward members with
  the same name. The latter name now takes precedence over the former, as per
  the specification.

### Dart API

* `SassFormatException` now implements `SourceSpanFormatException` (and thus
  `FormatException`).

## 1.23.7

* No user-visible changes

## 1.23.6

* No user-visible changes.

## 1.23.5

* Support inline comments in the indented syntax.

* When an overloaded function receives the wrong number of arguments, guess
  which overload the user actually meant to invoke, and display the invalid
  argument error for that overload.

* When `@error` is used in a function or mixin, print the call site rather than
  the location of the `@error` itself to better match the behavior of calling a
  built-in function that throws an error.

## 1.23.4

### Command-Line Interface

* Fix a bug where `--watch` wouldn't watch files referred to by `@forward`
  rules.

## 1.23.3

* Fix a bug where selectors were being trimmed over-eagerly when `@extend`
  crossed module boundaries.

## 1.23.2

### Command-Line Interface

* Fix a bug when compiling all Sass files in a directory where a CSS file could
  be compiled to its own location, creating an infinite loop in `--watch` mode.

* Properly compile CSS entrypoints in directories outside of `--watch` mode.

## 1.23.1

* Fix a bug preventing built-in modules from being loaded within a configured
  module.

* Fix a bug preventing an unconfigured module from being loaded from within two
  different configured modules.

* Fix a bug when `meta.load-css()` was used to load some files that included
  media queries.

* Allow `saturate()` in plain CSS files, since it can be used as a plain CSS
  filter function.

* Improve the error messages for trying to access functions like `lighten()`
  from the `sass:color` module.

## 1.23.0

* **Launch the new Sass module system!** This adds:

  * The [`@use` rule][], which loads Sass files as *modules* and makes their
    members available only in the current file, with automatic namespacing.

    [`@use` rule]: https://sass-lang.com/documentation/at-rules/use

  * The [`@forward` rule][], which makes members of another Sass file available
    to stylesheets that `@use` the current file.

    [`@forward` rule]: https://sass-lang.com/documentation/at-rules/forward

  * Built-in modules named `sass:color`, `sass:list`, `sass:map`, `sass:math`,
    `sass:meta`, `sass:selector`, and `sass:string` that provide access to all
    the built-in Sass functions you know and love, with automatic module
    namespaces.

  * The [`meta.load-css()` mixin][], which includes the CSS contents of a module
    loaded from a (potentially dynamic) URL.

    [`meta.load-css()` mixin]: https://sass-lang.com/documentation/modules/meta#load-css

  * The [`meta.module-variables()` function][], which provides access to the
    variables defined in a given module.

    [`meta.module-variables()` function]: https://sass-lang.com/documentation/modules/meta#module-variables

  * The [`meta.module-functions()` function][], which provides access to the
    functions defined in a given module.

    [`meta.module-functions()` function]: https://sass-lang.com/documentation/modules/meta#module-functions

  Check out [the Sass blog][migrator blog] for more information on the new
  module system. You can also use the new [Sass migrator][] to automatically
  migrate your stylesheets to the new module system!

  [migrator blog]: https://sass-lang.com/blog/the-module-system-is-launched
  [Sass migrator]: https://sass-lang.com/documentation/cli/migrator

## 1.22.12

* **Potentially breaking bug fix:** character sequences consisting of two or
  more hyphens followed by a number (such as `--123`), or two or more hyphens on
  their own (such as `--`), are now parsed as identifiers [in accordance with
  the CSS spec][ident-token-diagram].

  [ident-token-diagram]: https://drafts.csswg.org/css-syntax-3/#ident-token-diagram

  The sequence `--` was previously parsed as multiple applications of the `-`
  operator. Since this is unlikely to be used intentionally in practice, we
  consider this bug fix safe.

### Command-Line Interface

* Fix a bug where changes in `.css` files would be ignored in `--watch` mode.

### JavaScript API

* Allow underscore-separated custom functions to be defined.

* Improve the performance of Node.js compilation involving many `@import`s.

## 1.22.11

* Don't try to load unquoted plain-CSS indented-syntax imports.

* Fix a couple edge cases in `@extend` logic and related selector functions:

  * Recognize `:matches()` and similar pseudo-selectors as superselectors of
    matching complex selectors.

  * Recognize `::slotted()` as a superselector of other `::slotted()` selectors.

  * Recognize `:current()` with a vendor prefix as a superselector.

## 1.22.10

* Fix a bug in which `get-function()` would fail to find a dash-separated
  function when passed a function name with underscores.

## 1.22.9

* Include argument names when reporting range errors and selector parse errors.

* Avoid double `Error:` headers when reporting selector parse errors.

* Clarify the error message when the wrong number of positional arguments are
  passed along with a named argument.

### JavaScript API

* Re-add support for Node Carbon (8.x).

## 1.22.8

### JavaScript API

* Don't crash when running in a directory whose name contains URL-sensitive
  characters.

* Drop support for Node Carbon (8.x), which doesn't support `url.pathToFileURL`.

## 1.22.7

* Restrict the supported versions of the Dart SDK to `^2.4.0`.

## 1.22.6

* **Potentially breaking bug fix:** The `keywords()` function now converts
  underscore-separated argument names to hyphen-separated names. This matches
  LibSass's behavior, but not Ruby Sass's.

* Further improve performance for logic-heavy stylesheets.

* Improve a few error messages.

## 1.22.5

### JavaScript API

* Improve performance for logic-heavy stylesheets.

## 1.22.4

* Fix a bug where at-rules imported from within a style rule would appear within
  that style rule rather than at the root of the document.

## 1.22.3

* **Potentially breaking bug fix:** The argument name for the `saturate()`
  function is now `$amount`, to match the name in LibSass and originally in Ruby
  Sass.

* **Potentially breaking bug fix:** The `invert()` function now properly returns
  `#808080` when passed `$weight: 50%`. This matches the behavior in LibSass and
  originally in Ruby Sass, as well as being consistent with other nearby values
  of `$weight`.

* **Potentially breaking bug fix:** The `invert()` function now throws an error
  if it's used [as a plain CSS function][plain-CSS invert] *and* the Sass-only
  `$weight` parameter is passed. This never did anything useful, so it's
  considered a bug fix rather than a full breaking change.

  [plain-CSS invert]: https://developer.mozilla.org/en-US/docs/Web/CSS/filter-function/invert

* **Potentially breaking bug fix**: The `str-insert()` function now properly
  inserts at the end of the string if the `$index` is `-1`. This matches the
  behavior in LibSass and originally in Ruby Sass.

* **Potentially breaking bug fix**: An empty map returned by `map-remove()` is
  now treated as identical to the literal value `()`, rather than being treated
  as though it had a comma separator. This matches the original behavior in Ruby
  Sass.

* The `adjust-color()` function no longer throws an error when a large `$alpha`
  value is combined with HSL adjustments.

* The `alpha()` function now produces clearer error messages when the wrong
  number of arguments are passed.

* Fix a bug where the `str-slice()` function could produce invalid output when
  passed a string that contains characters that aren't represented as a single
  byte in UTF-16.

* Improve the error message for an unknown separator name passed to the `join()`
  or `append()` functions.

* The `zip()` function no longer deadlocks if passed no arguments.

* The `map-remove()` function can now take a `$key` named argument. This matches
  the signature in LibSass and originally in Ruby Sass.

## 1.22.2

### JavaScript API

* Avoid re-assigning the `require()` function to make the code statically
  analyzable by Webpack.

## 1.22.1

### JavaScript API

* Expand the dependency on `chokidar` to allow 3.x.

## 1.22.0

* Produce better stack traces when importing a file that contains a syntax
  error.

* Make deprecation warnings for `!global` variable declarations that create new
  variables clearer, especially in the case where the `!global` flag is
  unnecessary because the variables are at the top level of the stylesheet.

### Dart API

* Add a `Value.realNull` getter, which returns Dart's `null` if the value is
  Sass's null.

## 1.21.0

### Dart API

* Add a `sass` executable when installing the package through `pub`.

* Add a top-level `warn()` function for custom functions and importers to print
  warning messages.

## 1.20.3

* No user-visible changes.

## 1.20.2

* Fix a bug where numbers could be written using exponential notation in
  Node.js.

* Fix a crash that would appear when writing some very large integers to CSS.

### Command-Line Interface

* Improve performance for stand-alone packages on Linux and Mac OS.

### JavaScript API

* Pass imports to custom importers before resolving them using `includePaths` or
  the `SASS_PATH` environment variable. This matches Node Sass's behavior, so
  it's considered a bug fix.

## 1.20.1

* No user-visible changes.

## 1.20.0

* Support attribute selector modifiers, such as the `i` in `[title="test" i]`.

### Command-Line Interface

* When compilation fails, Sass will now write the error message to the CSS
  output as a comment and as the `content` property of a `body::before` rule so
  it will show up in the browser (unless compiling to standard output). This can
  be disabled with the `--no-error-css` flag, or forced even when compiling to
  standard output with the `--error-css` flag.

### Dart API

* Added `SassException.toCssString()`, which returns the contents of a CSS
  stylesheet describing the error, as above.

## 1.19.0

* Allow `!` in `url()`s without quotes.

### Dart API

* `FilesystemImporter` now doesn't change its effective directory if the working
  directory changes, even if it's passed a relative argument.

## 1.18.0

* Avoid recursively listing directories when finding the canonical name of a
  file on case-insensitive filesystems.

* Fix importing files relative to `package:`-imported files.

* Don't claim that "package:" URLs aren't supported when they actually are.

### Command-Line Interface

* Add a `--no-charset` flag. If this flag is set, Sass will never emit a
  `@charset` declaration or a byte-order mark, even if the CSS file contains
  non-ASCII characters.

### Dart API

* Add a `charset` option to `compile()`, `compileString()`, `compileAsync()` and
  `compileStringAsync()`. If this option is set to `false`, Sass will never emit
  a `@charset` declaration or a byte-order mark, even if the CSS file contains
  non-ASCII characters.

* Explicitly require that importers' `canonicalize()` methods be able to take
  paths relative to their outputs as valid inputs. This isn't considered a
  breaking change because the importer infrastructure already required this in
  practice.

## 1.17.4

* Consistently parse U+000C FORM FEED, U+000D CARRIAGE RETURN, and sequences of
  U+000D CARRIAGE RETURN followed by U+000A LINE FEED as individual newlines.

### JavaScript API

* Add a `sass.types.Error` constructor as an alias for `Error`. This makes our
  custom function API compatible with Node Sass's.

## 1.17.3

* Fix an edge case where slash-separated numbers were written to the stylesheet
  with a slash even when they're used as part of another arithmetic operation,
  such as being concatenated with a string.

* Don't put style rules inside empty `@keyframes` selectors.

## 1.17.2

* Deprecate `!global` variable assignments to variables that aren't yet defined.
  This deprecation message can be avoided by assigning variables to `null` at
  the top level before globally assigning values to them.

### Dart API

* Explicitly mark classes that were never intended to be subclassed or
  implemented as "sealed".

## 1.17.1

* Properly quote attribute selector values that start with identifiers but end
  with a non-identifier character.

## 1.17.0

* Improve error output, particularly for errors that cover multiple lines.

* Improve source locations for some parse errors. Rather than pointing to the
  next token that wasn't what was expected, they point *after* the previous
  token. This should generally provide more context for the syntax error.

* Produce a better error message for style rules that are missing the closing
  `}`.

* Produce a better error message for style rules and property declarations
  within `@function` rules.

### Command-Line Interface

* Passing a directory on the command line now compiles all Sass source files in
  the directory to CSS files in the same directory, as though `dir:dir` were
  passed instead of just `dir`.

* The new error output uses non-ASCII Unicode characters by default. Add a
  `--no-unicode` flag to disable this.

## 1.16.1

* Fix a performance bug where stylesheet evaluation could take a very long time
  when many binary operators were used in sequence.

## 1.16.0

* `rgb()` and `hsl()` now treat unquoted strings beginning with `env()`,
  `min()`, and `max()` as special number strings like `calc()`.

## 1.15.3

* Properly merge `all and` media queries. These queries were previously being
  merged as though `all` referred to a specific media type, rather than all
  media types.

* Never remove units from 0 values in compressed mode. This wasn't safe in
  general, since some properties (such as `line-height`) interpret `0` as a
  `<number>` rather than a `<length>` which can break CSS transforms. It's
  better to do this optimization in a dedicated compressor that's aware of CSS
  property semantics.

* Match Ruby Sass's behavior in some edge-cases involving numbers with many
  significant digits.

* Emit escaped tab characters in identifiers as `\9` rather than a backslash
  followed by a literal tab.

### Command-Line Interface

* The source map generated for a stylesheet read from standard input now uses a
  `data:` URL to include that stylesheet's contents in the source map.

### Node JS API

* `this.includePaths` for a running importer is now a `;`-separated string on
  Windows, rather than `:`-separated. This matches Node Sass's behavior.

### Dart API

* The URL used in a source map to refer to a stylesheet loaded from an importer
  is now `ImportResult.sourceMapUrl` as documented.

## 1.15.2

### Node JS API

* When `setValue()` is called on a Sass string object, make it unquoted even if
  it was quoted originally, to match the behavior of Node Sass.

## 1.15.1

* Always add quotes to attribute selector values that begin with `--`, since IE
  11 doesn't consider them to be identifiers.

## 1.15.0

* Add support for passing arguments to `@content` blocks. See [the
  proposal][content-args] for details.

* Add support for the new `rgb()` and `hsl()` syntax introduced in CSS Colors
  Level 4, such as `rgb(0% 100% 0% / 0.5)`. See [the proposal][color-4-rgb-hsl]
  for more details.

* Add support for interpolation in at-rule names. See [the
  proposal][at-rule-interpolation] for details.

* Add paths from the `SASS_PATH` environment variable to the load paths in the
  command-line interface, Dart API, and JS API. These load paths are checked
  just after the load paths explicitly passed by the user.

* Allow saturation and lightness values outside of the `0%` to `100%` range in
  the `hsl()` and `hsla()` functions. They're now clamped to be within that
  range rather than producing an error if they're outside it.

* Properly compile selectors that end in escaped whitespace.

[content-args]: https://github.com/sass/language/blob/master/accepted/content-args.md
[color-4-rgb-hsl]: https://github.com/sass/language/blob/master/accepted/color-4-rgb-hsl.md
[at-rule-interpolation]: https://github.com/sass/language/blob/master/accepted/at-rule-interpolation.md

### JavaScript API

* Always include the error location in error messages.

## 1.14.4

* Properly escape U+0009 CHARACTER TABULATION in unquoted strings.

## 1.14.3

* Treat `:before`, `:after`, `:first-line`, and `:first-letter` as
  pseudo-elements for the purposes of `@extend`.

* When running in compressed mode, remove spaces around combinators in complex
  selectors, so a selector like `a > b` is output as `a>b`.

* Properly indicate the source span for errors involving binary operation
  expressions whose operands are parenthesized.

## 1.14.2

* Fix a bug where loading the same stylesheet from two different import paths
  could cause its imports to fail to resolve.

* Properly escape U+001F INFORMATION SEPARATOR ONE in unquoted strings.

### Command-Line Interface

* Don't crash when using `@debug` in a stylesheet passed on standard input.

### Dart API

* `AsyncImporter.canonicalize()` and `Importer.canonicalize()` must now return
  absolute URLs. Relative URLs are still supported, but are deprecated and will
  be removed in a future release.

## 1.14.1

* Canonicalize escaped digits at the beginning of identifiers as hex escapes.

* Properly parse property declarations that are both *in* content blocks and
  written *after* content blocks.

### Command-Line Interface

* Print more readable paths in `--watch` mode.

## 1.14.0

### BREAKING CHANGE

In accordance with our [compatibility policy][], breaking changes made for CSS
compatibility reasons are released as minor version revision after a three-month
deprecation period.

[compatibility policy]: README.md#compatibility-policy

* Tokens such as `#abcd` that are now interpreted as hex colors with alpha
  channels, rather than unquoted ID strings.

## 1.13.4

### Node JS

* Tweak JS compilation options to substantially improve performance.

## 1.13.3

* Properly generate source maps for stylesheets that emit `@charset`
  declarations.

### Command-Line Interface

* Don't error out when passing `--embed-source-maps` along with
  `--embed-sources` for stylesheets that contain non-ASCII characters.

## 1.13.2

* Properly parse `:nth-child()` and `:nth-last-child()` selectors with
  whitespace around the argument.

* Don't emit extra whitespace in the arguments for `:nth-child()` and
  `:nth-last-child()` selectors.

* Fix support for CSS hacks in plain CSS mode.

## 1.13.1

* Allow an IE-style single equals operator in plain CSS imports.

## 1.13.0

* Allow `@extend` to be used with multiple comma-separated simple selectors.
  This is already supported by other implementations, but fell through the
  cracks for Dart Sass until now.

* Don't crash when a media rule contains another media rule followed by a style
  rule.

## 1.12.0

### Dart API

* Add a `SassException` type that provides information about Sass compilation
  failures.

### Node JS API

* Remove the source map comment from the compiled JS. We don't ship with the
  source map, so this pointed to nothing.

## 1.11.0

* Add support for importing plain CSS files. They can only be imported *without*
  an extension—for example, `@import "style"` will import `style.css`. Plain CSS
  files imported this way only support standard CSS features, not Sass
  extensions.

  See [the proposal][css-import] for details.

* Add support for CSS's `min()` and `max()` [math functions][]. A `min()` and
  `max()` call will continue to be parsed as a Sass function if it involves any
  Sass-specific features like variables or function calls, but if it's valid
  plain CSS (optionally with interpolation) it will be emitted as plain CSS instead.

  See [the proposal][css-min-max] for details.

* Add support for range-format media features like `(10px < width < 100px)`. See
  [the proposal][media-ranges] for details.

* Normalize escape codes in identifiers so that, for example, `éclair` and
  `\E9clair` are parsed to the same value. See
  [the proposal][identifier-escapes] for details.

* Don't choke on a [byte-order mark][] at the beginning of a document when
  running in JavaScript.

[math functions]: https://drafts.csswg.org/css-values/#math-function
[css-import]: https://github.com/sass/language/blob/master/accepted/css-imports.md
[css-min-max]: https://github.com/sass/language/blob/master/accepted/min-max.md
[media-ranges]: https://github.com/sass/language/blob/master/accepted/media-ranges.md
[identifier-escapes]: https://github.com/sass/language/blob/master/accepted/identifier-escapes.md
[byte-order mark]: https://en.wikipedia.org/wiki/Byte_order_mark

### Command-Line Interface

* The `--watch` command now continues to recompile a file after a syntax error
  has been detected.

### Dart API

* Added a `Syntax` enum to indicate syntaxes for Sass source files.

* The `compile()` and `compileAsync()` functions now parse files with the `.css`
  extension as plain CSS.

* Added a `syntax` parameter to `compileString()` and `compileStringAsync()`.

* Deprecated the `indented` parameter to `compileString()` and `compileStringAsync()`.

* Added a `syntax` parameter to `new ImporterResult()` and a
  `ImporterResult.syntax` getter to set the syntax of the source file.

* Deprecated the `indented` parameter to `new ImporterResult()` and the
  `ImporterResult.indented` getter in favor of `syntax`.

## 1.10.4

### Command-Line Interface

* Fix a Homebrew installation failure.

## 1.10.3

### Command-Line Interface

* Run the Chocolatey script with the correct arguments so it doesn't crash.

## 1.10.2

* No user-visible changes.

## 1.10.1

### Node JS API

* Don't crash when passing both `includePaths` and `importer`.

## 1.10.0

* When two `@media` rules' queries can't be merged, leave nested rules in place
  for browsers that support them.

* Fix a typo in an error message.

## 1.9.2

### Node JS API

* Produce more readable filesystem errors, such as when a file doesn't exist.

## 1.9.1

### Command-Line Interface

* Don't emit ANSI codes to Windows terminals that don't support them.

* Fix a bug where `--watch` crashed on Mac OS.

## 1.9.0

### Node API

* Add support for `new sass.types.Color(argb)` for creating colors from ARGB hex
  numbers. This was overlooked when initially adding support for Node Sass's
  JavaScript API.

## 1.8.0

### Command-Line Interface

* Add a `--poll` flag to make `--watch` mode repeatedly check the filesystem for
  updates rather than relying on native filesystem notifications.

* Add a `--stop-on-error` flag to stop compiling additional files once an error
  is encountered.

## 1.7.3

* No user-visible changes.

## 1.7.2

* Add a deprecation warning for `@-moz-document`, except for cases where only an
  empty `url-prefix()` is used. Support is [being removed from Firefox][] and
  will eventually be removed from Sass as well.

[being removed from Firefox]: https://www.fxsitecompat.com/en-CA/docs/2018/moz-document-support-has-been-dropped-except-for-empty-url-prefix/

* Fix a bug where `@-moz-document` functions with string arguments weren't being
  parsed.

### Command-Line Interface

* Don't crash when a syntax error is added to a watched file.

## 1.7.1

* Fix crashes in released binaries.

## 1.7.0

* Emit deprecation warnings for tokens such as `#abcd` that are ambiguous
  between ID strings and hex colors with alpha channels. These will be
  interpreted as colors in a release on or after 19 September 2018.

* Parse unambiguous hex colors with alpha channels as colors.

* Fix a bug where relative imports from files on the load path could look in the
  incorrect location.

## 1.6.2

### Command-Line Interface

* Fix a bug where the source map comment in the generated CSS could refer to the
  source map file using an incorrect URL.

## 1.6.1

* No user-visible changes.

## 1.6.0

* Produce better errors when expected tokens are missing before a closing brace.

* Avoid crashing when compiling a non-partial stylesheet that exists on the
  filesystem next to a partial with the same name.

### Command-Line Interface

* Add support for the `--watch`, which watches for changes in Sass files on the
  filesystem and ensures that the compiled CSS is up-to-date.

* When using `--update`, surface errors when an import doesn't exist even if the
  file containing the import hasn't been modified.

* When compilation fails, delete the output file rather than leaving an outdated
  version.

## 1.5.1

* Fix a bug where an absolute Windows path would be considered an `input:output`
  pair.

* Forbid custom properties that have no values, like `--foo:;`, since they're
  forbidden by the CSS spec.

## 1.5.0

* Fix a bug where an importer would be passed an incorrectly-resolved URL when
  handling a relative import.

* Throw an error when an import is ambiguous due to a partial and a non-partial
  with the same name, or multiple files with different extensions. This matches
  the standard Sass behavior.

### Command-Line Interface

* Add an `--interactive` flag that supports interactively running Sass
  expressions (thanks to [Jen Thakar][]!).

[Jen Thakar]: https://github.com/jathak

## 1.4.0

* Improve the error message for invalid semicolons in the indented syntax.

* Properly disallow semicolons after declarations in the indented syntax.

### Command-Line Interface

* Add support for compiling multiple files at once by writing
  `sass input.scss:output.css`. Note that unlike Ruby Sass, this *always*
  compiles files by default regardless of when they were modified.

  This syntax also supports compiling entire directories at once. For example,
  `sass templates/stylesheets:public/css` compiles all non-partial Sass files
  in `templates/stylesheets` to CSS files in `public/css`.

* Add an `--update` flag that tells Sass to compile only stylesheets that have
  been (transitively) modified since the CSS file was generated.

### Dart API

* Add `Importer.modificationTime()` and `AsyncImporter.modificationTime()` which
  report the last time a stylesheet was modified.

### Node API

* Generate source maps when the `sourceMaps` option is set to a string and the
  `outFile` option is not set.

## 1.3.2

* Add support for `@elseif` as an alias of `@else if`. This is not an
  intentional feature, so using it will cause a deprecation warning. It will be
  removed at some point in the future.

## 1.3.1

### Node API

* Fix loading imports relative to stylesheets that were themselves imported
  though relative include paths.

## 1.3.0

### Command-Line Interface

* Generate source map files by default when writing to disk. This can be
  disabled by passing `--no-source-map`.

* Add a `--source-map-urls` option to control whether the source file URLs in
  the generated source map are relative or absolute.

* Add an `--embed-sources` option to embed the contents of all source files in
  the generated source map.

* Add an `--embed-source-map` option to embed the generated source map as a
  `data:` URL in the generated CSS.

### Dart API

* Add a `sourceMap` parameter to `compile()`, `compileString()`,
  `compileAsync()`, and `compileStringAsync()`. This takes a callback that's
  called with a [`SingleMapping`][] that contains the source map information for
  the compiled CSS file.

[`SingleMapping`]: https://www.dartdocs.org/documentation/source_maps/latest/source_maps.parser/SingleMapping-class.html

### Node API

* Added support for the `sourceMap`, `omitSourceMapUrl`, `outFile`,
  `sourceMapContents`, `sourceMapEmbed`, and `sourceMapRoot` options to
  `render()` and `renderSync()`.

* Fix a bug where passing a relative path to `render()` or `renderSync()` would
  cause relative imports to break.

* Fix a crash when printing warnings in stylesheets compiled using `render()` or
  `renderSync()`.

* Fix a bug where format errors were reported badly on Windows.

## 1.2.1

* Always emit units in compressed mode for `0` dimensions other than lengths and
  angles.

## 1.2.0

* The command-line executable will now create the directory for the resulting
  CSS if that directory doesn't exist.

* Properly parse `#{$var} -#{$var}` as two separate values in a list rather than
  one value being subtracted from another.

* Improve the error message for extending compound selectors.

## 1.1.1

* Add a commit that was accidentally left out of 1.1.0.

## 1.1.0

* The command-line executable can now be used to write an output file to disk
  using `sass input.scss output.css`.

* Use a POSIX-shell-compatible means of finding the location of the `sass` shell
  script.

## 1.0.0

**Initial stable release.**

### Changes Since 1.0.0-rc.1

* Allow `!` in custom property values ([#260][]).

[#260]: https://github.com/sass/dart-sass/issues/260

#### Dart API

* Remove the deprecated `render()` function.

#### Node API

* Errors are now subtypes of the `Error` type.

* Allow both the `data` and `file` options to be passed to `render()` and
  `renderSync()` at once. The `data` option will be used as the contents of the
  stylesheet, and the `file` option will be used as the path for error reporting
  and relative imports. This matches Node Sass's behavior.

## 1.0.0-rc.1

* Add support for importing an `_index.scss` or `_index.sass` file when
  importing a directory.

* Add a `--load-path` command-line option (alias `-I`) for passing additional
  paths to search for Sass files to import.

* Add a `--quiet` command-line option (alias `-q`) for silencing warnings.

* Add an `--indented` command-line option for using the indented syntax with a
  stylesheet from standard input.

* Don't merge the media queries `not type` and `(feature)`. We had previously
  been generating `not type and (feature)`, but that's not actually the
  intersection of the two queries.

* Don't crash on `$x % 0`.

* The standalone executable distributed on GitHub is now named `sass` rather
  than `dart-sass`. The `dart-sass` executable will remain, with a deprecation
  message, until 1.0.0 is released.

### Dart API

* Add a `Logger` class that allows users to control how messages are printed by
  stylesheets.

* Add a `logger` parameter to `compile()`, `compileAsync()`, `compileString()`,
  and `compileStringAsync()`.

### Node JS API

* Import URLs passed to importers are no longer normalized. For example, if a
  stylesheet contains `@import "./foo.scss"`, importers will now receive
  `"./foo.scss"` rather than `"foo.scss"`.

## 1.0.0-beta.5.3

* Support hard tabs in the indented syntax.

* Improve the formatting of comments that don't start on the same line as the
  opening `/*`.

* Preserve whitespace after `and` in media queries in compressed mode.

### Indented Syntax

* Properly parse multi-line selectors.

* Don't deadlock on `/*` comments.

* Don't add an extra `*/` to comments that already have it.

* Preserve empty lines in `/*` comments.

## 1.0.0-beta.5.2

* Fix a bug where some colors would crash `compressed` mode.

## 1.0.0-beta.5.1

* Add a `compressed` output style.

* Emit a warning when `&&` is used, since it's probably not what the user means.

* `round()` now returns the correct results for negative numbers that should
  round down.

* `var()` may now be passed in place of multiple arguments to `rgb()`, `rgba()`,
  `hsl()` and `hsla()`.

* Fix some cases where equivalent numbers wouldn't count as the same keys in
  maps.

* Fix a bug where multiplication like `(1/1px) * (1px/1)` wouldn't properly
  cancel out units.

* Fix a bug where dividing by a compatible unit would produce an invalid
  result.

* Remove a non-`sh`-compatible idiom from the standalone shell script.

### Dart API

* Add a `functions` parameter to `compile()`, `compleString()`,
  `compileAsync()`, and `compileStringAsync()`. This allows users to define
  custom functions in Dart that can be invoked from Sass stylesheets.

* Expose the `Callable` and `AsyncCallable` types, which represent functions
  that can be invoked from Sass.

* Expose the `Value` type and its subclasses, as well as the top-level
  `sassTrue`, `sassFalse`, and `sassNull` values, which represent Sass values
  that may be passed into or returned from custom functions.

* Expose the `OutputStyle` enum, and add a `style` parameter to `compile()`,
  `compleString()`, `compileAsync()`, and `compileStringAsync()` that allows
  users to control the output style.

### Node JS API

* Support the `functions` option.

* Support the `"compressed"` value for the `outputStyle` option.

## 1.0.0-beta.4

* Support unquoted imports in the indented syntax.

* Fix a crash when `:not(...)` extends a selector that appears in
  `:not(:not(...))`.

### Node JS API

* Add support for asynchronous importers to `render()` and `renderSync()`.

### Dart API

* Add `compileAsync()` and `compileStringAsync()` methods. These run
  asynchronously, which allows them to take asynchronous importers (see below).

* Add an `AsyncImporter` class. This allows imports to be resolved
  asynchronously in case no synchronous APIs are available. `AsyncImporter`s are
  only compatible with `compileAysnc()` and `compileStringAsync()`.

## 1.0.0-beta.3

* Properly parse numbers with exponents.

* Don't crash when evaluating CSS variables whose names are entirely
  interpolated (for example, `#{--foo}: ...`).

### Node JS API

* Add support for the `importer` option to `render()` and `renderSync()`.
  Only synchronous importers are currently supported.

### Dart API

* Added an `Importer` class. This can be extended by users to provide support
  for custom resolution for `@import` rules.

* Added built-in `FilesystemImporter` and `PackageImporter` implementations that
  support resolving `file:` and `package:` URLs, respectively.

* Added an `importers` argument to the `compile()` and `compileString()`
  functions that provides `Importer`s to use when resolving `@import` rules.

* Added a `loadPaths` argument to the `compile()` and `compileString()`
  functions that provides paths to search for stylesheets when resolving
  `@import` rules. This is a shorthand for passing `FilesystemImporter`s to the
  `importers` argument.

## 1.0.0-beta.2

* Add support for the `::slotted()` pseudo-element.

* Generated transparent colors will now be emitted as `rgba(0, 0, 0, 0)` rather
  than `transparent`. This works around a bug wherein IE incorrectly handles the
  latter format.

### Command-Line Interface

* Improve the logic for whether to use terminal colors by default.

### Node JS API

* Add support for `data`, `includePaths`, `indentedSyntax`, `lineFeed`,
  `indentWidth`, and `indentType` options to `render()` and `renderSync()`.

* The result object returned by `render()` and `renderSync()` now includes the
  `stats` object which provides metadata about the compilation process.

* The error object thrown by `render()` and `renderSync()` now includes `line`,
  `column`, `file`, `status`, and `formatted` fields. The `message` field and
  `toString()` also provide more information.

### Dart API

* Add a `renderString()` method for rendering Sass source that's not in a file
  on disk.

## 1.0.0-beta.1

* Drop support for the reference combinator. This has been removed from the
  spec, and will be deprecated and eventually removed in other implementations.

* Trust type annotations when compiling to JavaScript, which makes it
  substantially faster.

* Compile to minified JavaScript, which decreases the code size substantially
  and makes startup a little faster.

* Fix a crash when inspecting a string expression that ended in "\a".

* Fix a bug where declarations and `@extend` were allowed outside of a style
  rule in certain circumstances.

* Fix `not` in parentheses in `@supports` conditions.

* Allow `url` as an identifier name.

* Properly parse `/***/` in selectors.

* Properly parse unary operators immediately after commas.

* Match Ruby Sass's rounding behavior for all functions.

* Allow `\` at the beginning of a selector in the indented syntax.

* Fix a number of `@extend` bugs:

  * `selector-extend()` and `selector-replace()` now allow compound selector
    extendees.

  * Remove the universal selector `*` when unifying with other selectors.

  * Properly unify the result of multiple simple selectors in the same compound
    selector being extended.

  * Properly handle extensions being extended.

  * Properly follow the [first law of `@extend`][laws].

  * Fix selector specificity tracking to follow the
    [second law of `@extend`][laws].

  * Allow extensions that match selectors but fail to unify.

  * Partially-extended selectors are no longer used as parent selectors.

  * Fix an edge case where both the extender and the extended selector
    have invalid combinator sequences.

  * Don't crash with a "Bad state: no element" error in certain edge cases.

[laws]: https://github.com/sass/sass/issues/324#issuecomment-4607184

## 1.0.0-alpha.9

* Elements without a namespace (such as `div`) are no longer unified with
  elements with the empty namespace (such as `|div`). This unification didn't
  match the results returned by `is-superselector()`, and was not guaranteed to
  be valid.

* Support `&` within `@at-root`.

* Properly error when a compound selector is followed immediately by `&`.

* Properly handle variable scoping in `@at-root` and nested properties.

* Properly handle placeholder selectors in selector pseudos.

* Properly short-circuit the `or` and `and` operators.

* Support `--$variable`.

* Don't consider unitless numbers equal to numbers with units.

* Warn about using named colors in interpolation.

* Don't emit loud comments in functions.

* Detect import loops.

* Fix `@import` with a `supports()` clause.

* Forbid functions named "and", "or", and "not".

* Fix `type-of()` with a function.

* Emit a nicer error for invalid tokens in a selector.

* Fix `invert()` with a `$weight` parameter.

* Fix a unit-parsing edge-cases.

* Always parse imports with queries as plain CSS imports.

* Support `&` followed by a non-identifier.

* Properly handle split media queries.

* Properly handle a placeholder selector that isn't at the beginning of a
  compound selector.

* Fix more `str-slice()` bugs.

* Fix the `%` operator.

* Allow whitespace between `=` and the mixin name in the indented syntax.

* Fix some slash division edge cases.

* Fix `not` when used like a function.

* Fix attribute selectors with single-character values.

* Fix some bugs with the `call()` function.

* Properly handle a backslash followed by a CRLF sequence in a quoted string.

* Fix numbers divided by colors.

* Support slash-separated numbers in arguments to plain CSS functions.

* Error out if a function is passed an unknown named parameter.

* Improve the speed of loading large files on Node.

* Don't consider browser-prefixed selector pseudos to be superselectors of
  differently- or non-prefixed selector pseudos with the same base name.

* Fix an `@extend` edge case involving multiple combinators in a row.

* Fix a bug where a `@content` block could get incorrectly passed to a mixin.

* Properly isolate the lexical environments of different calls to the same mixin
  and function.

## 1.0.0-alpha.8

* Add the `content-exists()` function.

* Support interpolation in loud comments.

* Fix a bug where even valid semicolons and exclamation marks in custom property
  values were disallowed.

* Disallow invalid function names.

* Disallow extending across media queries.

* Properly parse whitespace after `...` in argument declaration lists.

* Support terse mixin syntax in the indented syntax.

* Fix `@at-root` query parsing.

* Support special functions in `@-moz-document`.

* Support `...` after a digit.

* Fix some bugs when treating a map as a list of pairs.

## 1.0.0-alpha.7

* Fix `function-exists()`, `variable-exists()`, and `mixin-exists()` to use the
  lexical scope rather than always using the global scope.

* `str-index()` now correctly inserts at negative indices.

* Properly parse `url()`s that contain comment-like text.

* Fix a few more small `@extend` bugs.

* Fix a bug where interpolation in a quoted string was being dropped in some
  circumstances.

* Properly handle `@for` rules where each bound has a different unit.

* Forbid mixins and functions from being defined in control directives.

* Fix a superselector-computation edge case involving `:not()`.

* Gracefully handle input files that are invalid UTF-8.

* Print a Sass stack trace when a file fails to load.

## 1.0.0-alpha.6

* Allow `var()` to be passed to `rgb()`, `rgba()`, `hsl()`, and `hsla()`.

* Fix conversions between numbers with `dpi`, `dpcm`, and `dppx` units.
  Previously these conversions were inverted.

* Don't crash when calling `str-slice()` with an `$end-at` index lower than the
  `$start-at` index.

* `str-slice()` now correctly returns `""` when `$end-at` is negative and points
  before the beginning of the string.

* Interpolation in quoted strings now properly preserves newlines.

* Don't crash when passing only `$hue` or no keyword arguments to
  `adjust-color()`, `scale-color()`, or `change-color()`.

* Preserve escapes in identifiers. This used to only work for identifiers in
  SassScript.

* Fix a few small `@extend` bugs.

## 1.0.0-alpha.5

* Fix bounds-checking for `opacify()`, `fade-in()`, `transparentize()`, and
  `fade-out()`.

* Fix a bug with `@extend` superselector calculations.

* Fix some cases where `#{...}--` would fail to parse in selectors.

* Allow a single number to be passed to `saturate()` for use in filter contexts.

* Fix a bug where `**/` would fail to close a loud comment.

* Fix a bug where mixin and function calls could set variables incorrectly.

* Move plain CSS `@import`s to the top of the document.

## 1.0.0-alpha.4

* Add support for bracketed lists.

* Add support for Unicode ranges.

* Add support for the Microsoft-style `=` operator.

* Print the filename for `@debug` rules.

* Fix a bug where `1 + - 2` and similar constructs would crash the parser.

* Fix a bug where `@extend` produced the wrong result when used with
  selector combinators.

* Fix a bug where placeholder selectors were not allowed to be unified.

* Fix the `mixin-exists()` function.

* Fix `:nth-child()` and `:nth-last-child()` parsing when they contain `of
  selector`.

## 1.0.0-alpha.3

* Fix a bug where color equality didn't take the alpha channel into account.

* Fix a bug with converting some RGB colors to HSL.

* Fix a parent selector resolution bug.

* Properly declare the arguments for `opacify()` and related functions.

* Add a missing dependency on the `stack_trace` package.

* Fix broken Windows archives.

* Emit colors using their original representation if possible.

* Emit colors without an original representation as names if possible.

## 1.0.0-alpha.2

* Fix a bug where variables, functions, and mixins were broken in imported
  files.

## 1.0.0-alpha.1

* Initial alpha release.<|MERGE_RESOLUTION|>--- conflicted
+++ resolved
@@ -1,4 +1,3 @@
-<<<<<<< HEAD
 ## 1.70.0
 
 * **Breaking change**: Passing a number with unit `%` to the `$alpha` parameter
@@ -152,7 +151,7 @@
 
 * Added `InterpolationMethod` and `HueInterpolationMethod` which collectively
   represent the method to use to interpolate two colors.
-=======
+
 ## 1.69.5
 
 ### JS API
@@ -179,7 +178,6 @@
 ## 1.69.1
 
 * No user-visible changes.
->>>>>>> cd3b0cc1
 
 ## 1.69.0
 
