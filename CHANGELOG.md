## 1.69.6

<<<<<<< HEAD
* When generating CSS error messages to display in-browser, escape all code
  points that aren't in the US-ASCII region. Previously only code points U+0100
  LATIN CAPITAL LETTER A WITH MACRON were escaped.
=======
* Produce better output for numbers with complex units in `meta.inspect()` and
  debugging messages.
>>>>>>> cd798bfb

### JS API

* Fix a bug where certain exceptions could produce `SourceSpan`s that didn't
  follow the documented `SourceSpan` API.

## 1.69.5

### JS API

* Compatibility with Node.js 21.0.0.

## 1.69.4

* No user-visible changes.

## 1.69.3

### Embedded Sass

* Fix TypeScript type locations in `package.json`.

## 1.69.2

### JS API

* Fix a bug where Sass crashed when running in the browser if there was a global
  variable named `process`.

## 1.69.1

* No user-visible changes.

## 1.69.0

* Add a `meta.get-mixin()` function that returns a mixin as a first-class Sass
  value.

* Add a `meta.apply()` mixin that includes a mixin value.

* Add a `meta.module-mixins()` function which returns a map from mixin names in
  a module to the first-class mixins that belong to those names.

* Add a `meta.accepts-content()` function which returns whether or not a mixin
  value can take a content block.

* Add support for the relative color syntax from CSS Color 5. This syntax
  cannot be used to create Sass color values. It is always emitted as-is in the
  CSS output.

### Dart API

* Deprecate `Deprecation.calcInterp` since it was never actually emitted as a
  deprecation.

### Embedded Sass

* Fix a rare race condition where the embedded compiler could freeze when a
  protocol error was immediately followed by another request.

## 1.68.0

* Fix the source spans associated with the `abs-percent` deprecation.

### JS API

* Non-filesystem importers can now set the `nonCanonicalScheme` field, which
  declares that one or more URL schemes (without `:`) will never be used for
  URLs returned by the `canonicalize()` method.

* Add a `containingUrl` field to the `canonicalize()` and `findFileUrl()`
  methods of importers, which is set to the canonical URL of the stylesheet that
  contains the current load. For filesystem importers, this is always set; for
  other importers, it's set only if the current load has no URL scheme, or if
  its URL scheme is declared as non-canonical by the importer.

### Dart API

* Add `AsyncImporter.isNonCanonicalScheme`, which importers (async or sync) can
  use to indicate that a certain URL scheme will never be used for URLs returned
  by the `canonicalize()` method.

* Add `AsyncImporter.containingUrl`, which is set during calls to the
  `canonicalize()` method to the canonical URL of the stylesheet that contains
  the current load. This is set only if the current load has no URL scheme, or
  if its URL scheme is declared as non-canonical by the importer.

### Embedded Sass

* The `CalculationValue.interpolation` field is deprecated and will be removed
  in a future version. It will no longer be set by the compiler, and if the host
  sets it it will be treated as equivalent to `CalculationValue.string` except
  that `"("` and `")"` will be added to the beginning and end of the string
  values.

* Properly include TypeScript types in the `sass-embedded` package.

## 1.67.0

* All functions defined in CSS Values and Units 4 are now once again parsed as
  calculation objects: `round()`, `mod()`, `rem()`, `sin()`, `cos()`, `tan()`,
  `asin()`, `acos()`, `atan()`, `atan2()`, `pow()`, `sqrt()`, `hypot()`,
  `log()`, `exp()`, `abs()`, and `sign()`.

  Unlike in 1.65.0, function calls are _not_ locked into being parsed as
  calculations or plain Sass functions at parse-time. This means that
  user-defined functions will take precedence over CSS calculations of the same
  name. Although the function names `calc()` and `clamp()` are still forbidden,
  users may continue to freely define functions whose names overlap with other
  CSS calculations (including `abs()`, `min()`, `max()`, and `round()` whose
  names overlap with global Sass functions).

* **Breaking change**: As a consequence of the change in calculation parsing
  described above, calculation functions containing interpolation are now parsed
  more strictly than before. However, _almost_ all interpolations that would
  have produced valid CSS will continue to work. The only exception is
  `#{$variable}%` which is not valid in Sass and is no longer valid in
  calculations. Instead of this, either use `$variable` directly and ensure it
  already has the `%` unit, or write `($variable * 1%)`.

* **Potentially breaking bug fix**: The importer used to load a given file is no
  longer used to load absolute URLs that appear in that file. This was
  unintented behavior that contradicted the Sass specification. Absolute URLs
  will now correctly be loaded only from the global importer list. This applies
  to the modern JS API, the Dart API, and the embedded protocol.

### Embedded Sass

* Substantially improve the embedded compiler's performance when compiling many
  files or files that require many importer or function call round-trips with
  the embedded host.

## 1.66.1

### JS API

* Fix a bug where Sass compilation could crash in strict mode if passed a
  callback that threw a string, boolean, number, symbol, or bignum.

## 1.66.0

* **Breaking change:** Drop support for the additional CSS calculations defined
  in CSS Values and Units 4. Custom Sass functions whose names overlapped with
  these new CSS functions were being parsed as CSS calculations instead, causing
  an unintentional breaking change outside our normal [compatibility policy] for
  CSS compatibility changes.

  Support will be added again in a future version, but only after Sass has
  emitted a deprecation warning for all functions that will break for at least
  three months prior to the breakage.

## 1.65.1

* Update abs-percent deprecatedIn version to `1.65.0`.

## 1.65.0

* All functions defined in CSS Values and Units 4 are now parsed as calculation
  objects: `round()`, `mod()`, `rem()`, `sin()`, `cos()`, `tan()`, `asin()`,
  `acos()`, `atan()`, `atan2()`, `pow()`, `sqrt()`, `hypot()`, `log()`, `exp()`,
  `abs()`, and `sign()`.

* Deprecate explicitly passing the `%` unit to the global `abs()` function. In
  future releases, this will emit a CSS abs() function to be resolved by the
  browser. This deprecation is named `abs-percent`.

## 1.64.3

### Dart API

* Deprecate explicitly passing `null` as the alpha channel for
  `SassColor.rgb()`, `SassColor.hsl()`, and `SassColor.hwb()`. Omitting the
  `alpha` channel is still allowed. In future releases, `null` will be used to
  indicate a [missing component]. This deprecation is named `null-alpha`.

  [missing component]: https://developer.mozilla.org/en-US/docs/Web/CSS/color_value#missing_color_components

* Include protocol buffer definitions when uploading the `sass` package to pub.

### JS API

* Deprecate explicitly passing `null` as the alpha channel for `new
  SassColor()`. Omitting the `alpha` channel or passing `undefined` for it is
  still allowed. In future releases, `null` will be used to indicate a [missing
  component]. This deprecation is named `null-alpha`.

  [missing component]: https://developer.mozilla.org/en-US/docs/Web/CSS/color_value#missing_color_components

  (Note that this was already prohibited by the TypeScript types, but in
  practice prior to this `null` was treated as `1`.)

## 1.64.2

* No user-visible changes.

## 1.64.1

### Embedded Sass

* Fix a bug where a valid `SassCalculation.clamp()` with less than 3 arguments
  would throw an error.

## 1.64.0

* Comments that appear before or between `@use` and `@forward` rules are now
  emitted in source order as much as possible, instead of always being emitted
  after the CSS of all module dependencies.

* Fix a bug where an interpolation in a custom property name crashed if the file
  was loaded by a `@use` nested in an `@import`.

### JavaScript API

* Add a new `SassCalculation` type that represents the calculation objects added
  in Dart Sass 1.40.0.

* Add `Value.assertCalculation()`, which returns the value if it's a
  `SassCalculation` and throws an error otherwise.

* Produce a better error message when an environment that supports some Node.js
  APIs loads the browser entrypoint but attempts to access the filesystem.

### Embedded Sass

* Fix a bug where nested relative `@imports` failed to load when using the
  deprecated functions `render` or `renderSync` and those relative imports were
  loaded multiple times across different files.

## 1.63.6

### JavaScript API

* Fix `import sass from 'sass'` again after it was broken in the last release.

### Embedded Sass

* Fix the `exports` declaration in `package.json`.

## 1.63.5

### JavaScript API

* Fix a bug where loading the package through both CJS `require()` and ESM
  `import` could crash on Node.js.

### Embedded Sass

* Fix a deadlock when running at high concurrency on 32-bit systems.

* Fix a race condition where the embedded compiler could deadlock or crash if a
  compilation ID was reused immediately after the compilation completed.

## 1.63.4

### JavaScript API

* Re-enable support for `import sass from 'sass'` when loading the package from
  an ESM module in Node.js. However, this syntax is now deprecated; ESM users
  should use `import * as sass from 'sass'` instead.

  On the browser and other ESM-only platforms, only `import * as sass from
  'sass'` is supported.

* Properly export the legacy API values `TRUE`, `FALSE`, `NULL`, and `types` from
  the ECMAScript module API.

### Embedded Sass

* Fix a race condition where closing standard input while requests are in-flight
  could sometimes cause the process to hang rather than shutting down
  gracefully.

* Properly include the root stylesheet's URL in the set of loaded URLs when it
  fails to parse.

## 1.63.3

### JavaScript API

* Fix loading Sass as an ECMAScript module on Node.js.

## 1.63.2

* No user-visible changes.

## 1.63.1

* No user-visible changes.

## 1.63.0

### JavaScript API

* Dart Sass's JS API now supports running in the browser. Further details and
  instructions for use are in [the README](README.md#dart-sass-in-the-browser).

### Embedded Sass

* The Dart Sass embedded compiler is now included as part of the primary Dart
  Sass distribution, rather than a separate executable. To use the embedded
  compiler, just run `sass --embedded` from any Sass executable (other than the
  pure JS executable).

  The Node.js embedded host will still be distributed as the `sass-embedded`
  package on npm. The only change is that it will now provide direct access to a
  `sass` executable with the same CLI as the `sass` package.

* The Dart Sass embedded compiler now uses version 2.0.0 of the Sass embedded
  protocol. See [the spec][embedded-protocol-spec] for a full description of the
  protocol, and [the changelog][embedded-protocol-changelog] for a summary of
  changes since version 1.2.0.

  [embedded-protocol-spec]: https://github.com/sass/sass/blob/main/spec/embedded-protocol.md
  [embedded-protocol-changelog]: https://github.com/sass/sass/blob/main/EMBEDDED_PROTOCOL_CHANGELOG.md

* The Dart Sass embedded compiler now runs multiple simultaneous compilations in
  parallel, rather than serially.

## 1.62.1

* Fix a bug where `:has(+ &)` and related constructs would drop the leading
  combinator.

## 1.62.0

* Deprecate the use of multiple `!global` or `!default` flags on the same
  variable. This deprecation is named `duplicate-var-flags`.

* Allow special numbers like `var()` or `calc()` in the global functions:
  `grayscale()`, `invert()`, `saturate()`, and `opacity()`. These are also
  native CSS `filter` functions. This is in addition to number values which were
  already allowed.

* Fix a cosmetic bug where an outer rule could be duplicated after nesting was
  resolved, instead of re-using a shared rule.

## 1.61.0

* **Potentially breaking change:** Drop support for End-of-Life Node.js 12.

* Fix remaining cases for the performance regression introduced in 1.59.0.

### Embedded Sass

* The JS embedded host now loads files from the working directory when using the
  legacy API.

## 1.60.0

* Add support for the `pi`, `e`, `infinity`, `-infinity`, and `NaN` constants in
  calculations. These will be interpreted as the corresponding numbers.

* Add support for unknown constants in calculations. These will be interpreted
  as unquoted strings.

* Serialize numbers with value `infinity`, `-infinity`, and `NaN` to `calc()`
  expressions rather than CSS-invalid identifiers. Numbers with complex units
  still can't be serialized.

## 1.59.3

* Fix a performance regression introduced in 1.59.0.

* The NPM release of 1.59.0 dropped support for Node 12 without actually
  indicating so in its pubspec. This release temporarily adds back support so
  that the latest Sass version that declares it supports Node 12 actually does
  so. However, Node 12 is now end-of-life, so we will drop support for it
  properly in an upcoming release.

## 1.59.2

* No user-visible changes.

## 1.59.1

* No user-visible changes.

## 1.59.0

### Command Line Interface

* Added a new `--fatal-deprecation` flag that lets you treat a deprecation
  warning as an error. You can pass an individual deprecation ID
  (e.g. `slash-div`) or you can pass a Dart Sass version to treat all
  deprecations initially emitted in that version or earlier as errors.

* New `--future-deprecation` flag that lets you opt into warning for use of
  certain features that will be deprecated in the future. At the moment, the
  only option is `--future-deprecation=import`, which will emit warnings for
  Sass `@import` rules, which are not yet deprecated, but will be in the future.

### Dart API

* New `Deprecation` enum, which contains the different current and future
  deprecations used by the new CLI flags.

* The `compile` methods now take in `fatalDeprecations` and `futureDeprecations`
  parameters, which work similarly to the CLI flags.

## 1.58.4

* Pull `@font-face` to the root rather than bubbling the style rule selector
  inwards.

* Improve error messages for invalid CSS values passed to plain CSS functions.

* Improve error messages involving selectors.

### Embedded Sass

* Improve the performance of starting up a compilation.

## 1.58.3

* No user-visible changes.

## 1.58.2

### Command Line Interface

* Add a timestamp to messages printed in `--watch` mode.

* Print better `calc()`-based suggestions for `/`-as-division expression that
  contain calculation-incompatible constructs like unary minus.

## 1.58.1

* Emit a unitless hue when serializing `hsl()` colors. The `deg` unit is
  incompatible with IE, and while that officially falls outside our
  compatibility policy, it's better to lean towards greater compatibility.

## 1.58.0

* Remove sourcemap comments from Sass sources. The generated sourcemap comment
  for the compiled CSS output remains unaffected.

* Fix a bug in `@extend` logic where certain selectors with three or more
  combinators were incorrectly considered superselectors of similar selectors
  with fewer combinators, causing them to be incorrectly trimmed from the
  output.

* Produce a better error message for a number with a leading `+` or `-`, a
  decimal point, but no digits.

* Produce a better error message for a nested property whose name starts with
  `--`.

* Fix a crash when a selector ends in an escaped backslash.

* Add the relative length units from CSS Values 4 and CSS Contain 3 as known
  units to validate bad computation in `calc`.

### Command Line Interface

* The `--watch` flag will now track loads through calls to `meta.load-css()` as
  long as their URLs are literal strings without any interpolation.

## 1.57.1

* No user-visible changes.

## 1.57.0

* Add a `split($string, $separator, $limit: null)` function to `sass:string`
  that splits a string into separate substrings based on a separator string.

### JavaScript API

* **Potentially breaking bug fix**: Custom functions in both the modern and
  legacy API now properly reject signatures with whitespace between the function
  name and parentheses.

* Custom functions in the legacy API now allow signatures with whitespace before
  the function name, to match a bug in Node Sass.

### Dart API

* **Potentially breaking bug fix**: `Callable.fromSignature()` and
  `AsyncCallable.fromSignature()` now reject signatures with whitespace between
  the function name and parentheses.

## 1.56.2

### Embedded Sass

* The embedded compiler now supports version 1.2.0 of [the embedded
  protocol](https://github.com/sass/embedded-protocol).

## 1.56.1

### Embedded Sass

* Importer results now validate that `contents` is actually a string and whether
  `sourceMapUrl` is an absolute URL.

## 1.56.0

* **Potentially breaking change:** To match the CSS spec, SassScript expressions
  beginning with `not` or `(` are no longer supported at the beginning of
  parenthesized sections of media queries. For example,

  ```scss
  @media (width >= 500px) and (not (grid))
  ```

  will now be emitted unchanged, instead of producing

  ```scss
  @media (width >= 500px) and (false)
  ```

  See [the Sass website](https://sass-lang.com/d/media-logic) for details.

* **Potentially breaking bug fix:** Angle units like `rad` or `turn` are now
  properly converted to equivalent `deg` values for `hsl()`, `hsla()`,
  `adjust-hue()`, `color.adjust()`, and `color.change()`.

  See [the Sass website](https://sass-lang.com/d/function-units#hue) for
  details.

* Fix indentation for selectors that span multiple lines in a `@media` query.

* Emit a deprecation warning when passing `$alpha` values with units to
  `color.adjust()` or `color.change()`. This will be an error in Dart Sass
  2.0.0.

  See [the Sass website](https://sass-lang.com/d/function-units#alpha) for
  details.

* Emit a deprecation warning when passing a `$weight` value with no units or
  with units other than `%` to `color.mix()`. This will be an error in Dart Sass
  2.0.0.

  See [the Sass website](https://sass-lang.com/d/function-units#weight) for
  details.

* Emit a deprecation warning when passing `$n` values with units to `list.nth()`
  or `list.set-nth()`. This will be an error in Dart Sass 2.0.0.

  See [the Sass website](https://sass-lang.com/d/function-units#index) for
  details.

* Improve existing deprecation warnings to wrap `/`-as-division suggestions in
  `calc()` expressions.

* Properly mark the warning for passing numbers with units to `random()` as a
  deprecation warning.

* Fix a bug where `@extend` could behave unpredicatably when used along with
  `meta.load-css()` and shared modules that contained no CSS themselves but
  loaded CSS from other modules.

### Dart API

* Emit a deprecation warning when passing a `sassIndex` with units to
  `Value.sassIndexToListIndex()`. This will be an error in Dart Sass 2.0.0.

### JS API

* Importer results now validate whether `contents` is actually a string type.

* Importer result argument errors are now rendered correctly.

## 1.55.0

* **Potentially breaking bug fix:** Sass numbers are now universally stored as
  64-bit floating-point numbers, rather than sometimes being stored as integers.
  This will generally make arithmetic with very large numbers more reliable and
  more consistent across platforms, but it does mean that numbers between nine
  quadrillion and nine quintillion will no longer be represented with full
  accuracy when compiling Sass on the Dart VM.

* **Potentially breaking bug fix:** Sass equality is now properly [transitive].
  Two numbers are now considered equal (after doing unit conversions) if they
  round to the same `1e-11`th. Previously, numbers were considered equal if they
  were within `1e-11` of one another, which led to some circumstances where `$a
  == $b` and `$b == $c` but `$a != $b`.

[transitive]: https://en.wikipedia.org/wiki/Transitive_property

* **Potentially breaking bug fix:** Various functions in `sass:math` no longer
  treat floating-point numbers that are very close (but not identical) to
  integers as integers. Instead, these functions now follow the floating-point
  specification exactly. For example, `math.pow(0.000000000001, -1)` now returns
  `1000000000000` instead of `Infinity`.

* Emit a deprecation warning for `$a -$b` and `$a +$b`, since these look like
  they could be unary operations but they're actually parsed as binary
  operations. Either explicitly write `$a - $b` or `$a (-$b)`. See
  https://sass-lang.com/d/strict-unary for more details.

### Dart API

* Add an optional `argumentName` parameter to `SassScriptException()` to make it
  easier to throw exceptions associated with particular argument names.

* Most APIs that previously returned `num` now return `double`. All APIs
  continue to _accept_ `num`, although in Dart 2.0.0 these APIs will be changed
  to accept only `double`.

### JS API

* Fix a bug in which certain warning spans would not have their properties
  accessible by the JS API.

## 1.54.9

* Fix an incorrect span in certain `@media` query deprecation warnings.

## 1.54.8

* No user-visible changes.

## 1.54.7

* Add support for 32-bit ARM releases on Linux.

## 1.54.6

* Fix a bug where a `@media` query could be incorrectly omitted from a
  stylesheet if it had multiple levels of nested `@media` queries within it
  *and* the inner queries were mergeable but the outer query was not.

## 1.54.5

* Properly consider `a ~ c` to be a superselector of `a ~ b ~ c` and `a + b +
  c`.

* Properly consider `b > c` to be a superselector of `a > b > c`, and similarly
  for other combinators.

* Properly calculate specificity for selector pseudoclasses.

* Deprecate use of `random()` when `$limit` has units to make it explicit that
   `random()` currently ignores units. A future version will no longer ignore
  units.

* Don't throw an error when the same module is `@forward`ed multiple times
  through a configured module.

### Embedded Sass

* Rather than downloading the embedded compiler for the local platform on
  install, the `sass-embedded` npm package now declares optional dependencies on
  platform-specific embedded compiler packages.

## 1.54.4

* Improve error messages when passing incorrect units that are also
  out-of-bounds to various color functions.

## 1.54.3

* Release a native ARM64 executable for Mac OS.

## 1.54.2

* No user-visible changes.

## 1.54.1

* When unifying selectors for `@extend` and `selector.unify()`, ensure that
  `:root`, `:scope`, `:host`, and `:host-context` only appear at the beginning
  of complex selectors.

## 1.54.0

* Deprecate selectors with leading or trailing combinators, or with multiple
  combinators in a row. If they're included in style rules after nesting is
  resolved, Sass will now produce a deprecation warning and, in most cases, omit
  the selector. Leading and trailing combinators can still be freely used for
  nesting purposes.

  See https://sass-lang.com/d/bogus-combinators for more details.

* Add partial support for new media query syntax from Media Queries Level 4. The
  only exception are logical operations nested within parentheses, as these were
  previously interpreted differently as SassScript expressions.

  A parenthesized media condition that begins with `not` or an opening
  parenthesis now produces a deprecation warning. In a future release, these
  will be interpreted as plain CSS instead.

* Deprecate passing non-`deg` units to `color.hwb()`'s `$hue` argument.

* Fix a number of bugs when determining whether selectors with pseudo-elements
  are superselectors.

* Treat `*` as a superselector of all selectors.

### Dart API

* Add a top-level `fakeFromImport()` function for testing custom importers
  that use `AsyncImporter.fromImport`.

### JS API

* Add a `charset` option that controls whether or not Sass emits a
  `@charset`/BOM for non-ASCII stylesheets.

* Fix Sass npm package types for TS 4.7+ Node16 and NodeNext module resolution.

## 1.53.0

* Add support for calling `var()` with an empty second argument, such as
  `var(--side, )`.

### JS API

* Fix a bug where `meta.load-css()` would sometimes resolve relative URLs
  incorrectly when called from a mixin using the legacy JS API.

### Embedded Sass

* Respect npm's proxy settings when downloading the embedded Sass compiler.

## 1.52.3

* Fix crash when trailing loud comments (`/* ... */`) appear twice in a row
  across two different imports which themselves imported the same file each.

## 1.52.2

* Preserve location of trailing loud comments (`/* ... */`) instead of pushing
  the comment to the next line.

## 1.52.1

### Command Line Interface

* Fix a bug where `--watch` mode would close immediately in TTY mode. This was
  caused by our change to close `--watch` when stdin was closed *outside of* TTY
  mode, which has been reverted for now while we work on a fix.

## 1.52.0

* Add support for arbitrary modifiers at the end of plain CSS imports, in
  addition to the existing `supports()` and media queries. Sass now allows any
  sequence of identifiers of functions after the URL of an import for forwards
  compatibility with future additions to the CSS spec.

* Fix an issue where source locations tracked through variable references could
  potentially become incorrect.

* Fix a bug where a loud comment in the source can break the source map when
  embedding the sources, when using the command-line interface or the legacy JS
  API.

### JS API

* `SassNumber.assertUnit()` and `SassNumber.assertNoUnits()` now correctly
  return the number called on when it passes the assertion.

## 1.51.0

* **Potentially breaking change**: Change the order of maps returned by
  `map.deep-merge()` to match those returned by `map.merge()`. All keys that
  appeared in the first map will now be listed first in the same order they
  appeared in that map, followed by any new keys added from the second map.

* Improve the string output of some AST nodes in error messages.

## 1.50.1

### Embedded Sass

* The JS embedded host and the embedded compiler will now properly avoid
  resolving imports relative to the current working directory unless `'.'` is
  passed as a load path.

* Fix a bug in the JS embedded host's implementation of the legacy JS API where
  imports that began with `/` could crash on Windows.

## 1.50.0

* `@extend` now treats [`:where()`] the same as `:is()`.

[`:where()`]: https://developer.mozilla.org/en-US/docs/Web/CSS/:where

### Command Line Interface

* Closing the standard input stream will now cause the `--watch` command to stop
  running.

### Embedded Sass

* Fix a bug where the JS embedded host crashed when invoking a legacy importer
  after resolving a relative filesystem import.

* Improve error messages when returning non-`Object` values from legacy
  importers.

## 1.49.11

* Add support for 64-bit ARM releases on Linux.

### Embedded Sass

* The embedded compiler now correctly sets the `id` field for all
  `OutboundMessage`s.

## 1.49.10

* Quiet deps mode now silences compiler warnings in mixins and functions that
  are defined in dependencies even if they're invoked from application
  stylesheets.

* In expanded mode, Sass will now emit colors using `rgb()`, `rbga()`, `hsl()`,
  and `hsla()` function notation if they were defined using the corresponding
  notation. As per our browser support policy, this change was only done once
  95% of browsers were confirmed to support this output format, and so is not
  considered a breaking change.

  Note that this output format is intended for human readability and not for
  interoperability with other tools. As always, Sass targets the CSS
  specification, and any tool that consumes Sass's output should parse all
  colors that are supported by the CSS spec.

* Fix a bug in which a color written using the four- or eight-digit hex format
  could be emitted as a hex color rather than a format with higher browser
  compatibility.

* Calculations are no longer simplified within supports declarations

## 1.49.9

### Embedded Sass

* Fixed a bug where the legacy API could crash when passed an empty importer
  list.

## 1.49.8

* Fixed a bug where some plain CSS imports would not be emitted.

### JS API

* Fix a bug where inspecting the Sass module in the Node.js console crashed on
  Node 17.

### Embedded Sass

* Fix a bug where source map URLs were incorrectly generated when passing
  importers to the legacy API.

## 1.49.7

### Embedded Sass

* First stable release the `sass-embedded` npm package that contains the Node.js
  Embedded Host.

* First stable release of the `sass_embedded` pub package that contains the
  Embedded Dart Sass compiler.

## 1.49.6

* No user-visible changes.

## 1.49.5

* No user-visible changes.

## 1.49.4

* No user-visible changes.

## 1.49.3

* No user-visible changes.

## 1.49.2

* No user-visible changes.

## 1.49.1

* Stop supporting non-LTS Node.js versions.

## 1.49.0

* Fix a bug in `string.insert` with certain negative indices.

### JS API

* Add support for the `sourceMapIncludeSources` option in the new JS API.

#### TypeScript Declarations

* Fix a bug where `LegacyPluginThis.options.linefeed` was typed to return
  abbreviations when it actually returned literal linefeed characters.

## 1.48.0

### JS API

* **Potentially breaking bug fix:** Match the specification of the new JS API by
  setting `LegacyResult.map` to `undefined` rather than `null`.

#### TypeScript Declarations

* Add a declaration for the `NULL` constant.

## 1.47.0

### JS API

#### TypeScript Declarations

* Add declarations for the `TRUE` and `FALSE` constants.

## 1.46.0

### JS API

* **Potentially breaking bug fix:** Match the specification of the new JS API by
  passing `undefined` rather than `null` to `Logger.warn()` for an unset `span`.

#### TypeScript Declarations

* Add a declaration for the `LegacyPluginThis.options.context` field.

* Update the definition of `LegacyAsyncFunction` to include explicit definitions
  with zero through six arguments before the `done` parameter. This makes it
  possible for TypeScript users to pass in callbacks that take a specific number
  of arguments, rather than having to declare a callback that takes an arbitrary
  number.

* Add a declaration for `types.Error`, a legacy API class that can be returned
  by asynchronous functions to signal asynchronous errors.

* Add a `LegacyAsyncFunctionDone` type for the `done` callback that's passed to
  `LegacyAsyncFunction`.

## 1.45.2

### JS API

* **Potentially breaking bug fix:** Change the default value of the `separator`
  parameter for `new SassArgumentList()` to `','` rather than `null`. This
  matches the API specification.

## 1.45.1

* **Potentially breaking bug fix:** Properly parse custom properties in
  `@supports` conditions. Note that this means that SassScript expressions on
  the right-hand side of custom property `@supports` queries now need to be
  interpolated, as per https://sass-lang.com/d/css-vars.

* **Potentially breaking bug fix:** Fix a bug where `inspect()` was not
  properly printing nested, empty, bracketed lists.

## 1.45.0

### JS API

This release includes an entirely new JavaScript API, designed to be more
idiomatic, performant, and usable. The old API will continue to be supported
until Dart Sass 2.0.0, but it is now considered deprecated and should be avoided
for new code.

The new API includes:

* `compile()` and `compileAsync()` functions that take Sass file paths and
  return the result of compiling them to CSS. The async function returns a
  `Promise` rather than using a callback-based API.

* `compileString()` and `compileStringAsync()` functions that take a string of
  Sass source and compiles it to CSS. As above, the async function returns a
  `Promise`.

* A new importer API that more closely matches the Sass specification's logic
  for resolving loads. This makes it much easier for Sass to cache information
  across `@import` and `@use` rules, which substantially improves performance
  for applications that rely heavily on repeated `@import`s.

* A new custom function API, including much more usable JS representations of
  Sass value types complete with type-assertion functions, easy map and list
  lookups, and compatibility with the [`immutable`] package. **Unlike in the
  legacy API,** function callbacks now take one argument which contains an array
  of Sass values (rather than taking a separate JS argument for each Sass
  argument).

[`immutable`]: https://immutable-js.com/

For full documentation of this API, please see [the Sass website][js-api].

[js-api]: https://sass-lang.com/documentation/js-api

This release also adds TypeScript type definitions.

## 1.44.0

* Suggest `calc()` as an alternative in `/`-as-division deprecation messages.

### Dart API

* Add `SassNumber.convert()` and `SassNumber.convertValue()`. These work like
  `SassNumber.coerce()` and `SassNumber.coerceValue()`, except they don't treat
  unitless numbers as universally compatible.

* Fix a bug where `SassNumber.coerceToMatch()` and
  `SassNumber.coerceValueToMatch()` wouldn't coerce single-unit numbers to
  match unitless numbers.

## 1.43.5

* Fix a bug where calculations with different operators were incorrectly
  considered equal.

* Properly parse attribute selectors with empty namespaces.

### JS API

* Print more detailed JS stack traces. This is mostly useful for the Sass team's
  own debugging purposes.

## 1.43.4

### JS API

* Fix a bug where the `logger` option was ignored for the `render()` function.

## 1.43.3

* Improve performance.

## 1.43.2

* Improve the error message when the default namespace of a `@use` rule is not
  a valid identifier.

## 1.43.1

* No user-visible changes.

## 1.43.0

### JS API

* Add support for the `logger` option. This takes an object that can define
  `warn` or `debug` methods to add custom handling for messages emitted by the
  Sass compiler. See [the JS API docs] for details.

  [the JS API docs]: https://sass-lang.com/documentation/js-api/interfaces/Logger

* Add a `Logger.silent` object that can be passed to the `logger` option to
  silence all messages from the Sass compiler.

## 1.42.1

* Fix a bug where Sass variables and function calls in calculations weren't
  being resolved correctly if there was a parenthesized interpolation elsewhere
  in the file.

## 1.42.0

* `min()` and `max()` expressions are once again parsed as calculations as long
  as they contain only syntax that's allowed in calculation expressions. To
  avoid the backwards-compatibility issues that were present in 1.40.0, they now
  allow unitless numbers to be mixed with numbers with units just like the
  global `min()` and `max()` functions. Similarly, `+` and `-` operations within
  `min()` and `max()` functions allow unitless numbers to be mixed with numbers
  with units.

## 1.41.1

* Preserve parentheses around `var()` functions in calculations, because they
  could potentially be replaced with sub-expressions that might need to be
  parenthesized.

## 1.41.0

* Calculation values can now be combined with strings using the `+` operator.
  This was an error in 1.40.0, but this broke stylesheets that were relying on
  `$value + ""` expressions to generically convert values to strings. (Note that
  the Sass team recommends the use of `"#{$value}"` or `inspect($value)` for
  that use-case.)

* The `selector.unify()` function now correctly returns `null` when one selector
  is a `:host` or `:host-context` and the other is a selector that's guaranteed
  to be within the current shadow DOM. The `@extend` logic has been updated
  accordingly as well.

* Fix a bug where extra whitespace in `min()`, `max()`, `clamp()`, and `calc()`
  expressions could cause bogus parse errors.

* Fix a bug where the right-hand operand of a `-` in a calculation could
  incorrectly be stripped of parentheses.

### Dart API

* `SassCalculation.plus()` now allows `SassString` arguments.

## 1.40.1

* **Potentially breaking bug fix:** `min()` and `max()` expressions outside of
  calculations now behave the same way they did in 1.39.2, returning unquoted
  strings if they contain no Sass-specific features and calling the global
  `min()` and `max()` functions otherwise. Within calculations, they continue to
  behave how they did in 1.40.0.

  This fixes an unintended breaking change added in 1.40.0, wherein passing a
  unitless number and a number without units to `min()` or `max()` now produces
  an error. Since this breakage affects a major Sass library, we're temporarily
  reverting support for `min()` and `max()` calculations while we work on
  designing a longer-term fix.

## 1.40.0

* Add support for first-class `calc()` expressions (as well as `clamp()` and
  plain-CSS `min()` and `max()`). This means:

  * `calc()` expressions will be parsed more thoroughly, and errors will be
    highlighted where they weren't before. **This may break your stylesheets,**
    but only if they were already producing broken CSS.

  * `calc()` expressions will be simplified where possible, and may even return
    numbers if they can be simplified away entirely.

  * `calc()` expressions that can't be simplified to numbers return a new data
    type known as "calculations".

  * Sass variables and functions can now be used in `calc()` expressions.

  * New functions `meta.calc-name()` and `meta.calc-args()` can now inspect
    calculations.

### Dart API

* Add a new value type, `SassCalculation`, that represents calculations.

* Add new `CalculationOperation`, `CalculationOperator`, and
  `CalculationInterpolation` types to represent types of arguments that may
  exist as part of a calculation.

* Add a new `Value.assertCalculation()` method.

* Add a new `Number.hasCompatibleUnits()` method.

## 1.39.2

* Fix a bug where configuring with `@use ... with` would throw an error when
  that variable was defined in a module that also contained `@forward ... with`.

## 1.39.1

* Partial fix for a bug where `@at-root` does not work properly in nested
  imports that contain `@use` rules. If the only `@use` rules in the nested
  import are for built-in modules, `@at-root` should now work properly.

## 1.39.0

### JS API

* Add a `charset` option that controls whether or not Sass emits a
  `@charset`/BOM for non-ASCII stylesheets.

## 1.38.2

* No user-visible changes

## 1.38.1

* No user-visible changes

## 1.38.0

* In expanded mode, emit characters in Unicode private-use areas as escape
  sequences rather than literal characters.

* Fix a bug where quotes would be omitted for an attribute selector whose value
  was a single backslash.

* Properly consider numbers that begin with `.` as "plain CSS" for the purposes
  of parsing plain-CSS `min()` and `max()` functions.

* Allow `if` to be used as an unquoted string.

* Properly parse backslash escapes within `url()` expressions.

* Fix a couple bugs where `@extend`s could be marked as unsatisfied when
  multiple identical `@extend`s extended selectors across `@use` rules.

### Command Line Interface

* Strip CRLF newlines from snippets of the original stylesheet that are included
  in the output when an error occurs.

### JS API

* Don't crash when a Windows path is returned by a custom Node importer at the
  same time as file contents.

* Don't crash when an error occurs in a stylesheet loaded via a custom importer
  with a custom URL scheme.

### Dart API

* Add a `SassArgumentList.keywordsWithoutMarking` getter to access the keyword
  arguments of an argument list without marking them accessed.

## 1.37.5

* No user-visible changes.

## 1.37.4

* No user-visible changes.

## 1.37.3

* No user-visible changes.

## 1.37.2

* No user-visible changes.

## 1.37.1

* No user-visible changes.

## 1.37.0

### Dart API

* **Potentially breaking bug fix:** `SassNumber.asSlash`,
  `SassNumber.withSlash()`, and `SassNumber.withoutSlash()` have been marked as
  `@internal`. They were never intended to be used outside the `sass` package.

* **Potentially breaking bug fix:** `SassException` has been marked as `@sealed`
  to formally indicate that it's not intended to be extended outside of the
  `sass` package.

* Add a `Value.withListContents()` method that returns a new Sass list with the
  same list separator and brackets as the current value, interpreted as a list.

## 1.36.0

### Dart API

* Added `compileToResult()`, `compileStringToResult()`,
  `compileToResultAsync()`, and `compileStringToResultAsync()` methods. These
  are intended to replace the existing `compile*()` methods, which are now
  deprecated. Rather than returning a simple string, these return a
  `CompileResult` object, which will allow us to add additional information
  about the compilation without having to introduce further deprecations.

  * Instead of passing a `sourceMaps` callback to `compile*()`, pass
    `sourceMaps: true` to `compile*ToResult()` and access
    `CompileResult.sourceMap`.

  * The `CompileResult` object exposes a `loadedUrls` object which lists the
    canonical URLs accessed during a compilation. This information was
    previously unavailable except through the JS API.

## 1.35.2

* **Potentially breaking bug fix**: Properly throw an error for Unicode ranges
  that have too many `?`s after hexadecimal digits, such as `U+12345??`.

* **Potentially breaking bug fix:** Fixed a bug where certain local variable
  declarations nested within multiple `@if` statements would incorrectly
  override a global variable. It's unlikely that any real stylesheets were
  relying on this bug, but if so they can simply add `!global` to the variable
  declaration to preserve the old behavior.

* **Potentially breaking bug fix:** Fix a bug where imports of root-relative
  URLs (those that begin with `/`) in `@import` rules would be passed to
  both Dart and JS importers as `file:` URLs.

* Properly support selector lists for the `$extendee` argument to
  `selector.extend()` and `selector.replace()`.

* Fix an edge case where `@extend` wouldn't affect a selector within a
  pseudo-selector such as `:is()` that itself extended other selectors.

* Fix a race condition where `meta.load-css()` could trigger an internal error
  when running in asynchronous mode.

### Dart API

* Use the `@internal` annotation to indicate which `Value` APIs are available
  for public use.

## 1.35.1

* Fix a bug where the quiet dependency flag didn't silence warnings in some
  stylesheets loaded using `@import`.

## 1.35.0

* Fix a couple bugs that could prevent some members from being found in certain
  files that use a mix of imports and the module system.

* Fix incorrect recommendation for migrating division expressions that reference
  namespaced variables.

### JS API

* Add a `quietDeps` option which silences compiler warnings from stylesheets
  loaded through importers and load paths.

* Add a `verbose` option which causes the compiler to emit all deprecation
  warnings, not just 5 per feature.

## 1.34.1

* Fix a bug where `--update` would always compile any file that depends on a
  built-in module.

* Fix the URL for the `@-moz-document` deprecation message.

* Fix a bug with `@for` loops nested inside property declarations.

## 1.34.0

* Don't emit the same warning in the same location multiple times.

* Cap deprecation warnings at 5 per feature by default.

### Command Line Interface

* Add a `--quiet-deps` flag which silences compiler warnings from stylesheets
  loaded through `--load-path`s.

* Add a `--verbose` flag which causes the compiler to emit all deprecation
  warnings, not just 5 per feature.

### Dart API

* Add a `quietDeps` argument to `compile()`, `compileString()`,
  `compileAsync()`, and `compileStringAsync()` which silences compiler warnings
  from stylesheets loaded through importers, load paths, and `package:` URLs.

* Add a `verbose` argument to `compile()`, `compileString()`, `compileAsync()`,
  and `compileStringAsync()` which causes the compiler to emit all deprecation
  warnings, not just 5 per feature.

## 1.33.0

* Deprecate the use of `/` for division. The new `math.div()` function should be
  used instead. See [this page][] for details.

[this page]: https://sass-lang.com/documentation/breaking-changes/slash-div

* Add a `list.slash()` function that returns a slash-separated list.

* **Potentially breaking bug fix:** The heuristics around when potentially
  slash-separated numbers are converted to slash-free numbers—for example, when
  `1/2` will be printed as `0.5` rather than `1/2`—have been slightly expanded.
  Previously, a number would be made slash-free if it was passed as an argument
  to a *user-defined function*, but not to a *built-in function*. Now it will be
  made slash-free in both cases. This is a behavioral change, but it's unlikely
  to affect any real-world stylesheets.

* [`:is()`][] now behaves identically to `:matches()`.

[`:is()`]: https://developer.mozilla.org/en-US/docs/Web/CSS/:is

* Fix a bug where non-integer numbers that were very close to integer
  values would be incorrectly formatted in CSS.

* Fix a bug where very small number and very large negative numbers would be
  incorrectly formatted in CSS.

### JS API

* The `this` context for importers now has a `fromImport` field, which is `true`
  if the importer is being invoked from an `@import` and `false` otherwise.
  Importers should only use this to determine whether to load [import-only
  files].

[import-only files]: https://sass-lang.com/documentation/at-rules/import#import-only-files

### Dart API

* Add an `Importer.fromImport` getter, which is `true` if the current
  `Importer.canonicalize()` call comes from an `@import` rule and `false`
  otherwise. Importers should only use this to determine whether to load
  [import-only files].

## 1.32.13

* **Potentially breaking bug fix:** Null values in `@use` and `@forward`
  configurations no longer override the `!default` variable, matching the
  behavior of the equivalent code using `@import`.

* Use the proper parameter names in error messages about `string.slice`

## 1.32.12

* Fix a bug that disallowed more than one module from extending the same
  selector from a module if that selector itself extended a selector from
  another upstream module.

## 1.32.11

* Fix a bug where bogus indented syntax errors were reported for lines that
  contained only whitespace.

## 1.32.10

* No user-visible changes.

## 1.32.9

* Fix a typo in a deprecation warning.

### JavaScript API

* Drop support for Chokidar 2.x. This version was incompatible with Node 14, but
  due to shortcomings in npm's version resolver sometimes still ended up
  installed anyway. Only declaring support for 3.0.0 should ensure compatibility
  going forward.

### Dart API

* Allow the null safety release of args and watcher.

### Command Line Interface

* Add a `-w` shorthand for the `--watch` flag.

## 1.32.8

* Update chokidar version for Node API tests.

### JavaScript API

* Allow a custom function to access the `render()` options object within its
  local context, as `this.options`.

## 1.32.7

* Allow the null safety release of stream_transform.

* Allow `@forward...with` to take arguments that have a `!default` flag without
  a trailing comma.

* Improve the performance of unitless and single-unit numbers.

## 1.32.6

### Node JS API

* Fix Electron support when `nodeIntegration` is disabled.

### Dart API

* All range checks for `SassColor` constructors now throw `RangeError`s with
  `start` and `end` set.

## 1.32.5

* **Potentially breaking bug fix:** When using `@for` with numbers that have
  units, the iteration variable now matches the unit of the initial number. This
  matches the behavior of Ruby Sass and LibSass.

### Node JS API

* Fix a few infrequent errors when calling `render()` with `fiber` multiple
  times simultaneously.

* Avoid possible mangled error messages when custom functions or importers throw
  unexpected exceptions.

* Fix Electron support when `nodeIntegration` is disabled.

## 1.32.4

* No user-visible changes.

## 1.32.3

* Optimize `==` for numbers that have different units.

## 1.32.2

* Print the actual number that was received in unit deprecation warnings for
  color functions.

## 1.32.1

* Don't emit permissions errors on Windows and OS X when trying to determine the
  real case of path names.

## 1.32.0

* Deprecate passing non-`%` numbers as lightness and saturation to `hsl()`,
  `hsla()`, `color.adjust()`, and `color.change()`. This matches the CSS
  specification, which also requires `%` for all lightness and saturation
  parameters. See [the Sass website][color-units] for more details.

* Deprecate passing numbers with units other than `deg` as the hue to `hsl()`,
  `hsla()`, `adjust-hue()`, `color.adjust()`, and `color.change()`. Unitless
  numbers *are* still allowed here, since they're allowed by CSS. See [the Sass
  website][color-units] for more details.

* Improve error messages about incompatible units.

* Properly mark some warnings emitted by `sass:color` functions as deprecation
  warnings.

### Dart API

* Rename `SassNumber.valueInUnits()` to `SassNumber.coerceValue()`. The old name
  remains, but is now deprecated.

* Rename `SassNumber.coerceValueToUnit()`, a shorthand for
  `SassNumber.coerceValue()` that takes a single numerator unit.

* Add `SassNumber.coerceToMatch()` and `SassNumber.coerceValueToMatch()`, which
  work like `SassNumber.coerce()` and `SassNumber.coerceValue()` but take a
  `SassNumber` whose units should be matched rather than taking the units
  explicitly. These generate better error messages than `SassNumber.coerce()`
  and `SassNumber.coerceValue()`.

* Add `SassNumber.convertToMatch()` and `SassNumber.convertValueToMatch()`,
  which work like `SassNumber.coerceToMatch()` and
  `SassNumber.coerceValueToMatch()` except they throw exceptions when converting
  unitless values to or from units.

* Add `SassNumber.compatibleWithUnit()`, which returns whether the number can be
  coerced to a single numerator unit.

## 1.31.0

* Add support for parsing `clamp()` as a special math function, the same way
  `calc()` is parsed.

* Properly load files in case-sensitive Windows directories with upper-case
  names.

## 1.30.0

* Fix a bug where `@at-root (without: all)` wouldn't properly remove a
  `@keyframes` context when parsing selectors.

### Node JS API

* The generated `main()` function in `sass.js` now returns a `Promise` that
  completes when the executable is finished running.

### Dart API

* Fix a bug that prevented importers from returning null when loading from a
  URL that they had already canonicalized.

## 1.29.0

* Support a broader syntax for `@supports` conditions, based on the latest
  [Editor's Draft of CSS Conditional Rules 3]. Almost all syntax will be allowed
  (with interpolation) in the conditions' parentheses, as well as function
  syntax such as `@supports selector(...)`.

[Editor's Draft of CSS Conditional Rules 3]: https://drafts.csswg.org/css-conditional-3/#at-supports

## 1.28.0

* Add a [`color.hwb()`] function to `sass:color` that can express colors in [HWB] format.

[`color.hwb()`]: https://sass-lang.com/documentation/modules/color#hwb
[HWB]: https://en.wikipedia.org/wiki/HWB_color_model

* Add [`color.whiteness()`] and [`color.blackness()`] functions to `sass:color`
  to get a color's [HWB] whiteness and blackness components.

[`color.whiteness()`]: https://sass-lang.com/documentation/modules/color#whiteness
[`color.blackness()`]: https://sass-lang.com/documentation/modules/color#blackness

* Add `$whiteness` and `$blackness` parameters to [`color.adjust()`],
  [`color.change()`], and [`color.scale()`] to modify a color's [HWB] whiteness
  and blackness components.

[`color.adjust()`]: https://sass-lang.com/documentation/modules/color#adjust
[`color.change()`]: https://sass-lang.com/documentation/modules/color#change
[`color.scale()`]: https://sass-lang.com/documentation/modules/color#scale

### Dart API

* Add [HWB] support to the `SassColor` class, including a `SassColor.hwb()`
  constructor, `whiteness` and `blackness` getters, and a `changeHwb()` method.

[HWB]: https://en.wikipedia.org/wiki/HWB_color_model

## 1.27.2

* No user-visible changes.

## 1.27.1

* **Potentially breaking bug fix:** `meta.load-css()` now correctly uses the
  name `$url` for its first argument, rather than `$module`.

* Don't crash when using `Infinity` or `NaN` as a key in a map.

* Emit a proper parse error for a `=` with no right-hand side in a function.

* Avoid going exponential on certain recursive `@extend` edge cases.

## 1.27.0

* Adds an overload to `map.merge()` that supports merging a nested map.

  `map.merge($map1, $keys..., $map2)`: The `$keys` form a path to the nested map
  in `$map1`, into which `$map2` gets merged.

  See [the Sass documentation][map-merge] for more details.

  [map-merge]: https://sass-lang.com/documentation/modules/map#merge

* Adds an overloaded `map.set()` function.

  `map.set($map, $key, $value)`: Adds to or updates `$map` with the specified
  `$key` and `$value`.

  `map.set($map, $keys..., $value)`: Adds to or updates a map that is nested
  within `$map`. The `$keys` form a path to the nested map in `$map`, into
  which `$value` is inserted.

  See [the Sass documentation][map-set] for more details.

  [map-set]: https://sass-lang.com/documentation/modules/map#set

* Add support for nested maps to `map.get()`.
  For example, `map.get((a: (b: (c: d))), a, b, c)` would return `d`.
  See [the documentation][map-get] for more details.

  [map-get]: https://sass-lang.com/documentation/modules/map#get

* Add support for nested maps in `map.has-key`.
  For example, `map.has-key((a: (b: (c: d))), a, b, c)` would return true.
  See [the documentation][map-has-key] for more details.

  [map-has-key]: https://sass-lang.com/documentation/modules/map#has-key

* Add a `map.deep-merge()` function. This works like `map.merge()`, except that
  nested map values are *also* recursively merged. For example:

  ```
  map.deep-merge(
    (color: (primary: red, secondary: blue),
    (color: (secondary: teal)
  ) // => (color: (primary: red, secondary: teal))
  ```

  See [the Sass documentation][map-deep-merge] for more details.

  [map-deep-merge]: https://sass-lang.com/documentation/modules/map#deep-merge

* Add a `map.deep-remove()` function. This allows you to remove keys from
  nested maps by passing multiple keys. For example:

  ```
  map.deep-remove(
    (color: (primary: red, secondary: blue)),
    color, primary
  ) // => (color: (secondary: blue))
  ```

  See [the Sass documentation][map-deep-remove] for more details.

  [map-deep-remove]: https://sass-lang.com/documentation/modules/map#deep-remove

* Fix a bug where custom property values in plain CSS were being parsed as
  normal property values.

### Dart API

* Add a `Value.tryMap()` function which returns the `Value` as a `SassMap` if
  it's a valid map, or `null` otherwise. This allows function authors to safely
  retrieve maps even if they're internally stored as empty lists, without having
  to catch exceptions from `Value.assertMap()`.

## 1.26.12

* Fix a bug where nesting properties beneath a Sass-syntax custom property
  (written as `#{--foo}: ...`) would crash.

## 1.26.11

* **Potentially breaking bug fix:** `selector.nest()` now throws an error
  if the first arguments contains the parent selector `&`.

* Fixes a parsing bug with inline comments in selectors.

* Improve some error messages for edge-case parse failures.

* Throw a proper error when the same built-in module is `@use`d twice.

* Don't crash when writing `Infinity` in JS mode.

* Produce a better error message for positional arguments following named
  arguments.

## 1.26.10

* Fixes a bug where two adjacent combinators could cause an error.

## 1.26.9

* Use an updated version of `node_preamble` when compiling to JS.

## 1.26.8

* Fixes an error when emitting source maps to stdout.

## 1.26.7

* No user-visible changes.

## 1.26.6

* Fix a bug where escape sequences were improperly recognized in `@else` rules.

### JavaScript API

* Add `sass.NULL`, `sass.TRUE`, and `sass.FALSE` constants to match Node Sass's
  API.

* If a custom Node importer returns both `file` and `contents`, don't attempt to
  read the `file`. Instead, use the `contents` provided by the importer, with
  `file` as the canonical url.

## 1.26.5

* No user-visible changes.

## 1.26.4

* Be more memory-efficient when handling `@forward`s through `@import`s.

## 1.26.3

* Fix a bug where `--watch` mode could go into an infinite loop compiling CSS
  files to themselves.

## 1.26.2

* More aggressively eliminate redundant selectors in the `selector.extend()` and
  `selector.replace()` functions.

## 1.26.1

### Command Line Interface

* Fix a longstanding bug where `--watch` mode could enter into a state where
  recompilation would not occur after a syntax error was introduced into a
  dependency and then fixed.

## 1.26.0

* **Potentially breaking bug fix:** `@use` rules whose URLs' basenames begin
  with `_` now correctly exclude that `_` from the rules' namespaces.

* Fix a bug where imported forwarded members weren't visible in mixins and
  functions that were defined before the `@import`.

* Don't throw errors if the exact same member is loaded or forwarded from
  multiple modules at the same time.

## 1.25.2

* Fix a bug where, under extremely rare circumstances, a valid variable could
  become unassigned.

## 1.25.0

* Add functions to the built-in "sass:math" module.

  * `clamp($min, $number, $max)`. Clamps `$number` in between `$min` and `$max`.

  * `hypot($numbers...)`. Given *n* numbers, outputs the length of the
    *n*-dimensional vector that has components equal to each of the inputs.

  * Exponential. All inputs must be unitless.
    * `log($number)` or `log($number, $base)`. If no base is provided, performs
       a natural log.
    * `pow($base, $exponent)`
    * `sqrt($number)`

  * Trigonometric. The input must be an angle. If no unit is given, the input is
    assumed to be in `rad`.
    * `cos($number)`
    * `sin($number)`
    * `tan($number)`

  * Inverse trigonometric. The output is in `deg`.
    * `acos($number)`. Input must be unitless.
    * `asin($number)`. Input must be unitless.
    * `atan($number)`. Input must be unitless.
    * `atan2($y, $x)`. `$y` and `$x` must have compatible units or be unitless.

* Add the variables `$pi` and `$e` to the built-in "sass:math" module.

### JavaScript API

* `constructor.value` fields on value objects now match their Node Sass
  equivalents.

## 1.24.5

* Highlight contextually-relevant sections of the stylesheet in error messages,
  rather than only highlighting the section where the error was detected.

## 1.24.4

### JavaScript API

* Fix a bug where source map generation would crash with an absolute source map
  path and a custom importer that returns string file contents.

## 1.24.3

### Command Line Interface

* Fix a bug where `sass --version` would crash for certain executable
  distributions.

## 1.24.2

### JavaScript API

* Fix a bug introduced in the previous release that prevented custom importers
  in Node.js from loading import-only files.

## 1.24.1

* Fix a bug where the wrong file could be loaded when the same URL is used by
  both a `@use` rule and an `@import` rule.

## 1.24.0

* Add an optional `with` clause to the `@forward` rule. This works like the
  `@use` rule's `with` clause, except that `@forward ... with` can declare
  variables as `!default` to allow downstream modules to reconfigure their
  values.

* Support configuring modules through `@import` rules.

## 1.23.8

* **Potentially breaking bug fix:** Members loaded through a nested `@import`
  are no longer ever accessible outside that nested context.

* Don't throw an error when importing two modules that both forward members with
  the same name. The latter name now takes precedence over the former, as per
  the specification.

### Dart API

* `SassFormatException` now implements `SourceSpanFormatException` (and thus
  `FormatException`).

## 1.23.7

* No user-visible changes

## 1.23.6

* No user-visible changes.

## 1.23.5

* Support inline comments in the indented syntax.

* When an overloaded function receives the wrong number of arguments, guess
  which overload the user actually meant to invoke, and display the invalid
  argument error for that overload.

* When `@error` is used in a function or mixin, print the call site rather than
  the location of the `@error` itself to better match the behavior of calling a
  built-in function that throws an error.

## 1.23.4

### Command-Line Interface

* Fix a bug where `--watch` wouldn't watch files referred to by `@forward`
  rules.

## 1.23.3

* Fix a bug where selectors were being trimmed over-eagerly when `@extend`
  crossed module boundaries.

## 1.23.2

### Command-Line Interface

* Fix a bug when compiling all Sass files in a directory where a CSS file could
  be compiled to its own location, creating an infinite loop in `--watch` mode.

* Properly compile CSS entrypoints in directories outside of `--watch` mode.

## 1.23.1

* Fix a bug preventing built-in modules from being loaded within a configured
  module.

* Fix a bug preventing an unconfigured module from being loaded from within two
  different configured modules.

* Fix a bug when `meta.load-css()` was used to load some files that included
  media queries.

* Allow `saturate()` in plain CSS files, since it can be used as a plain CSS
  filter function.

* Improve the error messages for trying to access functions like `lighten()`
  from the `sass:color` module.

## 1.23.0

* **Launch the new Sass module system!** This adds:

  * The [`@use` rule][], which loads Sass files as *modules* and makes their
    members available only in the current file, with automatic namespacing.

    [`@use` rule]: https://sass-lang.com/documentation/at-rules/use

  * The [`@forward` rule][], which makes members of another Sass file available
    to stylesheets that `@use` the current file.

    [`@forward` rule]: https://sass-lang.com/documentation/at-rules/forward

  * Built-in modules named `sass:color`, `sass:list`, `sass:map`, `sass:math`,
    `sass:meta`, `sass:selector`, and `sass:string` that provide access to all
    the built-in Sass functions you know and love, with automatic module
    namespaces.

  * The [`meta.load-css()` mixin][], which includes the CSS contents of a module
    loaded from a (potentially dynamic) URL.

    [`meta.load-css()` mixin]: https://sass-lang.com/documentation/modules/meta#load-css

  * The [`meta.module-variables()` function][], which provides access to the
    variables defined in a given module.

    [`meta.module-variables()` function]: https://sass-lang.com/documentation/modules/meta#module-variables

  * The [`meta.module-functions()` function][], which provides access to the
    functions defined in a given module.

    [`meta.module-functions()` function]: https://sass-lang.com/documentation/modules/meta#module-functions

  Check out [the Sass blog][migrator blog] for more information on the new
  module system. You can also use the new [Sass migrator][] to automatically
  migrate your stylesheets to the new module system!

  [migrator blog]: https://sass-lang.com/blog/the-module-system-is-launched
  [Sass migrator]: https://sass-lang.com/documentation/cli/migrator

## 1.22.12

* **Potentially breaking bug fix:** character sequences consisting of two or
  more hyphens followed by a number (such as `--123`), or two or more hyphens on
  their own (such as `--`), are now parsed as identifiers [in accordance with
  the CSS spec][ident-token-diagram].

  [ident-token-diagram]: https://drafts.csswg.org/css-syntax-3/#ident-token-diagram

  The sequence `--` was previously parsed as multiple applications of the `-`
  operator. Since this is unlikely to be used intentionally in practice, we
  consider this bug fix safe.

### Command-Line Interface

* Fix a bug where changes in `.css` files would be ignored in `--watch` mode.

### JavaScript API

* Allow underscore-separated custom functions to be defined.

* Improve the performance of Node.js compilation involving many `@import`s.

## 1.22.11

* Don't try to load unquoted plain-CSS indented-syntax imports.

* Fix a couple edge cases in `@extend` logic and related selector functions:

  * Recognize `:matches()` and similar pseudo-selectors as superselectors of
    matching complex selectors.

  * Recognize `::slotted()` as a superselector of other `::slotted()` selectors.

  * Recognize `:current()` with a vendor prefix as a superselector.

## 1.22.10

* Fix a bug in which `get-function()` would fail to find a dash-separated
  function when passed a function name with underscores.

## 1.22.9

* Include argument names when reporting range errors and selector parse errors.

* Avoid double `Error:` headers when reporting selector parse errors.

* Clarify the error message when the wrong number of positional arguments are
  passed along with a named argument.

### JavaScript API

* Re-add support for Node Carbon (8.x).

## 1.22.8

### JavaScript API

* Don't crash when running in a directory whose name contains URL-sensitive
  characters.

* Drop support for Node Carbon (8.x), which doesn't support `url.pathToFileURL`.

## 1.22.7

* Restrict the supported versions of the Dart SDK to `^2.4.0`.

## 1.22.6

* **Potentially breaking bug fix:** The `keywords()` function now converts
  underscore-separated argument names to hyphen-separated names. This matches
  LibSass's behavior, but not Ruby Sass's.

* Further improve performance for logic-heavy stylesheets.

* Improve a few error messages.

## 1.22.5

### JavaScript API

* Improve performance for logic-heavy stylesheets.

## 1.22.4

* Fix a bug where at-rules imported from within a style rule would appear within
  that style rule rather than at the root of the document.

## 1.22.3

* **Potentially breaking bug fix:** The argument name for the `saturate()`
  function is now `$amount`, to match the name in LibSass and originally in Ruby
  Sass.

* **Potentially breaking bug fix:** The `invert()` function now properly returns
  `#808080` when passed `$weight: 50%`. This matches the behavior in LibSass and
  originally in Ruby Sass, as well as being consistent with other nearby values
  of `$weight`.

* **Potentially breaking bug fix:** The `invert()` function now throws an error
  if it's used [as a plain CSS function][plain-CSS invert] *and* the Sass-only
  `$weight` parameter is passed. This never did anything useful, so it's
  considered a bug fix rather than a full breaking change.

  [plain-CSS invert]: https://developer.mozilla.org/en-US/docs/Web/CSS/filter-function/invert

* **Potentially breaking bug fix**: The `str-insert()` function now properly
  inserts at the end of the string if the `$index` is `-1`. This matches the
  behavior in LibSass and originally in Ruby Sass.

* **Potentially breaking bug fix**: An empty map returned by `map-remove()` is
  now treated as identical to the literal value `()`, rather than being treated
  as though it had a comma separator. This matches the original behavior in Ruby
  Sass.

* The `adjust-color()` function no longer throws an error when a large `$alpha`
  value is combined with HSL adjustments.

* The `alpha()` function now produces clearer error messages when the wrong
  number of arguments are passed.

* Fix a bug where the `str-slice()` function could produce invalid output when
  passed a string that contains characters that aren't represented as a single
  byte in UTF-16.

* Improve the error message for an unknown separator name passed to the `join()`
  or `append()` functions.

* The `zip()` function no longer deadlocks if passed no arguments.

* The `map-remove()` function can now take a `$key` named argument. This matches
  the signature in LibSass and originally in Ruby Sass.

## 1.22.2

### JavaScript API

* Avoid re-assigning the `require()` function to make the code statically
  analyzable by Webpack.

## 1.22.1

### JavaScript API

* Expand the dependency on `chokidar` to allow 3.x.

## 1.22.0

* Produce better stack traces when importing a file that contains a syntax
  error.

* Make deprecation warnings for `!global` variable declarations that create new
  variables clearer, especially in the case where the `!global` flag is
  unnecessary because the variables are at the top level of the stylesheet.

### Dart API

* Add a `Value.realNull` getter, which returns Dart's `null` if the value is
  Sass's null.

## 1.21.0

### Dart API

* Add a `sass` executable when installing the package through `pub`.

* Add a top-level `warn()` function for custom functions and importers to print
  warning messages.

## 1.20.3

* No user-visible changes.

## 1.20.2

* Fix a bug where numbers could be written using exponential notation in
  Node.js.

* Fix a crash that would appear when writing some very large integers to CSS.

### Command-Line Interface

* Improve performance for stand-alone packages on Linux and Mac OS.

### JavaScript API

* Pass imports to custom importers before resolving them using `includePaths` or
  the `SASS_PATH` environment variable. This matches Node Sass's behavior, so
  it's considered a bug fix.

## 1.20.1

* No user-visible changes.

## 1.20.0

* Support attribute selector modifiers, such as the `i` in `[title="test" i]`.

### Command-Line Interface

* When compilation fails, Sass will now write the error message to the CSS
  output as a comment and as the `content` property of a `body::before` rule so
  it will show up in the browser (unless compiling to standard output). This can
  be disabled with the `--no-error-css` flag, or forced even when compiling to
  standard output with the `--error-css` flag.

### Dart API

* Added `SassException.toCssString()`, which returns the contents of a CSS
  stylesheet describing the error, as above.

## 1.19.0

* Allow `!` in `url()`s without quotes.

### Dart API

* `FilesystemImporter` now doesn't change its effective directory if the working
  directory changes, even if it's passed a relative argument.

## 1.18.0

* Avoid recursively listing directories when finding the canonical name of a
  file on case-insensitive filesystems.

* Fix importing files relative to `package:`-imported files.

* Don't claim that "package:" URLs aren't supported when they actually are.

### Command-Line Interface

* Add a `--no-charset` flag. If this flag is set, Sass will never emit a
  `@charset` declaration or a byte-order mark, even if the CSS file contains
  non-ASCII characters.

### Dart API

* Add a `charset` option to `compile()`, `compileString()`, `compileAsync()` and
  `compileStringAsync()`. If this option is set to `false`, Sass will never emit
  a `@charset` declaration or a byte-order mark, even if the CSS file contains
  non-ASCII characters.

* Explicitly require that importers' `canonicalize()` methods be able to take
  paths relative to their outputs as valid inputs. This isn't considered a
  breaking change because the importer infrastructure already required this in
  practice.

## 1.17.4

* Consistently parse U+000C FORM FEED, U+000D CARRIAGE RETURN, and sequences of
  U+000D CARRIAGE RETURN followed by U+000A LINE FEED as individual newlines.

### JavaScript API

* Add a `sass.types.Error` constructor as an alias for `Error`. This makes our
  custom function API compatible with Node Sass's.

## 1.17.3

* Fix an edge case where slash-separated numbers were written to the stylesheet
  with a slash even when they're used as part of another arithmetic operation,
  such as being concatenated with a string.

* Don't put style rules inside empty `@keyframes` selectors.

## 1.17.2

* Deprecate `!global` variable assignments to variables that aren't yet defined.
  This deprecation message can be avoided by assigning variables to `null` at
  the top level before globally assigning values to them.

### Dart API

* Explicitly mark classes that were never intended to be subclassed or
  implemented as "sealed".

## 1.17.1

* Properly quote attribute selector values that start with identifiers but end
  with a non-identifier character.

## 1.17.0

* Improve error output, particularly for errors that cover multiple lines.

* Improve source locations for some parse errors. Rather than pointing to the
  next token that wasn't what was expected, they point *after* the previous
  token. This should generally provide more context for the syntax error.

* Produce a better error message for style rules that are missing the closing
  `}`.

* Produce a better error message for style rules and property declarations
  within `@function` rules.

### Command-Line Interface

* Passing a directory on the command line now compiles all Sass source files in
  the directory to CSS files in the same directory, as though `dir:dir` were
  passed instead of just `dir`.

* The new error output uses non-ASCII Unicode characters by default. Add a
  `--no-unicode` flag to disable this.

## 1.16.1

* Fix a performance bug where stylesheet evaluation could take a very long time
  when many binary operators were used in sequence.

## 1.16.0

* `rgb()` and `hsl()` now treat unquoted strings beginning with `env()`,
  `min()`, and `max()` as special number strings like `calc()`.

## 1.15.3

* Properly merge `all and` media queries. These queries were previously being
  merged as though `all` referred to a specific media type, rather than all
  media types.

* Never remove units from 0 values in compressed mode. This wasn't safe in
  general, since some properties (such as `line-height`) interpret `0` as a
  `<number>` rather than a `<length>` which can break CSS transforms. It's
  better to do this optimization in a dedicated compressor that's aware of CSS
  property semantics.

* Match Ruby Sass's behavior in some edge-cases involving numbers with many
  significant digits.

* Emit escaped tab characters in identifiers as `\9` rather than a backslash
  followed by a literal tab.

### Command-Line Interface

* The source map generated for a stylesheet read from standard input now uses a
  `data:` URL to include that stylesheet's contents in the source map.

### Node JS API

* `this.includePaths` for a running importer is now a `;`-separated string on
  Windows, rather than `:`-separated. This matches Node Sass's behavior.

### Dart API

* The URL used in a source map to refer to a stylesheet loaded from an importer
  is now `ImportResult.sourceMapUrl` as documented.

## 1.15.2

### Node JS API

* When `setValue()` is called on a Sass string object, make it unquoted even if
  it was quoted originally, to match the behavior of Node Sass.

## 1.15.1

* Always add quotes to attribute selector values that begin with `--`, since IE
  11 doesn't consider them to be identifiers.

## 1.15.0

* Add support for passing arguments to `@content` blocks. See [the
  proposal][content-args] for details.

* Add support for the new `rgb()` and `hsl()` syntax introduced in CSS Colors
  Level 4, such as `rgb(0% 100% 0% / 0.5)`. See [the proposal][color-4-rgb-hsl]
  for more details.

* Add support for interpolation in at-rule names. See [the
  proposal][at-rule-interpolation] for details.

* Add paths from the `SASS_PATH` environment variable to the load paths in the
  command-line interface, Dart API, and JS API. These load paths are checked
  just after the load paths explicitly passed by the user.

* Allow saturation and lightness values outside of the `0%` to `100%` range in
  the `hsl()` and `hsla()` functions. They're now clamped to be within that
  range rather than producing an error if they're outside it.

* Properly compile selectors that end in escaped whitespace.

[content-args]: https://github.com/sass/language/blob/master/accepted/content-args.md
[color-4-rgb-hsl]: https://github.com/sass/language/blob/master/accepted/color-4-rgb-hsl.md
[at-rule-interpolation]: https://github.com/sass/language/blob/master/accepted/at-rule-interpolation.md

### JavaScript API

* Always include the error location in error messages.

## 1.14.4

* Properly escape U+0009 CHARACTER TABULATION in unquoted strings.

## 1.14.3

* Treat `:before`, `:after`, `:first-line`, and `:first-letter` as
  pseudo-elements for the purposes of `@extend`.

* When running in compressed mode, remove spaces around combinators in complex
  selectors, so a selector like `a > b` is output as `a>b`.

* Properly indicate the source span for errors involving binary operation
  expressions whose operands are parenthesized.

## 1.14.2

* Fix a bug where loading the same stylesheet from two different import paths
  could cause its imports to fail to resolve.

* Properly escape U+001F INFORMATION SEPARATOR ONE in unquoted strings.

### Command-Line Interface

* Don't crash when using `@debug` in a stylesheet passed on standard input.

### Dart API

* `AsyncImporter.canonicalize()` and `Importer.canonicalize()` must now return
  absolute URLs. Relative URLs are still supported, but are deprecated and will
  be removed in a future release.

## 1.14.1

* Canonicalize escaped digits at the beginning of identifiers as hex escapes.

* Properly parse property declarations that are both *in* content blocks and
  written *after* content blocks.

### Command-Line Interface

* Print more readable paths in `--watch` mode.

## 1.14.0

### BREAKING CHANGE

In accordance with our [compatibility policy][], breaking changes made for CSS
compatibility reasons are released as minor version revision after a three-month
deprecation period.

[compatibility policy]: README.md#compatibility-policy

* Tokens such as `#abcd` that are now interpreted as hex colors with alpha
  channels, rather than unquoted ID strings.

## 1.13.4

### Node JS

* Tweak JS compilation options to substantially improve performance.

## 1.13.3

* Properly generate source maps for stylesheets that emit `@charset`
  declarations.

### Command-Line Interface

* Don't error out when passing `--embed-source-maps` along with
  `--embed-sources` for stylesheets that contain non-ASCII characters.

## 1.13.2

* Properly parse `:nth-child()` and `:nth-last-child()` selectors with
  whitespace around the argument.

* Don't emit extra whitespace in the arguments for `:nth-child()` and
  `:nth-last-child()` selectors.

* Fix support for CSS hacks in plain CSS mode.

## 1.13.1

* Allow an IE-style single equals operator in plain CSS imports.

## 1.13.0

* Allow `@extend` to be used with multiple comma-separated simple selectors.
  This is already supported by other implementations, but fell through the
  cracks for Dart Sass until now.

* Don't crash when a media rule contains another media rule followed by a style
  rule.

## 1.12.0

### Dart API

* Add a `SassException` type that provides information about Sass compilation
  failures.

### Node JS API

* Remove the source map comment from the compiled JS. We don't ship with the
  source map, so this pointed to nothing.

## 1.11.0

* Add support for importing plain CSS files. They can only be imported *without*
  an extension—for example, `@import "style"` will import `style.css`. Plain CSS
  files imported this way only support standard CSS features, not Sass
  extensions.

  See [the proposal][css-import] for details.

* Add support for CSS's `min()` and `max()` [math functions][]. A `min()` and
  `max()` call will continue to be parsed as a Sass function if it involves any
  Sass-specific features like variables or function calls, but if it's valid
  plain CSS (optionally with interpolation) it will be emitted as plain CSS instead.

  See [the proposal][css-min-max] for details.

* Add support for range-format media features like `(10px < width < 100px)`. See
  [the proposal][media-ranges] for details.

* Normalize escape codes in identifiers so that, for example, `éclair` and
  `\E9clair` are parsed to the same value. See
  [the proposal][identifier-escapes] for details.

* Don't choke on a [byte-order mark][] at the beginning of a document when
  running in JavaScript.

[math functions]: https://drafts.csswg.org/css-values/#math-function
[css-import]: https://github.com/sass/language/blob/master/accepted/css-imports.md
[css-min-max]: https://github.com/sass/language/blob/master/accepted/min-max.md
[media-ranges]: https://github.com/sass/language/blob/master/accepted/media-ranges.md
[identifier-escapes]: https://github.com/sass/language/blob/master/accepted/identifier-escapes.md
[byte-order mark]: https://en.wikipedia.org/wiki/Byte_order_mark

### Command-Line Interface

* The `--watch` command now continues to recompile a file after a syntax error
  has been detected.

### Dart API

* Added a `Syntax` enum to indicate syntaxes for Sass source files.

* The `compile()` and `compileAsync()` functions now parse files with the `.css`
  extension as plain CSS.

* Added a `syntax` parameter to `compileString()` and `compileStringAsync()`.

* Deprecated the `indented` parameter to `compileString()` and `compileStringAsync()`.

* Added a `syntax` parameter to `new ImporterResult()` and a
  `ImporterResult.syntax` getter to set the syntax of the source file.

* Deprecated the `indented` parameter to `new ImporterResult()` and the
  `ImporterResult.indented` getter in favor of `syntax`.

## 1.10.4

### Command-Line Interface

* Fix a Homebrew installation failure.

## 1.10.3

### Command-Line Interface

* Run the Chocolatey script with the correct arguments so it doesn't crash.

## 1.10.2

* No user-visible changes.

## 1.10.1

### Node JS API

* Don't crash when passing both `includePaths` and `importer`.

## 1.10.0

* When two `@media` rules' queries can't be merged, leave nested rules in place
  for browsers that support them.

* Fix a typo in an error message.

## 1.9.2

### Node JS API

* Produce more readable filesystem errors, such as when a file doesn't exist.

## 1.9.1

### Command-Line Interface

* Don't emit ANSI codes to Windows terminals that don't support them.

* Fix a bug where `--watch` crashed on Mac OS.

## 1.9.0

### Node API

* Add support for `new sass.types.Color(argb)` for creating colors from ARGB hex
  numbers. This was overlooked when initially adding support for Node Sass's
  JavaScript API.

## 1.8.0

### Command-Line Interface

* Add a `--poll` flag to make `--watch` mode repeatedly check the filesystem for
  updates rather than relying on native filesystem notifications.

* Add a `--stop-on-error` flag to stop compiling additional files once an error
  is encountered.

## 1.7.3

* No user-visible changes.

## 1.7.2

* Add a deprecation warning for `@-moz-document`, except for cases where only an
  empty `url-prefix()` is used. Support is [being removed from Firefox][] and
  will eventually be removed from Sass as well.

[being removed from Firefox]: https://www.fxsitecompat.com/en-CA/docs/2018/moz-document-support-has-been-dropped-except-for-empty-url-prefix/

* Fix a bug where `@-moz-document` functions with string arguments weren't being
  parsed.

### Command-Line Interface

* Don't crash when a syntax error is added to a watched file.

## 1.7.1

* Fix crashes in released binaries.

## 1.7.0

* Emit deprecation warnings for tokens such as `#abcd` that are ambiguous
  between ID strings and hex colors with alpha channels. These will be
  interpreted as colors in a release on or after 19 September 2018.

* Parse unambiguous hex colors with alpha channels as colors.

* Fix a bug where relative imports from files on the load path could look in the
  incorrect location.

## 1.6.2

### Command-Line Interface

* Fix a bug where the source map comment in the generated CSS could refer to the
  source map file using an incorrect URL.

## 1.6.1

* No user-visible changes.

## 1.6.0

* Produce better errors when expected tokens are missing before a closing brace.

* Avoid crashing when compiling a non-partial stylesheet that exists on the
  filesystem next to a partial with the same name.

### Command-Line Interface

* Add support for the `--watch`, which watches for changes in Sass files on the
  filesystem and ensures that the compiled CSS is up-to-date.

* When using `--update`, surface errors when an import doesn't exist even if the
  file containing the import hasn't been modified.

* When compilation fails, delete the output file rather than leaving an outdated
  version.

## 1.5.1

* Fix a bug where an absolute Windows path would be considered an `input:output`
  pair.

* Forbid custom properties that have no values, like `--foo:;`, since they're
  forbidden by the CSS spec.

## 1.5.0

* Fix a bug where an importer would be passed an incorrectly-resolved URL when
  handling a relative import.

* Throw an error when an import is ambiguous due to a partial and a non-partial
  with the same name, or multiple files with different extensions. This matches
  the standard Sass behavior.

### Command-Line Interface

* Add an `--interactive` flag that supports interactively running Sass
  expressions (thanks to [Jen Thakar][]!).

[Jen Thakar]: https://github.com/jathak

## 1.4.0

* Improve the error message for invalid semicolons in the indented syntax.

* Properly disallow semicolons after declarations in the indented syntax.

### Command-Line Interface

* Add support for compiling multiple files at once by writing
  `sass input.scss:output.css`. Note that unlike Ruby Sass, this *always*
  compiles files by default regardless of when they were modified.

  This syntax also supports compiling entire directories at once. For example,
  `sass templates/stylesheets:public/css` compiles all non-partial Sass files
  in `templates/stylesheets` to CSS files in `public/css`.

* Add an `--update` flag that tells Sass to compile only stylesheets that have
  been (transitively) modified since the CSS file was generated.

### Dart API

* Add `Importer.modificationTime()` and `AsyncImporter.modificationTime()` which
  report the last time a stylesheet was modified.

### Node API

* Generate source maps when the `sourceMaps` option is set to a string and the
  `outFile` option is not set.

## 1.3.2

* Add support for `@elseif` as an alias of `@else if`. This is not an
  intentional feature, so using it will cause a deprecation warning. It will be
  removed at some point in the future.

## 1.3.1

### Node API

* Fix loading imports relative to stylesheets that were themselves imported
  though relative include paths.

## 1.3.0

### Command-Line Interface

* Generate source map files by default when writing to disk. This can be
  disabled by passing `--no-source-map`.

* Add a `--source-map-urls` option to control whether the source file URLs in
  the generated source map are relative or absolute.

* Add an `--embed-sources` option to embed the contents of all source files in
  the generated source map.

* Add an `--embed-source-map` option to embed the generated source map as a
  `data:` URL in the generated CSS.

### Dart API

* Add a `sourceMap` parameter to `compile()`, `compileString()`,
  `compileAsync()`, and `compileStringAsync()`. This takes a callback that's
  called with a [`SingleMapping`][] that contains the source map information for
  the compiled CSS file.

[`SingleMapping`]: https://www.dartdocs.org/documentation/source_maps/latest/source_maps.parser/SingleMapping-class.html

### Node API

* Added support for the `sourceMap`, `omitSourceMapUrl`, `outFile`,
  `sourceMapContents`, `sourceMapEmbed`, and `sourceMapRoot` options to
  `render()` and `renderSync()`.

* Fix a bug where passing a relative path to `render()` or `renderSync()` would
  cause relative imports to break.

* Fix a crash when printing warnings in stylesheets compiled using `render()` or
  `renderSync()`.

* Fix a bug where format errors were reported badly on Windows.

## 1.2.1

* Always emit units in compressed mode for `0` dimensions other than lengths and
  angles.

## 1.2.0

* The command-line executable will now create the directory for the resulting
  CSS if that directory doesn't exist.

* Properly parse `#{$var} -#{$var}` as two separate values in a list rather than
  one value being subtracted from another.

* Improve the error message for extending compound selectors.

## 1.1.1

* Add a commit that was accidentally left out of 1.1.0.

## 1.1.0

* The command-line executable can now be used to write an output file to disk
  using `sass input.scss output.css`.

* Use a POSIX-shell-compatible means of finding the location of the `sass` shell
  script.

## 1.0.0

**Initial stable release.**

### Changes Since 1.0.0-rc.1

* Allow `!` in custom property values ([#260][]).

[#260]: https://github.com/sass/dart-sass/issues/260

#### Dart API

* Remove the deprecated `render()` function.

#### Node API

* Errors are now subtypes of the `Error` type.

* Allow both the `data` and `file` options to be passed to `render()` and
  `renderSync()` at once. The `data` option will be used as the contents of the
  stylesheet, and the `file` option will be used as the path for error reporting
  and relative imports. This matches Node Sass's behavior.

## 1.0.0-rc.1

* Add support for importing an `_index.scss` or `_index.sass` file when
  importing a directory.

* Add a `--load-path` command-line option (alias `-I`) for passing additional
  paths to search for Sass files to import.

* Add a `--quiet` command-line option (alias `-q`) for silencing warnings.

* Add an `--indented` command-line option for using the indented syntax with a
  stylesheet from standard input.

* Don't merge the media queries `not type` and `(feature)`. We had previously
  been generating `not type and (feature)`, but that's not actually the
  intersection of the two queries.

* Don't crash on `$x % 0`.

* The standalone executable distributed on GitHub is now named `sass` rather
  than `dart-sass`. The `dart-sass` executable will remain, with a deprecation
  message, until 1.0.0 is released.

### Dart API

* Add a `Logger` class that allows users to control how messages are printed by
  stylesheets.

* Add a `logger` parameter to `compile()`, `compileAsync()`, `compileString()`,
  and `compileStringAsync()`.

### Node JS API

* Import URLs passed to importers are no longer normalized. For example, if a
  stylesheet contains `@import "./foo.scss"`, importers will now receive
  `"./foo.scss"` rather than `"foo.scss"`.

## 1.0.0-beta.5.3

* Support hard tabs in the indented syntax.

* Improve the formatting of comments that don't start on the same line as the
  opening `/*`.

* Preserve whitespace after `and` in media queries in compressed mode.

### Indented Syntax

* Properly parse multi-line selectors.

* Don't deadlock on `/*` comments.

* Don't add an extra `*/` to comments that already have it.

* Preserve empty lines in `/*` comments.

## 1.0.0-beta.5.2

* Fix a bug where some colors would crash `compressed` mode.

## 1.0.0-beta.5.1

* Add a `compressed` output style.

* Emit a warning when `&&` is used, since it's probably not what the user means.

* `round()` now returns the correct results for negative numbers that should
  round down.

* `var()` may now be passed in place of multiple arguments to `rgb()`, `rgba()`,
  `hsl()` and `hsla()`.

* Fix some cases where equivalent numbers wouldn't count as the same keys in
  maps.

* Fix a bug where multiplication like `(1/1px) * (1px/1)` wouldn't properly
  cancel out units.

* Fix a bug where dividing by a compatible unit would produce an invalid
  result.

* Remove a non-`sh`-compatible idiom from the standalone shell script.

### Dart API

* Add a `functions` parameter to `compile()`, `compleString()`,
  `compileAsync()`, and `compileStringAsync()`. This allows users to define
  custom functions in Dart that can be invoked from Sass stylesheets.

* Expose the `Callable` and `AsyncCallable` types, which represent functions
  that can be invoked from Sass.

* Expose the `Value` type and its subclasses, as well as the top-level
  `sassTrue`, `sassFalse`, and `sassNull` values, which represent Sass values
  that may be passed into or returned from custom functions.

* Expose the `OutputStyle` enum, and add a `style` parameter to `compile()`,
  `compleString()`, `compileAsync()`, and `compileStringAsync()` that allows
  users to control the output style.

### Node JS API

* Support the `functions` option.

* Support the `"compressed"` value for the `outputStyle` option.

## 1.0.0-beta.4

* Support unquoted imports in the indented syntax.

* Fix a crash when `:not(...)` extends a selector that appears in
  `:not(:not(...))`.

### Node JS API

* Add support for asynchronous importers to `render()` and `renderSync()`.

### Dart API

* Add `compileAsync()` and `compileStringAsync()` methods. These run
  asynchronously, which allows them to take asynchronous importers (see below).

* Add an `AsyncImporter` class. This allows imports to be resolved
  asynchronously in case no synchronous APIs are available. `AsyncImporter`s are
  only compatible with `compileAysnc()` and `compileStringAsync()`.

## 1.0.0-beta.3

* Properly parse numbers with exponents.

* Don't crash when evaluating CSS variables whose names are entirely
  interpolated (for example, `#{--foo}: ...`).

### Node JS API

* Add support for the `importer` option to `render()` and `renderSync()`.
  Only synchronous importers are currently supported.

### Dart API

* Added an `Importer` class. This can be extended by users to provide support
  for custom resolution for `@import` rules.

* Added built-in `FilesystemImporter` and `PackageImporter` implementations that
  support resolving `file:` and `package:` URLs, respectively.

* Added an `importers` argument to the `compile()` and `compileString()`
  functions that provides `Importer`s to use when resolving `@import` rules.

* Added a `loadPaths` argument to the `compile()` and `compileString()`
  functions that provides paths to search for stylesheets when resolving
  `@import` rules. This is a shorthand for passing `FilesystemImporter`s to the
  `importers` argument.

## 1.0.0-beta.2

* Add support for the `::slotted()` pseudo-element.

* Generated transparent colors will now be emitted as `rgba(0, 0, 0, 0)` rather
  than `transparent`. This works around a bug wherein IE incorrectly handles the
  latter format.

### Command-Line Interface

* Improve the logic for whether to use terminal colors by default.

### Node JS API

* Add support for `data`, `includePaths`, `indentedSyntax`, `lineFeed`,
  `indentWidth`, and `indentType` options to `render()` and `renderSync()`.

* The result object returned by `render()` and `renderSync()` now includes the
  `stats` object which provides metadata about the compilation process.

* The error object thrown by `render()` and `renderSync()` now includes `line`,
  `column`, `file`, `status`, and `formatted` fields. The `message` field and
  `toString()` also provide more information.

### Dart API

* Add a `renderString()` method for rendering Sass source that's not in a file
  on disk.

## 1.0.0-beta.1

* Drop support for the reference combinator. This has been removed from the
  spec, and will be deprecated and eventually removed in other implementations.

* Trust type annotations when compiling to JavaScript, which makes it
  substantially faster.

* Compile to minified JavaScript, which decreases the code size substantially
  and makes startup a little faster.

* Fix a crash when inspecting a string expression that ended in "\a".

* Fix a bug where declarations and `@extend` were allowed outside of a style
  rule in certain circumstances.

* Fix `not` in parentheses in `@supports` conditions.

* Allow `url` as an identifier name.

* Properly parse `/***/` in selectors.

* Properly parse unary operators immediately after commas.

* Match Ruby Sass's rounding behavior for all functions.

* Allow `\` at the beginning of a selector in the indented syntax.

* Fix a number of `@extend` bugs:

  * `selector-extend()` and `selector-replace()` now allow compound selector
    extendees.

  * Remove the universal selector `*` when unifying with other selectors.

  * Properly unify the result of multiple simple selectors in the same compound
    selector being extended.

  * Properly handle extensions being extended.

  * Properly follow the [first law of `@extend`][laws].

  * Fix selector specificity tracking to follow the
    [second law of `@extend`][laws].

  * Allow extensions that match selectors but fail to unify.

  * Partially-extended selectors are no longer used as parent selectors.

  * Fix an edge case where both the extender and the extended selector
    have invalid combinator sequences.

  * Don't crash with a "Bad state: no element" error in certain edge cases.

[laws]: https://github.com/sass/sass/issues/324#issuecomment-4607184

## 1.0.0-alpha.9

* Elements without a namespace (such as `div`) are no longer unified with
  elements with the empty namespace (such as `|div`). This unification didn't
  match the results returned by `is-superselector()`, and was not guaranteed to
  be valid.

* Support `&` within `@at-root`.

* Properly error when a compound selector is followed immediately by `&`.

* Properly handle variable scoping in `@at-root` and nested properties.

* Properly handle placeholder selectors in selector pseudos.

* Properly short-circuit the `or` and `and` operators.

* Support `--$variable`.

* Don't consider unitless numbers equal to numbers with units.

* Warn about using named colors in interpolation.

* Don't emit loud comments in functions.

* Detect import loops.

* Fix `@import` with a `supports()` clause.

* Forbid functions named "and", "or", and "not".

* Fix `type-of()` with a function.

* Emit a nicer error for invalid tokens in a selector.

* Fix `invert()` with a `$weight` parameter.

* Fix a unit-parsing edge-cases.

* Always parse imports with queries as plain CSS imports.

* Support `&` followed by a non-identifier.

* Properly handle split media queries.

* Properly handle a placeholder selector that isn't at the beginning of a
  compound selector.

* Fix more `str-slice()` bugs.

* Fix the `%` operator.

* Allow whitespace between `=` and the mixin name in the indented syntax.

* Fix some slash division edge cases.

* Fix `not` when used like a function.

* Fix attribute selectors with single-character values.

* Fix some bugs with the `call()` function.

* Properly handle a backslash followed by a CRLF sequence in a quoted string.

* Fix numbers divided by colors.

* Support slash-separated numbers in arguments to plain CSS functions.

* Error out if a function is passed an unknown named parameter.

* Improve the speed of loading large files on Node.

* Don't consider browser-prefixed selector pseudos to be superselectors of
  differently- or non-prefixed selector pseudos with the same base name.

* Fix an `@extend` edge case involving multiple combinators in a row.

* Fix a bug where a `@content` block could get incorrectly passed to a mixin.

* Properly isolate the lexical environments of different calls to the same mixin
  and function.

## 1.0.0-alpha.8

* Add the `content-exists()` function.

* Support interpolation in loud comments.

* Fix a bug where even valid semicolons and exclamation marks in custom property
  values were disallowed.

* Disallow invalid function names.

* Disallow extending across media queries.

* Properly parse whitespace after `...` in argument declaration lists.

* Support terse mixin syntax in the indented syntax.

* Fix `@at-root` query parsing.

* Support special functions in `@-moz-document`.

* Support `...` after a digit.

* Fix some bugs when treating a map as a list of pairs.

## 1.0.0-alpha.7

* Fix `function-exists()`, `variable-exists()`, and `mixin-exists()` to use the
  lexical scope rather than always using the global scope.

* `str-index()` now correctly inserts at negative indices.

* Properly parse `url()`s that contain comment-like text.

* Fix a few more small `@extend` bugs.

* Fix a bug where interpolation in a quoted string was being dropped in some
  circumstances.

* Properly handle `@for` rules where each bound has a different unit.

* Forbid mixins and functions from being defined in control directives.

* Fix a superselector-computation edge case involving `:not()`.

* Gracefully handle input files that are invalid UTF-8.

* Print a Sass stack trace when a file fails to load.

## 1.0.0-alpha.6

* Allow `var()` to be passed to `rgb()`, `rgba()`, `hsl()`, and `hsla()`.

* Fix conversions between numbers with `dpi`, `dpcm`, and `dppx` units.
  Previously these conversions were inverted.

* Don't crash when calling `str-slice()` with an `$end-at` index lower than the
  `$start-at` index.

* `str-slice()` now correctly returns `""` when `$end-at` is negative and points
  before the beginning of the string.

* Interpolation in quoted strings now properly preserves newlines.

* Don't crash when passing only `$hue` or no keyword arguments to
  `adjust-color()`, `scale-color()`, or `change-color()`.

* Preserve escapes in identifiers. This used to only work for identifiers in
  SassScript.

* Fix a few small `@extend` bugs.

## 1.0.0-alpha.5

* Fix bounds-checking for `opacify()`, `fade-in()`, `transparentize()`, and
  `fade-out()`.

* Fix a bug with `@extend` superselector calculations.

* Fix some cases where `#{...}--` would fail to parse in selectors.

* Allow a single number to be passed to `saturate()` for use in filter contexts.

* Fix a bug where `**/` would fail to close a loud comment.

* Fix a bug where mixin and function calls could set variables incorrectly.

* Move plain CSS `@import`s to the top of the document.

## 1.0.0-alpha.4

* Add support for bracketed lists.

* Add support for Unicode ranges.

* Add support for the Microsoft-style `=` operator.

* Print the filename for `@debug` rules.

* Fix a bug where `1 + - 2` and similar constructs would crash the parser.

* Fix a bug where `@extend` produced the wrong result when used with
  selector combinators.

* Fix a bug where placeholder selectors were not allowed to be unified.

* Fix the `mixin-exists()` function.

* Fix `:nth-child()` and `:nth-last-child()` parsing when they contain `of
  selector`.

## 1.0.0-alpha.3

* Fix a bug where color equality didn't take the alpha channel into account.

* Fix a bug with converting some RGB colors to HSL.

* Fix a parent selector resolution bug.

* Properly declare the arguments for `opacify()` and related functions.

* Add a missing dependency on the `stack_trace` package.

* Fix broken Windows archives.

* Emit colors using their original representation if possible.

* Emit colors without an original representation as names if possible.

## 1.0.0-alpha.2

* Fix a bug where variables, functions, and mixins were broken in imported
  files.

## 1.0.0-alpha.1

* Initial alpha release.<|MERGE_RESOLUTION|>--- conflicted
+++ resolved
@@ -1,13 +1,11 @@
 ## 1.69.6
 
-<<<<<<< HEAD
+* Produce better output for numbers with complex units in `meta.inspect()` and
+  debugging messages.
+
 * When generating CSS error messages to display in-browser, escape all code
   points that aren't in the US-ASCII region. Previously only code points U+0100
   LATIN CAPITAL LETTER A WITH MACRON were escaped.
-=======
-* Produce better output for numbers with complex units in `meta.inspect()` and
-  debugging messages.
->>>>>>> cd798bfb
 
 ### JS API
 
