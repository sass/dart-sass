## 1.94.2

<<<<<<< HEAD
### Node.js Embedded Host

* Fix a bug where a variable could be used before it was initialized during
  async compilation.
=======
* Using `--fatal-deprecation <version>` no longer emits warnings about
  deprecations that are obsolete.

### Dart API

* `Deprecation.forVersion` now excludes obsolete deprecations from the set it
  returns.
>>>>>>> 18fddef8

## 1.94.1

* No user-visible changes.

## 1.94.0

* **Potentially breaking compatibility fix:** `@function` rules whose names
  begin with `--` are now parsed as unknown at-rules to support the plain CSS
  `@function` rule. Within this rule, the `result` property is parsed as raw
  CSS just like custom properties.

* **Potentially breaking compatibility fix:** `@mixin` rules whose names begin
  with `--` are now errors. These are not yet parsed as unknown at-rules because
  no browser currently supports CSS mixins.

## 1.93.3

* Fix a performance regression that was introduced in 1.92.0.

## 1.93.2

* No user-visible changes.

### JavaScript API

* Fix another error in the release process for `@sass/types`.

## 1.93.1

* No user-visible changes.

### JavaScript API

* Fix an error in the release process for `@sass/types`.

## 1.93.0

* Fix a crash when a style rule contains a nested `@import`, and the loaded file
  `@use`s a user-defined module as well as `@include`s a top-level mixin which
  emits top-level declarations.

### JavaScript API

* Release a `@sass/types` package which contains the type annotations used by
  both the `sass` and `sass-embedded` package without any additional code or
  dependencies.

## 1.92.1

* Fix a bug where variable definitions from one imported, forwarded module
  would not be passed as implicit configuration to a later imported, forwarded
  module.

## 1.92.0

* **Breaking change:** Emit declarations, childless at-rules, and comments in
  the order they appear in the source even when they're interleaved with nested
  rules. This obsoletes the `mixed-decls` deprecation.

* **Breaking change:** The function name `type()` is now fully reserved for the
  plain CSS function. This means that `@function` definitions with the name
  `type` will produce errors, while function calls will be parsed as special
  function strings.

* Configuring private variables using `@use ... with`, `@forward ... with`, and
  `meta.load-css(..., $with: ...)` is now deprecated. Private variables were
  always intended to be fully encapsulated within the module that defines them,
  and this helps enforce that encapsulation.

* Fix a bug where `@extend` rules loaded through a mixture of `@import` and
  `@use` rules could fail to apply correctly.

### Command-Line Interface

* In `--watch` mode, delete the source map when the associated source file is
  deleted.

## 1.91.0

* **Potentially breaking change:** `meta.inspect()` (as well as other systems
  that use it such as `@debug` and certain error messages) now emits numbers
  with as high precision as is available instead of rounding to the nearest
  1e⁻¹⁰ as we do when serializing to CSS. This better fits the purpose of
  `meta.inspect()`, which is to provide full information about the structure of
  a Sass value.

* Passing a rest argument (`$arg...`) before a positional or named argument when
  calling a function or mixin is now deprecated. This was always outside the
  specified syntax, but it was historically treated the same as passing the rest
  argument at the end of the argument list whether or not that matched the
  visual order of the arguments.

## 1.90.0

* Allow a `@forward`ed module to be loaded with a configuration when that module
  has already been loaded with a different configuration *and* the module
  doesn't define any variables that would have been configured anyway.

## 1.89.2

### Embedded Host

* Fixed a compilation error caused by an outdated `buf` dependency.

## 1.89.1

* No user-visible changes.

## 1.89.0

* Allow the Node package importer to load files even when there are multiple
  potential resolutions, as long as those resolutions all point to the same
  file.

## 1.88.0

* Allow custom properties with empty values (such as `--var:;`).

* Fix a bug when calculating source spans for interpolations.

### Dart and JS APIs

* **Potentially breaking bug fix:** Throw an error when passing a function or
  mixin object from one compilation to another.

### Dart API

* Deprecate passing a relative URL to `compileString()` and related functions.

## 1.87.0

* **Potentially breaking bug fix:** When a plain CSS file with a top-level
  nesting selector `&` is loaded into a nested Sass context via
  `meta.load-css()` or `@import`, Sass now emits plain CSS nesting rather than
  incorrectly combining it with the parent selector using a descendant
  combinator.

## 1.86.3

* Fix a bug introduced in 1.86.1 where Sass fails to resolve paths starting with
  a `..` segment.

## 1.86.2

* No user-visible changes.

## 1.86.1

* Improve the performance of `file:` URL case canonicalization on Windows and
  Mac OS.

## 1.86.0

* Add support for `%` as an expression in its own right. It will still be parsed
  as the modulo operator when between two other expressions, but in any other
  context it will be an expression whose value is the unquoted string `%`.

* Consider `attr()` to be a special number function that can be used as a
  channel in color functions.

* Deprecate user-defined functions named `type()` so that we can eventually
  support the new CSS `type()` function.

### Dart API

* Increase the minimum Dart SDK to 3.6.0.

## 1.85.1

* Fix a bug where global Sass functions whose names overlap with CSS math
  functions could incorrectly be treated as CSS math functions even though they
  used Sass-only features, causing compilation failures. For example,
  `round(-$var / 2)` previously threw an error but now works as intended.

## 1.85.0

* No longer fully trim redundant selectors generated by `@extend`. This caused
  unacceptable performance issues for certain heavy users of `@extend`. We'll
  try to find a more performant way to accomplish it in the future.

## 1.84.0

* Allow newlines in whitespace in the indented syntax.

* **Potentially breaking bug fix**: Selectors with unmatched brackets now always
  produce a parser error. Previously, some edge cases like `[foo#{"]:is(bar"}) {a:
  b}` would compile without error, but this was an unintentional bug.

* Fix a bug in which various Color Level 4 functions weren't allowed in plain
  CSS.

* Fix the error message for `@extend` without a selector and possibly other
  parsing edge-cases in contexts that allow interpolation.

### Embedded Host

* Fixed the implementation of the `SassBoolean` type to adhere to the spec,
  now using a class instead of an interface.

## 1.83.4

* No user-visible changes.

## 1.83.3

* No user-visible changes.

## 1.83.2

* Properly display deprecation IDs for the JS Sass API.

* Don't display deprecation IDs for user-defined deprecations.

## 1.83.1

* Fix a bug where `--quiet-deps` would get deactivated for `@content` blocks,
  even when those blocks were entirely contained within dependencies.

* Include deprecation IDs in deprecation warnings to make it easier to determine
  what to pass to `--silence-deprecation` or `--fatal-deprecation`.

## 1.83.0

* Allow trailing commas in *all* argument and parameter lists.

## 1.82.0

### Command-Line Interface

* Improve `--watch` mode reliability when making multiple changes at once, such
  as checking out a different Git branch.

* Parse the `calc-size()` function as a calculation now that it's supported in
  some browsers.

### Dart API

* Add a `SassCalculation.calcSize()` function.

## 1.81.1

* No user-visible changes.

## 1.81.0

* Fix a few cases where deprecation warnings weren't being emitted for global
  built-in functions whose names overlap with CSS calculations.

* Add support for the CSS `round()` calculation with a single argument, as long
  as that argument might be a unitless number.

## 1.80.7

### Embedded Host

* Don't treat `0` as `undefined` for the `green` and `blue` channels in the
  `LegacyColor` constructor.

## 1.80.6

### Command-Line Interface

* Make `@parcel/watcher` an optional dependency so this can still be installed
  on operating systems where it's unavailable.

## 1.80.5

### Embedded Host

* Don't produce phantom `@import` deprecations when using an importer with the
  legacy API.

## 1.80.4

* No user-visible changes.

## 1.80.3

* Fix a bug where `@import url("...")` would crash in plain CSS files.

* Improve consistency of how warnings are emitted by different parts of the
  compiler. This should result in minimal user-visible changes, but different
  types of warnings should now respond more reliably to flags like `--quiet`,
  `--verbose`, and `--silence-deprecation`.

## 1.80.2

* Fix a bug where deprecation warnings were incorrectly emitted for the
  plain-CSS `invert()` function.

## 1.80.1

* Fix a bug where repeated deprecation warnings were not automatically limited.

## 1.80.0

* `@import` is now officially deprecated, as are global built-in functions that
  are available within built-in modules. See [the Sass blog post] for more
  details on the deprecation process.

[the Sass blog post]: https://sass-lang.com/blog/import-is-deprecated/

### Embedded Host

* Fix an error that would sometimes occur when deprecation warnings were
  emitted when using a custom importer with the legacy API.

## 1.79.6

* Fix a bug where Sass would add an extra `*/` after loud comments with
  whitespace after an explicit `*/` in the indented syntax.

* **Potentially breaking bug fix:** Adding text after an explicit `*/` in the
  indented syntax is now an error, rather than silently generating invalid CSS.

### Embedded Host

* Properly export the `SassBoolean` type.

## 1.79.5

* Changes to how `selector.unify()` and `@extend` combine selectors:

  * The relative order of pseudo-classes (like `:hover`) and pseudo-elements
    (like `::before`) within each original selector is now preserved when
    they're combined.

  * Pseudo selectors are now consistently placed at the end of the combined
    selector, regardless of which selector they came from. Previously, this
    reordering only applied to pseudo-selectors in the second selector.

* Tweak the color transformation matrices for OKLab and OKLCH to match the
  newer, more accurate values in the CSS spec.

* Fix a slight inaccuracy case when converting to `srgb-linear` and
  `display-p3`.

* **Potentially breaking bug fix:** `math.unit()` now wraps multiple denominator
  units in parentheses. For example, `px/(em*em)` instead of `px/em*em`.

### Command-Line Interface

* Use `@parcel/watcher` to watch the filesystem when running from JavaScript and
  not using `--poll`. This should mitigate more frequent failures users have
  been seeing since version 4.0.0 of Chokidar, our previous watching tool, was
  released.

### JS API

* Fix `SassColor.interpolate()` to allow an undefined `options` parameter, as
  the types indicate.

### Embedded Sass

* Properly pass missing color channel values to and from custom functions.

## 1.79.4

### JS API

* Fix a bug where passing `green` or `blue` to `color.change()` for legacy
  colors would fail.

## 1.79.3

* Update the `$channel` parameter in the suggested replacement for
  `color.red()`, `color.green()`, `color.blue()`, `color.hue()`,
  `color.saturation()`, `color.lightness()`, `color.whiteness()`, and
  `color.blackness()` to use a quoted string.

## 1.79.2

* Add a `$space` parameter to the suggested replacement for `color.red()`,
  `color.green()`, `color.blue()`, `color.hue()`, `color.saturation()`,
  `color.lightness()`, `color.whiteness()`, and `color.blackness()`.

* Update deprecation warnings for the legacy JS API to include a link to
  [relevant documentation].

[relevant documentation]: https://sass-lang.com/d/legacy-js-api

## 1.79.1

* No user-visible changes.

## 1.79.0

* **Breaking change**: Passing a number with unit `%` to the `$alpha` parameter
  of `color.change()`, `color.adjust()`, `change-color()`, and `adjust-color()`
  is now interpreted as a percentage, instead of ignoring the unit. For example,
  `color.change(red, $alpha: 50%)` now returns `rgb(255 0 0 / 0.5)`.

* **Potentially breaking compatibility fix**: Sass no longer rounds RGB channels
  to the nearest integer. This means that, for example, `rgb(0 0 1) != rgb(0 0
  0.6)`. This matches the latest version of the CSS spec and browser behavior.

* **Potentially breaking compatibility fix**: Passing large positive or negative
  values to `color.adjust()` can now cause a color's channels to go outside that
  color's gamut. In most cases this will currently be clipped by the browser and
  end up showing the same color as before, but once browsers implement gamut
  mapping it may produce a different result.

* Add support for CSS Color Level 4 [color spaces]. Each color value now tracks
  its color space along with the values of each channel in that color space.
  There are two general principles to keep in mind when dealing with new color
  spaces:

  1. With the exception of legacy color spaces (`rgb`, `hsl`, and `hwb`), colors
     will always be emitted in the color space they were defined in unless
     they're explicitly converted.

  2. The `color.to-space()` function is the only way to convert a color to
     another color space. Some built-in functions may do operations in a
     different color space, but they'll always convert back to the original space
     afterwards.

* `rgb` colors can now have non-integer channels and channels outside the normal
  gamut of 0-255. These colors are always emitted using the `rgb()` syntax so
  that modern browsers that are being displayed on wide-gamut devices can
  display the most accurate color possible.

* Add support for all the new color syntax defined in Color Level 4, including:

  * `oklab()`, `oklch()`, `lab()`, and `lch()` functions;
  * a top-level `hwb()` function that matches the space-separated CSS syntax;
  * and a `color()` function that supports the `srgb`, `srgb-linear`,
    `display-p3`, `a98-rgb`, `prophoto-rgb`, `rec2020`, `xyz`, `xyz-d50`, and
    `xyz-d65` color spaces.

* Add new functions for working with color spaces:

  * `color.to-space($color, $space)` converts `$color` to the given `$space`. In
    most cases this conversion is lossless—the color may end up out-of-gamut for
    the destination color space, but browsers will generally display it as best
    they can regardless. However, the `hsl` and `hwb` spaces can't represent
    out-of-gamut colors and so will be clamped.

  * `color.channel($color, $channel, $space: null)` returns the value of the
    given `$channel` in `$color`, after converting it to `$space` if necessary.
    It should be used instead of the old channel-specific functions such as
    `color.red()` and `color.hue()`.

  * `color.same($color1, $color2)` returns whether two colors represent the same
    color even across color spaces. It differs from `$color1 == $color2` because
    `==` never consider colors in different (non-legacy) spaces as equal.

  * `color.is-in-gamut($color, $space: null)` returns whether `$color` is
    in-gamut for its color space (or `$space` if it's passed).

  * `color.to-gamut($color, $space: null)` returns `$color` constrained to its
    space's gamut (or to `$space`'s gamut, if passed). This is generally not
    recommended since even older browsers will display out-of-gamut colors as
    best they can, but it may be necessary in some cases.

  * `color.space($color)`: Returns the name of `$color`'s color space.

  * `color.is-legacy($color)`: Returns whether `$color` is in a legacy color
    space (`rgb`, `hsl`, or `hwb`).

  * `color.is-powerless($color, $channel, $space: null)`: Returns whether the
    given `$channel` of `$color` is powerless in `$space` (or its own color
    space). A channel is "powerless" if its value doesn't affect the way the
    color is displayed, such as hue for a color with 0 chroma.

  * `color.is-missing($color, $channel)`: Returns whether `$channel`'s value is
    missing in `$color`. Missing channels can be explicitly specified using the
    special value `none` and can appear automatically when `color.to-space()`
    returns a color with a powerless channel. Missing channels are usually
    treated as 0, except when interpolating between two colors and in
    `color.mix()` where they're treated as the same value as the other color.

* Update existing functions to support color spaces:

  * `hsl()` and `color.hwb()` no longer forbid out-of-bounds values. Instead,
    they follow the CSS spec by clamping them to within the allowed range.

  * `color.change()`, `color.adjust()`, and `color.scale()` now support all
    channels of all color spaces. However, if you want to modify a channel
    that's not in `$color`'s own color space, you have to explicitly specify the
    space with the `$space` parameter. (For backwards-compatibility, this
    doesn't apply to legacy channels of legacy colors—for example, you can still
    adjust an `rgb` color's saturation without passing `$space: hsl`).

  * `color.mix()` and `color.invert()` now support the standard CSS algorithm
    for interpolating between two colors (the same one that's used for gradients
    and animations). To use this, pass the color space to use for interpolation
    to the `$method` parameter. For polar color spaces like `hsl` and `oklch`,
    this parameter also allows you to specify how hue interpolation is handled.

  * `color.complement()` now supports a `$space` parameter that indicates which
    color space should be used to take the complement.

  * `color.grayscale()` now operates in the `oklch` space for non-legacy colors.

  * `color.ie-hex-str()` now automatically converts its color to the `rgb` space
    and gamut-maps it so that it can continue to take colors from any color
    space.

[color spaces]: https://developer.mozilla.org/en-US/docs/Web/CSS/color_value

* The following functions are now deprecated, and uses should be replaced with
  the new color-space-aware functions defined above:

  * The `color.red()`, `color.green()`, `color.blue()`, `color.hue()`,
    `color.saturation()`, `color.lightness()`, `color.whiteness()`, and
    `color.blackness()` functions, as well as their global counterparts, should
    be replaced with calls to `color.channel()`.

  * The global `adjust-hue()`, `saturate()`, `desaturate()`, `lighten()`,
    `darken()`, `transaprentize()`, `fade-out()`, `opacify()`, and `fade-in()`
    functions should be replaced by `color.adjust()` or `color.scale()`.

* Add a `global-builtin` future deprecation, which can be opted-into with the
  `--future-deprecation` flag or the `futureDeprecations` option in the JS or
  Dart API. This emits warnings when any global built-in functions that are
  now available in `sass:` modules are called. It will become active by default
  in an upcoming release alongside the `@import` deprecation.

### Dart API

* Added a `ColorSpace` class which represents the various color spaces defined
  in the CSS spec.

* Added `SassColor.space` which returns a color's color space.

* Added `SassColor.channels` and `.channelsOrNull` which returns a list
  of channel values, with missing channels converted to 0 or exposed as null,
  respectively.

* Added `SassColor.isLegacy`, `.isInGamut`, `.channel()`, `.isChannelMissing()`,
  `.isChannelPowerless()`, `.toSpace()`, `.toGamut()`, `.changeChannels()`, and
  `.interpolate()` which do the same thing as the Sass functions of the
  corresponding names.

* `SassColor.rgb()` now allows out-of-bounds and non-integer arguments.

* `SassColor.hsl()` and `.hwb()` now allow out-of-bounds arguments.

* Added `SassColor.hwb()`, `.srgb()`, `.srgbLinear()`, `.displayP3()`,
  `.a98Rgb()`, `.prophotoRgb()`, `.rec2020()`, `.xyzD50()`, `.xyzD65()`,
  `.lab()`, `.lch()`, `.oklab()`, `.oklch()`, and `.forSpace()` constructors.

* Deprecated `SassColor.red`, `.green`, `.blue`, `.hue`, `.saturation`,
  `.lightness`, `.whiteness`, and `.blackness` in favor of
  `SassColor.channel()`.

* Deprecated `SassColor.changeRgb()`, `.changeHsl()`, and `.changeHwb()` in
  favor of `SassColor.changeChannels()`.

* Added `SassNumber.convertValueToUnit()` as a shorthand for
  `SassNumber.convertValue()` with a single numerator.

* Added `InterpolationMethod` and `HueInterpolationMethod` which collectively
  represent the method to use to interpolate two colors.

### JS API

* While the legacy API has been deprecated since we released the modern API, we
  now emit warnings when the legacy API is used to make sure users are aware
  that it will be removed in Dart Sass 2.0.0. In the meantime, you can silence
  these warnings by passing `legacy-js-api` in `silenceDeprecations` when using
  the legacy API.

* Modify `SassColor` to accept a new `space` option, with support for all the
  new color spaces defined in Color Level 4.

* Add `SassColor.space` which returns a color's color space.

* Add `SassColor.channels` and `.channelsOrNull` which returns a list of channel
  values, with missing channels converted to 0 or exposed as null, respectively.

* Add `SassColor.isLegacy`, `.isInGamut()`, `.channel()`, `.isChannelMissing()`,
  `.isChannelPowerless()`, `.toSpace()`, `.toGamut()`, `.change()`, and
  `.interpolate()` which do the same thing as the Sass functions of the
  corresponding names.

* Deprecate `SassColor.red`, `.green`, `.blue`, `.hue`, `.saturation`,
  `.lightness`, `.whiteness`, and `.blackness` in favor of
  `SassColor.channel()`.

### Embedded Sass

* Add `Color` SassScript value, with support for all the new color spaces
  defined in Color Level 4.

* Remove `RgbColor`, `HslColor` and `HwbColor` SassScript values.

## 1.78.0

* The `meta.feature-exists` function is now deprecated. This deprecation is
  named `feature-exists`.

* Fix a crash when using `@at-root` without any queries or children in the
  indented syntax.

### JS API

* Backport the deprecation options (`fatalDeprecations`, `futureDeprecations`,
  and `silenceDeprecations`) to the legacy JS API. The legacy JS API is itself
  deprecated, and you should move off of it if possible, but this will allow
  users of bundlers and other tools that are still using the legacy API to
  still control deprecation warnings.

* Fix a bug where accessing `SourceSpan.url` would crash when a relative URL was
  passed to the Sass API.

### Embedded Sass

* Explicitly expose a `sass` executable from the `sass-embedded` npm package.
  This was intended to be included in 1.63.0, but due to the way
  platform-specific dependency executables are installed it did not work as
  intended. Now users can run `npx sass` for local installs or just `sass` when
  `sass-embedded` is installed globally.

* Add linux-riscv64, linux-musl-riscv64, and android-riscv64 support for the
  `sass-embedded` npm package.

* Fix an edge case where the Dart VM could hang when shutting down when requests
  were in flight.

* Fix a race condition where the embedded host could fail to shut down if it was
  closed around the same time a new compilation was started.

* Fix a bug where parse-time deprecation warnings could not be controlled by
  the deprecation options in some circumstances.

## 1.77.8

* No user-visible changes.

## 1.77.7

* Declarations that appear after nested rules are deprecated, because the
  semantics Sass has historically used are different from the semantics
  specified by CSS. In the future, Sass will adopt the standard CSS semantics.

  See [the Sass website](https://sass-lang.com/d/mixed-decls) for details.

* **Potentially breaking bug fix:** `//` in certain places such as unknown
  at-rule values was being preserved in the CSS output, leading to potentially
  invalid CSS. It's now properly parsed as a silent comment and omitted from the
  CSS output.

## 1.77.6

* Fix a few cases where comments and occasionally even whitespace wasn't allowed
  between the end of Sass statements and the following semicolon.

## 1.77.5

* Fully trim redundant selectors generated by `@extend`.

## 1.77.4

### Embedded Sass

* Support passing `Version` input for `fatalDeprecations` as string over
  embedded protocol.

* Fix a bug in the JS Embedded Host where `Version` could be incorrectly accepted
  as input for `silenceDeprecations` and `futureDeprecations` in pure JS.

## 1.77.3

### Dart API

* `Deprecation.duplicateVariableFlags` has been deprecated and replaced with
  `Deprecation.duplicateVarFlags` to make it consistent with the
  `duplicate-var-flags` name used on the command line and in the JS API.

## 1.77.2

* Don't emit deprecation warnings for functions and mixins beginning with `__`.

* Allow user-defined functions whose names begin with `_` and otherwise look
  like vendor-prefixed functions with special CSS syntax.

### Command-Line Interface

* Properly handle the `--silence-deprecation` flag.

* Handle the `--fatal-deprecation` and `--future-deprecation` flags for
  `--interactive` mode.

## 1.77.1

* Fix a crash that could come up with importers in certain contexts.

## 1.77.0

* *Don't* throw errors for at-rules in keyframe blocks.

## 1.76.0

* Throw errors for misplaced statements in keyframe blocks.

* Mixins and functions whose names begin with `--` are now deprecated for
  forwards-compatibility with the in-progress CSS functions and mixins spec.
  This deprecation is named `css-function-mixin`.

## 1.75.0

* Fix a bug in which stylesheet canonicalization could be cached incorrectly
  when custom importers or the Node.js package importer made decisions based on
  the URL of the containing stylesheet.

### JS API

* Allow `importer` to be passed without `url` in `StringOptionsWithImporter`.

## 1.74.1

* No user-visible changes.

## 1.74.0

### JS API

* Add a new top-level `deprecations` object, which contains various
  `Deprecation` objects that define the different types of deprecation used by
  the Sass compiler and can be passed to the options below.

* Add a new `fatalDeprecations` compiler option that causes the compiler to
  error if any deprecation warnings of the provided types are encountered. You
  can also pass in a `Version` object to treat all deprecations that were active
  in that Dart Sass version as fatal.

* Add a new `futureDeprecations` compiler option that allows you to opt-in to
  certain deprecations early (currently just `import`).

* Add a new `silenceDeprecations` compiler option to ignore any deprecation
  warnings of the provided types.

### Command-Line Interface

* Add a new `--silence-deprecation` flag, which causes the compiler to ignore
  any deprecation warnings of the provided types.

* Previously, if a future deprecation was passed to `--fatal-deprecation` but
  not `--future-deprecation`, it would be treated as fatal despite not being
  enabled. Both flags are now required to treat a future deprecation as fatal
  with a warning emitted if `--fatal-deprecation` is passed without
  `--future-deprecation`, matching the JS API's behavior.

### Dart API

* The `compile` methods now take in a `silenceDeprecations` parameter, which
  causes the compiler to ignore any deprecation warnings of the provided types.

* Add `Deprecation.obsoleteIn` to match the JS API. This is currently null for
  all deprecations, but will be used once some deprecations become obsolete in
  Dart Sass 2.0.0.

* **Potentially breaking bug fix:** Fix a bug where `compileStringToResultAsync`
  ignored `fatalDeprecations` and `futureDeprecations`.

* The behavior around making future deprecations fatal mentioned in the CLI
  section above has also been changed in the Dart API.

## 1.73.0

* Add support for nesting in plain CSS files. This is not processed by Sass at
  all; it's emitted exactly as-is in the CSS.

* In certain circumstances, the current working directory was unintentionally
  being made available as a load path. This is now deprecated. Anyone relying on
  this should explicitly pass in `.` as a load path or `FilesystemImporter('.')`
  as the current importer.

* Add linux-riscv64 and windows-arm64 releases.

### Command-Line Interface

* Fix a bug where absolute `file:` URLs weren't loaded for files compiled via
  the command line unless an unrelated load path was also passed.

* Fix a bug where `--update` would always update files that were specified via
  absolute path unless an unrelated load path was also passed.

### Dart API

* Add `FilesystemImporter.noLoadPath`, which is a `FilesystemImporter` that can
  load absolute `file:` URLs and resolve URLs relative to the base file but
  doesn't load relative URLs from a load path.

* `FilesystemImporter.cwd` is now deprecated. Either use
  `FilesystemImporter.noLoadPath` if you weren't intending to rely on the load
  path, or `FilesystemImporter('.')` if you were.

## 1.72.0

* Support adjacent `/`s without whitespace in between when parsing plain CSS
  expressions.

* Allow the Node.js `pkg:` importer to load Sass stylesheets for `package.json`
  `exports` field entries without extensions.

* When printing suggestions for variables, use underscores in variable names
  when the original usage used underscores.

### JavaScript API

* Properly resolve `pkg:` imports with the Node.js package importer when
  arguments are passed to the JavaScript process.

## 1.71.1

### Command-Line Interface

* Ship the musl Linux release with the proper Dart executable.

### JavaScript API

* Export the `NodePackageImporter` class in ESM mode.

* Allow `NodePackageImporter` to locate a default directory even when the
  entrypoint is an ESM module.

### Dart API

* Make passing a null argument to `NodePackageImporter()` a static error rather
  than just a runtime error.

### Embedded Sass

* In the JS Embedded Host, properly install the musl Linux embedded compiler
  when running on musl Linux.

## 1.71.0

For more information about `pkg:` importers, see [the
announcement][pkg-importers] on the Sass blog.

[pkg-importers]: https://sass-lang.com/blog/announcing-pkg-importers

### Command-Line Interface

* Add a `--pkg-importer` flag to enable built-in `pkg:` importers. Currently
  this only supports the Node.js package resolution algorithm, via
  `--pkg-importer=node`. For example, `@use "pkg:bootstrap"` will load
  `node_modules/bootstrap/scss/bootstrap.scss`.

### JavaScript API

* Add a `NodePackageImporter` importer that can be passed to the `importers`
  option. This loads files using the `pkg:` URL scheme according to the Node.js
  package resolution algorithm. For example, `@use "pkg:bootstrap"` will load
  `node_modules/bootstrap/scss/bootstrap.scss`. The constructor takes a single
  optional argument, which indicates the base directory to use when locating
  `node_modules` directories. It defaults to
  `path.dirname(require.main.filename)`.

### Dart API

* Add a `NodePackageImporter` importer that can be passed to the `importers`
  option. This loads files using the `pkg:` URL scheme according to the Node.js
  package resolution algorithm. For example, `@use "pkg:bootstrap"` will load
  `node_modules/bootstrap/scss/bootstrap.scss`. The constructor takes a single
  argument, which indicates the base directory to use when locating
  `node_modules` directories.

## 1.70.0

### JavaScript API

* Add a `sass.initCompiler()` function that returns a `sass.Compiler` object
  which supports `compile()` and `compileString()` methods with the same API as
  the global Sass object. On the Node.js embedded host, each `sass.Compiler`
  object uses a single long-lived subprocess, making compiling multiple
  stylesheets much more efficient.

* Add a `sass.initAsyncCompiler()` function that returns a `sass.AsyncCompiler`
  object which supports `compileAsync()` and `compileStringAsync()` methods with
  the same API as the global Sass object. On the Node.js embedded host, each
  `sass.AsynCompiler` object uses a single long-lived subprocess, making
  compiling multiple stylesheets much more efficient.

### Embedded Sass

* Support the `CompileRequest.silent` field. This allows compilations with no
  logging to avoid unnecessary request/response cycles.

* The Dart Sass embedded compiler now reports its name as "dart-sass" rather
  than "Dart Sass", to match the JS API's `info` field.

## 1.69.7

### Embedded Sass

* In the JS Embedded Host, properly install the x64 Dart Sass executable on
  ARM64 Windows.

## 1.69.6

* Produce better output for numbers with complex units in `meta.inspect()` and
  debugging messages.

* Escape U+007F DELETE when serializing strings.

* When generating CSS error messages to display in-browser, escape all code
  points that aren't in the US-ASCII region. Previously only code points U+0100
  LATIN CAPITAL LETTER A WITH MACRON were escaped.

* Provide official releases for musl LibC and for Android.

* Don't crash when running `meta.apply()` in asynchronous mode.

### JS API

* Fix a bug where certain exceptions could produce `SourceSpan`s that didn't
  follow the documented `SourceSpan` API.

## 1.69.5

### JS API

* Compatibility with Node.js 21.0.0.

## 1.69.4

* No user-visible changes.

## 1.69.3

### Embedded Sass

* Fix TypeScript type locations in `package.json`.

## 1.69.2

### JS API

* Fix a bug where Sass crashed when running in the browser if there was a global
  variable named `process`.

## 1.69.1

* No user-visible changes.

## 1.69.0

* Add a `meta.get-mixin()` function that returns a mixin as a first-class Sass
  value.

* Add a `meta.apply()` mixin that includes a mixin value.

* Add a `meta.module-mixins()` function which returns a map from mixin names in
  a module to the first-class mixins that belong to those names.

* Add a `meta.accepts-content()` function which returns whether or not a mixin
  value can take a content block.

* Add support for the relative color syntax from CSS Color 5. This syntax
  cannot be used to create Sass color values. It is always emitted as-is in the
  CSS output.

### Dart API

* Deprecate `Deprecation.calcInterp` since it was never actually emitted as a
  deprecation.

### Embedded Sass

* Fix a rare race condition where the embedded compiler could freeze when a
  protocol error was immediately followed by another request.

## 1.68.0

* Fix the source spans associated with the `abs-percent` deprecation.

### JS API

* Non-filesystem importers can now set the `nonCanonicalScheme` field, which
  declares that one or more URL schemes (without `:`) will never be used for
  URLs returned by the `canonicalize()` method.

* Add a `containingUrl` field to the `canonicalize()` and `findFileUrl()`
  methods of importers, which is set to the canonical URL of the stylesheet that
  contains the current load. For filesystem importers, this is always set; for
  other importers, it's set only if the current load has no URL scheme, or if
  its URL scheme is declared as non-canonical by the importer.

### Dart API

* Add `AsyncImporter.isNonCanonicalScheme`, which importers (async or sync) can
  use to indicate that a certain URL scheme will never be used for URLs returned
  by the `canonicalize()` method.

* Add `AsyncImporter.containingUrl`, which is set during calls to the
  `canonicalize()` method to the canonical URL of the stylesheet that contains
  the current load. This is set only if the current load has no URL scheme, or
  if its URL scheme is declared as non-canonical by the importer.

### Embedded Sass

* The `CalculationValue.interpolation` field is deprecated and will be removed
  in a future version. It will no longer be set by the compiler, and if the host
  sets it it will be treated as equivalent to `CalculationValue.string` except
  that `"("` and `")"` will be added to the beginning and end of the string
  values.

* Properly include TypeScript types in the `sass-embedded` package.

## 1.67.0

* All functions defined in CSS Values and Units 4 are now once again parsed as
  calculation objects: `round()`, `mod()`, `rem()`, `sin()`, `cos()`, `tan()`,
  `asin()`, `acos()`, `atan()`, `atan2()`, `pow()`, `sqrt()`, `hypot()`,
  `log()`, `exp()`, `abs()`, and `sign()`.

  Unlike in 1.65.0, function calls are _not_ locked into being parsed as
  calculations or plain Sass functions at parse-time. This means that
  user-defined functions will take precedence over CSS calculations of the same
  name. Although the function names `calc()` and `clamp()` are still forbidden,
  users may continue to freely define functions whose names overlap with other
  CSS calculations (including `abs()`, `min()`, `max()`, and `round()` whose
  names overlap with global Sass functions).

* **Breaking change**: As a consequence of the change in calculation parsing
  described above, calculation functions containing interpolation are now parsed
  more strictly than before. However, _almost_ all interpolations that would
  have produced valid CSS will continue to work. The only exception is
  `#{$variable}%` which is not valid in Sass and is no longer valid in
  calculations. Instead of this, either use `$variable` directly and ensure it
  already has the `%` unit, or write `($variable * 1%)`.

* **Potentially breaking bug fix**: The importer used to load a given file is no
  longer used to load absolute URLs that appear in that file. This was
  unintented behavior that contradicted the Sass specification. Absolute URLs
  will now correctly be loaded only from the global importer list. This applies
  to the modern JS API, the Dart API, and the embedded protocol.

### Embedded Sass

* Substantially improve the embedded compiler's performance when compiling many
  files or files that require many importer or function call round-trips with
  the embedded host.

## 1.66.1

### JS API

* Fix a bug where Sass compilation could crash in strict mode if passed a
  callback that threw a string, boolean, number, symbol, or bignum.

## 1.66.0

* **Breaking change:** Drop support for the additional CSS calculations defined
  in CSS Values and Units 4. Custom Sass functions whose names overlapped with
  these new CSS functions were being parsed as CSS calculations instead, causing
  an unintentional breaking change outside our normal [compatibility policy] for
  CSS compatibility changes.

  Support will be added again in a future version, but only after Sass has
  emitted a deprecation warning for all functions that will break for at least
  three months prior to the breakage.

## 1.65.1

* Update abs-percent deprecatedIn version to `1.65.0`.

## 1.65.0

* All functions defined in CSS Values and Units 4 are now parsed as calculation
  objects: `round()`, `mod()`, `rem()`, `sin()`, `cos()`, `tan()`, `asin()`,
  `acos()`, `atan()`, `atan2()`, `pow()`, `sqrt()`, `hypot()`, `log()`, `exp()`,
  `abs()`, and `sign()`.

* Deprecate explicitly passing the `%` unit to the global `abs()` function. In
  future releases, this will emit a CSS abs() function to be resolved by the
  browser. This deprecation is named `abs-percent`.

## 1.64.3

### Dart API

* Deprecate explicitly passing `null` as the alpha channel for
  `SassColor.rgb()`, `SassColor.hsl()`, and `SassColor.hwb()`. Omitting the
  `alpha` channel is still allowed. In future releases, `null` will be used to
  indicate a [missing component]. This deprecation is named `null-alpha`.

  [missing component]: https://developer.mozilla.org/en-US/docs/Web/CSS/color_value#missing_color_components

* Include protocol buffer definitions when uploading the `sass` package to pub.

### JS API

* Deprecate explicitly passing `null` as the alpha channel for `new
  SassColor()`. Omitting the `alpha` channel or passing `undefined` for it is
  still allowed. In future releases, `null` will be used to indicate a [missing
  component]. This deprecation is named `null-alpha`.

  [missing component]: https://developer.mozilla.org/en-US/docs/Web/CSS/color_value#missing_color_components

  (Note that this was already prohibited by the TypeScript types, but in
  practice prior to this `null` was treated as `1`.)

## 1.64.2

* No user-visible changes.

## 1.64.1

### Embedded Sass

* Fix a bug where a valid `SassCalculation.clamp()` with less than 3 arguments
  would throw an error.

## 1.64.0

* Comments that appear before or between `@use` and `@forward` rules are now
  emitted in source order as much as possible, instead of always being emitted
  after the CSS of all module dependencies.

* Fix a bug where an interpolation in a custom property name crashed if the file
  was loaded by a `@use` nested in an `@import`.

### JavaScript API

* Add a new `SassCalculation` type that represents the calculation objects added
  in Dart Sass 1.40.0.

* Add `Value.assertCalculation()`, which returns the value if it's a
  `SassCalculation` and throws an error otherwise.

* Produce a better error message when an environment that supports some Node.js
  APIs loads the browser entrypoint but attempts to access the filesystem.

### Embedded Sass

* Fix a bug where nested relative `@imports` failed to load when using the
  deprecated functions `render` or `renderSync` and those relative imports were
  loaded multiple times across different files.

## 1.63.6

### JavaScript API

* Fix `import sass from 'sass'` again after it was broken in the last release.

### Embedded Sass

* Fix the `exports` declaration in `package.json`.

## 1.63.5

### JavaScript API

* Fix a bug where loading the package through both CJS `require()` and ESM
  `import` could crash on Node.js.

### Embedded Sass

* Fix a deadlock when running at high concurrency on 32-bit systems.

* Fix a race condition where the embedded compiler could deadlock or crash if a
  compilation ID was reused immediately after the compilation completed.

## 1.63.4

### JavaScript API

* Re-enable support for `import sass from 'sass'` when loading the package from
  an ESM module in Node.js. However, this syntax is now deprecated; ESM users
  should use `import * as sass from 'sass'` instead.

  On the browser and other ESM-only platforms, only `import * as sass from
  'sass'` is supported.

* Properly export the legacy API values `TRUE`, `FALSE`, `NULL`, and `types` from
  the ECMAScript module API.

### Embedded Sass

* Fix a race condition where closing standard input while requests are in-flight
  could sometimes cause the process to hang rather than shutting down
  gracefully.

* Properly include the root stylesheet's URL in the set of loaded URLs when it
  fails to parse.

## 1.63.3

### JavaScript API

* Fix loading Sass as an ECMAScript module on Node.js.

## 1.63.2

* No user-visible changes.

## 1.63.1

* No user-visible changes.

## 1.63.0

### JavaScript API

* Dart Sass's JS API now supports running in the browser. Further details and
  instructions for use are in [the README](README.md#dart-sass-in-the-browser).

### Embedded Sass

* The Dart Sass embedded compiler is now included as part of the primary Dart
  Sass distribution, rather than a separate executable. To use the embedded
  compiler, just run `sass --embedded` from any Sass executable (other than the
  pure JS executable).

  The Node.js embedded host will still be distributed as the `sass-embedded`
  package on npm. The only change is that it will now provide direct access to a
  `sass` executable with the same CLI as the `sass` package.

* The Dart Sass embedded compiler now uses version 2.0.0 of the Sass embedded
  protocol. See [the spec][embedded-protocol-spec] for a full description of the
  protocol, and [the changelog][embedded-protocol-changelog] for a summary of
  changes since version 1.2.0.

  [embedded-protocol-spec]: https://github.com/sass/sass/blob/main/spec/embedded-protocol.md
  [embedded-protocol-changelog]: https://github.com/sass/sass/blob/main/EMBEDDED_PROTOCOL_CHANGELOG.md

* The Dart Sass embedded compiler now runs multiple simultaneous compilations in
  parallel, rather than serially.

## 1.62.1

* Fix a bug where `:has(+ &)` and related constructs would drop the leading
  combinator.

## 1.62.0

* Deprecate the use of multiple `!global` or `!default` flags on the same
  variable. This deprecation is named `duplicate-var-flags`.

* Allow special numbers like `var()` or `calc()` in the global functions:
  `grayscale()`, `invert()`, `saturate()`, and `opacity()`. These are also
  native CSS `filter` functions. This is in addition to number values which were
  already allowed.

* Fix a cosmetic bug where an outer rule could be duplicated after nesting was
  resolved, instead of re-using a shared rule.

## 1.61.0

* **Potentially breaking change:** Drop support for End-of-Life Node.js 12.

* Fix remaining cases for the performance regression introduced in 1.59.0.

### Embedded Sass

* The JS embedded host now loads files from the working directory when using the
  legacy API.

## 1.60.0

* Add support for the `pi`, `e`, `infinity`, `-infinity`, and `NaN` constants in
  calculations. These will be interpreted as the corresponding numbers.

* Add support for unknown constants in calculations. These will be interpreted
  as unquoted strings.

* Serialize numbers with value `infinity`, `-infinity`, and `NaN` to `calc()`
  expressions rather than CSS-invalid identifiers. Numbers with complex units
  still can't be serialized.

## 1.59.3

* Fix a performance regression introduced in 1.59.0.

* The NPM release of 1.59.0 dropped support for Node 12 without actually
  indicating so in its pubspec. This release temporarily adds back support so
  that the latest Sass version that declares it supports Node 12 actually does
  so. However, Node 12 is now end-of-life, so we will drop support for it
  properly in an upcoming release.

## 1.59.2

* No user-visible changes.

## 1.59.1

* No user-visible changes.

## 1.59.0

### Command Line Interface

* Added a new `--fatal-deprecation` flag that lets you treat a deprecation
  warning as an error. You can pass an individual deprecation ID
  (e.g. `slash-div`) or you can pass a Dart Sass version to treat all
  deprecations initially emitted in that version or earlier as errors.

* New `--future-deprecation` flag that lets you opt into warning for use of
  certain features that will be deprecated in the future. At the moment, the
  only option is `--future-deprecation=import`, which will emit warnings for
  Sass `@import` rules, which are not yet deprecated, but will be in the future.

### Dart API

* New `Deprecation` enum, which contains the different current and future
  deprecations used by the new CLI flags.

* The `compile` methods now take in `fatalDeprecations` and `futureDeprecations`
  parameters, which work similarly to the CLI flags.

## 1.58.4

* Pull `@font-face` to the root rather than bubbling the style rule selector
  inwards.

* Improve error messages for invalid CSS values passed to plain CSS functions.

* Improve error messages involving selectors.

### Embedded Sass

* Improve the performance of starting up a compilation.

## 1.58.3

* No user-visible changes.

## 1.58.2

### Command Line Interface

* Add a timestamp to messages printed in `--watch` mode.

* Print better `calc()`-based suggestions for `/`-as-division expression that
  contain calculation-incompatible constructs like unary minus.

## 1.58.1

* Emit a unitless hue when serializing `hsl()` colors. The `deg` unit is
  incompatible with IE, and while that officially falls outside our
  compatibility policy, it's better to lean towards greater compatibility.

## 1.58.0

* Remove sourcemap comments from Sass sources. The generated sourcemap comment
  for the compiled CSS output remains unaffected.

* Fix a bug in `@extend` logic where certain selectors with three or more
  combinators were incorrectly considered superselectors of similar selectors
  with fewer combinators, causing them to be incorrectly trimmed from the
  output.

* Produce a better error message for a number with a leading `+` or `-`, a
  decimal point, but no digits.

* Produce a better error message for a nested property whose name starts with
  `--`.

* Fix a crash when a selector ends in an escaped backslash.

* Add the relative length units from CSS Values 4 and CSS Contain 3 as known
  units to validate bad computation in `calc`.

### Command Line Interface

* The `--watch` flag will now track loads through calls to `meta.load-css()` as
  long as their URLs are literal strings without any interpolation.

## 1.57.1

* No user-visible changes.

## 1.57.0

* Add a `split($string, $separator, $limit: null)` function to `sass:string`
  that splits a string into separate substrings based on a separator string.

### JavaScript API

* **Potentially breaking bug fix**: Custom functions in both the modern and
  legacy API now properly reject signatures with whitespace between the function
  name and parentheses.

* Custom functions in the legacy API now allow signatures with whitespace before
  the function name, to match a bug in Node Sass.

### Dart API

* **Potentially breaking bug fix**: `Callable.fromSignature()` and
  `AsyncCallable.fromSignature()` now reject signatures with whitespace between
  the function name and parentheses.

## 1.56.2

### Embedded Sass

* The embedded compiler now supports version 1.2.0 of [the embedded
  protocol](https://github.com/sass/embedded-protocol).

## 1.56.1

### Embedded Sass

* Importer results now validate that `contents` is actually a string and whether
  `sourceMapUrl` is an absolute URL.

## 1.56.0

* **Potentially breaking change:** To match the CSS spec, SassScript expressions
  beginning with `not` or `(` are no longer supported at the beginning of
  parenthesized sections of media queries. For example,

  ```scss
  @media (width >= 500px) and (not (grid))
  ```

  will now be emitted unchanged, instead of producing

  ```scss
  @media (width >= 500px) and (false)
  ```

  See [the Sass website](https://sass-lang.com/d/media-logic) for details.

* **Potentially breaking bug fix:** Angle units like `rad` or `turn` are now
  properly converted to equivalent `deg` values for `hsl()`, `hsla()`,
  `adjust-hue()`, `color.adjust()`, and `color.change()`.

  See [the Sass website](https://sass-lang.com/d/function-units#hue) for
  details.

* Fix indentation for selectors that span multiple lines in a `@media` query.

* Emit a deprecation warning when passing `$alpha` values with units to
  `color.adjust()` or `color.change()`. This will be an error in Dart Sass
  2.0.0.

  See [the Sass website](https://sass-lang.com/d/function-units#alpha) for
  details.

* Emit a deprecation warning when passing a `$weight` value with no units or
  with units other than `%` to `color.mix()`. This will be an error in Dart Sass
  2.0.0.

  See [the Sass website](https://sass-lang.com/d/function-units#weight) for
  details.

* Emit a deprecation warning when passing `$n` values with units to `list.nth()`
  or `list.set-nth()`. This will be an error in Dart Sass 2.0.0.

  See [the Sass website](https://sass-lang.com/d/function-units#index) for
  details.

* Improve existing deprecation warnings to wrap `/`-as-division suggestions in
  `calc()` expressions.

* Properly mark the warning for passing numbers with units to `random()` as a
  deprecation warning.

* Fix a bug where `@extend` could behave unpredicatably when used along with
  `meta.load-css()` and shared modules that contained no CSS themselves but
  loaded CSS from other modules.

### Dart API

* Emit a deprecation warning when passing a `sassIndex` with units to
  `Value.sassIndexToListIndex()`. This will be an error in Dart Sass 2.0.0.

### JS API

* Importer results now validate whether `contents` is actually a string type.

* Importer result argument errors are now rendered correctly.

## 1.55.0

* **Potentially breaking bug fix:** Sass numbers are now universally stored as
  64-bit floating-point numbers, rather than sometimes being stored as integers.
  This will generally make arithmetic with very large numbers more reliable and
  more consistent across platforms, but it does mean that numbers between nine
  quadrillion and nine quintillion will no longer be represented with full
  accuracy when compiling Sass on the Dart VM.

* **Potentially breaking bug fix:** Sass equality is now properly [transitive].
  Two numbers are now considered equal (after doing unit conversions) if they
  round to the same `1e-11`th. Previously, numbers were considered equal if they
  were within `1e-11` of one another, which led to some circumstances where `$a
  == $b` and `$b == $c` but `$a != $b`.

[transitive]: https://en.wikipedia.org/wiki/Transitive_property

* **Potentially breaking bug fix:** Various functions in `sass:math` no longer
  treat floating-point numbers that are very close (but not identical) to
  integers as integers. Instead, these functions now follow the floating-point
  specification exactly. For example, `math.pow(0.000000000001, -1)` now returns
  `1000000000000` instead of `Infinity`.

* Emit a deprecation warning for `$a -$b` and `$a +$b`, since these look like
  they could be unary operations but they're actually parsed as binary
  operations. Either explicitly write `$a - $b` or `$a (-$b)`. See
  https://sass-lang.com/d/strict-unary for more details.

### Dart API

* Add an optional `argumentName` parameter to `SassScriptException()` to make it
  easier to throw exceptions associated with particular argument names.

* Most APIs that previously returned `num` now return `double`. All APIs
  continue to _accept_ `num`, although in Dart 2.0.0 these APIs will be changed
  to accept only `double`.

### JS API

* Fix a bug in which certain warning spans would not have their properties
  accessible by the JS API.

## 1.54.9

* Fix an incorrect span in certain `@media` query deprecation warnings.

## 1.54.8

* No user-visible changes.

## 1.54.7

* Add support for 32-bit ARM releases on Linux.

## 1.54.6

* Fix a bug where a `@media` query could be incorrectly omitted from a
  stylesheet if it had multiple levels of nested `@media` queries within it
  *and* the inner queries were mergeable but the outer query was not.

## 1.54.5

* Properly consider `a ~ c` to be a superselector of `a ~ b ~ c` and `a + b +
  c`.

* Properly consider `b > c` to be a superselector of `a > b > c`, and similarly
  for other combinators.

* Properly calculate specificity for selector pseudoclasses.

* Deprecate use of `random()` when `$limit` has units to make it explicit that
   `random()` currently ignores units. A future version will no longer ignore
  units.

* Don't throw an error when the same module is `@forward`ed multiple times
  through a configured module.

### Embedded Sass

* Rather than downloading the embedded compiler for the local platform on
  install, the `sass-embedded` npm package now declares optional dependencies on
  platform-specific embedded compiler packages.

## 1.54.4

* Improve error messages when passing incorrect units that are also
  out-of-bounds to various color functions.

## 1.54.3

* Release a native ARM64 executable for Mac OS.

## 1.54.2

* No user-visible changes.

## 1.54.1

* When unifying selectors for `@extend` and `selector.unify()`, ensure that
  `:root`, `:scope`, `:host`, and `:host-context` only appear at the beginning
  of complex selectors.

## 1.54.0

* Deprecate selectors with leading or trailing combinators, or with multiple
  combinators in a row. If they're included in style rules after nesting is
  resolved, Sass will now produce a deprecation warning and, in most cases, omit
  the selector. Leading and trailing combinators can still be freely used for
  nesting purposes.

  See https://sass-lang.com/d/bogus-combinators for more details.

* Add partial support for new media query syntax from Media Queries Level 4. The
  only exception are logical operations nested within parentheses, as these were
  previously interpreted differently as SassScript expressions.

  A parenthesized media condition that begins with `not` or an opening
  parenthesis now produces a deprecation warning. In a future release, these
  will be interpreted as plain CSS instead.

* Deprecate passing non-`deg` units to `color.hwb()`'s `$hue` argument.

* Fix a number of bugs when determining whether selectors with pseudo-elements
  are superselectors.

* Treat `*` as a superselector of all selectors.

### Dart API

* Add a top-level `fakeFromImport()` function for testing custom importers
  that use `AsyncImporter.fromImport`.

### JS API

* Add a `charset` option that controls whether or not Sass emits a
  `@charset`/BOM for non-ASCII stylesheets.

* Fix Sass npm package types for TS 4.7+ Node16 and NodeNext module resolution.

## 1.53.0

* Add support for calling `var()` with an empty second argument, such as
  `var(--side, )`.

### JS API

* Fix a bug where `meta.load-css()` would sometimes resolve relative URLs
  incorrectly when called from a mixin using the legacy JS API.

### Embedded Sass

* Respect npm's proxy settings when downloading the embedded Sass compiler.

## 1.52.3

* Fix crash when trailing loud comments (`/* ... */`) appear twice in a row
  across two different imports which themselves imported the same file each.

## 1.52.2

* Preserve location of trailing loud comments (`/* ... */`) instead of pushing
  the comment to the next line.

## 1.52.1

### Command Line Interface

* Fix a bug where `--watch` mode would close immediately in TTY mode. This was
  caused by our change to close `--watch` when stdin was closed *outside of* TTY
  mode, which has been reverted for now while we work on a fix.

## 1.52.0

* Add support for arbitrary modifiers at the end of plain CSS imports, in
  addition to the existing `supports()` and media queries. Sass now allows any
  sequence of identifiers of functions after the URL of an import for forwards
  compatibility with future additions to the CSS spec.

* Fix an issue where source locations tracked through variable references could
  potentially become incorrect.

* Fix a bug where a loud comment in the source can break the source map when
  embedding the sources, when using the command-line interface or the legacy JS
  API.

### JS API

* `SassNumber.assertUnit()` and `SassNumber.assertNoUnits()` now correctly
  return the number called on when it passes the assertion.

## 1.51.0

* **Potentially breaking change**: Change the order of maps returned by
  `map.deep-merge()` to match those returned by `map.merge()`. All keys that
  appeared in the first map will now be listed first in the same order they
  appeared in that map, followed by any new keys added from the second map.

* Improve the string output of some AST nodes in error messages.

## 1.50.1

### Embedded Sass

* The JS embedded host and the embedded compiler will now properly avoid
  resolving imports relative to the current working directory unless `'.'` is
  passed as a load path.

* Fix a bug in the JS embedded host's implementation of the legacy JS API where
  imports that began with `/` could crash on Windows.

## 1.50.0

* `@extend` now treats [`:where()`] the same as `:is()`.

[`:where()`]: https://developer.mozilla.org/en-US/docs/Web/CSS/:where

### Command Line Interface

* Closing the standard input stream will now cause the `--watch` command to stop
  running.

### Embedded Sass

* Fix a bug where the JS embedded host crashed when invoking a legacy importer
  after resolving a relative filesystem import.

* Improve error messages when returning non-`Object` values from legacy
  importers.

## 1.49.11

* Add support for 64-bit ARM releases on Linux.

### Embedded Sass

* The embedded compiler now correctly sets the `id` field for all
  `OutboundMessage`s.

## 1.49.10

* Quiet deps mode now silences compiler warnings in mixins and functions that
  are defined in dependencies even if they're invoked from application
  stylesheets.

* In expanded mode, Sass will now emit colors using `rgb()`, `rbga()`, `hsl()`,
  and `hsla()` function notation if they were defined using the corresponding
  notation. As per our browser support policy, this change was only done once
  95% of browsers were confirmed to support this output format, and so is not
  considered a breaking change.

  Note that this output format is intended for human readability and not for
  interoperability with other tools. As always, Sass targets the CSS
  specification, and any tool that consumes Sass's output should parse all
  colors that are supported by the CSS spec.

* Fix a bug in which a color written using the four- or eight-digit hex format
  could be emitted as a hex color rather than a format with higher browser
  compatibility.

* Calculations are no longer simplified within supports declarations

## 1.49.9

### Embedded Sass

* Fixed a bug where the legacy API could crash when passed an empty importer
  list.

## 1.49.8

* Fixed a bug where some plain CSS imports would not be emitted.

### JS API

* Fix a bug where inspecting the Sass module in the Node.js console crashed on
  Node 17.

### Embedded Sass

* Fix a bug where source map URLs were incorrectly generated when passing
  importers to the legacy API.

## 1.49.7

### Embedded Sass

* First stable release the `sass-embedded` npm package that contains the Node.js
  Embedded Host.

* First stable release of the `sass_embedded` pub package that contains the
  Embedded Dart Sass compiler.

## 1.49.6

* No user-visible changes.

## 1.49.5

* No user-visible changes.

## 1.49.4

* No user-visible changes.

## 1.49.3

* No user-visible changes.

## 1.49.2

* No user-visible changes.

## 1.49.1

* Stop supporting non-LTS Node.js versions.

## 1.49.0

* Fix a bug in `string.insert` with certain negative indices.

### JS API

* Add support for the `sourceMapIncludeSources` option in the new JS API.

#### TypeScript Declarations

* Fix a bug where `LegacyPluginThis.options.linefeed` was typed to return
  abbreviations when it actually returned literal linefeed characters.

## 1.48.0

### JS API

* **Potentially breaking bug fix:** Match the specification of the new JS API by
  setting `LegacyResult.map` to `undefined` rather than `null`.

#### TypeScript Declarations

* Add a declaration for the `NULL` constant.

## 1.47.0

### JS API

#### TypeScript Declarations

* Add declarations for the `TRUE` and `FALSE` constants.

## 1.46.0

### JS API

* **Potentially breaking bug fix:** Match the specification of the new JS API by
  passing `undefined` rather than `null` to `Logger.warn()` for an unset `span`.

#### TypeScript Declarations

* Add a declaration for the `LegacyPluginThis.options.context` field.

* Update the definition of `LegacyAsyncFunction` to include explicit definitions
  with zero through six arguments before the `done` parameter. This makes it
  possible for TypeScript users to pass in callbacks that take a specific number
  of arguments, rather than having to declare a callback that takes an arbitrary
  number.

* Add a declaration for `types.Error`, a legacy API class that can be returned
  by asynchronous functions to signal asynchronous errors.

* Add a `LegacyAsyncFunctionDone` type for the `done` callback that's passed to
  `LegacyAsyncFunction`.

## 1.45.2

### JS API

* **Potentially breaking bug fix:** Change the default value of the `separator`
  parameter for `new SassArgumentList()` to `','` rather than `null`. This
  matches the API specification.

## 1.45.1

* **Potentially breaking bug fix:** Properly parse custom properties in
  `@supports` conditions. Note that this means that SassScript expressions on
  the right-hand side of custom property `@supports` queries now need to be
  interpolated, as per https://sass-lang.com/d/css-vars.

* **Potentially breaking bug fix:** Fix a bug where `inspect()` was not
  properly printing nested, empty, bracketed lists.

## 1.45.0

### JS API

This release includes an entirely new JavaScript API, designed to be more
idiomatic, performant, and usable. The old API will continue to be supported
until Dart Sass 2.0.0, but it is now considered deprecated and should be avoided
for new code.

The new API includes:

* `compile()` and `compileAsync()` functions that take Sass file paths and
  return the result of compiling them to CSS. The async function returns a
  `Promise` rather than using a callback-based API.

* `compileString()` and `compileStringAsync()` functions that take a string of
  Sass source and compiles it to CSS. As above, the async function returns a
  `Promise`.

* A new importer API that more closely matches the Sass specification's logic
  for resolving loads. This makes it much easier for Sass to cache information
  across `@import` and `@use` rules, which substantially improves performance
  for applications that rely heavily on repeated `@import`s.

* A new custom function API, including much more usable JS representations of
  Sass value types complete with type-assertion functions, easy map and list
  lookups, and compatibility with the [`immutable`] package. **Unlike in the
  legacy API,** function callbacks now take one argument which contains an array
  of Sass values (rather than taking a separate JS argument for each Sass
  argument).

[`immutable`]: https://immutable-js.com/

For full documentation of this API, please see [the Sass website][js-api].

[js-api]: https://sass-lang.com/documentation/js-api

This release also adds TypeScript type definitions.

## 1.44.0

* Suggest `calc()` as an alternative in `/`-as-division deprecation messages.

### Dart API

* Add `SassNumber.convert()` and `SassNumber.convertValue()`. These work like
  `SassNumber.coerce()` and `SassNumber.coerceValue()`, except they don't treat
  unitless numbers as universally compatible.

* Fix a bug where `SassNumber.coerceToMatch()` and
  `SassNumber.coerceValueToMatch()` wouldn't coerce single-unit numbers to
  match unitless numbers.

## 1.43.5

* Fix a bug where calculations with different operators were incorrectly
  considered equal.

* Properly parse attribute selectors with empty namespaces.

### JS API

* Print more detailed JS stack traces. This is mostly useful for the Sass team's
  own debugging purposes.

## 1.43.4

### JS API

* Fix a bug where the `logger` option was ignored for the `render()` function.

## 1.43.3

* Improve performance.

## 1.43.2

* Improve the error message when the default namespace of a `@use` rule is not
  a valid identifier.

## 1.43.1

* No user-visible changes.

## 1.43.0

### JS API

* Add support for the `logger` option. This takes an object that can define
  `warn` or `debug` methods to add custom handling for messages emitted by the
  Sass compiler. See [the JS API docs] for details.

  [the JS API docs]: https://sass-lang.com/documentation/js-api/interfaces/Logger

* Add a `Logger.silent` object that can be passed to the `logger` option to
  silence all messages from the Sass compiler.

## 1.42.1

* Fix a bug where Sass variables and function calls in calculations weren't
  being resolved correctly if there was a parenthesized interpolation elsewhere
  in the file.

## 1.42.0

* `min()` and `max()` expressions are once again parsed as calculations as long
  as they contain only syntax that's allowed in calculation expressions. To
  avoid the backwards-compatibility issues that were present in 1.40.0, they now
  allow unitless numbers to be mixed with numbers with units just like the
  global `min()` and `max()` functions. Similarly, `+` and `-` operations within
  `min()` and `max()` functions allow unitless numbers to be mixed with numbers
  with units.

## 1.41.1

* Preserve parentheses around `var()` functions in calculations, because they
  could potentially be replaced with sub-expressions that might need to be
  parenthesized.

## 1.41.0

* Calculation values can now be combined with strings using the `+` operator.
  This was an error in 1.40.0, but this broke stylesheets that were relying on
  `$value + ""` expressions to generically convert values to strings. (Note that
  the Sass team recommends the use of `"#{$value}"` or `inspect($value)` for
  that use-case.)

* The `selector.unify()` function now correctly returns `null` when one selector
  is a `:host` or `:host-context` and the other is a selector that's guaranteed
  to be within the current shadow DOM. The `@extend` logic has been updated
  accordingly as well.

* Fix a bug where extra whitespace in `min()`, `max()`, `clamp()`, and `calc()`
  expressions could cause bogus parse errors.

* Fix a bug where the right-hand operand of a `-` in a calculation could
  incorrectly be stripped of parentheses.

### Dart API

* `SassCalculation.plus()` now allows `SassString` arguments.

## 1.40.1

* **Potentially breaking bug fix:** `min()` and `max()` expressions outside of
  calculations now behave the same way they did in 1.39.2, returning unquoted
  strings if they contain no Sass-specific features and calling the global
  `min()` and `max()` functions otherwise. Within calculations, they continue to
  behave how they did in 1.40.0.

  This fixes an unintended breaking change added in 1.40.0, wherein passing a
  unitless number and a number without units to `min()` or `max()` now produces
  an error. Since this breakage affects a major Sass library, we're temporarily
  reverting support for `min()` and `max()` calculations while we work on
  designing a longer-term fix.

## 1.40.0

* Add support for first-class `calc()` expressions (as well as `clamp()` and
  plain-CSS `min()` and `max()`). This means:

  * `calc()` expressions will be parsed more thoroughly, and errors will be
    highlighted where they weren't before. **This may break your stylesheets,**
    but only if they were already producing broken CSS.

  * `calc()` expressions will be simplified where possible, and may even return
    numbers if they can be simplified away entirely.

  * `calc()` expressions that can't be simplified to numbers return a new data
    type known as "calculations".

  * Sass variables and functions can now be used in `calc()` expressions.

  * New functions `meta.calc-name()` and `meta.calc-args()` can now inspect
    calculations.

### Dart API

* Add a new value type, `SassCalculation`, that represents calculations.

* Add new `CalculationOperation`, `CalculationOperator`, and
  `CalculationInterpolation` types to represent types of arguments that may
  exist as part of a calculation.

* Add a new `Value.assertCalculation()` method.

* Add a new `Number.hasCompatibleUnits()` method.

## 1.39.2

* Fix a bug where configuring with `@use ... with` would throw an error when
  that variable was defined in a module that also contained `@forward ... with`.

## 1.39.1

* Partial fix for a bug where `@at-root` does not work properly in nested
  imports that contain `@use` rules. If the only `@use` rules in the nested
  import are for built-in modules, `@at-root` should now work properly.

## 1.39.0

### JS API

* Add a `charset` option that controls whether or not Sass emits a
  `@charset`/BOM for non-ASCII stylesheets.

## 1.38.2

* No user-visible changes

## 1.38.1

* No user-visible changes

## 1.38.0

* In expanded mode, emit characters in Unicode private-use areas as escape
  sequences rather than literal characters.

* Fix a bug where quotes would be omitted for an attribute selector whose value
  was a single backslash.

* Properly consider numbers that begin with `.` as "plain CSS" for the purposes
  of parsing plain-CSS `min()` and `max()` functions.

* Allow `if` to be used as an unquoted string.

* Properly parse backslash escapes within `url()` expressions.

* Fix a couple bugs where `@extend`s could be marked as unsatisfied when
  multiple identical `@extend`s extended selectors across `@use` rules.

### Command Line Interface

* Strip CRLF newlines from snippets of the original stylesheet that are included
  in the output when an error occurs.

### JS API

* Don't crash when a Windows path is returned by a custom Node importer at the
  same time as file contents.

* Don't crash when an error occurs in a stylesheet loaded via a custom importer
  with a custom URL scheme.

### Dart API

* Add a `SassArgumentList.keywordsWithoutMarking` getter to access the keyword
  arguments of an argument list without marking them accessed.

## 1.37.5

* No user-visible changes.

## 1.37.4

* No user-visible changes.

## 1.37.3

* No user-visible changes.

## 1.37.2

* No user-visible changes.

## 1.37.1

* No user-visible changes.

## 1.37.0

### Dart API

* **Potentially breaking bug fix:** `SassNumber.asSlash`,
  `SassNumber.withSlash()`, and `SassNumber.withoutSlash()` have been marked as
  `@internal`. They were never intended to be used outside the `sass` package.

* **Potentially breaking bug fix:** `SassException` has been marked as `@sealed`
  to formally indicate that it's not intended to be extended outside of the
  `sass` package.

* Add a `Value.withListContents()` method that returns a new Sass list with the
  same list separator and brackets as the current value, interpreted as a list.

## 1.36.0

### Dart API

* Added `compileToResult()`, `compileStringToResult()`,
  `compileToResultAsync()`, and `compileStringToResultAsync()` methods. These
  are intended to replace the existing `compile*()` methods, which are now
  deprecated. Rather than returning a simple string, these return a
  `CompileResult` object, which will allow us to add additional information
  about the compilation without having to introduce further deprecations.

  * Instead of passing a `sourceMaps` callback to `compile*()`, pass
    `sourceMaps: true` to `compile*ToResult()` and access
    `CompileResult.sourceMap`.

  * The `CompileResult` object exposes a `loadedUrls` object which lists the
    canonical URLs accessed during a compilation. This information was
    previously unavailable except through the JS API.

## 1.35.2

* **Potentially breaking bug fix**: Properly throw an error for Unicode ranges
  that have too many `?`s after hexadecimal digits, such as `U+12345??`.

* **Potentially breaking bug fix:** Fixed a bug where certain local variable
  declarations nested within multiple `@if` statements would incorrectly
  override a global variable. It's unlikely that any real stylesheets were
  relying on this bug, but if so they can simply add `!global` to the variable
  declaration to preserve the old behavior.

* **Potentially breaking bug fix:** Fix a bug where imports of root-relative
  URLs (those that begin with `/`) in `@import` rules would be passed to
  both Dart and JS importers as `file:` URLs.

* Properly support selector lists for the `$extendee` argument to
  `selector.extend()` and `selector.replace()`.

* Fix an edge case where `@extend` wouldn't affect a selector within a
  pseudo-selector such as `:is()` that itself extended other selectors.

* Fix a race condition where `meta.load-css()` could trigger an internal error
  when running in asynchronous mode.

### Dart API

* Use the `@internal` annotation to indicate which `Value` APIs are available
  for public use.

## 1.35.1

* Fix a bug where the quiet dependency flag didn't silence warnings in some
  stylesheets loaded using `@import`.

## 1.35.0

* Fix a couple bugs that could prevent some members from being found in certain
  files that use a mix of imports and the module system.

* Fix incorrect recommendation for migrating division expressions that reference
  namespaced variables.

### JS API

* Add a `quietDeps` option which silences compiler warnings from stylesheets
  loaded through importers and load paths.

* Add a `verbose` option which causes the compiler to emit all deprecation
  warnings, not just 5 per feature.

## 1.34.1

* Fix a bug where `--update` would always compile any file that depends on a
  built-in module.

* Fix the URL for the `@-moz-document` deprecation message.

* Fix a bug with `@for` loops nested inside property declarations.

## 1.34.0

* Don't emit the same warning in the same location multiple times.

* Cap deprecation warnings at 5 per feature by default.

### Command Line Interface

* Add a `--quiet-deps` flag which silences compiler warnings from stylesheets
  loaded through `--load-path`s.

* Add a `--verbose` flag which causes the compiler to emit all deprecation
  warnings, not just 5 per feature.

### Dart API

* Add a `quietDeps` argument to `compile()`, `compileString()`,
  `compileAsync()`, and `compileStringAsync()` which silences compiler warnings
  from stylesheets loaded through importers, load paths, and `package:` URLs.

* Add a `verbose` argument to `compile()`, `compileString()`, `compileAsync()`,
  and `compileStringAsync()` which causes the compiler to emit all deprecation
  warnings, not just 5 per feature.

## 1.33.0

* Deprecate the use of `/` for division. The new `math.div()` function should be
  used instead. See [this page][] for details.

[this page]: https://sass-lang.com/documentation/breaking-changes/slash-div

* Add a `list.slash()` function that returns a slash-separated list.

* **Potentially breaking bug fix:** The heuristics around when potentially
  slash-separated numbers are converted to slash-free numbers—for example, when
  `1/2` will be printed as `0.5` rather than `1/2`—have been slightly expanded.
  Previously, a number would be made slash-free if it was passed as an argument
  to a *user-defined function*, but not to a *built-in function*. Now it will be
  made slash-free in both cases. This is a behavioral change, but it's unlikely
  to affect any real-world stylesheets.

* [`:is()`][] now behaves identically to `:matches()`.

[`:is()`]: https://developer.mozilla.org/en-US/docs/Web/CSS/:is

* Fix a bug where non-integer numbers that were very close to integer
  values would be incorrectly formatted in CSS.

* Fix a bug where very small number and very large negative numbers would be
  incorrectly formatted in CSS.

### JS API

* The `this` context for importers now has a `fromImport` field, which is `true`
  if the importer is being invoked from an `@import` and `false` otherwise.
  Importers should only use this to determine whether to load [import-only
  files].

[import-only files]: https://sass-lang.com/documentation/at-rules/import#import-only-files

### Dart API

* Add an `Importer.fromImport` getter, which is `true` if the current
  `Importer.canonicalize()` call comes from an `@import` rule and `false`
  otherwise. Importers should only use this to determine whether to load
  [import-only files].

## 1.32.13

* **Potentially breaking bug fix:** Null values in `@use` and `@forward`
  configurations no longer override the `!default` variable, matching the
  behavior of the equivalent code using `@import`.

* Use the proper parameter names in error messages about `string.slice`

## 1.32.12

* Fix a bug that disallowed more than one module from extending the same
  selector from a module if that selector itself extended a selector from
  another upstream module.

## 1.32.11

* Fix a bug where bogus indented syntax errors were reported for lines that
  contained only whitespace.

## 1.32.10

* No user-visible changes.

## 1.32.9

* Fix a typo in a deprecation warning.

### JavaScript API

* Drop support for Chokidar 2.x. This version was incompatible with Node 14, but
  due to shortcomings in npm's version resolver sometimes still ended up
  installed anyway. Only declaring support for 3.0.0 should ensure compatibility
  going forward.

### Dart API

* Allow the null safety release of args and watcher.

### Command Line Interface

* Add a `-w` shorthand for the `--watch` flag.

## 1.32.8

* Update chokidar version for Node API tests.

### JavaScript API

* Allow a custom function to access the `render()` options object within its
  local context, as `this.options`.

## 1.32.7

* Allow the null safety release of stream_transform.

* Allow `@forward...with` to take arguments that have a `!default` flag without
  a trailing comma.

* Improve the performance of unitless and single-unit numbers.

## 1.32.6

### Node JS API

* Fix Electron support when `nodeIntegration` is disabled.

### Dart API

* All range checks for `SassColor` constructors now throw `RangeError`s with
  `start` and `end` set.

## 1.32.5

* **Potentially breaking bug fix:** When using `@for` with numbers that have
  units, the iteration variable now matches the unit of the initial number. This
  matches the behavior of Ruby Sass and LibSass.

### Node JS API

* Fix a few infrequent errors when calling `render()` with `fiber` multiple
  times simultaneously.

* Avoid possible mangled error messages when custom functions or importers throw
  unexpected exceptions.

* Fix Electron support when `nodeIntegration` is disabled.

## 1.32.4

* No user-visible changes.

## 1.32.3

* Optimize `==` for numbers that have different units.

## 1.32.2

* Print the actual number that was received in unit deprecation warnings for
  color functions.

## 1.32.1

* Don't emit permissions errors on Windows and OS X when trying to determine the
  real case of path names.

## 1.32.0

* Deprecate passing non-`%` numbers as lightness and saturation to `hsl()`,
  `hsla()`, `color.adjust()`, and `color.change()`. This matches the CSS
  specification, which also requires `%` for all lightness and saturation
  parameters. See [the Sass website][color-units] for more details.

* Deprecate passing numbers with units other than `deg` as the hue to `hsl()`,
  `hsla()`, `adjust-hue()`, `color.adjust()`, and `color.change()`. Unitless
  numbers *are* still allowed here, since they're allowed by CSS. See [the Sass
  website][color-units] for more details.

* Improve error messages about incompatible units.

* Properly mark some warnings emitted by `sass:color` functions as deprecation
  warnings.

### Dart API

* Rename `SassNumber.valueInUnits()` to `SassNumber.coerceValue()`. The old name
  remains, but is now deprecated.

* Rename `SassNumber.coerceValueToUnit()`, a shorthand for
  `SassNumber.coerceValue()` that takes a single numerator unit.

* Add `SassNumber.coerceToMatch()` and `SassNumber.coerceValueToMatch()`, which
  work like `SassNumber.coerce()` and `SassNumber.coerceValue()` but take a
  `SassNumber` whose units should be matched rather than taking the units
  explicitly. These generate better error messages than `SassNumber.coerce()`
  and `SassNumber.coerceValue()`.

* Add `SassNumber.convertToMatch()` and `SassNumber.convertValueToMatch()`,
  which work like `SassNumber.coerceToMatch()` and
  `SassNumber.coerceValueToMatch()` except they throw exceptions when converting
  unitless values to or from units.

* Add `SassNumber.compatibleWithUnit()`, which returns whether the number can be
  coerced to a single numerator unit.

## 1.31.0

* Add support for parsing `clamp()` as a special math function, the same way
  `calc()` is parsed.

* Properly load files in case-sensitive Windows directories with upper-case
  names.

## 1.30.0

* Fix a bug where `@at-root (without: all)` wouldn't properly remove a
  `@keyframes` context when parsing selectors.

### Node JS API

* The generated `main()` function in `sass.js` now returns a `Promise` that
  completes when the executable is finished running.

### Dart API

* Fix a bug that prevented importers from returning null when loading from a
  URL that they had already canonicalized.

## 1.29.0

* Support a broader syntax for `@supports` conditions, based on the latest
  [Editor's Draft of CSS Conditional Rules 3]. Almost all syntax will be allowed
  (with interpolation) in the conditions' parentheses, as well as function
  syntax such as `@supports selector(...)`.

[Editor's Draft of CSS Conditional Rules 3]: https://drafts.csswg.org/css-conditional-3/#at-supports

## 1.28.0

* Add a [`color.hwb()`] function to `sass:color` that can express colors in [HWB] format.

[`color.hwb()`]: https://sass-lang.com/documentation/modules/color#hwb
[HWB]: https://en.wikipedia.org/wiki/HWB_color_model

* Add [`color.whiteness()`] and [`color.blackness()`] functions to `sass:color`
  to get a color's [HWB] whiteness and blackness components.

[`color.whiteness()`]: https://sass-lang.com/documentation/modules/color#whiteness
[`color.blackness()`]: https://sass-lang.com/documentation/modules/color#blackness

* Add `$whiteness` and `$blackness` parameters to [`color.adjust()`],
  [`color.change()`], and [`color.scale()`] to modify a color's [HWB] whiteness
  and blackness components.

[`color.adjust()`]: https://sass-lang.com/documentation/modules/color#adjust
[`color.change()`]: https://sass-lang.com/documentation/modules/color#change
[`color.scale()`]: https://sass-lang.com/documentation/modules/color#scale

### Dart API

* Add [HWB] support to the `SassColor` class, including a `SassColor.hwb()`
  constructor, `whiteness` and `blackness` getters, and a `changeHwb()` method.

[HWB]: https://en.wikipedia.org/wiki/HWB_color_model

## 1.27.2

* No user-visible changes.

## 1.27.1

* **Potentially breaking bug fix:** `meta.load-css()` now correctly uses the
  name `$url` for its first argument, rather than `$module`.

* Don't crash when using `Infinity` or `NaN` as a key in a map.

* Emit a proper parse error for a `=` with no right-hand side in a function.

* Avoid going exponential on certain recursive `@extend` edge cases.

## 1.27.0

* Adds an overload to `map.merge()` that supports merging a nested map.

  `map.merge($map1, $keys..., $map2)`: The `$keys` form a path to the nested map
  in `$map1`, into which `$map2` gets merged.

  See [the Sass documentation][map-merge] for more details.

  [map-merge]: https://sass-lang.com/documentation/modules/map#merge

* Adds an overloaded `map.set()` function.

  `map.set($map, $key, $value)`: Adds to or updates `$map` with the specified
  `$key` and `$value`.

  `map.set($map, $keys..., $value)`: Adds to or updates a map that is nested
  within `$map`. The `$keys` form a path to the nested map in `$map`, into
  which `$value` is inserted.

  See [the Sass documentation][map-set] for more details.

  [map-set]: https://sass-lang.com/documentation/modules/map#set

* Add support for nested maps to `map.get()`.
  For example, `map.get((a: (b: (c: d))), a, b, c)` would return `d`.
  See [the documentation][map-get] for more details.

  [map-get]: https://sass-lang.com/documentation/modules/map#get

* Add support for nested maps in `map.has-key`.
  For example, `map.has-key((a: (b: (c: d))), a, b, c)` would return true.
  See [the documentation][map-has-key] for more details.

  [map-has-key]: https://sass-lang.com/documentation/modules/map#has-key

* Add a `map.deep-merge()` function. This works like `map.merge()`, except that
  nested map values are *also* recursively merged. For example:

  ```
  map.deep-merge(
    (color: (primary: red, secondary: blue),
    (color: (secondary: teal)
  ) // => (color: (primary: red, secondary: teal))
  ```

  See [the Sass documentation][map-deep-merge] for more details.

  [map-deep-merge]: https://sass-lang.com/documentation/modules/map#deep-merge

* Add a `map.deep-remove()` function. This allows you to remove keys from
  nested maps by passing multiple keys. For example:

  ```
  map.deep-remove(
    (color: (primary: red, secondary: blue)),
    color, primary
  ) // => (color: (secondary: blue))
  ```

  See [the Sass documentation][map-deep-remove] for more details.

  [map-deep-remove]: https://sass-lang.com/documentation/modules/map#deep-remove

* Fix a bug where custom property values in plain CSS were being parsed as
  normal property values.

### Dart API

* Add a `Value.tryMap()` function which returns the `Value` as a `SassMap` if
  it's a valid map, or `null` otherwise. This allows function authors to safely
  retrieve maps even if they're internally stored as empty lists, without having
  to catch exceptions from `Value.assertMap()`.

## 1.26.12

* Fix a bug where nesting properties beneath a Sass-syntax custom property
  (written as `#{--foo}: ...`) would crash.

## 1.26.11

* **Potentially breaking bug fix:** `selector.nest()` now throws an error
  if the first arguments contains the parent selector `&`.

* Fixes a parsing bug with inline comments in selectors.

* Improve some error messages for edge-case parse failures.

* Throw a proper error when the same built-in module is `@use`d twice.

* Don't crash when writing `Infinity` in JS mode.

* Produce a better error message for positional arguments following named
  arguments.

## 1.26.10

* Fixes a bug where two adjacent combinators could cause an error.

## 1.26.9

* Use an updated version of `node_preamble` when compiling to JS.

## 1.26.8

* Fixes an error when emitting source maps to stdout.

## 1.26.7

* No user-visible changes.

## 1.26.6

* Fix a bug where escape sequences were improperly recognized in `@else` rules.

### JavaScript API

* Add `sass.NULL`, `sass.TRUE`, and `sass.FALSE` constants to match Node Sass's
  API.

* If a custom Node importer returns both `file` and `contents`, don't attempt to
  read the `file`. Instead, use the `contents` provided by the importer, with
  `file` as the canonical url.

## 1.26.5

* No user-visible changes.

## 1.26.4

* Be more memory-efficient when handling `@forward`s through `@import`s.

## 1.26.3

* Fix a bug where `--watch` mode could go into an infinite loop compiling CSS
  files to themselves.

## 1.26.2

* More aggressively eliminate redundant selectors in the `selector.extend()` and
  `selector.replace()` functions.

## 1.26.1

### Command Line Interface

* Fix a longstanding bug where `--watch` mode could enter into a state where
  recompilation would not occur after a syntax error was introduced into a
  dependency and then fixed.

## 1.26.0

* **Potentially breaking bug fix:** `@use` rules whose URLs' basenames begin
  with `_` now correctly exclude that `_` from the rules' namespaces.

* Fix a bug where imported forwarded members weren't visible in mixins and
  functions that were defined before the `@import`.

* Don't throw errors if the exact same member is loaded or forwarded from
  multiple modules at the same time.

## 1.25.2

* Fix a bug where, under extremely rare circumstances, a valid variable could
  become unassigned.

## 1.25.0

* Add functions to the built-in "sass:math" module.

  * `clamp($min, $number, $max)`. Clamps `$number` in between `$min` and `$max`.

  * `hypot($numbers...)`. Given *n* numbers, outputs the length of the
    *n*-dimensional vector that has components equal to each of the inputs.

  * Exponential. All inputs must be unitless.
    * `log($number)` or `log($number, $base)`. If no base is provided, performs
       a natural log.
    * `pow($base, $exponent)`
    * `sqrt($number)`

  * Trigonometric. The input must be an angle. If no unit is given, the input is
    assumed to be in `rad`.
    * `cos($number)`
    * `sin($number)`
    * `tan($number)`

  * Inverse trigonometric. The output is in `deg`.
    * `acos($number)`. Input must be unitless.
    * `asin($number)`. Input must be unitless.
    * `atan($number)`. Input must be unitless.
    * `atan2($y, $x)`. `$y` and `$x` must have compatible units or be unitless.

* Add the variables `$pi` and `$e` to the built-in "sass:math" module.

### JavaScript API

* `constructor.value` fields on value objects now match their Node Sass
  equivalents.

## 1.24.5

* Highlight contextually-relevant sections of the stylesheet in error messages,
  rather than only highlighting the section where the error was detected.

## 1.24.4

### JavaScript API

* Fix a bug where source map generation would crash with an absolute source map
  path and a custom importer that returns string file contents.

## 1.24.3

### Command Line Interface

* Fix a bug where `sass --version` would crash for certain executable
  distributions.

## 1.24.2

### JavaScript API

* Fix a bug introduced in the previous release that prevented custom importers
  in Node.js from loading import-only files.

## 1.24.1

* Fix a bug where the wrong file could be loaded when the same URL is used by
  both a `@use` rule and an `@import` rule.

## 1.24.0

* Add an optional `with` clause to the `@forward` rule. This works like the
  `@use` rule's `with` clause, except that `@forward ... with` can declare
  variables as `!default` to allow downstream modules to reconfigure their
  values.

* Support configuring modules through `@import` rules.

## 1.23.8

* **Potentially breaking bug fix:** Members loaded through a nested `@import`
  are no longer ever accessible outside that nested context.

* Don't throw an error when importing two modules that both forward members with
  the same name. The latter name now takes precedence over the former, as per
  the specification.

### Dart API

* `SassFormatException` now implements `SourceSpanFormatException` (and thus
  `FormatException`).

## 1.23.7

* No user-visible changes

## 1.23.6

* No user-visible changes.

## 1.23.5

* Support inline comments in the indented syntax.

* When an overloaded function receives the wrong number of arguments, guess
  which overload the user actually meant to invoke, and display the invalid
  argument error for that overload.

* When `@error` is used in a function or mixin, print the call site rather than
  the location of the `@error` itself to better match the behavior of calling a
  built-in function that throws an error.

## 1.23.4

### Command-Line Interface

* Fix a bug where `--watch` wouldn't watch files referred to by `@forward`
  rules.

## 1.23.3

* Fix a bug where selectors were being trimmed over-eagerly when `@extend`
  crossed module boundaries.

## 1.23.2

### Command-Line Interface

* Fix a bug when compiling all Sass files in a directory where a CSS file could
  be compiled to its own location, creating an infinite loop in `--watch` mode.

* Properly compile CSS entrypoints in directories outside of `--watch` mode.

## 1.23.1

* Fix a bug preventing built-in modules from being loaded within a configured
  module.

* Fix a bug preventing an unconfigured module from being loaded from within two
  different configured modules.

* Fix a bug when `meta.load-css()` was used to load some files that included
  media queries.

* Allow `saturate()` in plain CSS files, since it can be used as a plain CSS
  filter function.

* Improve the error messages for trying to access functions like `lighten()`
  from the `sass:color` module.

## 1.23.0

* **Launch the new Sass module system!** This adds:

  * The [`@use` rule][], which loads Sass files as *modules* and makes their
    members available only in the current file, with automatic namespacing.

    [`@use` rule]: https://sass-lang.com/documentation/at-rules/use

  * The [`@forward` rule][], which makes members of another Sass file available
    to stylesheets that `@use` the current file.

    [`@forward` rule]: https://sass-lang.com/documentation/at-rules/forward

  * Built-in modules named `sass:color`, `sass:list`, `sass:map`, `sass:math`,
    `sass:meta`, `sass:selector`, and `sass:string` that provide access to all
    the built-in Sass functions you know and love, with automatic module
    namespaces.

  * The [`meta.load-css()` mixin][], which includes the CSS contents of a module
    loaded from a (potentially dynamic) URL.

    [`meta.load-css()` mixin]: https://sass-lang.com/documentation/modules/meta#load-css

  * The [`meta.module-variables()` function][], which provides access to the
    variables defined in a given module.

    [`meta.module-variables()` function]: https://sass-lang.com/documentation/modules/meta#module-variables

  * The [`meta.module-functions()` function][], which provides access to the
    functions defined in a given module.

    [`meta.module-functions()` function]: https://sass-lang.com/documentation/modules/meta#module-functions

  Check out [the Sass blog][migrator blog] for more information on the new
  module system. You can also use the new [Sass migrator][] to automatically
  migrate your stylesheets to the new module system!

  [migrator blog]: https://sass-lang.com/blog/the-module-system-is-launched
  [Sass migrator]: https://sass-lang.com/documentation/cli/migrator

## 1.22.12

* **Potentially breaking bug fix:** character sequences consisting of two or
  more hyphens followed by a number (such as `--123`), or two or more hyphens on
  their own (such as `--`), are now parsed as identifiers [in accordance with
  the CSS spec][ident-token-diagram].

  [ident-token-diagram]: https://drafts.csswg.org/css-syntax-3/#ident-token-diagram

  The sequence `--` was previously parsed as multiple applications of the `-`
  operator. Since this is unlikely to be used intentionally in practice, we
  consider this bug fix safe.

### Command-Line Interface

* Fix a bug where changes in `.css` files would be ignored in `--watch` mode.

### JavaScript API

* Allow underscore-separated custom functions to be defined.

* Improve the performance of Node.js compilation involving many `@import`s.

## 1.22.11

* Don't try to load unquoted plain-CSS indented-syntax imports.

* Fix a couple edge cases in `@extend` logic and related selector functions:

  * Recognize `:matches()` and similar pseudo-selectors as superselectors of
    matching complex selectors.

  * Recognize `::slotted()` as a superselector of other `::slotted()` selectors.

  * Recognize `:current()` with a vendor prefix as a superselector.

## 1.22.10

* Fix a bug in which `get-function()` would fail to find a dash-separated
  function when passed a function name with underscores.

## 1.22.9

* Include argument names when reporting range errors and selector parse errors.

* Avoid double `Error:` headers when reporting selector parse errors.

* Clarify the error message when the wrong number of positional arguments are
  passed along with a named argument.

### JavaScript API

* Re-add support for Node Carbon (8.x).

## 1.22.8

### JavaScript API

* Don't crash when running in a directory whose name contains URL-sensitive
  characters.

* Drop support for Node Carbon (8.x), which doesn't support `url.pathToFileURL`.

## 1.22.7

* Restrict the supported versions of the Dart SDK to `^2.4.0`.

## 1.22.6

* **Potentially breaking bug fix:** The `keywords()` function now converts
  underscore-separated argument names to hyphen-separated names. This matches
  LibSass's behavior, but not Ruby Sass's.

* Further improve performance for logic-heavy stylesheets.

* Improve a few error messages.

## 1.22.5

### JavaScript API

* Improve performance for logic-heavy stylesheets.

## 1.22.4

* Fix a bug where at-rules imported from within a style rule would appear within
  that style rule rather than at the root of the document.

## 1.22.3

* **Potentially breaking bug fix:** The argument name for the `saturate()`
  function is now `$amount`, to match the name in LibSass and originally in Ruby
  Sass.

* **Potentially breaking bug fix:** The `invert()` function now properly returns
  `#808080` when passed `$weight: 50%`. This matches the behavior in LibSass and
  originally in Ruby Sass, as well as being consistent with other nearby values
  of `$weight`.

* **Potentially breaking bug fix:** The `invert()` function now throws an error
  if it's used [as a plain CSS function][plain-CSS invert] *and* the Sass-only
  `$weight` parameter is passed. This never did anything useful, so it's
  considered a bug fix rather than a full breaking change.

  [plain-CSS invert]: https://developer.mozilla.org/en-US/docs/Web/CSS/filter-function/invert

* **Potentially breaking bug fix**: The `str-insert()` function now properly
  inserts at the end of the string if the `$index` is `-1`. This matches the
  behavior in LibSass and originally in Ruby Sass.

* **Potentially breaking bug fix**: An empty map returned by `map-remove()` is
  now treated as identical to the literal value `()`, rather than being treated
  as though it had a comma separator. This matches the original behavior in Ruby
  Sass.

* The `adjust-color()` function no longer throws an error when a large `$alpha`
  value is combined with HSL adjustments.

* The `alpha()` function now produces clearer error messages when the wrong
  number of arguments are passed.

* Fix a bug where the `str-slice()` function could produce invalid output when
  passed a string that contains characters that aren't represented as a single
  byte in UTF-16.

* Improve the error message for an unknown separator name passed to the `join()`
  or `append()` functions.

* The `zip()` function no longer deadlocks if passed no arguments.

* The `map-remove()` function can now take a `$key` named argument. This matches
  the signature in LibSass and originally in Ruby Sass.

## 1.22.2

### JavaScript API

* Avoid re-assigning the `require()` function to make the code statically
  analyzable by Webpack.

## 1.22.1

### JavaScript API

* Expand the dependency on `chokidar` to allow 3.x.

## 1.22.0

* Produce better stack traces when importing a file that contains a syntax
  error.

* Make deprecation warnings for `!global` variable declarations that create new
  variables clearer, especially in the case where the `!global` flag is
  unnecessary because the variables are at the top level of the stylesheet.

### Dart API

* Add a `Value.realNull` getter, which returns Dart's `null` if the value is
  Sass's null.

## 1.21.0

### Dart API

* Add a `sass` executable when installing the package through `pub`.

* Add a top-level `warn()` function for custom functions and importers to print
  warning messages.

## 1.20.3

* No user-visible changes.

## 1.20.2

* Fix a bug where numbers could be written using exponential notation in
  Node.js.

* Fix a crash that would appear when writing some very large integers to CSS.

### Command-Line Interface

* Improve performance for stand-alone packages on Linux and Mac OS.

### JavaScript API

* Pass imports to custom importers before resolving them using `includePaths` or
  the `SASS_PATH` environment variable. This matches Node Sass's behavior, so
  it's considered a bug fix.

## 1.20.1

* No user-visible changes.

## 1.20.0

* Support attribute selector modifiers, such as the `i` in `[title="test" i]`.

### Command-Line Interface

* When compilation fails, Sass will now write the error message to the CSS
  output as a comment and as the `content` property of a `body::before` rule so
  it will show up in the browser (unless compiling to standard output). This can
  be disabled with the `--no-error-css` flag, or forced even when compiling to
  standard output with the `--error-css` flag.

### Dart API

* Added `SassException.toCssString()`, which returns the contents of a CSS
  stylesheet describing the error, as above.

## 1.19.0

* Allow `!` in `url()`s without quotes.

### Dart API

* `FilesystemImporter` now doesn't change its effective directory if the working
  directory changes, even if it's passed a relative argument.

## 1.18.0

* Avoid recursively listing directories when finding the canonical name of a
  file on case-insensitive filesystems.

* Fix importing files relative to `package:`-imported files.

* Don't claim that "package:" URLs aren't supported when they actually are.

### Command-Line Interface

* Add a `--no-charset` flag. If this flag is set, Sass will never emit a
  `@charset` declaration or a byte-order mark, even if the CSS file contains
  non-ASCII characters.

### Dart API

* Add a `charset` option to `compile()`, `compileString()`, `compileAsync()` and
  `compileStringAsync()`. If this option is set to `false`, Sass will never emit
  a `@charset` declaration or a byte-order mark, even if the CSS file contains
  non-ASCII characters.

* Explicitly require that importers' `canonicalize()` methods be able to take
  paths relative to their outputs as valid inputs. This isn't considered a
  breaking change because the importer infrastructure already required this in
  practice.

## 1.17.4

* Consistently parse U+000C FORM FEED, U+000D CARRIAGE RETURN, and sequences of
  U+000D CARRIAGE RETURN followed by U+000A LINE FEED as individual newlines.

### JavaScript API

* Add a `sass.types.Error` constructor as an alias for `Error`. This makes our
  custom function API compatible with Node Sass's.

## 1.17.3

* Fix an edge case where slash-separated numbers were written to the stylesheet
  with a slash even when they're used as part of another arithmetic operation,
  such as being concatenated with a string.

* Don't put style rules inside empty `@keyframes` selectors.

## 1.17.2

* Deprecate `!global` variable assignments to variables that aren't yet defined.
  This deprecation message can be avoided by assigning variables to `null` at
  the top level before globally assigning values to them.

### Dart API

* Explicitly mark classes that were never intended to be subclassed or
  implemented as "sealed".

## 1.17.1

* Properly quote attribute selector values that start with identifiers but end
  with a non-identifier character.

## 1.17.0

* Improve error output, particularly for errors that cover multiple lines.

* Improve source locations for some parse errors. Rather than pointing to the
  next token that wasn't what was expected, they point *after* the previous
  token. This should generally provide more context for the syntax error.

* Produce a better error message for style rules that are missing the closing
  `}`.

* Produce a better error message for style rules and property declarations
  within `@function` rules.

### Command-Line Interface

* Passing a directory on the command line now compiles all Sass source files in
  the directory to CSS files in the same directory, as though `dir:dir` were
  passed instead of just `dir`.

* The new error output uses non-ASCII Unicode characters by default. Add a
  `--no-unicode` flag to disable this.

## 1.16.1

* Fix a performance bug where stylesheet evaluation could take a very long time
  when many binary operators were used in sequence.

## 1.16.0

* `rgb()` and `hsl()` now treat unquoted strings beginning with `env()`,
  `min()`, and `max()` as special number strings like `calc()`.

## 1.15.3

* Properly merge `all and` media queries. These queries were previously being
  merged as though `all` referred to a specific media type, rather than all
  media types.

* Never remove units from 0 values in compressed mode. This wasn't safe in
  general, since some properties (such as `line-height`) interpret `0` as a
  `<number>` rather than a `<length>` which can break CSS transforms. It's
  better to do this optimization in a dedicated compressor that's aware of CSS
  property semantics.

* Match Ruby Sass's behavior in some edge-cases involving numbers with many
  significant digits.

* Emit escaped tab characters in identifiers as `\9` rather than a backslash
  followed by a literal tab.

### Command-Line Interface

* The source map generated for a stylesheet read from standard input now uses a
  `data:` URL to include that stylesheet's contents in the source map.

### Node JS API

* `this.includePaths` for a running importer is now a `;`-separated string on
  Windows, rather than `:`-separated. This matches Node Sass's behavior.

### Dart API

* The URL used in a source map to refer to a stylesheet loaded from an importer
  is now `ImportResult.sourceMapUrl` as documented.

## 1.15.2

### Node JS API

* When `setValue()` is called on a Sass string object, make it unquoted even if
  it was quoted originally, to match the behavior of Node Sass.

## 1.15.1

* Always add quotes to attribute selector values that begin with `--`, since IE
  11 doesn't consider them to be identifiers.

## 1.15.0

* Add support for passing arguments to `@content` blocks. See [the
  proposal][content-args] for details.

* Add support for the new `rgb()` and `hsl()` syntax introduced in CSS Colors
  Level 4, such as `rgb(0% 100% 0% / 0.5)`. See [the proposal][color-4-rgb-hsl]
  for more details.

* Add support for interpolation in at-rule names. See [the
  proposal][at-rule-interpolation] for details.

* Add paths from the `SASS_PATH` environment variable to the load paths in the
  command-line interface, Dart API, and JS API. These load paths are checked
  just after the load paths explicitly passed by the user.

* Allow saturation and lightness values outside of the `0%` to `100%` range in
  the `hsl()` and `hsla()` functions. They're now clamped to be within that
  range rather than producing an error if they're outside it.

* Properly compile selectors that end in escaped whitespace.

[content-args]: https://github.com/sass/language/blob/master/accepted/content-args.md
[color-4-rgb-hsl]: https://github.com/sass/language/blob/master/accepted/color-4-rgb-hsl.md
[at-rule-interpolation]: https://github.com/sass/language/blob/master/accepted/at-rule-interpolation.md

### JavaScript API

* Always include the error location in error messages.

## 1.14.4

* Properly escape U+0009 CHARACTER TABULATION in unquoted strings.

## 1.14.3

* Treat `:before`, `:after`, `:first-line`, and `:first-letter` as
  pseudo-elements for the purposes of `@extend`.

* When running in compressed mode, remove spaces around combinators in complex
  selectors, so a selector like `a > b` is output as `a>b`.

* Properly indicate the source span for errors involving binary operation
  expressions whose operands are parenthesized.

## 1.14.2

* Fix a bug where loading the same stylesheet from two different import paths
  could cause its imports to fail to resolve.

* Properly escape U+001F INFORMATION SEPARATOR ONE in unquoted strings.

### Command-Line Interface

* Don't crash when using `@debug` in a stylesheet passed on standard input.

### Dart API

* `AsyncImporter.canonicalize()` and `Importer.canonicalize()` must now return
  absolute URLs. Relative URLs are still supported, but are deprecated and will
  be removed in a future release.

## 1.14.1

* Canonicalize escaped digits at the beginning of identifiers as hex escapes.

* Properly parse property declarations that are both *in* content blocks and
  written *after* content blocks.

### Command-Line Interface

* Print more readable paths in `--watch` mode.

## 1.14.0

### BREAKING CHANGE

In accordance with our [compatibility policy][], breaking changes made for CSS
compatibility reasons are released as minor version revision after a three-month
deprecation period.

[compatibility policy]: README.md#compatibility-policy

* Tokens such as `#abcd` that are now interpreted as hex colors with alpha
  channels, rather than unquoted ID strings.

## 1.13.4

### Node JS

* Tweak JS compilation options to substantially improve performance.

## 1.13.3

* Properly generate source maps for stylesheets that emit `@charset`
  declarations.

### Command-Line Interface

* Don't error out when passing `--embed-source-maps` along with
  `--embed-sources` for stylesheets that contain non-ASCII characters.

## 1.13.2

* Properly parse `:nth-child()` and `:nth-last-child()` selectors with
  whitespace around the argument.

* Don't emit extra whitespace in the arguments for `:nth-child()` and
  `:nth-last-child()` selectors.

* Fix support for CSS hacks in plain CSS mode.

## 1.13.1

* Allow an IE-style single equals operator in plain CSS imports.

## 1.13.0

* Allow `@extend` to be used with multiple comma-separated simple selectors.
  This is already supported by other implementations, but fell through the
  cracks for Dart Sass until now.

* Don't crash when a media rule contains another media rule followed by a style
  rule.

## 1.12.0

### Dart API

* Add a `SassException` type that provides information about Sass compilation
  failures.

### Node JS API

* Remove the source map comment from the compiled JS. We don't ship with the
  source map, so this pointed to nothing.

## 1.11.0

* Add support for importing plain CSS files. They can only be imported *without*
  an extension—for example, `@import "style"` will import `style.css`. Plain CSS
  files imported this way only support standard CSS features, not Sass
  extensions.

  See [the proposal][css-import] for details.

* Add support for CSS's `min()` and `max()` [math functions][]. A `min()` and
  `max()` call will continue to be parsed as a Sass function if it involves any
  Sass-specific features like variables or function calls, but if it's valid
  plain CSS (optionally with interpolation) it will be emitted as plain CSS instead.

  See [the proposal][css-min-max] for details.

* Add support for range-format media features like `(10px < width < 100px)`. See
  [the proposal][media-ranges] for details.

* Normalize escape codes in identifiers so that, for example, `éclair` and
  `\E9clair` are parsed to the same value. See
  [the proposal][identifier-escapes] for details.

* Don't choke on a [byte-order mark][] at the beginning of a document when
  running in JavaScript.

[math functions]: https://drafts.csswg.org/css-values/#math-function
[css-import]: https://github.com/sass/language/blob/master/accepted/css-imports.md
[css-min-max]: https://github.com/sass/language/blob/master/accepted/min-max.md
[media-ranges]: https://github.com/sass/language/blob/master/accepted/media-ranges.md
[identifier-escapes]: https://github.com/sass/language/blob/master/accepted/identifier-escapes.md
[byte-order mark]: https://en.wikipedia.org/wiki/Byte_order_mark

### Command-Line Interface

* The `--watch` command now continues to recompile a file after a syntax error
  has been detected.

### Dart API

* Added a `Syntax` enum to indicate syntaxes for Sass source files.

* The `compile()` and `compileAsync()` functions now parse files with the `.css`
  extension as plain CSS.

* Added a `syntax` parameter to `compileString()` and `compileStringAsync()`.

* Deprecated the `indented` parameter to `compileString()` and `compileStringAsync()`.

* Added a `syntax` parameter to `new ImporterResult()` and a
  `ImporterResult.syntax` getter to set the syntax of the source file.

* Deprecated the `indented` parameter to `new ImporterResult()` and the
  `ImporterResult.indented` getter in favor of `syntax`.

## 1.10.4

### Command-Line Interface

* Fix a Homebrew installation failure.

## 1.10.3

### Command-Line Interface

* Run the Chocolatey script with the correct arguments so it doesn't crash.

## 1.10.2

* No user-visible changes.

## 1.10.1

### Node JS API

* Don't crash when passing both `includePaths` and `importer`.

## 1.10.0

* When two `@media` rules' queries can't be merged, leave nested rules in place
  for browsers that support them.

* Fix a typo in an error message.

## 1.9.2

### Node JS API

* Produce more readable filesystem errors, such as when a file doesn't exist.

## 1.9.1

### Command-Line Interface

* Don't emit ANSI codes to Windows terminals that don't support them.

* Fix a bug where `--watch` crashed on Mac OS.

## 1.9.0

### Node API

* Add support for `new sass.types.Color(argb)` for creating colors from ARGB hex
  numbers. This was overlooked when initially adding support for Node Sass's
  JavaScript API.

## 1.8.0

### Command-Line Interface

* Add a `--poll` flag to make `--watch` mode repeatedly check the filesystem for
  updates rather than relying on native filesystem notifications.

* Add a `--stop-on-error` flag to stop compiling additional files once an error
  is encountered.

## 1.7.3

* No user-visible changes.

## 1.7.2

* Add a deprecation warning for `@-moz-document`, except for cases where only an
  empty `url-prefix()` is used. Support is [being removed from Firefox][] and
  will eventually be removed from Sass as well.

[being removed from Firefox]: https://www.fxsitecompat.com/en-CA/docs/2018/moz-document-support-has-been-dropped-except-for-empty-url-prefix/

* Fix a bug where `@-moz-document` functions with string arguments weren't being
  parsed.

### Command-Line Interface

* Don't crash when a syntax error is added to a watched file.

## 1.7.1

* Fix crashes in released binaries.

## 1.7.0

* Emit deprecation warnings for tokens such as `#abcd` that are ambiguous
  between ID strings and hex colors with alpha channels. These will be
  interpreted as colors in a release on or after 19 September 2018.

* Parse unambiguous hex colors with alpha channels as colors.

* Fix a bug where relative imports from files on the load path could look in the
  incorrect location.

## 1.6.2

### Command-Line Interface

* Fix a bug where the source map comment in the generated CSS could refer to the
  source map file using an incorrect URL.

## 1.6.1

* No user-visible changes.

## 1.6.0

* Produce better errors when expected tokens are missing before a closing brace.

* Avoid crashing when compiling a non-partial stylesheet that exists on the
  filesystem next to a partial with the same name.

### Command-Line Interface

* Add support for the `--watch`, which watches for changes in Sass files on the
  filesystem and ensures that the compiled CSS is up-to-date.

* When using `--update`, surface errors when an import doesn't exist even if the
  file containing the import hasn't been modified.

* When compilation fails, delete the output file rather than leaving an outdated
  version.

## 1.5.1

* Fix a bug where an absolute Windows path would be considered an `input:output`
  pair.

* Forbid custom properties that have no values, like `--foo:;`, since they're
  forbidden by the CSS spec.

## 1.5.0

* Fix a bug where an importer would be passed an incorrectly-resolved URL when
  handling a relative import.

* Throw an error when an import is ambiguous due to a partial and a non-partial
  with the same name, or multiple files with different extensions. This matches
  the standard Sass behavior.

### Command-Line Interface

* Add an `--interactive` flag that supports interactively running Sass
  expressions (thanks to [Jen Thakar][]!).

[Jen Thakar]: https://github.com/jathak

## 1.4.0

* Improve the error message for invalid semicolons in the indented syntax.

* Properly disallow semicolons after declarations in the indented syntax.

### Command-Line Interface

* Add support for compiling multiple files at once by writing
  `sass input.scss:output.css`. Note that unlike Ruby Sass, this *always*
  compiles files by default regardless of when they were modified.

  This syntax also supports compiling entire directories at once. For example,
  `sass templates/stylesheets:public/css` compiles all non-partial Sass files
  in `templates/stylesheets` to CSS files in `public/css`.

* Add an `--update` flag that tells Sass to compile only stylesheets that have
  been (transitively) modified since the CSS file was generated.

### Dart API

* Add `Importer.modificationTime()` and `AsyncImporter.modificationTime()` which
  report the last time a stylesheet was modified.

### Node API

* Generate source maps when the `sourceMaps` option is set to a string and the
  `outFile` option is not set.

## 1.3.2

* Add support for `@elseif` as an alias of `@else if`. This is not an
  intentional feature, so using it will cause a deprecation warning. It will be
  removed at some point in the future.

## 1.3.1

### Node API

* Fix loading imports relative to stylesheets that were themselves imported
  though relative include paths.

## 1.3.0

### Command-Line Interface

* Generate source map files by default when writing to disk. This can be
  disabled by passing `--no-source-map`.

* Add a `--source-map-urls` option to control whether the source file URLs in
  the generated source map are relative or absolute.

* Add an `--embed-sources` option to embed the contents of all source files in
  the generated source map.

* Add an `--embed-source-map` option to embed the generated source map as a
  `data:` URL in the generated CSS.

### Dart API

* Add a `sourceMap` parameter to `compile()`, `compileString()`,
  `compileAsync()`, and `compileStringAsync()`. This takes a callback that's
  called with a [`SingleMapping`][] that contains the source map information for
  the compiled CSS file.

[`SingleMapping`]: https://www.dartdocs.org/documentation/source_maps/latest/source_maps.parser/SingleMapping-class.html

### Node API

* Added support for the `sourceMap`, `omitSourceMapUrl`, `outFile`,
  `sourceMapContents`, `sourceMapEmbed`, and `sourceMapRoot` options to
  `render()` and `renderSync()`.

* Fix a bug where passing a relative path to `render()` or `renderSync()` would
  cause relative imports to break.

* Fix a crash when printing warnings in stylesheets compiled using `render()` or
  `renderSync()`.

* Fix a bug where format errors were reported badly on Windows.

## 1.2.1

* Always emit units in compressed mode for `0` dimensions other than lengths and
  angles.

## 1.2.0

* The command-line executable will now create the directory for the resulting
  CSS if that directory doesn't exist.

* Properly parse `#{$var} -#{$var}` as two separate values in a list rather than
  one value being subtracted from another.

* Improve the error message for extending compound selectors.

## 1.1.1

* Add a commit that was accidentally left out of 1.1.0.

## 1.1.0

* The command-line executable can now be used to write an output file to disk
  using `sass input.scss output.css`.

* Use a POSIX-shell-compatible means of finding the location of the `sass` shell
  script.

## 1.0.0

**Initial stable release.**

### Changes Since 1.0.0-rc.1

* Allow `!` in custom property values ([#260][]).

[#260]: https://github.com/sass/dart-sass/issues/260

#### Dart API

* Remove the deprecated `render()` function.

#### Node API

* Errors are now subtypes of the `Error` type.

* Allow both the `data` and `file` options to be passed to `render()` and
  `renderSync()` at once. The `data` option will be used as the contents of the
  stylesheet, and the `file` option will be used as the path for error reporting
  and relative imports. This matches Node Sass's behavior.

## 1.0.0-rc.1

* Add support for importing an `_index.scss` or `_index.sass` file when
  importing a directory.

* Add a `--load-path` command-line option (alias `-I`) for passing additional
  paths to search for Sass files to import.

* Add a `--quiet` command-line option (alias `-q`) for silencing warnings.

* Add an `--indented` command-line option for using the indented syntax with a
  stylesheet from standard input.

* Don't merge the media queries `not type` and `(feature)`. We had previously
  been generating `not type and (feature)`, but that's not actually the
  intersection of the two queries.

* Don't crash on `$x % 0`.

* The standalone executable distributed on GitHub is now named `sass` rather
  than `dart-sass`. The `dart-sass` executable will remain, with a deprecation
  message, until 1.0.0 is released.

### Dart API

* Add a `Logger` class that allows users to control how messages are printed by
  stylesheets.

* Add a `logger` parameter to `compile()`, `compileAsync()`, `compileString()`,
  and `compileStringAsync()`.

### Node JS API

* Import URLs passed to importers are no longer normalized. For example, if a
  stylesheet contains `@import "./foo.scss"`, importers will now receive
  `"./foo.scss"` rather than `"foo.scss"`.

## 1.0.0-beta.5.3

* Support hard tabs in the indented syntax.

* Improve the formatting of comments that don't start on the same line as the
  opening `/*`.

* Preserve whitespace after `and` in media queries in compressed mode.

### Indented Syntax

* Properly parse multi-line selectors.

* Don't deadlock on `/*` comments.

* Don't add an extra `*/` to comments that already have it.

* Preserve empty lines in `/*` comments.

## 1.0.0-beta.5.2

* Fix a bug where some colors would crash `compressed` mode.

## 1.0.0-beta.5.1

* Add a `compressed` output style.

* Emit a warning when `&&` is used, since it's probably not what the user means.

* `round()` now returns the correct results for negative numbers that should
  round down.

* `var()` may now be passed in place of multiple arguments to `rgb()`, `rgba()`,
  `hsl()` and `hsla()`.

* Fix some cases where equivalent numbers wouldn't count as the same keys in
  maps.

* Fix a bug where multiplication like `(1/1px) * (1px/1)` wouldn't properly
  cancel out units.

* Fix a bug where dividing by a compatible unit would produce an invalid
  result.

* Remove a non-`sh`-compatible idiom from the standalone shell script.

### Dart API

* Add a `functions` parameter to `compile()`, `compleString()`,
  `compileAsync()`, and `compileStringAsync()`. This allows users to define
  custom functions in Dart that can be invoked from Sass stylesheets.

* Expose the `Callable` and `AsyncCallable` types, which represent functions
  that can be invoked from Sass.

* Expose the `Value` type and its subclasses, as well as the top-level
  `sassTrue`, `sassFalse`, and `sassNull` values, which represent Sass values
  that may be passed into or returned from custom functions.

* Expose the `OutputStyle` enum, and add a `style` parameter to `compile()`,
  `compleString()`, `compileAsync()`, and `compileStringAsync()` that allows
  users to control the output style.

### Node JS API

* Support the `functions` option.

* Support the `"compressed"` value for the `outputStyle` option.

## 1.0.0-beta.4

* Support unquoted imports in the indented syntax.

* Fix a crash when `:not(...)` extends a selector that appears in
  `:not(:not(...))`.

### Node JS API

* Add support for asynchronous importers to `render()` and `renderSync()`.

### Dart API

* Add `compileAsync()` and `compileStringAsync()` methods. These run
  asynchronously, which allows them to take asynchronous importers (see below).

* Add an `AsyncImporter` class. This allows imports to be resolved
  asynchronously in case no synchronous APIs are available. `AsyncImporter`s are
  only compatible with `compileAysnc()` and `compileStringAsync()`.

## 1.0.0-beta.3

* Properly parse numbers with exponents.

* Don't crash when evaluating CSS variables whose names are entirely
  interpolated (for example, `#{--foo}: ...`).

### Node JS API

* Add support for the `importer` option to `render()` and `renderSync()`.
  Only synchronous importers are currently supported.

### Dart API

* Added an `Importer` class. This can be extended by users to provide support
  for custom resolution for `@import` rules.

* Added built-in `FilesystemImporter` and `PackageImporter` implementations that
  support resolving `file:` and `package:` URLs, respectively.

* Added an `importers` argument to the `compile()` and `compileString()`
  functions that provides `Importer`s to use when resolving `@import` rules.

* Added a `loadPaths` argument to the `compile()` and `compileString()`
  functions that provides paths to search for stylesheets when resolving
  `@import` rules. This is a shorthand for passing `FilesystemImporter`s to the
  `importers` argument.

## 1.0.0-beta.2

* Add support for the `::slotted()` pseudo-element.

* Generated transparent colors will now be emitted as `rgba(0, 0, 0, 0)` rather
  than `transparent`. This works around a bug wherein IE incorrectly handles the
  latter format.

### Command-Line Interface

* Improve the logic for whether to use terminal colors by default.

### Node JS API

* Add support for `data`, `includePaths`, `indentedSyntax`, `lineFeed`,
  `indentWidth`, and `indentType` options to `render()` and `renderSync()`.

* The result object returned by `render()` and `renderSync()` now includes the
  `stats` object which provides metadata about the compilation process.

* The error object thrown by `render()` and `renderSync()` now includes `line`,
  `column`, `file`, `status`, and `formatted` fields. The `message` field and
  `toString()` also provide more information.

### Dart API

* Add a `renderString()` method for rendering Sass source that's not in a file
  on disk.

## 1.0.0-beta.1

* Drop support for the reference combinator. This has been removed from the
  spec, and will be deprecated and eventually removed in other implementations.

* Trust type annotations when compiling to JavaScript, which makes it
  substantially faster.

* Compile to minified JavaScript, which decreases the code size substantially
  and makes startup a little faster.

* Fix a crash when inspecting a string expression that ended in "\a".

* Fix a bug where declarations and `@extend` were allowed outside of a style
  rule in certain circumstances.

* Fix `not` in parentheses in `@supports` conditions.

* Allow `url` as an identifier name.

* Properly parse `/***/` in selectors.

* Properly parse unary operators immediately after commas.

* Match Ruby Sass's rounding behavior for all functions.

* Allow `\` at the beginning of a selector in the indented syntax.

* Fix a number of `@extend` bugs:

  * `selector-extend()` and `selector-replace()` now allow compound selector
    extendees.

  * Remove the universal selector `*` when unifying with other selectors.

  * Properly unify the result of multiple simple selectors in the same compound
    selector being extended.

  * Properly handle extensions being extended.

  * Properly follow the [first law of `@extend`][laws].

  * Fix selector specificity tracking to follow the
    [second law of `@extend`][laws].

  * Allow extensions that match selectors but fail to unify.

  * Partially-extended selectors are no longer used as parent selectors.

  * Fix an edge case where both the extender and the extended selector
    have invalid combinator sequences.

  * Don't crash with a "Bad state: no element" error in certain edge cases.

[laws]: https://github.com/sass/sass/issues/324#issuecomment-4607184

## 1.0.0-alpha.9

* Elements without a namespace (such as `div`) are no longer unified with
  elements with the empty namespace (such as `|div`). This unification didn't
  match the results returned by `is-superselector()`, and was not guaranteed to
  be valid.

* Support `&` within `@at-root`.

* Properly error when a compound selector is followed immediately by `&`.

* Properly handle variable scoping in `@at-root` and nested properties.

* Properly handle placeholder selectors in selector pseudos.

* Properly short-circuit the `or` and `and` operators.

* Support `--$variable`.

* Don't consider unitless numbers equal to numbers with units.

* Warn about using named colors in interpolation.

* Don't emit loud comments in functions.

* Detect import loops.

* Fix `@import` with a `supports()` clause.

* Forbid functions named "and", "or", and "not".

* Fix `type-of()` with a function.

* Emit a nicer error for invalid tokens in a selector.

* Fix `invert()` with a `$weight` parameter.

* Fix a unit-parsing edge-cases.

* Always parse imports with queries as plain CSS imports.

* Support `&` followed by a non-identifier.

* Properly handle split media queries.

* Properly handle a placeholder selector that isn't at the beginning of a
  compound selector.

* Fix more `str-slice()` bugs.

* Fix the `%` operator.

* Allow whitespace between `=` and the mixin name in the indented syntax.

* Fix some slash division edge cases.

* Fix `not` when used like a function.

* Fix attribute selectors with single-character values.

* Fix some bugs with the `call()` function.

* Properly handle a backslash followed by a CRLF sequence in a quoted string.

* Fix numbers divided by colors.

* Support slash-separated numbers in arguments to plain CSS functions.

* Error out if a function is passed an unknown named parameter.

* Improve the speed of loading large files on Node.

* Don't consider browser-prefixed selector pseudos to be superselectors of
  differently- or non-prefixed selector pseudos with the same base name.

* Fix an `@extend` edge case involving multiple combinators in a row.

* Fix a bug where a `@content` block could get incorrectly passed to a mixin.

* Properly isolate the lexical environments of different calls to the same mixin
  and function.

## 1.0.0-alpha.8

* Add the `content-exists()` function.

* Support interpolation in loud comments.

* Fix a bug where even valid semicolons and exclamation marks in custom property
  values were disallowed.

* Disallow invalid function names.

* Disallow extending across media queries.

* Properly parse whitespace after `...` in argument declaration lists.

* Support terse mixin syntax in the indented syntax.

* Fix `@at-root` query parsing.

* Support special functions in `@-moz-document`.

* Support `...` after a digit.

* Fix some bugs when treating a map as a list of pairs.

## 1.0.0-alpha.7

* Fix `function-exists()`, `variable-exists()`, and `mixin-exists()` to use the
  lexical scope rather than always using the global scope.

* `str-index()` now correctly inserts at negative indices.

* Properly parse `url()`s that contain comment-like text.

* Fix a few more small `@extend` bugs.

* Fix a bug where interpolation in a quoted string was being dropped in some
  circumstances.

* Properly handle `@for` rules where each bound has a different unit.

* Forbid mixins and functions from being defined in control directives.

* Fix a superselector-computation edge case involving `:not()`.

* Gracefully handle input files that are invalid UTF-8.

* Print a Sass stack trace when a file fails to load.

## 1.0.0-alpha.6

* Allow `var()` to be passed to `rgb()`, `rgba()`, `hsl()`, and `hsla()`.

* Fix conversions between numbers with `dpi`, `dpcm`, and `dppx` units.
  Previously these conversions were inverted.

* Don't crash when calling `str-slice()` with an `$end-at` index lower than the
  `$start-at` index.

* `str-slice()` now correctly returns `""` when `$end-at` is negative and points
  before the beginning of the string.

* Interpolation in quoted strings now properly preserves newlines.

* Don't crash when passing only `$hue` or no keyword arguments to
  `adjust-color()`, `scale-color()`, or `change-color()`.

* Preserve escapes in identifiers. This used to only work for identifiers in
  SassScript.

* Fix a few small `@extend` bugs.

## 1.0.0-alpha.5

* Fix bounds-checking for `opacify()`, `fade-in()`, `transparentize()`, and
  `fade-out()`.

* Fix a bug with `@extend` superselector calculations.

* Fix some cases where `#{...}--` would fail to parse in selectors.

* Allow a single number to be passed to `saturate()` for use in filter contexts.

* Fix a bug where `**/` would fail to close a loud comment.

* Fix a bug where mixin and function calls could set variables incorrectly.

* Move plain CSS `@import`s to the top of the document.

## 1.0.0-alpha.4

* Add support for bracketed lists.

* Add support for Unicode ranges.

* Add support for the Microsoft-style `=` operator.

* Print the filename for `@debug` rules.

* Fix a bug where `1 + - 2` and similar constructs would crash the parser.

* Fix a bug where `@extend` produced the wrong result when used with
  selector combinators.

* Fix a bug where placeholder selectors were not allowed to be unified.

* Fix the `mixin-exists()` function.

* Fix `:nth-child()` and `:nth-last-child()` parsing when they contain `of
  selector`.

## 1.0.0-alpha.3

* Fix a bug where color equality didn't take the alpha channel into account.

* Fix a bug with converting some RGB colors to HSL.

* Fix a parent selector resolution bug.

* Properly declare the arguments for `opacify()` and related functions.

* Add a missing dependency on the `stack_trace` package.

* Fix broken Windows archives.

* Emit colors using their original representation if possible.

* Emit colors without an original representation as names if possible.

## 1.0.0-alpha.2

* Fix a bug where variables, functions, and mixins were broken in imported
  files.

## 1.0.0-alpha.1

* Initial alpha release.<|MERGE_RESOLUTION|>--- conflicted
+++ resolved
@@ -1,19 +1,17 @@
 ## 1.94.2
 
-<<<<<<< HEAD
+* Using `--fatal-deprecation <version>` no longer emits warnings about
+  deprecations that are obsolete.
+
+### Dart API
+
+* `Deprecation.forVersion` now excludes obsolete deprecations from the set it
+  returns.
+
 ### Node.js Embedded Host
 
 * Fix a bug where a variable could be used before it was initialized during
   async compilation.
-=======
-* Using `--fatal-deprecation <version>` no longer emits warnings about
-  deprecations that are obsolete.
-
-### Dart API
-
-* `Deprecation.forVersion` now excludes obsolete deprecations from the set it
-  returns.
->>>>>>> 18fddef8
 
 ## 1.94.1
 
