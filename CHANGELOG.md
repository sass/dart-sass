## 1.38.0

* In expanded mode, emit characters in Unicode private-use areas as escape
  sequences rather than literal characters.

* Fix a bug where quotes would be omitted for an attribute selector whose value
  was a single backslash.

* Properly consider numbers that begin with `.` as "plain CSS" for the purposes
  of parsing plain-CSS `min()` and `max()` functions.

* Allow `if` to be used as an unquoted string.

* Properly parse backslash escapes within `url()` expressions.

### Command Line Interface

* Strip CRLF newlines from snippets of the original stylesheet that are included
  in the output when an error occurs.

### JS API

* Don't crash when a Windows path is returned by a custom Node importer at the
  same time as file contents.

<<<<<<< HEAD
### Dart API

* Add a `SassArgumentList.keywordsWithoutMarking` getter to access the keyword
  arguments of an argument list without marking them accessed.
=======
* Don't crash when an error occurs in a stylesheet loaded via a custom importer
  with a custom URL scheme.
>>>>>>> 2a03907e

## 1.37.5

* No user-visible changes.

## 1.37.4

* No user-visible changes.

## 1.37.3

* No user-visible changes.

## 1.37.2

* No user-visible changes.

## 1.37.1

* No user-visible changes.

## 1.37.0

### Dart API

* **Potentially breaking bug fix:** `SassNumber.asSlash`,
  `SassNumber.withSlash()`, and `SassNumber.withoutSlash()` have been marked as
  `@internal`. They were never intended to be used outside the `sass` package.

* **Potentially breaking bug fix:** `SassException` has been marked as `@sealed`
  to formally indicate that it's not intended to be extended outside of the
  `sass` package.

* Add a `Value.withListContents()` method that returns a new Sass list with the
  same list separator and brackets as the current value, interpreted as a list.

## 1.36.0

### Dart API

* Added `compileToResult()`, `compileStringToResult()`,
  `compileToResultAsync()`, and `compileStringToResultAsync()` methods. These
  are intended to replace the existing `compile*()` methods, which are now
  deprecated. Rather than returning a simple string, these return a
  `CompileResult` object, which will allow us to add additional information
  about the compilation without having to introduce further deprecations.

  * Instead of passing a `sourceMaps` callback to `compile*()`, pass
    `sourceMaps: true` to `compile*ToResult()` and access
    `CompileResult.sourceMap`.

  * The `CompileResult` object exposes a `loadedUrls` object which lists the
    canonical URLs accessed during a compilation. This information was
    previously unavailable except through the JS API.

## 1.35.2

* **Potentially breaking bug fix**: Properly throw an error for Unicode ranges
  that have too many `?`s after hexadecimal digits, such as `U+12345??`.

* **Potentially breaking bug fix:** Fixed a bug where certain local variable
  declarations nested within multiple `@if` statements would incorrectly
  override a global variable. It's unlikely that any real stylesheets were
  relying on this bug, but if so they can simply add `!global` to the variable
  declaration to preserve the old behavior.

* **Potentially breaking bug fix:** Fix a bug where imports of root-relative
  URLs (those that begin with `/`) in `@import` rules would be passed to
  both Dart and JS importers as `file:` URLs.

* Properly support selector lists for the `$extendee` argument to
  `selector.extend()` and `selector.replace()`.

* Fix an edge case where `@extend` wouldn't affect a selector within a
  pseudo-selector such as `:is()` that itself extended other selectors.

* Fix a race condition where `meta.load-css()` could trigger an internal error
  when running in asynchronous mode.

### Dart API

* Use the `@internal` annotation to indicate which `Value` APIs are available
  for public use.

## 1.35.1

* Fix a bug where the quiet dependency flag didn't silence warnings in some
  stylesheets loaded using `@import`.

## 1.35.0

* Fix a couple bugs that could prevent some members from being found in certain
  files that use a mix of imports and the module system.

* Fix incorrect recommendation for migrating division expressions that reference
  namespaced variables.

### JS API

* Add a `quietDeps` option which silences compiler warnings from stylesheets
  loaded through importers and load paths.

* Add a `verbose` option which causes the compiler to emit all deprecation
  warnings, not just 5 per feature.

## 1.34.1

* Fix a bug where `--update` would always compile any file that depends on a
  built-in module.

* Fix the URL for the `@-moz-document` deprecation message.

* Fix a bug with `@for` loops nested inside property declarations.

## 1.34.0

* Don't emit the same warning in the same location multiple times.

* Cap deprecation warnings at 5 per feature by default.

### Command Line Interface

* Add a `--quiet-deps` flag which silences compiler warnings from stylesheets
  loaded through `--load-path`s.

* Add a `--verbose` flag which causes the compiler to emit all deprecation
  warnings, not just 5 per feature.

### Dart API

* Add a `quietDeps` argument to `compile()`, `compileString()`,
  `compileAsync()`, and `compileStringAsync()` which silences compiler warnings
  from stylesheets loaded through importers, load paths, and `package:` URLs.

* Add a `verbose` argument to `compile()`, `compileString()`, `compileAsync()`,
  and `compileStringAsync()` which causes the compiler to emit all deprecation
  warnings, not just 5 per feature.

## 1.33.0

* Deprecate the use of `/` for division. The new `math.div()` function should be
  used instead. See [this page][] for details.

[this page]: https://sass-lang.com/documentation/breaking-changes/slash-div

* Add a `list.slash()` function that returns a slash-separated list.

* **Potentially breaking bug fix:** The heuristics around when potentially
  slash-separated numbers are converted to slash-free numbers—for example, when
  `1/2` will be printed as `0.5` rather than `1/2`—have been slightly expanded.
  Previously, a number would be made slash-free if it was passed as an argument
  to a *user-defined function*, but not to a *built-in function*. Now it will be
  made slash-free in both cases. This is a behavioral change, but it's unlikely
  to affect any real-world stylesheets.

* [`:is()`][] now behaves identically to `:matches()`.

[`:is()`]: https://developer.mozilla.org/en-US/docs/Web/CSS/:is

* Fix a bug where non-integer numbers that were very close to integer
  values would be incorrectly formatted in CSS.

* Fix a bug where very small number and very large negative numbers would be
  incorrectly formatted in CSS.

### JS API

* The `this` context for importers now has a `fromImport` field, which is `true`
  if the importer is being invoked from an `@import` and `false` otherwise.
  Importers should only use this to determine whether to load [import-only
  files].

[import-only files]: https://sass-lang.com/documentation/at-rules/import#import-only-files

### Dart API

* Add an `Importer.fromImport` getter, which is `true` if the current
  `Importer.canonicalize()` call comes from an `@import` rule and `false`
  otherwise. Importers should only use this to determine whether to load
  [import-only files].

## 1.32.13

* **Potentially breaking bug fix:** Null values in `@use` and `@forward`
  configurations no longer override the `!default` variable, matching the
  behavior of the equivalent code using `@import`.

* Use the proper parameter names in error messages about `string.slice`

## 1.32.12

* Fix a bug that disallowed more than one module from extending the same
  selector from a module if that selector itself extended a selector from
  another upstream module.

## 1.32.11

* Fix a bug where bogus indented syntax errors were reported for lines that
  contained only whitespace.

## 1.32.10

* No user-visible changes.

## 1.32.9

* Fix a typo in a deprecation warning.

### JavaScript API

* Drop support for Chokidar 2.x. This version was incompatible with Node 14, but
  due to shortcomings in npm's version resolver sometimes still ended up
  installed anyway. Only declaring support for 3.0.0 should ensure compatibility
  going forward.

### Dart API

* Allow the null safety release of args and watcher.

### Command Line Interface

* Add a `-w` shorthand for the `--watch` flag.

## 1.32.8

* Update chokidar version for Node API tests.

### JavaScript API

* Allow a custom function to access the `render()` options object within its
  local context, as `this.options`.

## 1.32.7

* Allow the null safety release of stream_transform.

* Allow `@forward...with` to take arguments that have a `!default` flag without
  a trailing comma.

* Improve the performance of unitless and single-unit numbers.

## 1.32.6

### Node JS API

* Fix Electron support when `nodeIntegration` is disabled.

### Dart API

* All range checks for `SassColor` constructors now throw `RangeError`s with
  `start` and `end` set.

## 1.32.5

* **Potentially breaking bug fix:** When using `@for` with numbers that have
  units, the iteration variable now matches the unit of the initial number. This
  matches the behavior of Ruby Sass and LibSass.

### Node JS API

* Fix a few infrequent errors when calling `render()` with `fiber` multiple
  times simultaneously.

* Avoid possible mangled error messages when custom functions or importers throw
  unexpected exceptions.

* Fix Electron support when `nodeIntegration` is disabled.

## 1.32.4

* No user-visible changes.

## 1.32.3

* Optimize `==` for numbers that have different units.

## 1.32.2

* Print the actual number that was received in unit deprecation warnings for
  color functions.

## 1.32.1

* Don't emit permissions errors on Windows and OS X when trying to determine the
  real case of path names.

## 1.32.0

* Deprecate passing non-`%` numbers as lightness and saturation to `hsl()`,
  `hsla()`, `color.adjust()`, and `color.change()`. This matches the CSS
  specification, which also requires `%` for all lightness and saturation
  parameters. See [the Sass website][color-units] for more details.

* Deprecate passing numbers with units other than `deg` as the hue to `hsl()`,
  `hsla()`, `adjust-hue()`, `color.adjust()`, and `color.change()`. Unitless
  numbers *are* still allowed here, since they're allowed by CSS. See [the Sass
  website][color-units] for more details.

* Improve error messages about incompatible units.

* Properly mark some warnings emitted by `sass:color` functions as deprecation
  warnings.

### Dart API

* Rename `SassNumber.valueInUnits()` to `SassNumber.coerceValue()`. The old name
  remains, but is now deprecated.

* Rename `SassNumber.coerceValueToUnit()`, a shorthand for
  `SassNumber.coerceValue()` that takes a single numerator unit.

* Add `SassNumber.coerceToMatch()` and `SassNumber.coerceValueToMatch()`, which
  work like `SassNumber.coerce()` and `SassNumber.coerceValue()` but take a
  `SassNumber` whose units should be matched rather than taking the units
  explicitly. These generate better error messages than `SassNumber.coerce()`
  and `SassNumber.coerceValue()`.

* Add `SassNumber.convertToMatch()` and `SassNumber.convertValueToMatch()`,
  which work like `SassNumber.coerceToMatch()` and
  `SassNumber.coerceValueToMatch()` except they throw exceptions when converting
  unitless values to or from units.

* Add `SassNumber.compatibleWithUnit()`, which returns whether the number can be
  coerced to a single numerator unit.

## 1.31.0

* Add support for parsing `clamp()` as a special math function, the same way
  `calc()` is parsed.

* Properly load files in case-sensitive Windows directories with upper-case
  names.

## 1.30.0

* Fix a bug where `@at-root (without: all)` wouldn't properly remove a
  `@keyframes` context when parsing selectors.

### Node JS API

* The generated `main()` function in `sass.js` now returns a `Promise` that
  completes when the executable is finished running.

### Dart API

* Fix a bug that prevented importers from returning null when loading from a
  URL that they had already canonicalized.

## 1.29.0

* Support a broader syntax for `@supports` conditions, based on the latest
  [Editor's Draft of CSS Conditional Rules 3]. Almost all syntax will be allowed
  (with interpolation) in the conditions' parentheses, as well as function
  syntax such as `@supports selector(...)`.

[Editor's Draft of CSS Conditional Rules 3]: https://drafts.csswg.org/css-conditional-3/#at-supports

## 1.28.0

* Add a [`color.hwb()`] function to `sass:color` that can express colors in [HWB] format.

[`color.hwb()`]: https://sass-lang.com/documentation/modules/color#hwb
[HWB]: https://en.wikipedia.org/wiki/HWB_color_model

* Add [`color.whiteness()`] and [`color.blackness()`] functions to `sass:color`
  to get a color's [HWB] whiteness and blackness components.

[`color.whiteness()`]: https://sass-lang.com/documentation/modules/color#whiteness
[`color.blackness()`]: https://sass-lang.com/documentation/modules/color#blackness

* Add `$whiteness` and `$blackness` parameters to [`color.adjust()`],
  [`color.change()`], and [`color.scale()`] to modify a color's [HWB] whiteness
  and blackness components.

[`color.adjust()`]: https://sass-lang.com/documentation/modules/color#adjust
[`color.change()`]: https://sass-lang.com/documentation/modules/color#change
[`color.scale()`]: https://sass-lang.com/documentation/modules/color#scale

### Dart API

* Add [HWB] support to the `SassColor` class, including a `SassColor.hwb()`
  constructor, `whiteness` and `blackness` getters, and a `changeHwb()` method.

[HWB]: https://en.wikipedia.org/wiki/HWB_color_model

## 1.27.2

* No user-visible changes.

## 1.27.1

* **Potentially breaking bug fix:** `meta.load-css()` now correctly uses the
  name `$url` for its first argument, rather than `$module`.

* Don't crash when using `Infinity` or `NaN` as a key in a map.

* Emit a proper parse error for a `=` with no right-hand side in a function.

* Avoid going exponential on certain recursive `@extend` edge cases.

## 1.27.0

* Adds an overload to `map.merge()` that supports merging a nested map.

  `map.merge($map1, $keys..., $map2)`: The `$keys` form a path to the nested map
  in `$map1`, into which `$map2` gets merged.

  See [the Sass documentation][map-merge] for more details.

  [map-merge]: https://sass-lang.com/documentation/modules/map#merge

* Adds an overloaded `map.set()` function.

  `map.set($map, $key, $value)`: Adds to or updates `$map` with the specified
  `$key` and `$value`.

  `map.set($map, $keys..., $value)`: Adds to or updates a map that is nested
  within `$map`. The `$keys` form a path to the nested map in `$map`, into
  which `$value` is inserted.

  See [the Sass documentation][map-set] for more details.

  [map-set]: https://sass-lang.com/documentation/modules/map#set

* Add support for nested maps to `map.get()`.
  For example, `map.get((a: (b: (c: d))), a, b, c)` would return `d`.
  See [the documentation][map-get] for more details.

  [map-get]: https://sass-lang.com/documentation/modules/map#get

* Add support for nested maps in `map.has-key`.
  For example, `map.has-key((a: (b: (c: d))), a, b, c)` would return true.
  See [the documentation][map-has-key] for more details.

  [map-has-key]: https://sass-lang.com/documentation/modules/map#has-key

* Add a `map.deep-merge()` function. This works like `map.merge()`, except that
  nested map values are *also* recursively merged. For example:

  ```
  map.deep-merge(
    (color: (primary: red, secondary: blue),
    (color: (secondary: teal)
  ) // => (color: (primary: red, secondary: teal))
  ```

  See [the Sass documentation][map-deep-merge] for more details.

  [map-deep-merge]: https://sass-lang.com/documentation/modules/map#deep-merge

* Add a `map.deep-remove()` function. This allows you to remove keys from
  nested maps by passing multiple keys. For example:

  ```
  map.deep-remove(
    (color: (primary: red, secondary: blue)),
    color, primary
  ) // => (color: (secondary: blue))
  ```

  See [the Sass documentation][map-deep-remove] for more details.

  [map-deep-remove]: https://sass-lang.com/documentation/modules/map#deep-remove

* Fix a bug where custom property values in plain CSS were being parsed as
  normal property values.

### Dart API

* Add a `Value.tryMap()` function which returns the `Value` as a `SassMap` if
  it's a valid map, or `null` otherwise. This allows function authors to safely
  retrieve maps even if they're internally stored as empty lists, without having
  to catch exceptions from `Value.assertMap()`.

## 1.26.12

* Fix a bug where nesting properties beneath a Sass-syntax custom property
  (written as `#{--foo}: ...`) would crash.

## 1.26.11

* **Potentially breaking bug fix:** `selector.nest()` now throws an error
  if the first arguments contains the parent selector `&`.

* Fixes a parsing bug with inline comments in selectors.

* Improve some error messages for edge-case parse failures.

* Throw a proper error when the same built-in module is `@use`d twice.

* Don't crash when writing `Infinity` in JS mode.

* Produce a better error message for positional arguments following named
  arguments.

## 1.26.10

* Fixes a bug where two adjacent combinators could cause an error.

## 1.26.9

* Use an updated version of `node_preamble` when compiling to JS.

## 1.26.8

* Fixes an error when emitting source maps to stdout.

## 1.26.7

* No user-visible changes.

## 1.26.6

* Fix a bug where escape sequences were improperly recognized in `@else` rules.

### JavaScript API

* Add `sass.NULL`, `sass.TRUE`, and `sass.FALSE` constants to match Node Sass's
  API.

* If a custom Node importer returns both `file` and `contents`, don't attempt to
  read the `file`. Instead, use the `contents` provided by the importer, with
  `file` as the canonical url.

## 1.26.5

* No user-visible changes.

## 1.26.4

* Be more memory-efficient when handling `@forward`s through `@import`s.

## 1.26.3

* Fix a bug where `--watch` mode could go into an infinite loop compiling CSS
  files to themselves.

## 1.26.2

* More aggressively eliminate redundant selectors in the `selector.extend()` and
  `selector.replace()` functions.

## 1.26.1

### Command Line Interface

* Fix a longstanding bug where `--watch` mode could enter into a state where
  recompilation would not occur after a syntax error was introduced into a
  dependency and then fixed.

## 1.26.0

* **Potentially breaking bug fix:** `@use` rules whose URLs' basenames begin
  with `_` now correctly exclude that `_` from the rules' namespaces.

* Fix a bug where imported forwarded members weren't visible in mixins and
  functions that were defined before the `@import`.

* Don't throw errors if the exact same member is loaded or forwarded from
  multiple modules at the same time.

## 1.25.2

* Fix a bug where, under extremely rare circumstances, a valid variable could
  become unassigned.

## 1.25.0

* Add functions to the built-in "sass:math" module.

  * `clamp($min, $number, $max)`. Clamps `$number` in between `$min` and `$max`.

  * `hypot($numbers...)`. Given *n* numbers, outputs the length of the
    *n*-dimensional vector that has components equal to each of the inputs.

  * Exponential. All inputs must be unitless.
    * `log($number)` or `log($number, $base)`. If no base is provided, performs
       a natural log.
    * `pow($base, $exponent)`
    * `sqrt($number)`

  * Trigonometric. The input must be an angle. If no unit is given, the input is
    assumed to be in `rad`.
    * `cos($number)`
    * `sin($number)`
    * `tan($number)`

  * Inverse trigonometric. The output is in `deg`.
    * `acos($number)`. Input must be unitless.
    * `asin($number)`. Input must be unitless.
    * `atan($number)`. Input must be unitless.
    * `atan2($y, $x)`. `$y` and `$x` must have compatible units or be unitless.

* Add the variables `$pi` and `$e` to the built-in "sass:math" module.

### JavaScript API

* `constructor.value` fields on value objects now match their Node Sass
  equivalents.

## 1.24.5

* Highlight contextually-relevant sections of the stylesheet in error messages,
  rather than only highlighting the section where the error was detected.

## 1.24.4

### JavaScript API

* Fix a bug where source map generation would crash with an absolute source map
  path and a custom importer that returns string file contents.

## 1.24.3

### Command Line Interface

* Fix a bug where `sass --version` would crash for certain executable
  distributions.

## 1.24.2

### JavaScript API

* Fix a bug introduced in the previous release that prevented custom importers
  in Node.js from loading import-only files.

## 1.24.1

* Fix a bug where the wrong file could be loaded when the same URL is used by
  both a `@use` rule and an `@import` rule.

## 1.24.0

* Add an optional `with` clause to the `@forward` rule. This works like the
  `@use` rule's `with` clause, except that `@forward ... with` can declare
  variables as `!default` to allow downstream modules to reconfigure their
  values.

* Support configuring modules through `@import` rules.

## 1.23.8

* **Potentially breaking bug fix:** Members loaded through a nested `@import`
  are no longer ever accessible outside that nested context.

* Don't throw an error when importing two modules that both forward members with
  the same name. The latter name now takes precedence over the former, as per
  the specification.

### Dart API

* `SassFormatException` now implements `SourceSpanFormatException` (and thus
  `FormatException`).

## 1.23.7

* No user-visible changes

## 1.23.6

* No user-visible changes.

## 1.23.5

* Support inline comments in the indented syntax.

* When an overloaded function receives the wrong number of arguments, guess
  which overload the user actually meant to invoke, and display the invalid
  argument error for that overload.

* When `@error` is used in a function or mixin, print the call site rather than
  the location of the `@error` itself to better match the behavior of calling a
  built-in function that throws an error.

## 1.23.4

### Command-Line Interface

* Fix a bug where `--watch` wouldn't watch files referred to by `@forward`
  rules.

## 1.23.3

* Fix a bug where selectors were being trimmed over-eagerly when `@extend`
  crossed module boundaries.

## 1.23.2

### Command-Line Interface

* Fix a bug when compiling all Sass files in a directory where a CSS file could
  be compiled to its own location, creating an infinite loop in `--watch` mode.

* Properly compile CSS entrypoints in directories outside of `--watch` mode.

## 1.23.1

* Fix a bug preventing built-in modules from being loaded within a configured
  module.

* Fix a bug preventing an unconfigured module from being loaded from within two
  different configured modules.

* Fix a bug when `meta.load-css()` was used to load some files that included
  media queries.

* Allow `saturate()` in plain CSS files, since it can be used as a plain CSS
  filter function.

* Improve the error messages for trying to access functions like `lighten()`
  from the `sass:color` module.

## 1.23.0

* **Launch the new Sass module system!** This adds:

  * The [`@use` rule][], which loads Sass files as *modules* and makes their
    members available only in the current file, with automatic namespacing.

    [`@use` rule]: https://sass-lang.com/documentation/at-rules/use

  * The [`@forward` rule][], which makes members of another Sass file available
    to stylesheets that `@use` the current file.

    [`@forward` rule]: https://sass-lang.com/documentation/at-rules/forward

  * Built-in modules named `sass:color`, `sass:list`, `sass:map`, `sass:math`,
    `sass:meta`, `sass:selector`, and `sass:string` that provide access to all
    the built-in Sass functions you know and love, with automatic module
    namespaces.

  * The [`meta.load-css()` mixin][], which includes the CSS contents of a module
    loaded from a (potentially dynamic) URL.

    [`meta.load-css()` mixin]: https://sass-lang.com/documentation/modules/meta#load-css

  * The [`meta.module-variables()` function][], which provides access to the
    variables defined in a given module.

    [`meta.module-variables()` function]: https://sass-lang.com/documentation/modules/meta#module-variables

  * The [`meta.module-functions()` function][], which provides access to the
    functions defined in a given module.

    [`meta.module-functions()` function]: https://sass-lang.com/documentation/modules/meta#module-functions

  Check out [the Sass blog][migrator blog] for more information on the new
  module system. You can also use the new [Sass migrator][] to automatically
  migrate your stylesheets to the new module system!

  [migrator blog]: https://sass-lang.com/blog/the-module-system-is-launched
  [Sass migrator]: https://sass-lang.com/documentation/cli/migrator

## 1.22.12

* **Potentially breaking bug fix:** character sequences consisting of two or
  more hyphens followed by a number (such as `--123`), or two or more hyphens on
  their own (such as `--`), are now parsed as identifiers [in accordance with
  the CSS spec][ident-token-diagram].

  [ident-token-diagram]: https://drafts.csswg.org/css-syntax-3/#ident-token-diagram

  The sequence `--` was previously parsed as multiple applications of the `-`
  operator. Since this is unlikely to be used intentionally in practice, we
  consider this bug fix safe.

### Command-Line Interface

* Fix a bug where changes in `.css` files would be ignored in `--watch` mode.

### JavaScript API

* Allow underscore-separated custom functions to be defined.

* Improve the performance of Node.js compilation involving many `@import`s.

## 1.22.11

* Don't try to load unquoted plain-CSS indented-syntax imports.

* Fix a couple edge cases in `@extend` logic and related selector functions:

  * Recognize `:matches()` and similar pseudo-selectors as superselectors of
    matching complex selectors.

  * Recognize `::slotted()` as a superselector of other `::slotted()` selectors.

  * Recognize `:current()` with a vendor prefix as a superselector.

## 1.22.10

* Fix a bug in which `get-function()` would fail to find a dash-separated
  function when passed a function name with underscores.

## 1.22.9

* Include argument names when reporting range errors and selector parse errors.

* Avoid double `Error:` headers when reporting selector parse errors.

* Clarify the error message when the wrong number of positional arguments are
  passed along with a named argument.

### JavaScript API

* Re-add support for Node Carbon (8.x).

## 1.22.8

### JavaScript API

* Don't crash when running in a directory whose name contains URL-sensitive
  characters.

* Drop support for Node Carbon (8.x), which doesn't support `url.pathToFileURL`.

## 1.22.7

* Restrict the supported versions of the Dart SDK to `^2.4.0`.

## 1.22.6

* **Potentially breaking bug fix:** The `keywords()` function now converts
  underscore-separated argument names to hyphen-separated names. This matches
  LibSass's behavior, but not Ruby Sass's.

* Further improve performance for logic-heavy stylesheets.

* Improve a few error messages.

## 1.22.5

### JavaScript API

* Improve performance for logic-heavy stylesheets.

## 1.22.4

* Fix a bug where at-rules imported from within a style rule would appear within
  that style rule rather than at the root of the document.

## 1.22.3

* **Potentially breaking bug fix:** The argument name for the `saturate()`
  function is now `$amount`, to match the name in LibSass and originally in Ruby
  Sass.

* **Potentially breaking bug fix:** The `invert()` function now properly returns
  `#808080` when passed `$weight: 50%`. This matches the behavior in LibSass and
  originally in Ruby Sass, as well as being consistent with other nearby values
  of `$weight`.

* **Potentially breaking bug fix:** The `invert()` function now throws an error
  if it's used [as a plain CSS function][plain-CSS invert] *and* the Sass-only
  `$weight` parameter is passed. This never did anything useful, so it's
  considered a bug fix rather than a full breaking change.

  [plain-CSS invert]: https://developer.mozilla.org/en-US/docs/Web/CSS/filter-function/invert

* **Potentially breaking bug fix**: The `str-insert()` function now properly
  inserts at the end of the string if the `$index` is `-1`. This matches the
  behavior in LibSass and originally in Ruby Sass.

* **Potentially breaking bug fix**: An empty map returned by `map-remove()` is
  now treated as identical to the literal value `()`, rather than being treated
  as though it had a comma separator. This matches the original behavior in Ruby
  Sass.

* The `adjust-color()` function no longer throws an error when a large `$alpha`
  value is combined with HSL adjustments.

* The `alpha()` function now produces clearer error messages when the wrong
  number of arguments are passed.

* Fix a bug where the `str-slice()` function could produce invalid output when
  passed a string that contains characters that aren't represented as a single
  byte in UTF-16.

* Improve the error message for an unknown separator name passed to the `join()`
  or `append()` functions.

* The `zip()` function no longer deadlocks if passed no arguments.

* The `map-remove()` function can now take a `$key` named argument. This matches
  the signature in LibSass and originally in Ruby Sass.

## 1.22.2

### JavaScript API

* Avoid re-assigning the `require()` function to make the code statically
  analyzable by Webpack.

## 1.22.1

### JavaScript API

* Expand the dependency on `chokidar` to allow 3.x.

## 1.22.0

* Produce better stack traces when importing a file that contains a syntax
  error.

* Make deprecation warnings for `!global` variable declarations that create new
  variables clearer, especially in the case where the `!global` flag is
  unnecessary because the variables are at the top level of the stylesheet.

### Dart API

* Add a `Value.realNull` getter, which returns Dart's `null` if the value is
  Sass's null.

## 1.21.0

### Dart API

* Add a `sass` executable when installing the package through `pub`.

* Add a top-level `warn()` function for custom functions and importers to print
  warning messages.

## 1.20.3

* No user-visible changes.

## 1.20.2

* Fix a bug where numbers could be written using exponential notation in
  Node.js.

* Fix a crash that would appear when writing some very large integers to CSS.

### Command-Line Interface

* Improve performance for stand-alone packages on Linux and Mac OS.

### JavaScript API

* Pass imports to custom importers before resolving them using `includePaths` or
  the `SASS_PATH` environment variable. This matches Node Sass's behavior, so
  it's considered a bug fix.

## 1.20.1

* No user-visible changes.

## 1.20.0

* Support attribute selector modifiers, such as the `i` in `[title="test" i]`.

### Command-Line Interface

* When compilation fails, Sass will now write the error message to the CSS
  output as a comment and as the `content` property of a `body::before` rule so
  it will show up in the browser (unless compiling to standard output). This can
  be disabled with the `--no-error-css` flag, or forced even when compiling to
  standard output with the `--error-css` flag.

### Dart API

* Added `SassException.toCssString()`, which returns the contents of a CSS
  stylesheet describing the error, as above.

## 1.19.0

* Allow `!` in `url()`s without quotes.

### Dart API

* `FilesystemImporter` now doesn't change its effective directory if the working
  directory changes, even if it's passed a relative argument.

## 1.18.0

* Avoid recursively listing directories when finding the canonical name of a
  file on case-insensitive filesystems.

* Fix importing files relative to `package:`-imported files.

* Don't claim that "package:" URLs aren't supported when they actually are.

### Command-Line Interface

* Add a `--no-charset` flag. If this flag is set, Sass will never emit a
  `@charset` declaration or a byte-order mark, even if the CSS file contains
  non-ASCII characters.

### Dart API

* Add a `charset` option to `compile()`, `compileString()`, `compileAsync()` and
  `compileStringAsync()`. If this option is set to `false`, Sass will never emit
  a `@charset` declaration or a byte-order mark, even if the CSS file contains
  non-ASCII characters.

* Explicitly require that importers' `canonicalize()` methods be able to take
  paths relative to their outputs as valid inputs. This isn't considered a
  breaking change because the importer infrastructure already required this in
  practice.

## 1.17.4

* Consistently parse U+000C FORM FEED, U+000D CARRIAGE RETURN, and sequences of
  U+000D CARRIAGE RETURN followed by U+000A LINE FEED as individual newlines.

### JavaScript API

* Add a `sass.types.Error` constructor as an alias for `Error`. This makes our
  custom function API compatible with Node Sass's.

## 1.17.3

* Fix an edge case where slash-separated numbers were written to the stylesheet
  with a slash even when they're used as part of another arithmetic operation,
  such as being concatenated with a string.

* Don't put style rules inside empty `@keyframes` selectors.

## 1.17.2

* Deprecate `!global` variable assignments to variables that aren't yet defined.
  This deprecation message can be avoided by assigning variables to `null` at
  the top level before globally assigning values to them.

### Dart API

* Explicitly mark classes that were never intended to be subclassed or
  implemented as "sealed".

## 1.17.1

* Properly quote attribute selector values that start with identifiers but end
  with a non-identifier character.

## 1.17.0

* Improve error output, particularly for errors that cover multiple lines.

* Improve source locations for some parse errors. Rather than pointing to the
  next token that wasn't what was expected, they point *after* the previous
  token. This should generally provide more context for the syntax error.

* Produce a better error message for style rules that are missing the closing
  `}`.

* Produce a better error message for style rules and property declarations
  within `@function` rules.

### Command-Line Interface

* Passing a directory on the command line now compiles all Sass source files in
  the directory to CSS files in the same directory, as though `dir:dir` were
  passed instead of just `dir`.

* The new error output uses non-ASCII Unicode characters by default. Add a
  `--no-unicode` flag to disable this.

## 1.16.1

* Fix a performance bug where stylesheet evaluation could take a very long time
  when many binary operators were used in sequence.

## 1.16.0

* `rgb()` and `hsl()` now treat unquoted strings beginning with `env()`,
  `min()`, and `max()` as special number strings like `calc()`.

## 1.15.3

* Properly merge `all and` media queries. These queries were previously being
  merged as though `all` referred to a specific media type, rather than all
  media types.

* Never remove units from 0 values in compressed mode. This wasn't safe in
  general, since some properties (such as `line-height`) interpret `0` as a
  `<number>` rather than a `<length>` which can break CSS transforms. It's
  better to do this optimization in a dedicated compressor that's aware of CSS
  property semantics.

* Match Ruby Sass's behavior in some edge-cases involving numbers with many
  significant digits.

* Emit escaped tab characters in identifiers as `\9` rather than a backslash
  followed by a literal tab.

### Command-Line Interface

* The source map generated for a stylesheet read from standard input now uses a
  `data:` URL to include that stylesheet's contents in the source map.

### Node JS API

* `this.includePaths` for a running importer is now a `;`-separated string on
  Windows, rather than `:`-separated. This matches Node Sass's behavior.

### Dart API

* The URL used in a source map to refer to a stylesheet loaded from an importer
  is now `ImportResult.sourceMapUrl` as documented.

## 1.15.2

### Node JS API

* When `setValue()` is called on a Sass string object, make it unquoted even if
  it was quoted originally, to match the behavior of Node Sass.

## 1.15.1

* Always add quotes to attribute selector values that begin with `--`, since IE
  11 doesn't consider them to be identifiers.

## 1.15.0

* Add support for passing arguments to `@content` blocks. See [the
  proposal][content-args] for details.

* Add support for the new `rgb()` and `hsl()` syntax introduced in CSS Colors
  Level 4, such as `rgb(0% 100% 0% / 0.5)`. See [the proposal][color-4-rgb-hsl]
  for more details.

* Add support for interpolation in at-rule names. See [the
  proposal][at-rule-interpolation] for details.

* Add paths from the `SASS_PATH` environment variable to the load paths in the
  command-line interface, Dart API, and JS API. These load paths are checked
  just after the load paths explicitly passed by the user.

* Allow saturation and lightness values outside of the `0%` to `100%` range in
  the `hsl()` and `hsla()` functions. They're now clamped to be within that
  range rather than producing an error if they're outside it.

* Properly compile selectors that end in escaped whitespace.

[content-args]: https://github.com/sass/language/blob/master/accepted/content-args.md
[color-4-rgb-hsl]: https://github.com/sass/language/blob/master/accepted/color-4-rgb-hsl.md
[at-rule-interpolation]: https://github.com/sass/language/blob/master/accepted/at-rule-interpolation.md

### JavaScript API

* Always include the error location in error messages.

## 1.14.4

* Properly escape U+0009 CHARACTER TABULATION in unquoted strings.

## 1.14.3

* Treat `:before`, `:after`, `:first-line`, and `:first-letter` as
  pseudo-elements for the purposes of `@extend`.

* When running in compressed mode, remove spaces around combinators in complex
  selectors, so a selector like `a > b` is output as `a>b`.

* Properly indicate the source span for errors involving binary operation
  expressions whose operands are parenthesized.

## 1.14.2

* Fix a bug where loading the same stylesheet from two different import paths
  could cause its imports to fail to resolve.

* Properly escape U+001F INFORMATION SEPARATOR ONE in unquoted strings.

### Command-Line Interface

* Don't crash when using `@debug` in a stylesheet passed on standard input.

### Dart API

* `AsyncImporter.canonicalize()` and `Importer.canonicalize()` must now return
  absolute URLs. Relative URLs are still supported, but are deprecated and will
  be removed in a future release.

## 1.14.1

* Canonicalize escaped digits at the beginning of identifiers as hex escapes.

* Properly parse property declarations that are both *in* content blocks and
  written *after* content blocks.

### Command-Line Interface

* Print more readable paths in `--watch` mode.

## 1.14.0

### BREAKING CHANGE

In accordance with our [compatibility policy][], breaking changes made for CSS
compatibility reasons are released as minor version revision after a three-month
deprecation period.

[compatibility policy]: README.md#compatibility-policy

* Tokens such as `#abcd` that are now interpreted as hex colors with alpha
  channels, rather than unquoted ID strings.

## 1.13.4

### Node JS

* Tweak JS compilation options to substantially improve performance.

## 1.13.3

* Properly generate source maps for stylesheets that emit `@charset`
  declarations.

### Command-Line Interface

* Don't error out when passing `--embed-source-maps` along with
  `--embed-sources` for stylesheets that contain non-ASCII characters.

## 1.13.2

* Properly parse `:nth-child()` and `:nth-last-child()` selectors with
  whitespace around the argument.

* Don't emit extra whitespace in the arguments for `:nth-child()` and
  `:nth-last-child()` selectors.

* Fix support for CSS hacks in plain CSS mode.

## 1.13.1

* Allow an IE-style single equals operator in plain CSS imports.

## 1.13.0

* Allow `@extend` to be used with multiple comma-separated simple selectors.
  This is already supported by other implementations, but fell through the
  cracks for Dart Sass until now.

* Don't crash when a media rule contains another media rule followed by a style
  rule.

## 1.12.0

### Dart API

* Add a `SassException` type that provides information about Sass compilation
  failures.

### Node JS API

* Remove the source map comment from the compiled JS. We don't ship with the
  source map, so this pointed to nothing.

## 1.11.0

* Add support for importing plain CSS files. They can only be imported *without*
  an extension—for example, `@import "style"` will import `style.css`. Plain CSS
  files imported this way only support standard CSS features, not Sass
  extensions.

  See [the proposal][css-import] for details.

* Add support for CSS's `min()` and `max()` [math functions][]. A `min()` and
  `max()` call will continue to be parsed as a Sass function if it involves any
  Sass-specific features like variables or function calls, but if it's valid
  plain CSS (optionally with interpolation) it will be emitted as plain CSS instead.

  See [the proposal][css-min-max] for details.

* Add support for range-format media features like `(10px < width < 100px)`. See
  [the proposal][media-ranges] for details.

* Normalize escape codes in identifiers so that, for example, `éclair` and
  `\E9clair` are parsed to the same value. See
  [the proposal][identifier-escapes] for details.

* Don't choke on a [byte-order mark][] at the beginning of a document when
  running in JavaScript.

[math functions]: https://drafts.csswg.org/css-values/#math-function
[css-import]: https://github.com/sass/language/blob/master/accepted/css-imports.md
[css-min-max]: https://github.com/sass/language/blob/master/accepted/min-max.md
[media-ranges]: https://github.com/sass/language/blob/master/accepted/media-ranges.md
[identifier-escapes]: https://github.com/sass/language/blob/master/accepted/identifier-escapes.md
[byte-order mark]: https://en.wikipedia.org/wiki/Byte_order_mark

### Command-Line Interface

* The `--watch` command now continues to recompile a file after a syntax error
  has been detected.

### Dart API

* Added a `Syntax` enum to indicate syntaxes for Sass source files.

* The `compile()` and `compileAsync()` functions now parse files with the `.css`
  extension as plain CSS.

* Added a `syntax` parameter to `compileString()` and `compileStringAsync()`.

* Deprecated the `indented` parameter to `compileString()` and `compileStringAsync()`.

* Added a `syntax` parameter to `new ImporterResult()` and a
  `ImporterResult.syntax` getter to set the syntax of the source file.

* Deprecated the `indented` parameter to `new ImporterResult()` and the
  `ImporterResult.indented` getter in favor of `syntax`.

## 1.10.4

### Command-Line Interface

* Fix a Homebrew installation failure.

## 1.10.3

### Command-Line Interface

* Run the Chocolatey script with the correct arguments so it doesn't crash.

## 1.10.2

* No user-visible changes.

## 1.10.1

### Node JS API

* Don't crash when passing both `includePaths` and `importer`.

## 1.10.0

* When two `@media` rules' queries can't be merged, leave nested rules in place
  for browsers that support them.

* Fix a typo in an error message.

## 1.9.2

### Node JS API

* Produce more readable filesystem errors, such as when a file doesn't exist.

## 1.9.1

### Command-Line Interface

* Don't emit ANSI codes to Windows terminals that don't support them.

* Fix a bug where `--watch` crashed on Mac OS.

## 1.9.0

### Node API

* Add support for `new sass.types.Color(argb)` for creating colors from ARGB hex
  numbers. This was overlooked when initially adding support for Node Sass's
  JavaScript API.

## 1.8.0

### Command-Line Interface

* Add a `--poll` flag to make `--watch` mode repeatedly check the filesystem for
  updates rather than relying on native filesystem notifications.

* Add a `--stop-on-error` flag to stop compiling additional files once an error
  is encountered.

## 1.7.3

* No user-visible changes.

## 1.7.2

* Add a deprecation warning for `@-moz-document`, except for cases where only an
  empty `url-prefix()` is used. Support is [being removed from Firefox][] and
  will eventually be removed from Sass as well.

[being removed from Firefox]: https://www.fxsitecompat.com/en-CA/docs/2018/moz-document-support-has-been-dropped-except-for-empty-url-prefix/

* Fix a bug where `@-moz-document` functions with string arguments weren't being
  parsed.

### Command-Line Interface

* Don't crash when a syntax error is added to a watched file.

## 1.7.1

* Fix crashes in released binaries.

## 1.7.0

* Emit deprecation warnings for tokens such as `#abcd` that are ambiguous
  between ID strings and hex colors with alpha channels. These will be
  interpreted as colors in a release on or after 19 September 2018.

* Parse unambiguous hex colors with alpha channels as colors.

* Fix a bug where relative imports from files on the load path could look in the
  incorrect location.

## 1.6.2

### Command-Line Interface

* Fix a bug where the source map comment in the generated CSS could refer to the
  source map file using an incorrect URL.

## 1.6.1

* No user-visible changes.

## 1.6.0

* Produce better errors when expected tokens are missing before a closing brace.

* Avoid crashing when compiling a non-partial stylesheet that exists on the
  filesystem next to a partial with the same name.

### Command-Line Interface

* Add support for the `--watch`, which watches for changes in Sass files on the
  filesystem and ensures that the compiled CSS is up-to-date.

* When using `--update`, surface errors when an import doesn't exist even if the
  file containing the import hasn't been modified.

* When compilation fails, delete the output file rather than leaving an outdated
  version.

## 1.5.1

* Fix a bug where an absolute Windows path would be considered an `input:output`
  pair.

* Forbid custom properties that have no values, like `--foo:;`, since they're
  forbidden by the CSS spec.

## 1.5.0

* Fix a bug where an importer would be passed an incorrectly-resolved URL when
  handling a relative import.

* Throw an error when an import is ambiguous due to a partial and a non-partial
  with the same name, or multiple files with different extensions. This matches
  the standard Sass behavior.

### Command-Line Interface

* Add an `--interactive` flag that supports interactively running Sass
  expressions (thanks to [Jen Thakar][]!).

[Jen Thakar]: https://github.com/jathak

## 1.4.0

* Improve the error message for invalid semicolons in the indented syntax.

* Properly disallow semicolons after declarations in the indented syntax.

### Command-Line Interface

* Add support for compiling multiple files at once by writing
  `sass input.scss:output.css`. Note that unlike Ruby Sass, this *always*
  compiles files by default regardless of when they were modified.

  This syntax also supports compiling entire directories at once. For example,
  `sass templates/stylesheets:public/css` compiles all non-partial Sass files
  in `templates/stylesheets` to CSS files in `public/css`.

* Add an `--update` flag that tells Sass to compile only stylesheets that have
  been (transitively) modified since the CSS file was generated.

### Dart API

* Add `Importer.modificationTime()` and `AsyncImporter.modificationTime()` which
  report the last time a stylesheet was modified.

### Node API

* Generate source maps when the `sourceMaps` option is set to a string and the
  `outFile` option is not set.

## 1.3.2

* Add support for `@elseif` as an alias of `@else if`. This is not an
  intentional feature, so using it will cause a deprecation warning. It will be
  removed at some point in the future.

## 1.3.1

### Node API

* Fix loading imports relative to stylesheets that were themselves imported
  though relative include paths.

## 1.3.0

### Command-Line Interface

* Generate source map files by default when writing to disk. This can be
  disabled by passing `--no-source-map`.

* Add a `--source-map-urls` option to control whether the source file URLs in
  the generated source map are relative or absolute.

* Add an `--embed-sources` option to embed the contents of all source files in
  the generated source map.

* Add an `--embed-source-map` option to embed the generated source map as a
  `data:` URL in the generated CSS.

### Dart API

* Add a `sourceMap` parameter to `compile()`, `compileString()`,
  `compileAsync()`, and `compileStringAsync()`. This takes a callback that's
  called with a [`SingleMapping`][] that contains the source map information for
  the compiled CSS file.

[`SingleMapping`]: https://www.dartdocs.org/documentation/source_maps/latest/source_maps.parser/SingleMapping-class.html

### Node API

* Added support for the `sourceMap`, `omitSourceMapUrl`, `outFile`,
  `sourceMapContents`, `sourceMapEmbed`, and `sourceMapRoot` options to
  `render()` and `renderSync()`.

* Fix a bug where passing a relative path to `render()` or `renderSync()` would
  cause relative imports to break.

* Fix a crash when printing warnings in stylesheets compiled using `render()` or
  `renderSync()`.

* Fix a bug where format errors were reported badly on Windows.

## 1.2.1

* Always emit units in compressed mode for `0` dimensions other than lengths and
  angles.

## 1.2.0

* The command-line executable will now create the directory for the resulting
  CSS if that directory doesn't exist.

* Properly parse `#{$var} -#{$var}` as two separate values in a list rather than
  one value being subtracted from another.

* Improve the error message for extending compound selectors.

## 1.1.1

* Add a commit that was accidentally left out of 1.1.0.

## 1.1.0

* The command-line executable can now be used to write an output file to disk
  using `sass input.scss output.css`.

* Use a POSIX-shell-compatible means of finding the location of the `sass` shell
  script.

## 1.0.0

**Initial stable release.**

### Changes Since 1.0.0-rc.1

* Allow `!` in custom property values ([#260][]).

[#260]: https://github.com/sass/dart-sass/issues/260

#### Dart API

* Remove the deprecated `render()` function.

#### Node API

* Errors are now subtypes of the `Error` type.

* Allow both the `data` and `file` options to be passed to `render()` and
  `renderSync()` at once. The `data` option will be used as the contents of the
  stylesheet, and the `file` option will be used as the path for error reporting
  and relative imports. This matches Node Sass's behavior.

## 1.0.0-rc.1

* Add support for importing an `_index.scss` or `_index.sass` file when
  importing a directory.

* Add a `--load-path` command-line option (alias `-I`) for passing additional
  paths to search for Sass files to import.

* Add a `--quiet` command-line option (alias `-q`) for silencing warnings.

* Add an `--indented` command-line option for using the indented syntax with a
  stylesheet from standard input.

* Don't merge the media queries `not type` and `(feature)`. We had previously
  been generating `not type and (feature)`, but that's not actually the
  intersection of the two queries.

* Don't crash on `$x % 0`.

* The standalone executable distributed on GitHub is now named `sass` rather
  than `dart-sass`. The `dart-sass` executable will remain, with a deprecation
  message, until 1.0.0 is released.

### Dart API

* Add a `Logger` class that allows users to control how messages are printed by
  stylesheets.

* Add a `logger` parameter to `compile()`, `compileAsync()`, `compileString()`,
  and `compileStringAsync()`.

### Node JS API

* Import URLs passed to importers are no longer normalized. For example, if a
  stylesheet contains `@import "./foo.scss"`, importers will now receive
  `"./foo.scss"` rather than `"foo.scss"`.

## 1.0.0-beta.5.3

* Support hard tabs in the indented syntax.

* Improve the formatting of comments that don't start on the same line as the
  opening `/*`.

* Preserve whitespace after `and` in media queries in compressed mode.

### Indented Syntax

* Properly parse multi-line selectors.

* Don't deadlock on `/*` comments.

* Don't add an extra `*/` to comments that already have it.

* Preserve empty lines in `/*` comments.

## 1.0.0-beta.5.2

* Fix a bug where some colors would crash `compressed` mode.

## 1.0.0-beta.5.1

* Add a `compressed` output style.

* Emit a warning when `&&` is used, since it's probably not what the user means.

* `round()` now returns the correct results for negative numbers that should
  round down.

* `var()` may now be passed in place of multiple arguments to `rgb()`, `rgba()`,
  `hsl()` and `hsla()`.

* Fix some cases where equivalent numbers wouldn't count as the same keys in
  maps.

* Fix a bug where multiplication like `(1/1px) * (1px/1)` wouldn't properly
  cancel out units.

* Fix a bug where dividing by a compatible unit would produce an invalid
  result.

* Remove a non-`sh`-compatible idiom from the standalone shell script.

### Dart API

* Add a `functions` parameter to `compile()`, `compleString()`,
  `compileAsync()`, and `compileStringAsync()`. This allows users to define
  custom functions in Dart that can be invoked from Sass stylesheets.

* Expose the `Callable` and `AsyncCallable` types, which represent functions
  that can be invoked from Sass.

* Expose the `Value` type and its subclasses, as well as the top-level
  `sassTrue`, `sassFalse`, and `sassNull` values, which represent Sass values
  that may be passed into or returned from custom functions.

* Expose the `OutputStyle` enum, and add a `style` parameter to `compile()`,
  `compleString()`, `compileAsync()`, and `compileStringAsync()` that allows
  users to control the output style.

### Node JS API

* Support the `functions` option.

* Support the `"compressed"` value for the `outputStyle` option.

## 1.0.0-beta.4

* Support unquoted imports in the indented syntax.

* Fix a crash when `:not(...)` extends a selector that appears in
  `:not(:not(...))`.

### Node JS API

* Add support for asynchronous importers to `render()` and `renderSync()`.

### Dart API

* Add `compileAsync()` and `compileStringAsync()` methods. These run
  asynchronously, which allows them to take asynchronous importers (see below).

* Add an `AsyncImporter` class. This allows imports to be resolved
  asynchronously in case no synchronous APIs are available. `AsyncImporter`s are
  only compatible with `compileAysnc()` and `compileStringAsync()`.

## 1.0.0-beta.3

* Properly parse numbers with exponents.

* Don't crash when evaluating CSS variables whose names are entirely
  interpolated (for example, `#{--foo}: ...`).

### Node JS API

* Add support for the `importer` option to `render()` and `renderSync()`.
  Only synchronous importers are currently supported.

### Dart API

* Added an `Importer` class. This can be extended by users to provide support
  for custom resolution for `@import` rules.

* Added built-in `FilesystemImporter` and `PackageImporter` implementations that
  support resolving `file:` and `package:` URLs, respectively.

* Added an `importers` argument to the `compile()` and `compileString()`
  functions that provides `Importer`s to use when resolving `@import` rules.

* Added a `loadPaths` argument to the `compile()` and `compileString()`
  functions that provides paths to search for stylesheets when resolving
  `@import` rules. This is a shorthand for passing `FilesystemImporter`s to the
  `importers` argument.

## 1.0.0-beta.2

* Add support for the `::slotted()` pseudo-element.

* Generated transparent colors will now be emitted as `rgba(0, 0, 0, 0)` rather
  than `transparent`. This works around a bug wherein IE incorrectly handles the
  latter format.

### Command-Line Interface

* Improve the logic for whether to use terminal colors by default.

### Node JS API

* Add support for `data`, `includePaths`, `indentedSyntax`, `lineFeed`,
  `indentWidth`, and `indentType` options to `render()` and `renderSync()`.

* The result object returned by `render()` and `renderSync()` now includes the
  `stats` object which provides metadata about the compilation process.

* The error object thrown by `render()` and `renderSync()` now includes `line`,
  `column`, `file`, `status`, and `formatted` fields. The `message` field and
  `toString()` also provide more information.

### Dart API

* Add a `renderString()` method for rendering Sass source that's not in a file
  on disk.

## 1.0.0-beta.1

* Drop support for the reference combinator. This has been removed from the
  spec, and will be deprecated and eventually removed in other implementations.

* Trust type annotations when compiling to JavaScript, which makes it
  substantially faster.

* Compile to minified JavaScript, which decreases the code size substantially
  and makes startup a little faster.

* Fix a crash when inspecting a string expression that ended in "\a".

* Fix a bug where declarations and `@extend` were allowed outside of a style
  rule in certain circumstances.

* Fix `not` in parentheses in `@supports` conditions.

* Allow `url` as an identifier name.

* Properly parse `/***/` in selectors.

* Properly parse unary operators immediately after commas.

* Match Ruby Sass's rounding behavior for all functions.

* Allow `\` at the beginning of a selector in the indented syntax.

* Fix a number of `@extend` bugs:

  * `selector-extend()` and `selector-replace()` now allow compound selector
    extendees.

  * Remove the universal selector `*` when unifying with other selectors.

  * Properly unify the result of multiple simple selectors in the same compound
    selector being extended.

  * Properly handle extensions being extended.

  * Properly follow the [first law of `@extend`][laws].

  * Fix selector specificity tracking to follow the
    [second law of `@extend`][laws].

  * Allow extensions that match selectors but fail to unify.

  * Partially-extended selectors are no longer used as parent selectors.

  * Fix an edge case where both the extender and the extended selector
    have invalid combinator sequences.

  * Don't crash with a "Bad state: no element" error in certain edge cases.

[laws]: https://github.com/sass/sass/issues/324#issuecomment-4607184

## 1.0.0-alpha.9

* Elements without a namespace (such as `div`) are no longer unified with
  elements with the empty namespace (such as `|div`). This unification didn't
  match the results returned by `is-superselector()`, and was not guaranteed to
  be valid.

* Support `&` within `@at-root`.

* Properly error when a compound selector is followed immediately by `&`.

* Properly handle variable scoping in `@at-root` and nested properties.

* Properly handle placeholder selectors in selector pseudos.

* Properly short-circuit the `or` and `and` operators.

* Support `--$variable`.

* Don't consider unitless numbers equal to numbers with units.

* Warn about using named colors in interpolation.

* Don't emit loud comments in functions.

* Detect import loops.

* Fix `@import` with a `supports()` clause.

* Forbid functions named "and", "or", and "not".

* Fix `type-of()` with a function.

* Emit a nicer error for invalid tokens in a selector.

* Fix `invert()` with a `$weight` parameter.

* Fix a unit-parsing edge-cases.

* Always parse imports with queries as plain CSS imports.

* Support `&` followed by a non-identifier.

* Properly handle split media queries.

* Properly handle a placeholder selector that isn't at the beginning of a
  compound selector.

* Fix more `str-slice()` bugs.

* Fix the `%` operator.

* Allow whitespace between `=` and the mixin name in the indented syntax.

* Fix some slash division edge cases.

* Fix `not` when used like a function.

* Fix attribute selectors with single-character values.

* Fix some bugs with the `call()` function.

* Properly handle a backslash followed by a CRLF sequence in a quoted string.

* Fix numbers divided by colors.

* Support slash-separated numbers in arguments to plain CSS functions.

* Error out if a function is passed an unknown named parameter.

* Improve the speed of loading large files on Node.

* Don't consider browser-prefixed selector pseudos to be superselectors of
  differently- or non-prefixed selector pseudos with the same base name.

* Fix an `@extend` edge case involving multiple combinators in a row.

* Fix a bug where a `@content` block could get incorrectly passed to a mixin.

* Properly isolate the lexical environments of different calls to the same mixin
  and function.

## 1.0.0-alpha.8

* Add the `content-exists()` function.

* Support interpolation in loud comments.

* Fix a bug where even valid semicolons and exclamation marks in custom property
  values were disallowed.

* Disallow invalid function names.

* Disallow extending across media queries.

* Properly parse whitespace after `...` in argument declaration lists.

* Support terse mixin syntax in the indented syntax.

* Fix `@at-root` query parsing.

* Support special functions in `@-moz-document`.

* Support `...` after a digit.

* Fix some bugs when treating a map as a list of pairs.

## 1.0.0-alpha.7

* Fix `function-exists()`, `variable-exists()`, and `mixin-exists()` to use the
  lexical scope rather than always using the global scope.

* `str-index()` now correctly inserts at negative indices.

* Properly parse `url()`s that contain comment-like text.

* Fix a few more small `@extend` bugs.

* Fix a bug where interpolation in a quoted string was being dropped in some
  circumstances.

* Properly handle `@for` rules where each bound has a different unit.

* Forbid mixins and functions from being defined in control directives.

* Fix a superselector-computation edge case involving `:not()`.

* Gracefully handle input files that are invalid UTF-8.

* Print a Sass stack trace when a file fails to load.

## 1.0.0-alpha.6

* Allow `var()` to be passed to `rgb()`, `rgba()`, `hsl()`, and `hsla()`.

* Fix conversions between numbers with `dpi`, `dpcm`, and `dppx` units.
  Previously these conversions were inverted.

* Don't crash when calling `str-slice()` with an `$end-at` index lower than the
  `$start-at` index.

* `str-slice()` now correctly returns `""` when `$end-at` is negative and points
  before the beginning of the string.

* Interpolation in quoted strings now properly preserves newlines.

* Don't crash when passing only `$hue` or no keyword arguments to
  `adjust-color()`, `scale-color()`, or `change-color()`.

* Preserve escapes in identifiers. This used to only work for identifiers in
  SassScript.

* Fix a few small `@extend` bugs.

## 1.0.0-alpha.5

* Fix bounds-checking for `opacify()`, `fade-in()`, `transparentize()`, and
  `fade-out()`.

* Fix a bug with `@extend` superselector calculations.

* Fix some cases where `#{...}--` would fail to parse in selectors.

* Allow a single number to be passed to `saturate()` for use in filter contexts.

* Fix a bug where `**/` would fail to close a loud comment.

* Fix a bug where mixin and function calls could set variables incorrectly.

* Move plain CSS `@import`s to the top of the document.

## 1.0.0-alpha.4

* Add support for bracketed lists.

* Add support for Unicode ranges.

* Add support for the Microsoft-style `=` operator.

* Print the filename for `@debug` rules.

* Fix a bug where `1 + - 2` and similar constructs would crash the parser.

* Fix a bug where `@extend` produced the wrong result when used with
  selector combinators.

* Fix a bug where placeholder selectors were not allowed to be unified.

* Fix the `mixin-exists()` function.

* Fix `:nth-child()` and `:nth-last-child()` parsing when they contain `of
  selector`.

## 1.0.0-alpha.3

* Fix a bug where color equality didn't take the alpha channel into account.

* Fix a bug with converting some RGB colors to HSL.

* Fix a parent selector resolution bug.

* Properly declare the arguments for `opacify()` and related functions.

* Add a missing dependency on the `stack_trace` package.

* Fix broken Windows archives.

* Emit colors using their original representation if possible.

* Emit colors without an original representation as names if possible.

## 1.0.0-alpha.2

* Fix a bug where variables, functions, and mixins were broken in imported
  files.

## 1.0.0-alpha.1

* Initial alpha release.<|MERGE_RESOLUTION|>--- conflicted
+++ resolved
@@ -23,15 +23,13 @@
 * Don't crash when a Windows path is returned by a custom Node importer at the
   same time as file contents.
 
-<<<<<<< HEAD
+* Don't crash when an error occurs in a stylesheet loaded via a custom importer
+  with a custom URL scheme.
+
 ### Dart API
 
 * Add a `SassArgumentList.keywordsWithoutMarking` getter to access the keyword
   arguments of an argument list without marking them accessed.
-=======
-* Don't crash when an error occurs in a stylesheet loaded via a custom importer
-  with a custom URL scheme.
->>>>>>> 2a03907e
 
 ## 1.37.5
 
