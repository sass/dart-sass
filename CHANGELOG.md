--- conflicted
+++ resolved
@@ -1,6 +1,5 @@
-## 1.7.1
-
-<<<<<<< HEAD
+## 1.7.2
+
 * Add a deprecation warning for `@-moz-document`, except for cases where only an
   empty `url-prefix()` is used. Support is [being removed from Firefox][] and
   will eventually be removed from Sass as well.
@@ -9,9 +8,10 @@
 
 * Fix a bug where `@-moz-document` functions with string arguments weren't being
   parsed.
-=======
+  
+## 1.7.1
+
 * Fix crashes in released binaries.
->>>>>>> 576c1c64
 
 ## 1.7.0
 
