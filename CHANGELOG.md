--- conflicted
+++ resolved
@@ -1,19 +1,15 @@
 ## 1.17.0
 
-<<<<<<< HEAD
+* Improve error output, particularly for errors that cover multiple lines.
+
 ### Command-Line Interface
 
 * Passing a directory on the command line now compiles all Sass source files in
   the directory to CSS files in the same directory, as though `dir:dir` were
   passed instead of just `dir`.
-=======
-* Improve error output, particularly for errors that cover multiple lines.
-
-### Command-Line Interface
 
 * The new error output uses non-ASCII Unicode characters by default. Add a
   `--no-unicode` flag to disable this.
->>>>>>> e8ac314f
 
 ## 1.16.1
 
