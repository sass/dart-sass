<<<<<<< HEAD
## 1.74.0

* **Breaking change**: Passing a number with unit `%` to the `$alpha` parameter
  of `color.change()`, `color.adjust()`, `change-color()`, and `adjust-color()`
  is now interpreted as a percentage, instead of ignoring the unit. For example,
  `color.change(red, $alpha: 50%)` now returns `rgb(255 0 0 / 0.5)`.

* Add support for CSS Color Level 4 [color spaces]. Each color value now tracks
  its color space along with the values of each channel in that color space.
  There are two general principles to keep in mind when dealing with new color
  spaces:

  1. With the exception of legacy color spaces (`rgb`, `hsl`, and `hwb`), colors
     will always be emitted in the color space they were defined in unless
     they're explicitly converted.

  2. The `color.to-space()` function is the only way to convert a color to
     another color space. Some built-in functions may do operations in a
     different color space, but they'll always convert back to the original space
     afterwards.

* `rgb` colors can now have non-integer channels and channels outside the normal
  gamut of 0-255. These colors are always emitted using the `rgb()` syntax so
  that modern browsers that are being displayed on wide-gamut devices can
  display the most accurate color possible.

* Add support for all the new color syntax defined in Color Level 4, including:

  * `oklab()`, `oklch()`, `lab()`, and `lch()` functions;
  * a top-level `hwb()` function that matches the space-separated CSS syntax;
  * and a `color()` function that supports the `srgb`, `srgb-linear`,
    `display-p3`, `a98-rgb`, `prophoto-rgb`, `rec2020`, `xyz`, `xyz-d50`, and
    `xyz-d65` color spaces.

* Add new functions for working with color spaces:

  * `color.to-space($color, $space)` converts `$color` to the given `$space`. In
    most cases this conversion is lossless—the color may end up out-of-gamut for
    the destination color space, but browsers will generally display it as best
    they can regardless. However, the `hsl` and `hwb` spaces can't represent
    out-of-gamut colors and so will be clamped.

  * `color.channel($color, $channel, $space: null)` returns the value of the
    given `$channel` in `$color`, after converting it to `$space` if necessary.
    It should be used instead of the old channel-specific functions such as
    `color.red()` and `color.hue()`.

  * `color.same($color1, $color2)` returns whether two colors represent the same
    color even across color spaces. It differs from `$color1 == $color2` because
    `==` never consider colors in different (non-legacy) spaces as equal.

  * `color.is-in-gamut($color, $space: null)` returns whether `$color` is
    in-gamut for its color space (or `$space` if it's passed).

  * `color.to-gamut($color, $space: null)` returns `$color` constrained to its
    space's gamut (or to `$space`'s gamut, if passed). This is generally not
    recommended since even older browsers will display out-of-gamut colors as
    best they can, but it may be necessary in some cases.

  * `color.space($color)`: Returns the name of `$color`'s color space.

  * `color.is-legacy($color)`: Returns whether `$color` is in a legacy color
    space (`rgb`, `hsl`, or `hwb`).

  * `color.is-powerless($color, $channel, $space: null)`: Returns whether the
    given `$channel` of `$color` is powerless in `$space` (or its own color
    space). A channel is "powerless" if its value doesn't affect the way the
    color is displayed, such as hue for a color with 0 chroma.

  * `color.is-missing($color, $channel)`: Returns whether `$channel`'s value is
    missing in `$color`. Missing channels can be explicitly specified using the
    special value `none` and can appear automatically when `color.to-space()`
    returns a color with a powerless channel. Missing channels are usually
    treated as 0, except when interpolating between two colors and in
    `color.mix()` where they're treated as the same value as the other color.

* Update existing functions to support color spaces:

  * `hsl()` and `color.hwb()` no longer forbid out-of-bounds values. Instead,
    they follow the CSS spec by clamping them to within the allowed range.

  * `color.change()`, `color.adjust()`, and `color.scale()` now support all
    channels of all color spaces. However, if you want to modify a channel
    that's not in `$color`'s own color space, you have to explicitly specify the
    space with the `$space` parameter. (For backwards-compatibility, this
    doesn't apply to legacy channels of legacy colors—for example, you can still
    adjust an `rgb` color's saturation without passing `$space: hsl`).

  * `color.mix()` and `color.invert()` now support the standard CSS algorithm
    for interpolating between two colors (the same one that's used for gradients
    and animations). To use this, pass the color space to use for interpolation
    to the `$method` parameter. For polar color spaces like `hsl` and `oklch`,
    this parameter also allows you to specify how hue interpolation is handled.

  * `color.complement()` now supports a `$space` parameter that indicates which
    color space should be used to take the complement.

  * `color.grayscale()` now operates in the `oklch` space for non-legacy colors.

  * `color.ie-hex-str()` now automatically converts its color to the `rgb` space
    and gamut-maps it so that it can continue to take colors from any color
    space.

[color spaces]: https://developer.mozilla.org/en-US/docs/Web/CSS/color_value

* The following functions are now deprecated, and uses should be replaced with
  the new color-space-aware functions defined above:

  * The `color.red()`, `color.green()`, `color.blue()`, `color.hue()`,
    `color.saturation()`, `color.lightness()`, `color.whiteness()`, and
    `color.blackness()` functions, as well as their global counterparts, should
    be replaced with calls to `color.channel()`.

  * The global `adjust-hue()`, `saturate()`, `desaturate()`, `lighten()`,
    `darken()`, `transaprentize()`, `fade-out()`, `opacify()`, and `fade-in()`
    functions should be replaced by `color.adjust()` or `color.scale()`.

### Dart API

* Added a `ColorSpace` class which represents the various color spaces defined
  in the CSS spec.

* Added `SassColor.space` which returns a color's color space.

* Added `SassColor.channels` and `.channelsOrNull` which returns a list
  of channel values, with missing channels converted to 0 or exposed as null,
  respectively.

* Added `SassColor.isLegacy`, `.isInGamut`, `.channel()`, `.isChannelMissing()`,
  `.isChannelPowerless()`, `.toSpace()`, `.toGamut()`, `.changeChannels()`, and
  `.interpolate()` which do the same thing as the Sass functions of the
  corresponding names.

* `SassColor.rgb()` now allows out-of-bounds and non-integer arguments.

* `SassColor.hsl()` and `.hwb()` now allow out-of-bounds arguments.

* Added `SassColor.hwb()`, `.srgb()`, `.srgbLinear()`, `.displayP3()`,
  `.a98Rgb()`, `.prophotoRgb()`, `.rec2020()`, `.xyzD50()`, `.xyzD65()`,
  `.lab()`, `.lch()`, `.oklab()`, `.oklch()`, and `.forSpace()` constructors.

* Deprecated `SassColor.red`, `.green`, `.blue`, `.hue`, `.saturation`,
  `.lightness`, `.whiteness`, and `.blackness` in favor of
  `SassColor.channel()`.

* Deprecated `SassColor.changeRgb()`, `.changeHsl()`, and `.changeHwb()` in
  favor of `SassColor.changeChannels()`.

* Added `SassNumber.convertValueToUnit()` as a shorthand for
  `SassNumber.convertValue()` with a single numerator.

* Added `InterpolationMethod` and `HueInterpolationMethod` which collectively
  represent the method to use to interpolate two colors.

### JS API

* Modify `SassColor` to accept a new `space` option, with support for all the
  new color spaces defined in Color Level 4.

* Add `SassColor.space` which returns a color's color space.

* Add `SassColor.channels` and `.channelsOrNull` which returns a list of channel
  values, with missing channels converted to 0 or exposed as null, respectively.

* Add `SassColor.isLegacy`, `.isInGamut()`, `.channel()`, `.isChannelMissing()`,
  `.isChannelPowerless()`, `.toSpace()`, `.toGamut()`, `.change()`, and
  `.interpolate()` which do the same thing as the Sass functions of the
  corresponding names.

* Deprecate `SassColor.red`, `.green`, `.blue`, `.hue`, `.saturation`,
  `.lightness`, `.whiteness`, and `.blackness` in favor of
  `SassColor.channel()`.

### Embedded Sass

* Add `Color` SassScript value, with support for all the new color spaces
  defined in Color Level 4.

* Remove `RgbColor`, `HslColor` and `HwbColor` SassScript values.
=======
## 1.75.0

* Fix a bug in which stylesheet canonicalization could be cached incorrectly
  when custom importers or the Node.js package importer made decisions based on
  the URL of the containing stylesheet.

### JS API

* Allow `importer` to be passed without `url` in `StringOptionsWithImporter`.

## 1.74.1

* No user-visible changes.

## 1.74.0

### JS API

* Add a new top-level `deprecations` object, which contains various
  `Deprecation` objects that define the different types of deprecation used by
  the Sass compiler and can be passed to the options below.

* Add a new `fatalDeprecations` compiler option that causes the compiler to
  error if any deprecation warnings of the provided types are encountered. You
  can also pass in a `Version` object to treat all deprecations that were active
  in that Dart Sass version as fatal.

* Add a new `futureDeprecations` compiler option that allows you to opt-in to
  certain deprecations early (currently just `import`).

* Add a new `silenceDeprecations` compiler option to ignore any deprecation
  warnings of the provided types.

### Command-Line Interface

* Add a new `--silence-deprecation` flag, which causes the compiler to ignore
  any deprecation warnings of the provided types.

* Previously, if a future deprecation was passed to `--fatal-deprecation` but
  not `--future-deprecation`, it would be treated as fatal despite not being
  enabled. Both flags are now required to treat a future deprecation as fatal
  with a warning emitted if `--fatal-deprecation` is passed without
  `--future-deprecation`, matching the JS API's behavior.

### Dart API

* The `compile` methods now take in a `silenceDeprecations` parameter, which
  causes the compiler to ignore any deprecation warnings of the provided types.

* Add `Deprecation.obsoleteIn` to match the JS API. This is currently null for
  all deprecations, but will be used once some deprecations become obsolete in
  Dart Sass 2.0.0.

* **Potentially breaking bug fix:** Fix a bug where `compileStringToResultAsync`
  ignored `fatalDeprecations` and `futureDeprecations`.

* The behavior around making future deprecations fatal mentioned in the CLI
  section above has also been changed in the Dart API.
>>>>>>> 821b98e2

## 1.73.0

* Add support for nesting in plain CSS files. This is not processed by Sass at
  all; it's emitted exactly as-is in the CSS.

* In certain circumstances, the current working directory was unintentionally
  being made available as a load path. This is now deprecated. Anyone relying on
  this should explicitly pass in `.` as a load path or `FilesystemImporter('.')`
  as the current importer.

* Add linux-riscv64 and windows-arm64 releases.

### Command-Line Interface

* Fix a bug where absolute `file:` URLs weren't loaded for files compiled via
  the command line unless an unrelated load path was also passed.

* Fix a bug where `--update` would always update files that were specified via
  absolute path unless an unrelated load path was also passed.

### Dart API

* Add `FilesystemImporter.noLoadPath`, which is a `FilesystemImporter` that can
  load absolute `file:` URLs and resolve URLs relative to the base file but
  doesn't load relative URLs from a load path.

* `FilesystemImporter.cwd` is now deprecated. Either use
  `FilesystemImporter.noLoadPath` if you weren't intending to rely on the load
  path, or `FilesystemImporter('.')` if you were.

## 1.72.0

* Support adjacent `/`s without whitespace in between when parsing plain CSS
  expressions.

* Allow the Node.js `pkg:` importer to load Sass stylesheets for `package.json`
  `exports` field entries without extensions.

* When printing suggestions for variables, use underscores in variable names
  when the original usage used underscores.

### JavaScript API

* Properly resolve `pkg:` imports with the Node.js package importer when
  arguments are passed to the JavaScript process.

## 1.71.1

### Command-Line Interface

* Ship the musl Linux release with the proper Dart executable.

### JavaScript API

* Export the `NodePackageImporter` class in ESM mode.

* Allow `NodePackageImporter` to locate a default directory even when the
  entrypoint is an ESM module.

### Dart API

* Make passing a null argument to `NodePackageImporter()` a static error rather
  than just a runtime error.

### Embedded Sass

* In the JS Embedded Host, properly install the musl Linux embedded compiler
  when running on musl Linux.

## 1.71.0

For more information about `pkg:` importers, see [the
announcement][pkg-importers] on the Sass blog.

[pkg-importers]: https://sass-lang.com/blog/announcing-pkg-importers

### Command-Line Interface

* Add a `--pkg-importer` flag to enable built-in `pkg:` importers. Currently
  this only supports the Node.js package resolution algorithm, via
  `--pkg-importer=node`. For example, `@use "pkg:bootstrap"` will load
  `node_modules/bootstrap/scss/bootstrap.scss`.

### JavaScript API

* Add a `NodePackageImporter` importer that can be passed to the `importers`
  option. This loads files using the `pkg:` URL scheme according to the Node.js
  package resolution algorithm. For example, `@use "pkg:bootstrap"` will load
  `node_modules/bootstrap/scss/bootstrap.scss`. The constructor takes a single
  optional argument, which indicates the base directory to use when locating
  `node_modules` directories. It defaults to
  `path.dirname(require.main.filename)`.

### Dart API

* Add a `NodePackageImporter` importer that can be passed to the `importers`
  option. This loads files using the `pkg:` URL scheme according to the Node.js
  package resolution algorithm. For example, `@use "pkg:bootstrap"` will load
  `node_modules/bootstrap/scss/bootstrap.scss`. The constructor takes a single
  argument, which indicates the base directory to use when locating
  `node_modules` directories.

## 1.70.0

### JavaScript API

* Add a `sass.initCompiler()` function that returns a `sass.Compiler` object
  which supports `compile()` and `compileString()` methods with the same API as
  the global Sass object. On the Node.js embedded host, each `sass.Compiler`
  object uses a single long-lived subprocess, making compiling multiple
  stylesheets much more efficient.

* Add a `sass.initAsyncCompiler()` function that returns a `sass.AsyncCompiler`
  object which supports `compileAsync()` and `compileStringAsync()` methods with
  the same API as the global Sass object. On the Node.js embedded host, each
  `sass.AsynCompiler` object uses a single long-lived subprocess, making
  compiling multiple stylesheets much more efficient.

### Embedded Sass

* Support the `CompileRequest.silent` field. This allows compilations with no
  logging to avoid unnecessary request/response cycles.

* The Dart Sass embedded compiler now reports its name as "dart-sass" rather
  than "Dart Sass", to match the JS API's `info` field.

## 1.69.7

### Embedded Sass

* In the JS Embedded Host, properly install the x64 Dart Sass executable on
  ARM64 Windows.

## 1.69.6

* Produce better output for numbers with complex units in `meta.inspect()` and
  debugging messages.

* Escape U+007F DELETE when serializing strings.

* When generating CSS error messages to display in-browser, escape all code
  points that aren't in the US-ASCII region. Previously only code points U+0100
  LATIN CAPITAL LETTER A WITH MACRON were escaped.

* Provide official releases for musl LibC and for Android.

* Don't crash when running `meta.apply()` in asynchronous mode.

### JS API

* Fix a bug where certain exceptions could produce `SourceSpan`s that didn't
  follow the documented `SourceSpan` API.

## 1.69.5

### JS API

* Compatibility with Node.js 21.0.0.

## 1.69.4

* No user-visible changes.

## 1.69.3

### Embedded Sass

* Fix TypeScript type locations in `package.json`.

## 1.69.2

### JS API

* Fix a bug where Sass crashed when running in the browser if there was a global
  variable named `process`.

## 1.69.1

* No user-visible changes.

## 1.69.0

* Add a `meta.get-mixin()` function that returns a mixin as a first-class Sass
  value.

* Add a `meta.apply()` mixin that includes a mixin value.

* Add a `meta.module-mixins()` function which returns a map from mixin names in
  a module to the first-class mixins that belong to those names.

* Add a `meta.accepts-content()` function which returns whether or not a mixin
  value can take a content block.

* Add support for the relative color syntax from CSS Color 5. This syntax
  cannot be used to create Sass color values. It is always emitted as-is in the
  CSS output.

### Dart API

* Deprecate `Deprecation.calcInterp` since it was never actually emitted as a
  deprecation.

### Embedded Sass

* Fix a rare race condition where the embedded compiler could freeze when a
  protocol error was immediately followed by another request.

## 1.68.0

* Fix the source spans associated with the `abs-percent` deprecation.

### JS API

* Non-filesystem importers can now set the `nonCanonicalScheme` field, which
  declares that one or more URL schemes (without `:`) will never be used for
  URLs returned by the `canonicalize()` method.

* Add a `containingUrl` field to the `canonicalize()` and `findFileUrl()`
  methods of importers, which is set to the canonical URL of the stylesheet that
  contains the current load. For filesystem importers, this is always set; for
  other importers, it's set only if the current load has no URL scheme, or if
  its URL scheme is declared as non-canonical by the importer.

### Dart API

* Add `AsyncImporter.isNonCanonicalScheme`, which importers (async or sync) can
  use to indicate that a certain URL scheme will never be used for URLs returned
  by the `canonicalize()` method.

* Add `AsyncImporter.containingUrl`, which is set during calls to the
  `canonicalize()` method to the canonical URL of the stylesheet that contains
  the current load. This is set only if the current load has no URL scheme, or
  if its URL scheme is declared as non-canonical by the importer.

### Embedded Sass

* The `CalculationValue.interpolation` field is deprecated and will be removed
  in a future version. It will no longer be set by the compiler, and if the host
  sets it it will be treated as equivalent to `CalculationValue.string` except
  that `"("` and `")"` will be added to the beginning and end of the string
  values.

* Properly include TypeScript types in the `sass-embedded` package.

## 1.67.0

* All functions defined in CSS Values and Units 4 are now once again parsed as
  calculation objects: `round()`, `mod()`, `rem()`, `sin()`, `cos()`, `tan()`,
  `asin()`, `acos()`, `atan()`, `atan2()`, `pow()`, `sqrt()`, `hypot()`,
  `log()`, `exp()`, `abs()`, and `sign()`.

  Unlike in 1.65.0, function calls are _not_ locked into being parsed as
  calculations or plain Sass functions at parse-time. This means that
  user-defined functions will take precedence over CSS calculations of the same
  name. Although the function names `calc()` and `clamp()` are still forbidden,
  users may continue to freely define functions whose names overlap with other
  CSS calculations (including `abs()`, `min()`, `max()`, and `round()` whose
  names overlap with global Sass functions).

* **Breaking change**: As a consequence of the change in calculation parsing
  described above, calculation functions containing interpolation are now parsed
  more strictly than before. However, _almost_ all interpolations that would
  have produced valid CSS will continue to work. The only exception is
  `#{$variable}%` which is not valid in Sass and is no longer valid in
  calculations. Instead of this, either use `$variable` directly and ensure it
  already has the `%` unit, or write `($variable * 1%)`.

* **Potentially breaking bug fix**: The importer used to load a given file is no
  longer used to load absolute URLs that appear in that file. This was
  unintented behavior that contradicted the Sass specification. Absolute URLs
  will now correctly be loaded only from the global importer list. This applies
  to the modern JS API, the Dart API, and the embedded protocol.

### Embedded Sass

* Substantially improve the embedded compiler's performance when compiling many
  files or files that require many importer or function call round-trips with
  the embedded host.

## 1.66.1

### JS API

* Fix a bug where Sass compilation could crash in strict mode if passed a
  callback that threw a string, boolean, number, symbol, or bignum.

## 1.66.0

* **Breaking change:** Drop support for the additional CSS calculations defined
  in CSS Values and Units 4. Custom Sass functions whose names overlapped with
  these new CSS functions were being parsed as CSS calculations instead, causing
  an unintentional breaking change outside our normal [compatibility policy] for
  CSS compatibility changes.

  Support will be added again in a future version, but only after Sass has
  emitted a deprecation warning for all functions that will break for at least
  three months prior to the breakage.

## 1.65.1

* Update abs-percent deprecatedIn version to `1.65.0`.

## 1.65.0

* All functions defined in CSS Values and Units 4 are now parsed as calculation
  objects: `round()`, `mod()`, `rem()`, `sin()`, `cos()`, `tan()`, `asin()`,
  `acos()`, `atan()`, `atan2()`, `pow()`, `sqrt()`, `hypot()`, `log()`, `exp()`,
  `abs()`, and `sign()`.

* Deprecate explicitly passing the `%` unit to the global `abs()` function. In
  future releases, this will emit a CSS abs() function to be resolved by the
  browser. This deprecation is named `abs-percent`.

## 1.64.3

### Dart API

* Deprecate explicitly passing `null` as the alpha channel for
  `SassColor.rgb()`, `SassColor.hsl()`, and `SassColor.hwb()`. Omitting the
  `alpha` channel is still allowed. In future releases, `null` will be used to
  indicate a [missing component]. This deprecation is named `null-alpha`.

  [missing component]: https://developer.mozilla.org/en-US/docs/Web/CSS/color_value#missing_color_components

* Include protocol buffer definitions when uploading the `sass` package to pub.

### JS API

* Deprecate explicitly passing `null` as the alpha channel for `new
  SassColor()`. Omitting the `alpha` channel or passing `undefined` for it is
  still allowed. In future releases, `null` will be used to indicate a [missing
  component]. This deprecation is named `null-alpha`.

  [missing component]: https://developer.mozilla.org/en-US/docs/Web/CSS/color_value#missing_color_components

  (Note that this was already prohibited by the TypeScript types, but in
  practice prior to this `null` was treated as `1`.)

## 1.64.2

* No user-visible changes.

## 1.64.1

### Embedded Sass

* Fix a bug where a valid `SassCalculation.clamp()` with less than 3 arguments
  would throw an error.

## 1.64.0

* Comments that appear before or between `@use` and `@forward` rules are now
  emitted in source order as much as possible, instead of always being emitted
  after the CSS of all module dependencies.

* Fix a bug where an interpolation in a custom property name crashed if the file
  was loaded by a `@use` nested in an `@import`.

### JavaScript API

* Add a new `SassCalculation` type that represents the calculation objects added
  in Dart Sass 1.40.0.

* Add `Value.assertCalculation()`, which returns the value if it's a
  `SassCalculation` and throws an error otherwise.

* Produce a better error message when an environment that supports some Node.js
  APIs loads the browser entrypoint but attempts to access the filesystem.

### Embedded Sass

* Fix a bug where nested relative `@imports` failed to load when using the
  deprecated functions `render` or `renderSync` and those relative imports were
  loaded multiple times across different files.

## 1.63.6

### JavaScript API

* Fix `import sass from 'sass'` again after it was broken in the last release.

### Embedded Sass

* Fix the `exports` declaration in `package.json`.

## 1.63.5

### JavaScript API

* Fix a bug where loading the package through both CJS `require()` and ESM
  `import` could crash on Node.js.

### Embedded Sass

* Fix a deadlock when running at high concurrency on 32-bit systems.

* Fix a race condition where the embedded compiler could deadlock or crash if a
  compilation ID was reused immediately after the compilation completed.

## 1.63.4

### JavaScript API

* Re-enable support for `import sass from 'sass'` when loading the package from
  an ESM module in Node.js. However, this syntax is now deprecated; ESM users
  should use `import * as sass from 'sass'` instead.

  On the browser and other ESM-only platforms, only `import * as sass from
  'sass'` is supported.

* Properly export the legacy API values `TRUE`, `FALSE`, `NULL`, and `types` from
  the ECMAScript module API.

### Embedded Sass

* Fix a race condition where closing standard input while requests are in-flight
  could sometimes cause the process to hang rather than shutting down
  gracefully.

* Properly include the root stylesheet's URL in the set of loaded URLs when it
  fails to parse.

## 1.63.3

### JavaScript API

* Fix loading Sass as an ECMAScript module on Node.js.

## 1.63.2

* No user-visible changes.

## 1.63.1

* No user-visible changes.

## 1.63.0

### JavaScript API

* Dart Sass's JS API now supports running in the browser. Further details and
  instructions for use are in [the README](README.md#dart-sass-in-the-browser).

### Embedded Sass

* The Dart Sass embedded compiler is now included as part of the primary Dart
  Sass distribution, rather than a separate executable. To use the embedded
  compiler, just run `sass --embedded` from any Sass executable (other than the
  pure JS executable).

  The Node.js embedded host will still be distributed as the `sass-embedded`
  package on npm. The only change is that it will now provide direct access to a
  `sass` executable with the same CLI as the `sass` package.

* The Dart Sass embedded compiler now uses version 2.0.0 of the Sass embedded
  protocol. See [the spec][embedded-protocol-spec] for a full description of the
  protocol, and [the changelog][embedded-protocol-changelog] for a summary of
  changes since version 1.2.0.

  [embedded-protocol-spec]: https://github.com/sass/sass/blob/main/spec/embedded-protocol.md
  [embedded-protocol-changelog]: https://github.com/sass/sass/blob/main/EMBEDDED_PROTOCOL_CHANGELOG.md

* The Dart Sass embedded compiler now runs multiple simultaneous compilations in
  parallel, rather than serially.

## 1.62.1

* Fix a bug where `:has(+ &)` and related constructs would drop the leading
  combinator.

## 1.62.0

* Deprecate the use of multiple `!global` or `!default` flags on the same
  variable. This deprecation is named `duplicate-var-flags`.

* Allow special numbers like `var()` or `calc()` in the global functions:
  `grayscale()`, `invert()`, `saturate()`, and `opacity()`. These are also
  native CSS `filter` functions. This is in addition to number values which were
  already allowed.

* Fix a cosmetic bug where an outer rule could be duplicated after nesting was
  resolved, instead of re-using a shared rule.

## 1.61.0

* **Potentially breaking change:** Drop support for End-of-Life Node.js 12.

* Fix remaining cases for the performance regression introduced in 1.59.0.

### Embedded Sass

* The JS embedded host now loads files from the working directory when using the
  legacy API.

## 1.60.0

* Add support for the `pi`, `e`, `infinity`, `-infinity`, and `NaN` constants in
  calculations. These will be interpreted as the corresponding numbers.

* Add support for unknown constants in calculations. These will be interpreted
  as unquoted strings.

* Serialize numbers with value `infinity`, `-infinity`, and `NaN` to `calc()`
  expressions rather than CSS-invalid identifiers. Numbers with complex units
  still can't be serialized.

## 1.59.3

* Fix a performance regression introduced in 1.59.0.

* The NPM release of 1.59.0 dropped support for Node 12 without actually
  indicating so in its pubspec. This release temporarily adds back support so
  that the latest Sass version that declares it supports Node 12 actually does
  so. However, Node 12 is now end-of-life, so we will drop support for it
  properly in an upcoming release.

## 1.59.2

* No user-visible changes.

## 1.59.1

* No user-visible changes.

## 1.59.0

### Command Line Interface

* Added a new `--fatal-deprecation` flag that lets you treat a deprecation
  warning as an error. You can pass an individual deprecation ID
  (e.g. `slash-div`) or you can pass a Dart Sass version to treat all
  deprecations initially emitted in that version or earlier as errors.

* New `--future-deprecation` flag that lets you opt into warning for use of
  certain features that will be deprecated in the future. At the moment, the
  only option is `--future-deprecation=import`, which will emit warnings for
  Sass `@import` rules, which are not yet deprecated, but will be in the future.

### Dart API

* New `Deprecation` enum, which contains the different current and future
  deprecations used by the new CLI flags.

* The `compile` methods now take in `fatalDeprecations` and `futureDeprecations`
  parameters, which work similarly to the CLI flags.

## 1.58.4

* Pull `@font-face` to the root rather than bubbling the style rule selector
  inwards.

* Improve error messages for invalid CSS values passed to plain CSS functions.

* Improve error messages involving selectors.

### Embedded Sass

* Improve the performance of starting up a compilation.

## 1.58.3

* No user-visible changes.

## 1.58.2

### Command Line Interface

* Add a timestamp to messages printed in `--watch` mode.

* Print better `calc()`-based suggestions for `/`-as-division expression that
  contain calculation-incompatible constructs like unary minus.

## 1.58.1

* Emit a unitless hue when serializing `hsl()` colors. The `deg` unit is
  incompatible with IE, and while that officially falls outside our
  compatibility policy, it's better to lean towards greater compatibility.

## 1.58.0

* Remove sourcemap comments from Sass sources. The generated sourcemap comment
  for the compiled CSS output remains unaffected.

* Fix a bug in `@extend` logic where certain selectors with three or more
  combinators were incorrectly considered superselectors of similar selectors
  with fewer combinators, causing them to be incorrectly trimmed from the
  output.

* Produce a better error message for a number with a leading `+` or `-`, a
  decimal point, but no digits.

* Produce a better error message for a nested property whose name starts with
  `--`.

* Fix a crash when a selector ends in an escaped backslash.

* Add the relative length units from CSS Values 4 and CSS Contain 3 as known
  units to validate bad computation in `calc`.

### Command Line Interface

* The `--watch` flag will now track loads through calls to `meta.load-css()` as
  long as their URLs are literal strings without any interpolation.

## 1.57.1

* No user-visible changes.

## 1.57.0

* Add a `split($string, $separator, $limit: null)` function to `sass:string`
  that splits a string into separate substrings based on a separator string.

### JavaScript API

* **Potentially breaking bug fix**: Custom functions in both the modern and
  legacy API now properly reject signatures with whitespace between the function
  name and parentheses.

* Custom functions in the legacy API now allow signatures with whitespace before
  the function name, to match a bug in Node Sass.

### Dart API

* **Potentially breaking bug fix**: `Callable.fromSignature()` and
  `AsyncCallable.fromSignature()` now reject signatures with whitespace between
  the function name and parentheses.

## 1.56.2

### Embedded Sass

* The embedded compiler now supports version 1.2.0 of [the embedded
  protocol](https://github.com/sass/embedded-protocol).

## 1.56.1

### Embedded Sass

* Importer results now validate that `contents` is actually a string and whether
  `sourceMapUrl` is an absolute URL.

## 1.56.0

* **Potentially breaking change:** To match the CSS spec, SassScript expressions
  beginning with `not` or `(` are no longer supported at the beginning of
  parenthesized sections of media queries. For example,

  ```scss
  @media (width >= 500px) and (not (grid))
  ```

  will now be emitted unchanged, instead of producing

  ```scss
  @media (width >= 500px) and (false)
  ```

  See [the Sass website](https://sass-lang.com/d/media-logic) for details.

* **Potentially breaking bug fix:** Angle units like `rad` or `turn` are now
  properly converted to equivalent `deg` values for `hsl()`, `hsla()`,
  `adjust-hue()`, `color.adjust()`, and `color.change()`.

  See [the Sass website](https://sass-lang.com/d/function-units#hue) for
  details.

* Fix indentation for selectors that span multiple lines in a `@media` query.

* Emit a deprecation warning when passing `$alpha` values with units to
  `color.adjust()` or `color.change()`. This will be an error in Dart Sass
  2.0.0.

  See [the Sass website](https://sass-lang.com/d/function-units#alpha) for
  details.

* Emit a deprecation warning when passing a `$weight` value with no units or
  with units other than `%` to `color.mix()`. This will be an error in Dart Sass
  2.0.0.

  See [the Sass website](https://sass-lang.com/d/function-units#weight) for
  details.

* Emit a deprecation warning when passing `$n` values with units to `list.nth()`
  or `list.set-nth()`. This will be an error in Dart Sass 2.0.0.

  See [the Sass website](https://sass-lang.com/d/function-units#index) for
  details.

* Improve existing deprecation warnings to wrap `/`-as-division suggestions in
  `calc()` expressions.

* Properly mark the warning for passing numbers with units to `random()` as a
  deprecation warning.

* Fix a bug where `@extend` could behave unpredicatably when used along with
  `meta.load-css()` and shared modules that contained no CSS themselves but
  loaded CSS from other modules.

### Dart API

* Emit a deprecation warning when passing a `sassIndex` with units to
  `Value.sassIndexToListIndex()`. This will be an error in Dart Sass 2.0.0.

### JS API

* Importer results now validate whether `contents` is actually a string type.

* Importer result argument errors are now rendered correctly.

## 1.55.0

* **Potentially breaking bug fix:** Sass numbers are now universally stored as
  64-bit floating-point numbers, rather than sometimes being stored as integers.
  This will generally make arithmetic with very large numbers more reliable and
  more consistent across platforms, but it does mean that numbers between nine
  quadrillion and nine quintillion will no longer be represented with full
  accuracy when compiling Sass on the Dart VM.

* **Potentially breaking bug fix:** Sass equality is now properly [transitive].
  Two numbers are now considered equal (after doing unit conversions) if they
  round to the same `1e-11`th. Previously, numbers were considered equal if they
  were within `1e-11` of one another, which led to some circumstances where `$a
  == $b` and `$b == $c` but `$a != $b`.

[transitive]: https://en.wikipedia.org/wiki/Transitive_property

* **Potentially breaking bug fix:** Various functions in `sass:math` no longer
  treat floating-point numbers that are very close (but not identical) to
  integers as integers. Instead, these functions now follow the floating-point
  specification exactly. For example, `math.pow(0.000000000001, -1)` now returns
  `1000000000000` instead of `Infinity`.

* Emit a deprecation warning for `$a -$b` and `$a +$b`, since these look like
  they could be unary operations but they're actually parsed as binary
  operations. Either explicitly write `$a - $b` or `$a (-$b)`. See
  https://sass-lang.com/d/strict-unary for more details.

### Dart API

* Add an optional `argumentName` parameter to `SassScriptException()` to make it
  easier to throw exceptions associated with particular argument names.

* Most APIs that previously returned `num` now return `double`. All APIs
  continue to _accept_ `num`, although in Dart 2.0.0 these APIs will be changed
  to accept only `double`.

### JS API

* Fix a bug in which certain warning spans would not have their properties
  accessible by the JS API.

## 1.54.9

* Fix an incorrect span in certain `@media` query deprecation warnings.

## 1.54.8

* No user-visible changes.

## 1.54.7

* Add support for 32-bit ARM releases on Linux.

## 1.54.6

* Fix a bug where a `@media` query could be incorrectly omitted from a
  stylesheet if it had multiple levels of nested `@media` queries within it
  *and* the inner queries were mergeable but the outer query was not.

## 1.54.5

* Properly consider `a ~ c` to be a superselector of `a ~ b ~ c` and `a + b +
  c`.

* Properly consider `b > c` to be a superselector of `a > b > c`, and similarly
  for other combinators.

* Properly calculate specificity for selector pseudoclasses.

* Deprecate use of `random()` when `$limit` has units to make it explicit that
   `random()` currently ignores units. A future version will no longer ignore
  units.

* Don't throw an error when the same module is `@forward`ed multiple times
  through a configured module.

### Embedded Sass

* Rather than downloading the embedded compiler for the local platform on
  install, the `sass-embedded` npm package now declares optional dependencies on
  platform-specific embedded compiler packages.

## 1.54.4

* Improve error messages when passing incorrect units that are also
  out-of-bounds to various color functions.

## 1.54.3

* Release a native ARM64 executable for Mac OS.

## 1.54.2

* No user-visible changes.

## 1.54.1

* When unifying selectors for `@extend` and `selector.unify()`, ensure that
  `:root`, `:scope`, `:host`, and `:host-context` only appear at the beginning
  of complex selectors.

## 1.54.0

* Deprecate selectors with leading or trailing combinators, or with multiple
  combinators in a row. If they're included in style rules after nesting is
  resolved, Sass will now produce a deprecation warning and, in most cases, omit
  the selector. Leading and trailing combinators can still be freely used for
  nesting purposes.

  See https://sass-lang.com/d/bogus-combinators for more details.

* Add partial support for new media query syntax from Media Queries Level 4. The
  only exception are logical operations nested within parentheses, as these were
  previously interpreted differently as SassScript expressions.

  A parenthesized media condition that begins with `not` or an opening
  parenthesis now produces a deprecation warning. In a future release, these
  will be interpreted as plain CSS instead.

* Deprecate passing non-`deg` units to `color.hwb()`'s `$hue` argument.

* Fix a number of bugs when determining whether selectors with pseudo-elements
  are superselectors.

* Treat `*` as a superselector of all selectors.

### Dart API

* Add a top-level `fakeFromImport()` function for testing custom importers
  that use `AsyncImporter.fromImport`.

### JS API

* Add a `charset` option that controls whether or not Sass emits a
  `@charset`/BOM for non-ASCII stylesheets.

* Fix Sass npm package types for TS 4.7+ Node16 and NodeNext module resolution.

## 1.53.0

* Add support for calling `var()` with an empty second argument, such as
  `var(--side, )`.

### JS API

* Fix a bug where `meta.load-css()` would sometimes resolve relative URLs
  incorrectly when called from a mixin using the legacy JS API.

### Embedded Sass

* Respect npm's proxy settings when downloading the embedded Sass compiler.

## 1.52.3

* Fix crash when trailing loud comments (`/* ... */`) appear twice in a row
  across two different imports which themselves imported the same file each.

## 1.52.2

* Preserve location of trailing loud comments (`/* ... */`) instead of pushing
  the comment to the next line.

## 1.52.1

### Command Line Interface

* Fix a bug where `--watch` mode would close immediately in TTY mode. This was
  caused by our change to close `--watch` when stdin was closed *outside of* TTY
  mode, which has been reverted for now while we work on a fix.

## 1.52.0

* Add support for arbitrary modifiers at the end of plain CSS imports, in
  addition to the existing `supports()` and media queries. Sass now allows any
  sequence of identifiers of functions after the URL of an import for forwards
  compatibility with future additions to the CSS spec.

* Fix an issue where source locations tracked through variable references could
  potentially become incorrect.

* Fix a bug where a loud comment in the source can break the source map when
  embedding the sources, when using the command-line interface or the legacy JS
  API.

### JS API

* `SassNumber.assertUnit()` and `SassNumber.assertNoUnits()` now correctly
  return the number called on when it passes the assertion.

## 1.51.0

* **Potentially breaking change**: Change the order of maps returned by
  `map.deep-merge()` to match those returned by `map.merge()`. All keys that
  appeared in the first map will now be listed first in the same order they
  appeared in that map, followed by any new keys added from the second map.

* Improve the string output of some AST nodes in error messages.

## 1.50.1

### Embedded Sass

* The JS embedded host and the embedded compiler will now properly avoid
  resolving imports relative to the current working directory unless `'.'` is
  passed as a load path.

* Fix a bug in the JS embedded host's implementation of the legacy JS API where
  imports that began with `/` could crash on Windows.

## 1.50.0

* `@extend` now treats [`:where()`] the same as `:is()`.

[`:where()`]: https://developer.mozilla.org/en-US/docs/Web/CSS/:where

### Command Line Interface

* Closing the standard input stream will now cause the `--watch` command to stop
  running.

### Embedded Sass

* Fix a bug where the JS embedded host crashed when invoking a legacy importer
  after resolving a relative filesystem import.

* Improve error messages when returning non-`Object` values from legacy
  importers.

## 1.49.11

* Add support for 64-bit ARM releases on Linux.

### Embedded Sass

* The embedded compiler now correctly sets the `id` field for all
  `OutboundMessage`s.

## 1.49.10

* Quiet deps mode now silences compiler warnings in mixins and functions that
  are defined in dependencies even if they're invoked from application
  stylesheets.

* In expanded mode, Sass will now emit colors using `rgb()`, `rbga()`, `hsl()`,
  and `hsla()` function notation if they were defined using the corresponding
  notation. As per our browser support policy, this change was only done once
  95% of browsers were confirmed to support this output format, and so is not
  considered a breaking change.

  Note that this output format is intended for human readability and not for
  interoperability with other tools. As always, Sass targets the CSS
  specification, and any tool that consumes Sass's output should parse all
  colors that are supported by the CSS spec.

* Fix a bug in which a color written using the four- or eight-digit hex format
  could be emitted as a hex color rather than a format with higher browser
  compatibility.

* Calculations are no longer simplified within supports declarations

## 1.49.9

### Embedded Sass

* Fixed a bug where the legacy API could crash when passed an empty importer
  list.

## 1.49.8

* Fixed a bug where some plain CSS imports would not be emitted.

### JS API

* Fix a bug where inspecting the Sass module in the Node.js console crashed on
  Node 17.

### Embedded Sass

* Fix a bug where source map URLs were incorrectly generated when passing
  importers to the legacy API.

## 1.49.7

### Embedded Sass

* First stable release the `sass-embedded` npm package that contains the Node.js
  Embedded Host.

* First stable release of the `sass_embedded` pub package that contains the
  Embedded Dart Sass compiler.

## 1.49.6

* No user-visible changes.

## 1.49.5

* No user-visible changes.

## 1.49.4

* No user-visible changes.

## 1.49.3

* No user-visible changes.

## 1.49.2

* No user-visible changes.

## 1.49.1

* Stop supporting non-LTS Node.js versions.

## 1.49.0

* Fix a bug in `string.insert` with certain negative indices.

### JS API

* Add support for the `sourceMapIncludeSources` option in the new JS API.

#### TypeScript Declarations

* Fix a bug where `LegacyPluginThis.options.linefeed` was typed to return
  abbreviations when it actually returned literal linefeed characters.

## 1.48.0

### JS API

* **Potentially breaking bug fix:** Match the specification of the new JS API by
  setting `LegacyResult.map` to `undefined` rather than `null`.

#### TypeScript Declarations

* Add a declaration for the `NULL` constant.

## 1.47.0

### JS API

#### TypeScript Declarations

* Add declarations for the `TRUE` and `FALSE` constants.

## 1.46.0

### JS API

* **Potentially breaking bug fix:** Match the specification of the new JS API by
  passing `undefined` rather than `null` to `Logger.warn()` for an unset `span`.

#### TypeScript Declarations

* Add a declaration for the `LegacyPluginThis.options.context` field.

* Update the definition of `LegacyAsyncFunction` to include explicit definitions
  with zero through six arguments before the `done` parameter. This makes it
  possible for TypeScript users to pass in callbacks that take a specific number
  of arguments, rather than having to declare a callback that takes an arbitrary
  number.

* Add a declaration for `types.Error`, a legacy API class that can be returned
  by asynchronous functions to signal asynchronous errors.

* Add a `LegacyAsyncFunctionDone` type for the `done` callback that's passed to
  `LegacyAsyncFunction`.

## 1.45.2

### JS API

* **Potentially breaking bug fix:** Change the default value of the `separator`
  parameter for `new SassArgumentList()` to `','` rather than `null`. This
  matches the API specification.

## 1.45.1

* **Potentially breaking bug fix:** Properly parse custom properties in
  `@supports` conditions. Note that this means that SassScript expressions on
  the right-hand side of custom property `@supports` queries now need to be
  interpolated, as per https://sass-lang.com/d/css-vars.

* **Potentially breaking bug fix:** Fix a bug where `inspect()` was not
  properly printing nested, empty, bracketed lists.

## 1.45.0

### JS API

This release includes an entirely new JavaScript API, designed to be more
idiomatic, performant, and usable. The old API will continue to be supported
until Dart Sass 2.0.0, but it is now considered deprecated and should be avoided
for new code.

The new API includes:

* `compile()` and `compileAsync()` functions that take Sass file paths and
  return the result of compiling them to CSS. The async function returns a
  `Promise` rather than using a callback-based API.

* `compileString()` and `compileStringAsync()` functions that take a string of
  Sass source and compiles it to CSS. As above, the async function returns a
  `Promise`.

* A new importer API that more closely matches the Sass specification's logic
  for resolving loads. This makes it much easier for Sass to cache information
  across `@import` and `@use` rules, which substantially improves performance
  for applications that rely heavily on repeated `@import`s.

* A new custom function API, including much more usable JS representations of
  Sass value types complete with type-assertion functions, easy map and list
  lookups, and compatibility with the [`immutable`] package. **Unlike in the
  legacy API,** function callbacks now take one argument which contains an array
  of Sass values (rather than taking a separate JS argument for each Sass
  argument).

[`immutable`]: https://immutable-js.com/

For full documentation of this API, please see [the Sass website][js-api].

[js-api]: https://sass-lang.com/documentation/js-api

This release also adds TypeScript type definitions.

## 1.44.0

* Suggest `calc()` as an alternative in `/`-as-division deprecation messages.

### Dart API

* Add `SassNumber.convert()` and `SassNumber.convertValue()`. These work like
  `SassNumber.coerce()` and `SassNumber.coerceValue()`, except they don't treat
  unitless numbers as universally compatible.

* Fix a bug where `SassNumber.coerceToMatch()` and
  `SassNumber.coerceValueToMatch()` wouldn't coerce single-unit numbers to
  match unitless numbers.

## 1.43.5

* Fix a bug where calculations with different operators were incorrectly
  considered equal.

* Properly parse attribute selectors with empty namespaces.

### JS API

* Print more detailed JS stack traces. This is mostly useful for the Sass team's
  own debugging purposes.

## 1.43.4

### JS API

* Fix a bug where the `logger` option was ignored for the `render()` function.

## 1.43.3

* Improve performance.

## 1.43.2

* Improve the error message when the default namespace of a `@use` rule is not
  a valid identifier.

## 1.43.1

* No user-visible changes.

## 1.43.0

### JS API

* Add support for the `logger` option. This takes an object that can define
  `warn` or `debug` methods to add custom handling for messages emitted by the
  Sass compiler. See [the JS API docs] for details.

  [the JS API docs]: https://sass-lang.com/documentation/js-api/interfaces/Logger

* Add a `Logger.silent` object that can be passed to the `logger` option to
  silence all messages from the Sass compiler.

## 1.42.1

* Fix a bug where Sass variables and function calls in calculations weren't
  being resolved correctly if there was a parenthesized interpolation elsewhere
  in the file.

## 1.42.0

* `min()` and `max()` expressions are once again parsed as calculations as long
  as they contain only syntax that's allowed in calculation expressions. To
  avoid the backwards-compatibility issues that were present in 1.40.0, they now
  allow unitless numbers to be mixed with numbers with units just like the
  global `min()` and `max()` functions. Similarly, `+` and `-` operations within
  `min()` and `max()` functions allow unitless numbers to be mixed with numbers
  with units.

## 1.41.1

* Preserve parentheses around `var()` functions in calculations, because they
  could potentially be replaced with sub-expressions that might need to be
  parenthesized.

## 1.41.0

* Calculation values can now be combined with strings using the `+` operator.
  This was an error in 1.40.0, but this broke stylesheets that were relying on
  `$value + ""` expressions to generically convert values to strings. (Note that
  the Sass team recommends the use of `"#{$value}"` or `inspect($value)` for
  that use-case.)

* The `selector.unify()` function now correctly returns `null` when one selector
  is a `:host` or `:host-context` and the other is a selector that's guaranteed
  to be within the current shadow DOM. The `@extend` logic has been updated
  accordingly as well.

* Fix a bug where extra whitespace in `min()`, `max()`, `clamp()`, and `calc()`
  expressions could cause bogus parse errors.

* Fix a bug where the right-hand operand of a `-` in a calculation could
  incorrectly be stripped of parentheses.

### Dart API

* `SassCalculation.plus()` now allows `SassString` arguments.

## 1.40.1

* **Potentially breaking bug fix:** `min()` and `max()` expressions outside of
  calculations now behave the same way they did in 1.39.2, returning unquoted
  strings if they contain no Sass-specific features and calling the global
  `min()` and `max()` functions otherwise. Within calculations, they continue to
  behave how they did in 1.40.0.

  This fixes an unintended breaking change added in 1.40.0, wherein passing a
  unitless number and a number without units to `min()` or `max()` now produces
  an error. Since this breakage affects a major Sass library, we're temporarily
  reverting support for `min()` and `max()` calculations while we work on
  designing a longer-term fix.

## 1.40.0

* Add support for first-class `calc()` expressions (as well as `clamp()` and
  plain-CSS `min()` and `max()`). This means:

  * `calc()` expressions will be parsed more thoroughly, and errors will be
    highlighted where they weren't before. **This may break your stylesheets,**
    but only if they were already producing broken CSS.

  * `calc()` expressions will be simplified where possible, and may even return
    numbers if they can be simplified away entirely.

  * `calc()` expressions that can't be simplified to numbers return a new data
    type known as "calculations".

  * Sass variables and functions can now be used in `calc()` expressions.

  * New functions `meta.calc-name()` and `meta.calc-args()` can now inspect
    calculations.

### Dart API

* Add a new value type, `SassCalculation`, that represents calculations.

* Add new `CalculationOperation`, `CalculationOperator`, and
  `CalculationInterpolation` types to represent types of arguments that may
  exist as part of a calculation.

* Add a new `Value.assertCalculation()` method.

* Add a new `Number.hasCompatibleUnits()` method.

## 1.39.2

* Fix a bug where configuring with `@use ... with` would throw an error when
  that variable was defined in a module that also contained `@forward ... with`.

## 1.39.1

* Partial fix for a bug where `@at-root` does not work properly in nested
  imports that contain `@use` rules. If the only `@use` rules in the nested
  import are for built-in modules, `@at-root` should now work properly.

## 1.39.0

### JS API

* Add a `charset` option that controls whether or not Sass emits a
  `@charset`/BOM for non-ASCII stylesheets.

## 1.38.2

* No user-visible changes

## 1.38.1

* No user-visible changes

## 1.38.0

* In expanded mode, emit characters in Unicode private-use areas as escape
  sequences rather than literal characters.

* Fix a bug where quotes would be omitted for an attribute selector whose value
  was a single backslash.

* Properly consider numbers that begin with `.` as "plain CSS" for the purposes
  of parsing plain-CSS `min()` and `max()` functions.

* Allow `if` to be used as an unquoted string.

* Properly parse backslash escapes within `url()` expressions.

* Fix a couple bugs where `@extend`s could be marked as unsatisfied when
  multiple identical `@extend`s extended selectors across `@use` rules.

### Command Line Interface

* Strip CRLF newlines from snippets of the original stylesheet that are included
  in the output when an error occurs.

### JS API

* Don't crash when a Windows path is returned by a custom Node importer at the
  same time as file contents.

* Don't crash when an error occurs in a stylesheet loaded via a custom importer
  with a custom URL scheme.

### Dart API

* Add a `SassArgumentList.keywordsWithoutMarking` getter to access the keyword
  arguments of an argument list without marking them accessed.

## 1.37.5

* No user-visible changes.

## 1.37.4

* No user-visible changes.

## 1.37.3

* No user-visible changes.

## 1.37.2

* No user-visible changes.

## 1.37.1

* No user-visible changes.

## 1.37.0

### Dart API

* **Potentially breaking bug fix:** `SassNumber.asSlash`,
  `SassNumber.withSlash()`, and `SassNumber.withoutSlash()` have been marked as
  `@internal`. They were never intended to be used outside the `sass` package.

* **Potentially breaking bug fix:** `SassException` has been marked as `@sealed`
  to formally indicate that it's not intended to be extended outside of the
  `sass` package.

* Add a `Value.withListContents()` method that returns a new Sass list with the
  same list separator and brackets as the current value, interpreted as a list.

## 1.36.0

### Dart API

* Added `compileToResult()`, `compileStringToResult()`,
  `compileToResultAsync()`, and `compileStringToResultAsync()` methods. These
  are intended to replace the existing `compile*()` methods, which are now
  deprecated. Rather than returning a simple string, these return a
  `CompileResult` object, which will allow us to add additional information
  about the compilation without having to introduce further deprecations.

  * Instead of passing a `sourceMaps` callback to `compile*()`, pass
    `sourceMaps: true` to `compile*ToResult()` and access
    `CompileResult.sourceMap`.

  * The `CompileResult` object exposes a `loadedUrls` object which lists the
    canonical URLs accessed during a compilation. This information was
    previously unavailable except through the JS API.

## 1.35.2

* **Potentially breaking bug fix**: Properly throw an error for Unicode ranges
  that have too many `?`s after hexadecimal digits, such as `U+12345??`.

* **Potentially breaking bug fix:** Fixed a bug where certain local variable
  declarations nested within multiple `@if` statements would incorrectly
  override a global variable. It's unlikely that any real stylesheets were
  relying on this bug, but if so they can simply add `!global` to the variable
  declaration to preserve the old behavior.

* **Potentially breaking bug fix:** Fix a bug where imports of root-relative
  URLs (those that begin with `/`) in `@import` rules would be passed to
  both Dart and JS importers as `file:` URLs.

* Properly support selector lists for the `$extendee` argument to
  `selector.extend()` and `selector.replace()`.

* Fix an edge case where `@extend` wouldn't affect a selector within a
  pseudo-selector such as `:is()` that itself extended other selectors.

* Fix a race condition where `meta.load-css()` could trigger an internal error
  when running in asynchronous mode.

### Dart API

* Use the `@internal` annotation to indicate which `Value` APIs are available
  for public use.

## 1.35.1

* Fix a bug where the quiet dependency flag didn't silence warnings in some
  stylesheets loaded using `@import`.

## 1.35.0

* Fix a couple bugs that could prevent some members from being found in certain
  files that use a mix of imports and the module system.

* Fix incorrect recommendation for migrating division expressions that reference
  namespaced variables.

### JS API

* Add a `quietDeps` option which silences compiler warnings from stylesheets
  loaded through importers and load paths.

* Add a `verbose` option which causes the compiler to emit all deprecation
  warnings, not just 5 per feature.

## 1.34.1

* Fix a bug where `--update` would always compile any file that depends on a
  built-in module.

* Fix the URL for the `@-moz-document` deprecation message.

* Fix a bug with `@for` loops nested inside property declarations.

## 1.34.0

* Don't emit the same warning in the same location multiple times.

* Cap deprecation warnings at 5 per feature by default.

### Command Line Interface

* Add a `--quiet-deps` flag which silences compiler warnings from stylesheets
  loaded through `--load-path`s.

* Add a `--verbose` flag which causes the compiler to emit all deprecation
  warnings, not just 5 per feature.

### Dart API

* Add a `quietDeps` argument to `compile()`, `compileString()`,
  `compileAsync()`, and `compileStringAsync()` which silences compiler warnings
  from stylesheets loaded through importers, load paths, and `package:` URLs.

* Add a `verbose` argument to `compile()`, `compileString()`, `compileAsync()`,
  and `compileStringAsync()` which causes the compiler to emit all deprecation
  warnings, not just 5 per feature.

## 1.33.0

* Deprecate the use of `/` for division. The new `math.div()` function should be
  used instead. See [this page][] for details.

[this page]: https://sass-lang.com/documentation/breaking-changes/slash-div

* Add a `list.slash()` function that returns a slash-separated list.

* **Potentially breaking bug fix:** The heuristics around when potentially
  slash-separated numbers are converted to slash-free numbers—for example, when
  `1/2` will be printed as `0.5` rather than `1/2`—have been slightly expanded.
  Previously, a number would be made slash-free if it was passed as an argument
  to a *user-defined function*, but not to a *built-in function*. Now it will be
  made slash-free in both cases. This is a behavioral change, but it's unlikely
  to affect any real-world stylesheets.

* [`:is()`][] now behaves identically to `:matches()`.

[`:is()`]: https://developer.mozilla.org/en-US/docs/Web/CSS/:is

* Fix a bug where non-integer numbers that were very close to integer
  values would be incorrectly formatted in CSS.

* Fix a bug where very small number and very large negative numbers would be
  incorrectly formatted in CSS.

### JS API

* The `this` context for importers now has a `fromImport` field, which is `true`
  if the importer is being invoked from an `@import` and `false` otherwise.
  Importers should only use this to determine whether to load [import-only
  files].

[import-only files]: https://sass-lang.com/documentation/at-rules/import#import-only-files

### Dart API

* Add an `Importer.fromImport` getter, which is `true` if the current
  `Importer.canonicalize()` call comes from an `@import` rule and `false`
  otherwise. Importers should only use this to determine whether to load
  [import-only files].

## 1.32.13

* **Potentially breaking bug fix:** Null values in `@use` and `@forward`
  configurations no longer override the `!default` variable, matching the
  behavior of the equivalent code using `@import`.

* Use the proper parameter names in error messages about `string.slice`

## 1.32.12

* Fix a bug that disallowed more than one module from extending the same
  selector from a module if that selector itself extended a selector from
  another upstream module.

## 1.32.11

* Fix a bug where bogus indented syntax errors were reported for lines that
  contained only whitespace.

## 1.32.10

* No user-visible changes.

## 1.32.9

* Fix a typo in a deprecation warning.

### JavaScript API

* Drop support for Chokidar 2.x. This version was incompatible with Node 14, but
  due to shortcomings in npm's version resolver sometimes still ended up
  installed anyway. Only declaring support for 3.0.0 should ensure compatibility
  going forward.

### Dart API

* Allow the null safety release of args and watcher.

### Command Line Interface

* Add a `-w` shorthand for the `--watch` flag.

## 1.32.8

* Update chokidar version for Node API tests.

### JavaScript API

* Allow a custom function to access the `render()` options object within its
  local context, as `this.options`.

## 1.32.7

* Allow the null safety release of stream_transform.

* Allow `@forward...with` to take arguments that have a `!default` flag without
  a trailing comma.

* Improve the performance of unitless and single-unit numbers.

## 1.32.6

### Node JS API

* Fix Electron support when `nodeIntegration` is disabled.

### Dart API

* All range checks for `SassColor` constructors now throw `RangeError`s with
  `start` and `end` set.

## 1.32.5

* **Potentially breaking bug fix:** When using `@for` with numbers that have
  units, the iteration variable now matches the unit of the initial number. This
  matches the behavior of Ruby Sass and LibSass.

### Node JS API

* Fix a few infrequent errors when calling `render()` with `fiber` multiple
  times simultaneously.

* Avoid possible mangled error messages when custom functions or importers throw
  unexpected exceptions.

* Fix Electron support when `nodeIntegration` is disabled.

## 1.32.4

* No user-visible changes.

## 1.32.3

* Optimize `==` for numbers that have different units.

## 1.32.2

* Print the actual number that was received in unit deprecation warnings for
  color functions.

## 1.32.1

* Don't emit permissions errors on Windows and OS X when trying to determine the
  real case of path names.

## 1.32.0

* Deprecate passing non-`%` numbers as lightness and saturation to `hsl()`,
  `hsla()`, `color.adjust()`, and `color.change()`. This matches the CSS
  specification, which also requires `%` for all lightness and saturation
  parameters. See [the Sass website][color-units] for more details.

* Deprecate passing numbers with units other than `deg` as the hue to `hsl()`,
  `hsla()`, `adjust-hue()`, `color.adjust()`, and `color.change()`. Unitless
  numbers *are* still allowed here, since they're allowed by CSS. See [the Sass
  website][color-units] for more details.

* Improve error messages about incompatible units.

* Properly mark some warnings emitted by `sass:color` functions as deprecation
  warnings.

### Dart API

* Rename `SassNumber.valueInUnits()` to `SassNumber.coerceValue()`. The old name
  remains, but is now deprecated.

* Rename `SassNumber.coerceValueToUnit()`, a shorthand for
  `SassNumber.coerceValue()` that takes a single numerator unit.

* Add `SassNumber.coerceToMatch()` and `SassNumber.coerceValueToMatch()`, which
  work like `SassNumber.coerce()` and `SassNumber.coerceValue()` but take a
  `SassNumber` whose units should be matched rather than taking the units
  explicitly. These generate better error messages than `SassNumber.coerce()`
  and `SassNumber.coerceValue()`.

* Add `SassNumber.convertToMatch()` and `SassNumber.convertValueToMatch()`,
  which work like `SassNumber.coerceToMatch()` and
  `SassNumber.coerceValueToMatch()` except they throw exceptions when converting
  unitless values to or from units.

* Add `SassNumber.compatibleWithUnit()`, which returns whether the number can be
  coerced to a single numerator unit.

## 1.31.0

* Add support for parsing `clamp()` as a special math function, the same way
  `calc()` is parsed.

* Properly load files in case-sensitive Windows directories with upper-case
  names.

## 1.30.0

* Fix a bug where `@at-root (without: all)` wouldn't properly remove a
  `@keyframes` context when parsing selectors.

### Node JS API

* The generated `main()` function in `sass.js` now returns a `Promise` that
  completes when the executable is finished running.

### Dart API

* Fix a bug that prevented importers from returning null when loading from a
  URL that they had already canonicalized.

## 1.29.0

* Support a broader syntax for `@supports` conditions, based on the latest
  [Editor's Draft of CSS Conditional Rules 3]. Almost all syntax will be allowed
  (with interpolation) in the conditions' parentheses, as well as function
  syntax such as `@supports selector(...)`.

[Editor's Draft of CSS Conditional Rules 3]: https://drafts.csswg.org/css-conditional-3/#at-supports

## 1.28.0

* Add a [`color.hwb()`] function to `sass:color` that can express colors in [HWB] format.

[`color.hwb()`]: https://sass-lang.com/documentation/modules/color#hwb
[HWB]: https://en.wikipedia.org/wiki/HWB_color_model

* Add [`color.whiteness()`] and [`color.blackness()`] functions to `sass:color`
  to get a color's [HWB] whiteness and blackness components.

[`color.whiteness()`]: https://sass-lang.com/documentation/modules/color#whiteness
[`color.blackness()`]: https://sass-lang.com/documentation/modules/color#blackness

* Add `$whiteness` and `$blackness` parameters to [`color.adjust()`],
  [`color.change()`], and [`color.scale()`] to modify a color's [HWB] whiteness
  and blackness components.

[`color.adjust()`]: https://sass-lang.com/documentation/modules/color#adjust
[`color.change()`]: https://sass-lang.com/documentation/modules/color#change
[`color.scale()`]: https://sass-lang.com/documentation/modules/color#scale

### Dart API

* Add [HWB] support to the `SassColor` class, including a `SassColor.hwb()`
  constructor, `whiteness` and `blackness` getters, and a `changeHwb()` method.

[HWB]: https://en.wikipedia.org/wiki/HWB_color_model

## 1.27.2

* No user-visible changes.

## 1.27.1

* **Potentially breaking bug fix:** `meta.load-css()` now correctly uses the
  name `$url` for its first argument, rather than `$module`.

* Don't crash when using `Infinity` or `NaN` as a key in a map.

* Emit a proper parse error for a `=` with no right-hand side in a function.

* Avoid going exponential on certain recursive `@extend` edge cases.

## 1.27.0

* Adds an overload to `map.merge()` that supports merging a nested map.

  `map.merge($map1, $keys..., $map2)`: The `$keys` form a path to the nested map
  in `$map1`, into which `$map2` gets merged.

  See [the Sass documentation][map-merge] for more details.

  [map-merge]: https://sass-lang.com/documentation/modules/map#merge

* Adds an overloaded `map.set()` function.

  `map.set($map, $key, $value)`: Adds to or updates `$map` with the specified
  `$key` and `$value`.

  `map.set($map, $keys..., $value)`: Adds to or updates a map that is nested
  within `$map`. The `$keys` form a path to the nested map in `$map`, into
  which `$value` is inserted.

  See [the Sass documentation][map-set] for more details.

  [map-set]: https://sass-lang.com/documentation/modules/map#set

* Add support for nested maps to `map.get()`.
  For example, `map.get((a: (b: (c: d))), a, b, c)` would return `d`.
  See [the documentation][map-get] for more details.

  [map-get]: https://sass-lang.com/documentation/modules/map#get

* Add support for nested maps in `map.has-key`.
  For example, `map.has-key((a: (b: (c: d))), a, b, c)` would return true.
  See [the documentation][map-has-key] for more details.

  [map-has-key]: https://sass-lang.com/documentation/modules/map#has-key

* Add a `map.deep-merge()` function. This works like `map.merge()`, except that
  nested map values are *also* recursively merged. For example:

  ```
  map.deep-merge(
    (color: (primary: red, secondary: blue),
    (color: (secondary: teal)
  ) // => (color: (primary: red, secondary: teal))
  ```

  See [the Sass documentation][map-deep-merge] for more details.

  [map-deep-merge]: https://sass-lang.com/documentation/modules/map#deep-merge

* Add a `map.deep-remove()` function. This allows you to remove keys from
  nested maps by passing multiple keys. For example:

  ```
  map.deep-remove(
    (color: (primary: red, secondary: blue)),
    color, primary
  ) // => (color: (secondary: blue))
  ```

  See [the Sass documentation][map-deep-remove] for more details.

  [map-deep-remove]: https://sass-lang.com/documentation/modules/map#deep-remove

* Fix a bug where custom property values in plain CSS were being parsed as
  normal property values.

### Dart API

* Add a `Value.tryMap()` function which returns the `Value` as a `SassMap` if
  it's a valid map, or `null` otherwise. This allows function authors to safely
  retrieve maps even if they're internally stored as empty lists, without having
  to catch exceptions from `Value.assertMap()`.

## 1.26.12

* Fix a bug where nesting properties beneath a Sass-syntax custom property
  (written as `#{--foo}: ...`) would crash.

## 1.26.11

* **Potentially breaking bug fix:** `selector.nest()` now throws an error
  if the first arguments contains the parent selector `&`.

* Fixes a parsing bug with inline comments in selectors.

* Improve some error messages for edge-case parse failures.

* Throw a proper error when the same built-in module is `@use`d twice.

* Don't crash when writing `Infinity` in JS mode.

* Produce a better error message for positional arguments following named
  arguments.

## 1.26.10

* Fixes a bug where two adjacent combinators could cause an error.

## 1.26.9

* Use an updated version of `node_preamble` when compiling to JS.

## 1.26.8

* Fixes an error when emitting source maps to stdout.

## 1.26.7

* No user-visible changes.

## 1.26.6

* Fix a bug where escape sequences were improperly recognized in `@else` rules.

### JavaScript API

* Add `sass.NULL`, `sass.TRUE`, and `sass.FALSE` constants to match Node Sass's
  API.

* If a custom Node importer returns both `file` and `contents`, don't attempt to
  read the `file`. Instead, use the `contents` provided by the importer, with
  `file` as the canonical url.

## 1.26.5

* No user-visible changes.

## 1.26.4

* Be more memory-efficient when handling `@forward`s through `@import`s.

## 1.26.3

* Fix a bug where `--watch` mode could go into an infinite loop compiling CSS
  files to themselves.

## 1.26.2

* More aggressively eliminate redundant selectors in the `selector.extend()` and
  `selector.replace()` functions.

## 1.26.1

### Command Line Interface

* Fix a longstanding bug where `--watch` mode could enter into a state where
  recompilation would not occur after a syntax error was introduced into a
  dependency and then fixed.

## 1.26.0

* **Potentially breaking bug fix:** `@use` rules whose URLs' basenames begin
  with `_` now correctly exclude that `_` from the rules' namespaces.

* Fix a bug where imported forwarded members weren't visible in mixins and
  functions that were defined before the `@import`.

* Don't throw errors if the exact same member is loaded or forwarded from
  multiple modules at the same time.

## 1.25.2

* Fix a bug where, under extremely rare circumstances, a valid variable could
  become unassigned.

## 1.25.0

* Add functions to the built-in "sass:math" module.

  * `clamp($min, $number, $max)`. Clamps `$number` in between `$min` and `$max`.

  * `hypot($numbers...)`. Given *n* numbers, outputs the length of the
    *n*-dimensional vector that has components equal to each of the inputs.

  * Exponential. All inputs must be unitless.
    * `log($number)` or `log($number, $base)`. If no base is provided, performs
       a natural log.
    * `pow($base, $exponent)`
    * `sqrt($number)`

  * Trigonometric. The input must be an angle. If no unit is given, the input is
    assumed to be in `rad`.
    * `cos($number)`
    * `sin($number)`
    * `tan($number)`

  * Inverse trigonometric. The output is in `deg`.
    * `acos($number)`. Input must be unitless.
    * `asin($number)`. Input must be unitless.
    * `atan($number)`. Input must be unitless.
    * `atan2($y, $x)`. `$y` and `$x` must have compatible units or be unitless.

* Add the variables `$pi` and `$e` to the built-in "sass:math" module.

### JavaScript API

* `constructor.value` fields on value objects now match their Node Sass
  equivalents.

## 1.24.5

* Highlight contextually-relevant sections of the stylesheet in error messages,
  rather than only highlighting the section where the error was detected.

## 1.24.4

### JavaScript API

* Fix a bug where source map generation would crash with an absolute source map
  path and a custom importer that returns string file contents.

## 1.24.3

### Command Line Interface

* Fix a bug where `sass --version` would crash for certain executable
  distributions.

## 1.24.2

### JavaScript API

* Fix a bug introduced in the previous release that prevented custom importers
  in Node.js from loading import-only files.

## 1.24.1

* Fix a bug where the wrong file could be loaded when the same URL is used by
  both a `@use` rule and an `@import` rule.

## 1.24.0

* Add an optional `with` clause to the `@forward` rule. This works like the
  `@use` rule's `with` clause, except that `@forward ... with` can declare
  variables as `!default` to allow downstream modules to reconfigure their
  values.

* Support configuring modules through `@import` rules.

## 1.23.8

* **Potentially breaking bug fix:** Members loaded through a nested `@import`
  are no longer ever accessible outside that nested context.

* Don't throw an error when importing two modules that both forward members with
  the same name. The latter name now takes precedence over the former, as per
  the specification.

### Dart API

* `SassFormatException` now implements `SourceSpanFormatException` (and thus
  `FormatException`).

## 1.23.7

* No user-visible changes

## 1.23.6

* No user-visible changes.

## 1.23.5

* Support inline comments in the indented syntax.

* When an overloaded function receives the wrong number of arguments, guess
  which overload the user actually meant to invoke, and display the invalid
  argument error for that overload.

* When `@error` is used in a function or mixin, print the call site rather than
  the location of the `@error` itself to better match the behavior of calling a
  built-in function that throws an error.

## 1.23.4

### Command-Line Interface

* Fix a bug where `--watch` wouldn't watch files referred to by `@forward`
  rules.

## 1.23.3

* Fix a bug where selectors were being trimmed over-eagerly when `@extend`
  crossed module boundaries.

## 1.23.2

### Command-Line Interface

* Fix a bug when compiling all Sass files in a directory where a CSS file could
  be compiled to its own location, creating an infinite loop in `--watch` mode.

* Properly compile CSS entrypoints in directories outside of `--watch` mode.

## 1.23.1

* Fix a bug preventing built-in modules from being loaded within a configured
  module.

* Fix a bug preventing an unconfigured module from being loaded from within two
  different configured modules.

* Fix a bug when `meta.load-css()` was used to load some files that included
  media queries.

* Allow `saturate()` in plain CSS files, since it can be used as a plain CSS
  filter function.

* Improve the error messages for trying to access functions like `lighten()`
  from the `sass:color` module.

## 1.23.0

* **Launch the new Sass module system!** This adds:

  * The [`@use` rule][], which loads Sass files as *modules* and makes their
    members available only in the current file, with automatic namespacing.

    [`@use` rule]: https://sass-lang.com/documentation/at-rules/use

  * The [`@forward` rule][], which makes members of another Sass file available
    to stylesheets that `@use` the current file.

    [`@forward` rule]: https://sass-lang.com/documentation/at-rules/forward

  * Built-in modules named `sass:color`, `sass:list`, `sass:map`, `sass:math`,
    `sass:meta`, `sass:selector`, and `sass:string` that provide access to all
    the built-in Sass functions you know and love, with automatic module
    namespaces.

  * The [`meta.load-css()` mixin][], which includes the CSS contents of a module
    loaded from a (potentially dynamic) URL.

    [`meta.load-css()` mixin]: https://sass-lang.com/documentation/modules/meta#load-css

  * The [`meta.module-variables()` function][], which provides access to the
    variables defined in a given module.

    [`meta.module-variables()` function]: https://sass-lang.com/documentation/modules/meta#module-variables

  * The [`meta.module-functions()` function][], which provides access to the
    functions defined in a given module.

    [`meta.module-functions()` function]: https://sass-lang.com/documentation/modules/meta#module-functions

  Check out [the Sass blog][migrator blog] for more information on the new
  module system. You can also use the new [Sass migrator][] to automatically
  migrate your stylesheets to the new module system!

  [migrator blog]: https://sass-lang.com/blog/the-module-system-is-launched
  [Sass migrator]: https://sass-lang.com/documentation/cli/migrator

## 1.22.12

* **Potentially breaking bug fix:** character sequences consisting of two or
  more hyphens followed by a number (such as `--123`), or two or more hyphens on
  their own (such as `--`), are now parsed as identifiers [in accordance with
  the CSS spec][ident-token-diagram].

  [ident-token-diagram]: https://drafts.csswg.org/css-syntax-3/#ident-token-diagram

  The sequence `--` was previously parsed as multiple applications of the `-`
  operator. Since this is unlikely to be used intentionally in practice, we
  consider this bug fix safe.

### Command-Line Interface

* Fix a bug where changes in `.css` files would be ignored in `--watch` mode.

### JavaScript API

* Allow underscore-separated custom functions to be defined.

* Improve the performance of Node.js compilation involving many `@import`s.

## 1.22.11

* Don't try to load unquoted plain-CSS indented-syntax imports.

* Fix a couple edge cases in `@extend` logic and related selector functions:

  * Recognize `:matches()` and similar pseudo-selectors as superselectors of
    matching complex selectors.

  * Recognize `::slotted()` as a superselector of other `::slotted()` selectors.

  * Recognize `:current()` with a vendor prefix as a superselector.

## 1.22.10

* Fix a bug in which `get-function()` would fail to find a dash-separated
  function when passed a function name with underscores.

## 1.22.9

* Include argument names when reporting range errors and selector parse errors.

* Avoid double `Error:` headers when reporting selector parse errors.

* Clarify the error message when the wrong number of positional arguments are
  passed along with a named argument.

### JavaScript API

* Re-add support for Node Carbon (8.x).

## 1.22.8

### JavaScript API

* Don't crash when running in a directory whose name contains URL-sensitive
  characters.

* Drop support for Node Carbon (8.x), which doesn't support `url.pathToFileURL`.

## 1.22.7

* Restrict the supported versions of the Dart SDK to `^2.4.0`.

## 1.22.6

* **Potentially breaking bug fix:** The `keywords()` function now converts
  underscore-separated argument names to hyphen-separated names. This matches
  LibSass's behavior, but not Ruby Sass's.

* Further improve performance for logic-heavy stylesheets.

* Improve a few error messages.

## 1.22.5

### JavaScript API

* Improve performance for logic-heavy stylesheets.

## 1.22.4

* Fix a bug where at-rules imported from within a style rule would appear within
  that style rule rather than at the root of the document.

## 1.22.3

* **Potentially breaking bug fix:** The argument name for the `saturate()`
  function is now `$amount`, to match the name in LibSass and originally in Ruby
  Sass.

* **Potentially breaking bug fix:** The `invert()` function now properly returns
  `#808080` when passed `$weight: 50%`. This matches the behavior in LibSass and
  originally in Ruby Sass, as well as being consistent with other nearby values
  of `$weight`.

* **Potentially breaking bug fix:** The `invert()` function now throws an error
  if it's used [as a plain CSS function][plain-CSS invert] *and* the Sass-only
  `$weight` parameter is passed. This never did anything useful, so it's
  considered a bug fix rather than a full breaking change.

  [plain-CSS invert]: https://developer.mozilla.org/en-US/docs/Web/CSS/filter-function/invert

* **Potentially breaking bug fix**: The `str-insert()` function now properly
  inserts at the end of the string if the `$index` is `-1`. This matches the
  behavior in LibSass and originally in Ruby Sass.

* **Potentially breaking bug fix**: An empty map returned by `map-remove()` is
  now treated as identical to the literal value `()`, rather than being treated
  as though it had a comma separator. This matches the original behavior in Ruby
  Sass.

* The `adjust-color()` function no longer throws an error when a large `$alpha`
  value is combined with HSL adjustments.

* The `alpha()` function now produces clearer error messages when the wrong
  number of arguments are passed.

* Fix a bug where the `str-slice()` function could produce invalid output when
  passed a string that contains characters that aren't represented as a single
  byte in UTF-16.

* Improve the error message for an unknown separator name passed to the `join()`
  or `append()` functions.

* The `zip()` function no longer deadlocks if passed no arguments.

* The `map-remove()` function can now take a `$key` named argument. This matches
  the signature in LibSass and originally in Ruby Sass.

## 1.22.2

### JavaScript API

* Avoid re-assigning the `require()` function to make the code statically
  analyzable by Webpack.

## 1.22.1

### JavaScript API

* Expand the dependency on `chokidar` to allow 3.x.

## 1.22.0

* Produce better stack traces when importing a file that contains a syntax
  error.

* Make deprecation warnings for `!global` variable declarations that create new
  variables clearer, especially in the case where the `!global` flag is
  unnecessary because the variables are at the top level of the stylesheet.

### Dart API

* Add a `Value.realNull` getter, which returns Dart's `null` if the value is
  Sass's null.

## 1.21.0

### Dart API

* Add a `sass` executable when installing the package through `pub`.

* Add a top-level `warn()` function for custom functions and importers to print
  warning messages.

## 1.20.3

* No user-visible changes.

## 1.20.2

* Fix a bug where numbers could be written using exponential notation in
  Node.js.

* Fix a crash that would appear when writing some very large integers to CSS.

### Command-Line Interface

* Improve performance for stand-alone packages on Linux and Mac OS.

### JavaScript API

* Pass imports to custom importers before resolving them using `includePaths` or
  the `SASS_PATH` environment variable. This matches Node Sass's behavior, so
  it's considered a bug fix.

## 1.20.1

* No user-visible changes.

## 1.20.0

* Support attribute selector modifiers, such as the `i` in `[title="test" i]`.

### Command-Line Interface

* When compilation fails, Sass will now write the error message to the CSS
  output as a comment and as the `content` property of a `body::before` rule so
  it will show up in the browser (unless compiling to standard output). This can
  be disabled with the `--no-error-css` flag, or forced even when compiling to
  standard output with the `--error-css` flag.

### Dart API

* Added `SassException.toCssString()`, which returns the contents of a CSS
  stylesheet describing the error, as above.

## 1.19.0

* Allow `!` in `url()`s without quotes.

### Dart API

* `FilesystemImporter` now doesn't change its effective directory if the working
  directory changes, even if it's passed a relative argument.

## 1.18.0

* Avoid recursively listing directories when finding the canonical name of a
  file on case-insensitive filesystems.

* Fix importing files relative to `package:`-imported files.

* Don't claim that "package:" URLs aren't supported when they actually are.

### Command-Line Interface

* Add a `--no-charset` flag. If this flag is set, Sass will never emit a
  `@charset` declaration or a byte-order mark, even if the CSS file contains
  non-ASCII characters.

### Dart API

* Add a `charset` option to `compile()`, `compileString()`, `compileAsync()` and
  `compileStringAsync()`. If this option is set to `false`, Sass will never emit
  a `@charset` declaration or a byte-order mark, even if the CSS file contains
  non-ASCII characters.

* Explicitly require that importers' `canonicalize()` methods be able to take
  paths relative to their outputs as valid inputs. This isn't considered a
  breaking change because the importer infrastructure already required this in
  practice.

## 1.17.4

* Consistently parse U+000C FORM FEED, U+000D CARRIAGE RETURN, and sequences of
  U+000D CARRIAGE RETURN followed by U+000A LINE FEED as individual newlines.

### JavaScript API

* Add a `sass.types.Error` constructor as an alias for `Error`. This makes our
  custom function API compatible with Node Sass's.

## 1.17.3

* Fix an edge case where slash-separated numbers were written to the stylesheet
  with a slash even when they're used as part of another arithmetic operation,
  such as being concatenated with a string.

* Don't put style rules inside empty `@keyframes` selectors.

## 1.17.2

* Deprecate `!global` variable assignments to variables that aren't yet defined.
  This deprecation message can be avoided by assigning variables to `null` at
  the top level before globally assigning values to them.

### Dart API

* Explicitly mark classes that were never intended to be subclassed or
  implemented as "sealed".

## 1.17.1

* Properly quote attribute selector values that start with identifiers but end
  with a non-identifier character.

## 1.17.0

* Improve error output, particularly for errors that cover multiple lines.

* Improve source locations for some parse errors. Rather than pointing to the
  next token that wasn't what was expected, they point *after* the previous
  token. This should generally provide more context for the syntax error.

* Produce a better error message for style rules that are missing the closing
  `}`.

* Produce a better error message for style rules and property declarations
  within `@function` rules.

### Command-Line Interface

* Passing a directory on the command line now compiles all Sass source files in
  the directory to CSS files in the same directory, as though `dir:dir` were
  passed instead of just `dir`.

* The new error output uses non-ASCII Unicode characters by default. Add a
  `--no-unicode` flag to disable this.

## 1.16.1

* Fix a performance bug where stylesheet evaluation could take a very long time
  when many binary operators were used in sequence.

## 1.16.0

* `rgb()` and `hsl()` now treat unquoted strings beginning with `env()`,
  `min()`, and `max()` as special number strings like `calc()`.

## 1.15.3

* Properly merge `all and` media queries. These queries were previously being
  merged as though `all` referred to a specific media type, rather than all
  media types.

* Never remove units from 0 values in compressed mode. This wasn't safe in
  general, since some properties (such as `line-height`) interpret `0` as a
  `<number>` rather than a `<length>` which can break CSS transforms. It's
  better to do this optimization in a dedicated compressor that's aware of CSS
  property semantics.

* Match Ruby Sass's behavior in some edge-cases involving numbers with many
  significant digits.

* Emit escaped tab characters in identifiers as `\9` rather than a backslash
  followed by a literal tab.

### Command-Line Interface

* The source map generated for a stylesheet read from standard input now uses a
  `data:` URL to include that stylesheet's contents in the source map.

### Node JS API

* `this.includePaths` for a running importer is now a `;`-separated string on
  Windows, rather than `:`-separated. This matches Node Sass's behavior.

### Dart API

* The URL used in a source map to refer to a stylesheet loaded from an importer
  is now `ImportResult.sourceMapUrl` as documented.

## 1.15.2

### Node JS API

* When `setValue()` is called on a Sass string object, make it unquoted even if
  it was quoted originally, to match the behavior of Node Sass.

## 1.15.1

* Always add quotes to attribute selector values that begin with `--`, since IE
  11 doesn't consider them to be identifiers.

## 1.15.0

* Add support for passing arguments to `@content` blocks. See [the
  proposal][content-args] for details.

* Add support for the new `rgb()` and `hsl()` syntax introduced in CSS Colors
  Level 4, such as `rgb(0% 100% 0% / 0.5)`. See [the proposal][color-4-rgb-hsl]
  for more details.

* Add support for interpolation in at-rule names. See [the
  proposal][at-rule-interpolation] for details.

* Add paths from the `SASS_PATH` environment variable to the load paths in the
  command-line interface, Dart API, and JS API. These load paths are checked
  just after the load paths explicitly passed by the user.

* Allow saturation and lightness values outside of the `0%` to `100%` range in
  the `hsl()` and `hsla()` functions. They're now clamped to be within that
  range rather than producing an error if they're outside it.

* Properly compile selectors that end in escaped whitespace.

[content-args]: https://github.com/sass/language/blob/master/accepted/content-args.md
[color-4-rgb-hsl]: https://github.com/sass/language/blob/master/accepted/color-4-rgb-hsl.md
[at-rule-interpolation]: https://github.com/sass/language/blob/master/accepted/at-rule-interpolation.md

### JavaScript API

* Always include the error location in error messages.

## 1.14.4

* Properly escape U+0009 CHARACTER TABULATION in unquoted strings.

## 1.14.3

* Treat `:before`, `:after`, `:first-line`, and `:first-letter` as
  pseudo-elements for the purposes of `@extend`.

* When running in compressed mode, remove spaces around combinators in complex
  selectors, so a selector like `a > b` is output as `a>b`.

* Properly indicate the source span for errors involving binary operation
  expressions whose operands are parenthesized.

## 1.14.2

* Fix a bug where loading the same stylesheet from two different import paths
  could cause its imports to fail to resolve.

* Properly escape U+001F INFORMATION SEPARATOR ONE in unquoted strings.

### Command-Line Interface

* Don't crash when using `@debug` in a stylesheet passed on standard input.

### Dart API

* `AsyncImporter.canonicalize()` and `Importer.canonicalize()` must now return
  absolute URLs. Relative URLs are still supported, but are deprecated and will
  be removed in a future release.

## 1.14.1

* Canonicalize escaped digits at the beginning of identifiers as hex escapes.

* Properly parse property declarations that are both *in* content blocks and
  written *after* content blocks.

### Command-Line Interface

* Print more readable paths in `--watch` mode.

## 1.14.0

### BREAKING CHANGE

In accordance with our [compatibility policy][], breaking changes made for CSS
compatibility reasons are released as minor version revision after a three-month
deprecation period.

[compatibility policy]: README.md#compatibility-policy

* Tokens such as `#abcd` that are now interpreted as hex colors with alpha
  channels, rather than unquoted ID strings.

## 1.13.4

### Node JS

* Tweak JS compilation options to substantially improve performance.

## 1.13.3

* Properly generate source maps for stylesheets that emit `@charset`
  declarations.

### Command-Line Interface

* Don't error out when passing `--embed-source-maps` along with
  `--embed-sources` for stylesheets that contain non-ASCII characters.

## 1.13.2

* Properly parse `:nth-child()` and `:nth-last-child()` selectors with
  whitespace around the argument.

* Don't emit extra whitespace in the arguments for `:nth-child()` and
  `:nth-last-child()` selectors.

* Fix support for CSS hacks in plain CSS mode.

## 1.13.1

* Allow an IE-style single equals operator in plain CSS imports.

## 1.13.0

* Allow `@extend` to be used with multiple comma-separated simple selectors.
  This is already supported by other implementations, but fell through the
  cracks for Dart Sass until now.

* Don't crash when a media rule contains another media rule followed by a style
  rule.

## 1.12.0

### Dart API

* Add a `SassException` type that provides information about Sass compilation
  failures.

### Node JS API

* Remove the source map comment from the compiled JS. We don't ship with the
  source map, so this pointed to nothing.

## 1.11.0

* Add support for importing plain CSS files. They can only be imported *without*
  an extension—for example, `@import "style"` will import `style.css`. Plain CSS
  files imported this way only support standard CSS features, not Sass
  extensions.

  See [the proposal][css-import] for details.

* Add support for CSS's `min()` and `max()` [math functions][]. A `min()` and
  `max()` call will continue to be parsed as a Sass function if it involves any
  Sass-specific features like variables or function calls, but if it's valid
  plain CSS (optionally with interpolation) it will be emitted as plain CSS instead.

  See [the proposal][css-min-max] for details.

* Add support for range-format media features like `(10px < width < 100px)`. See
  [the proposal][media-ranges] for details.

* Normalize escape codes in identifiers so that, for example, `éclair` and
  `\E9clair` are parsed to the same value. See
  [the proposal][identifier-escapes] for details.

* Don't choke on a [byte-order mark][] at the beginning of a document when
  running in JavaScript.

[math functions]: https://drafts.csswg.org/css-values/#math-function
[css-import]: https://github.com/sass/language/blob/master/accepted/css-imports.md
[css-min-max]: https://github.com/sass/language/blob/master/accepted/min-max.md
[media-ranges]: https://github.com/sass/language/blob/master/accepted/media-ranges.md
[identifier-escapes]: https://github.com/sass/language/blob/master/accepted/identifier-escapes.md
[byte-order mark]: https://en.wikipedia.org/wiki/Byte_order_mark

### Command-Line Interface

* The `--watch` command now continues to recompile a file after a syntax error
  has been detected.

### Dart API

* Added a `Syntax` enum to indicate syntaxes for Sass source files.

* The `compile()` and `compileAsync()` functions now parse files with the `.css`
  extension as plain CSS.

* Added a `syntax` parameter to `compileString()` and `compileStringAsync()`.

* Deprecated the `indented` parameter to `compileString()` and `compileStringAsync()`.

* Added a `syntax` parameter to `new ImporterResult()` and a
  `ImporterResult.syntax` getter to set the syntax of the source file.

* Deprecated the `indented` parameter to `new ImporterResult()` and the
  `ImporterResult.indented` getter in favor of `syntax`.

## 1.10.4

### Command-Line Interface

* Fix a Homebrew installation failure.

## 1.10.3

### Command-Line Interface

* Run the Chocolatey script with the correct arguments so it doesn't crash.

## 1.10.2

* No user-visible changes.

## 1.10.1

### Node JS API

* Don't crash when passing both `includePaths` and `importer`.

## 1.10.0

* When two `@media` rules' queries can't be merged, leave nested rules in place
  for browsers that support them.

* Fix a typo in an error message.

## 1.9.2

### Node JS API

* Produce more readable filesystem errors, such as when a file doesn't exist.

## 1.9.1

### Command-Line Interface

* Don't emit ANSI codes to Windows terminals that don't support them.

* Fix a bug where `--watch` crashed on Mac OS.

## 1.9.0

### Node API

* Add support for `new sass.types.Color(argb)` for creating colors from ARGB hex
  numbers. This was overlooked when initially adding support for Node Sass's
  JavaScript API.

## 1.8.0

### Command-Line Interface

* Add a `--poll` flag to make `--watch` mode repeatedly check the filesystem for
  updates rather than relying on native filesystem notifications.

* Add a `--stop-on-error` flag to stop compiling additional files once an error
  is encountered.

## 1.7.3

* No user-visible changes.

## 1.7.2

* Add a deprecation warning for `@-moz-document`, except for cases where only an
  empty `url-prefix()` is used. Support is [being removed from Firefox][] and
  will eventually be removed from Sass as well.

[being removed from Firefox]: https://www.fxsitecompat.com/en-CA/docs/2018/moz-document-support-has-been-dropped-except-for-empty-url-prefix/

* Fix a bug where `@-moz-document` functions with string arguments weren't being
  parsed.

### Command-Line Interface

* Don't crash when a syntax error is added to a watched file.

## 1.7.1

* Fix crashes in released binaries.

## 1.7.0

* Emit deprecation warnings for tokens such as `#abcd` that are ambiguous
  between ID strings and hex colors with alpha channels. These will be
  interpreted as colors in a release on or after 19 September 2018.

* Parse unambiguous hex colors with alpha channels as colors.

* Fix a bug where relative imports from files on the load path could look in the
  incorrect location.

## 1.6.2

### Command-Line Interface

* Fix a bug where the source map comment in the generated CSS could refer to the
  source map file using an incorrect URL.

## 1.6.1

* No user-visible changes.

## 1.6.0

* Produce better errors when expected tokens are missing before a closing brace.

* Avoid crashing when compiling a non-partial stylesheet that exists on the
  filesystem next to a partial with the same name.

### Command-Line Interface

* Add support for the `--watch`, which watches for changes in Sass files on the
  filesystem and ensures that the compiled CSS is up-to-date.

* When using `--update`, surface errors when an import doesn't exist even if the
  file containing the import hasn't been modified.

* When compilation fails, delete the output file rather than leaving an outdated
  version.

## 1.5.1

* Fix a bug where an absolute Windows path would be considered an `input:output`
  pair.

* Forbid custom properties that have no values, like `--foo:;`, since they're
  forbidden by the CSS spec.

## 1.5.0

* Fix a bug where an importer would be passed an incorrectly-resolved URL when
  handling a relative import.

* Throw an error when an import is ambiguous due to a partial and a non-partial
  with the same name, or multiple files with different extensions. This matches
  the standard Sass behavior.

### Command-Line Interface

* Add an `--interactive` flag that supports interactively running Sass
  expressions (thanks to [Jen Thakar][]!).

[Jen Thakar]: https://github.com/jathak

## 1.4.0

* Improve the error message for invalid semicolons in the indented syntax.

* Properly disallow semicolons after declarations in the indented syntax.

### Command-Line Interface

* Add support for compiling multiple files at once by writing
  `sass input.scss:output.css`. Note that unlike Ruby Sass, this *always*
  compiles files by default regardless of when they were modified.

  This syntax also supports compiling entire directories at once. For example,
  `sass templates/stylesheets:public/css` compiles all non-partial Sass files
  in `templates/stylesheets` to CSS files in `public/css`.

* Add an `--update` flag that tells Sass to compile only stylesheets that have
  been (transitively) modified since the CSS file was generated.

### Dart API

* Add `Importer.modificationTime()` and `AsyncImporter.modificationTime()` which
  report the last time a stylesheet was modified.

### Node API

* Generate source maps when the `sourceMaps` option is set to a string and the
  `outFile` option is not set.

## 1.3.2

* Add support for `@elseif` as an alias of `@else if`. This is not an
  intentional feature, so using it will cause a deprecation warning. It will be
  removed at some point in the future.

## 1.3.1

### Node API

* Fix loading imports relative to stylesheets that were themselves imported
  though relative include paths.

## 1.3.0

### Command-Line Interface

* Generate source map files by default when writing to disk. This can be
  disabled by passing `--no-source-map`.

* Add a `--source-map-urls` option to control whether the source file URLs in
  the generated source map are relative or absolute.

* Add an `--embed-sources` option to embed the contents of all source files in
  the generated source map.

* Add an `--embed-source-map` option to embed the generated source map as a
  `data:` URL in the generated CSS.

### Dart API

* Add a `sourceMap` parameter to `compile()`, `compileString()`,
  `compileAsync()`, and `compileStringAsync()`. This takes a callback that's
  called with a [`SingleMapping`][] that contains the source map information for
  the compiled CSS file.

[`SingleMapping`]: https://www.dartdocs.org/documentation/source_maps/latest/source_maps.parser/SingleMapping-class.html

### Node API

* Added support for the `sourceMap`, `omitSourceMapUrl`, `outFile`,
  `sourceMapContents`, `sourceMapEmbed`, and `sourceMapRoot` options to
  `render()` and `renderSync()`.

* Fix a bug where passing a relative path to `render()` or `renderSync()` would
  cause relative imports to break.

* Fix a crash when printing warnings in stylesheets compiled using `render()` or
  `renderSync()`.

* Fix a bug where format errors were reported badly on Windows.

## 1.2.1

* Always emit units in compressed mode for `0` dimensions other than lengths and
  angles.

## 1.2.0

* The command-line executable will now create the directory for the resulting
  CSS if that directory doesn't exist.

* Properly parse `#{$var} -#{$var}` as two separate values in a list rather than
  one value being subtracted from another.

* Improve the error message for extending compound selectors.

## 1.1.1

* Add a commit that was accidentally left out of 1.1.0.

## 1.1.0

* The command-line executable can now be used to write an output file to disk
  using `sass input.scss output.css`.

* Use a POSIX-shell-compatible means of finding the location of the `sass` shell
  script.

## 1.0.0

**Initial stable release.**

### Changes Since 1.0.0-rc.1

* Allow `!` in custom property values ([#260][]).

[#260]: https://github.com/sass/dart-sass/issues/260

#### Dart API

* Remove the deprecated `render()` function.

#### Node API

* Errors are now subtypes of the `Error` type.

* Allow both the `data` and `file` options to be passed to `render()` and
  `renderSync()` at once. The `data` option will be used as the contents of the
  stylesheet, and the `file` option will be used as the path for error reporting
  and relative imports. This matches Node Sass's behavior.

## 1.0.0-rc.1

* Add support for importing an `_index.scss` or `_index.sass` file when
  importing a directory.

* Add a `--load-path` command-line option (alias `-I`) for passing additional
  paths to search for Sass files to import.

* Add a `--quiet` command-line option (alias `-q`) for silencing warnings.

* Add an `--indented` command-line option for using the indented syntax with a
  stylesheet from standard input.

* Don't merge the media queries `not type` and `(feature)`. We had previously
  been generating `not type and (feature)`, but that's not actually the
  intersection of the two queries.

* Don't crash on `$x % 0`.

* The standalone executable distributed on GitHub is now named `sass` rather
  than `dart-sass`. The `dart-sass` executable will remain, with a deprecation
  message, until 1.0.0 is released.

### Dart API

* Add a `Logger` class that allows users to control how messages are printed by
  stylesheets.

* Add a `logger` parameter to `compile()`, `compileAsync()`, `compileString()`,
  and `compileStringAsync()`.

### Node JS API

* Import URLs passed to importers are no longer normalized. For example, if a
  stylesheet contains `@import "./foo.scss"`, importers will now receive
  `"./foo.scss"` rather than `"foo.scss"`.

## 1.0.0-beta.5.3

* Support hard tabs in the indented syntax.

* Improve the formatting of comments that don't start on the same line as the
  opening `/*`.

* Preserve whitespace after `and` in media queries in compressed mode.

### Indented Syntax

* Properly parse multi-line selectors.

* Don't deadlock on `/*` comments.

* Don't add an extra `*/` to comments that already have it.

* Preserve empty lines in `/*` comments.

## 1.0.0-beta.5.2

* Fix a bug where some colors would crash `compressed` mode.

## 1.0.0-beta.5.1

* Add a `compressed` output style.

* Emit a warning when `&&` is used, since it's probably not what the user means.

* `round()` now returns the correct results for negative numbers that should
  round down.

* `var()` may now be passed in place of multiple arguments to `rgb()`, `rgba()`,
  `hsl()` and `hsla()`.

* Fix some cases where equivalent numbers wouldn't count as the same keys in
  maps.

* Fix a bug where multiplication like `(1/1px) * (1px/1)` wouldn't properly
  cancel out units.

* Fix a bug where dividing by a compatible unit would produce an invalid
  result.

* Remove a non-`sh`-compatible idiom from the standalone shell script.

### Dart API

* Add a `functions` parameter to `compile()`, `compleString()`,
  `compileAsync()`, and `compileStringAsync()`. This allows users to define
  custom functions in Dart that can be invoked from Sass stylesheets.

* Expose the `Callable` and `AsyncCallable` types, which represent functions
  that can be invoked from Sass.

* Expose the `Value` type and its subclasses, as well as the top-level
  `sassTrue`, `sassFalse`, and `sassNull` values, which represent Sass values
  that may be passed into or returned from custom functions.

* Expose the `OutputStyle` enum, and add a `style` parameter to `compile()`,
  `compleString()`, `compileAsync()`, and `compileStringAsync()` that allows
  users to control the output style.

### Node JS API

* Support the `functions` option.

* Support the `"compressed"` value for the `outputStyle` option.

## 1.0.0-beta.4

* Support unquoted imports in the indented syntax.

* Fix a crash when `:not(...)` extends a selector that appears in
  `:not(:not(...))`.

### Node JS API

* Add support for asynchronous importers to `render()` and `renderSync()`.

### Dart API

* Add `compileAsync()` and `compileStringAsync()` methods. These run
  asynchronously, which allows them to take asynchronous importers (see below).

* Add an `AsyncImporter` class. This allows imports to be resolved
  asynchronously in case no synchronous APIs are available. `AsyncImporter`s are
  only compatible with `compileAysnc()` and `compileStringAsync()`.

## 1.0.0-beta.3

* Properly parse numbers with exponents.

* Don't crash when evaluating CSS variables whose names are entirely
  interpolated (for example, `#{--foo}: ...`).

### Node JS API

* Add support for the `importer` option to `render()` and `renderSync()`.
  Only synchronous importers are currently supported.

### Dart API

* Added an `Importer` class. This can be extended by users to provide support
  for custom resolution for `@import` rules.

* Added built-in `FilesystemImporter` and `PackageImporter` implementations that
  support resolving `file:` and `package:` URLs, respectively.

* Added an `importers` argument to the `compile()` and `compileString()`
  functions that provides `Importer`s to use when resolving `@import` rules.

* Added a `loadPaths` argument to the `compile()` and `compileString()`
  functions that provides paths to search for stylesheets when resolving
  `@import` rules. This is a shorthand for passing `FilesystemImporter`s to the
  `importers` argument.

## 1.0.0-beta.2

* Add support for the `::slotted()` pseudo-element.

* Generated transparent colors will now be emitted as `rgba(0, 0, 0, 0)` rather
  than `transparent`. This works around a bug wherein IE incorrectly handles the
  latter format.

### Command-Line Interface

* Improve the logic for whether to use terminal colors by default.

### Node JS API

* Add support for `data`, `includePaths`, `indentedSyntax`, `lineFeed`,
  `indentWidth`, and `indentType` options to `render()` and `renderSync()`.

* The result object returned by `render()` and `renderSync()` now includes the
  `stats` object which provides metadata about the compilation process.

* The error object thrown by `render()` and `renderSync()` now includes `line`,
  `column`, `file`, `status`, and `formatted` fields. The `message` field and
  `toString()` also provide more information.

### Dart API

* Add a `renderString()` method for rendering Sass source that's not in a file
  on disk.

## 1.0.0-beta.1

* Drop support for the reference combinator. This has been removed from the
  spec, and will be deprecated and eventually removed in other implementations.

* Trust type annotations when compiling to JavaScript, which makes it
  substantially faster.

* Compile to minified JavaScript, which decreases the code size substantially
  and makes startup a little faster.

* Fix a crash when inspecting a string expression that ended in "\a".

* Fix a bug where declarations and `@extend` were allowed outside of a style
  rule in certain circumstances.

* Fix `not` in parentheses in `@supports` conditions.

* Allow `url` as an identifier name.

* Properly parse `/***/` in selectors.

* Properly parse unary operators immediately after commas.

* Match Ruby Sass's rounding behavior for all functions.

* Allow `\` at the beginning of a selector in the indented syntax.

* Fix a number of `@extend` bugs:

  * `selector-extend()` and `selector-replace()` now allow compound selector
    extendees.

  * Remove the universal selector `*` when unifying with other selectors.

  * Properly unify the result of multiple simple selectors in the same compound
    selector being extended.

  * Properly handle extensions being extended.

  * Properly follow the [first law of `@extend`][laws].

  * Fix selector specificity tracking to follow the
    [second law of `@extend`][laws].

  * Allow extensions that match selectors but fail to unify.

  * Partially-extended selectors are no longer used as parent selectors.

  * Fix an edge case where both the extender and the extended selector
    have invalid combinator sequences.

  * Don't crash with a "Bad state: no element" error in certain edge cases.

[laws]: https://github.com/sass/sass/issues/324#issuecomment-4607184

## 1.0.0-alpha.9

* Elements without a namespace (such as `div`) are no longer unified with
  elements with the empty namespace (such as `|div`). This unification didn't
  match the results returned by `is-superselector()`, and was not guaranteed to
  be valid.

* Support `&` within `@at-root`.

* Properly error when a compound selector is followed immediately by `&`.

* Properly handle variable scoping in `@at-root` and nested properties.

* Properly handle placeholder selectors in selector pseudos.

* Properly short-circuit the `or` and `and` operators.

* Support `--$variable`.

* Don't consider unitless numbers equal to numbers with units.

* Warn about using named colors in interpolation.

* Don't emit loud comments in functions.

* Detect import loops.

* Fix `@import` with a `supports()` clause.

* Forbid functions named "and", "or", and "not".

* Fix `type-of()` with a function.

* Emit a nicer error for invalid tokens in a selector.

* Fix `invert()` with a `$weight` parameter.

* Fix a unit-parsing edge-cases.

* Always parse imports with queries as plain CSS imports.

* Support `&` followed by a non-identifier.

* Properly handle split media queries.

* Properly handle a placeholder selector that isn't at the beginning of a
  compound selector.

* Fix more `str-slice()` bugs.

* Fix the `%` operator.

* Allow whitespace between `=` and the mixin name in the indented syntax.

* Fix some slash division edge cases.

* Fix `not` when used like a function.

* Fix attribute selectors with single-character values.

* Fix some bugs with the `call()` function.

* Properly handle a backslash followed by a CRLF sequence in a quoted string.

* Fix numbers divided by colors.

* Support slash-separated numbers in arguments to plain CSS functions.

* Error out if a function is passed an unknown named parameter.

* Improve the speed of loading large files on Node.

* Don't consider browser-prefixed selector pseudos to be superselectors of
  differently- or non-prefixed selector pseudos with the same base name.

* Fix an `@extend` edge case involving multiple combinators in a row.

* Fix a bug where a `@content` block could get incorrectly passed to a mixin.

* Properly isolate the lexical environments of different calls to the same mixin
  and function.

## 1.0.0-alpha.8

* Add the `content-exists()` function.

* Support interpolation in loud comments.

* Fix a bug where even valid semicolons and exclamation marks in custom property
  values were disallowed.

* Disallow invalid function names.

* Disallow extending across media queries.

* Properly parse whitespace after `...` in argument declaration lists.

* Support terse mixin syntax in the indented syntax.

* Fix `@at-root` query parsing.

* Support special functions in `@-moz-document`.

* Support `...` after a digit.

* Fix some bugs when treating a map as a list of pairs.

## 1.0.0-alpha.7

* Fix `function-exists()`, `variable-exists()`, and `mixin-exists()` to use the
  lexical scope rather than always using the global scope.

* `str-index()` now correctly inserts at negative indices.

* Properly parse `url()`s that contain comment-like text.

* Fix a few more small `@extend` bugs.

* Fix a bug where interpolation in a quoted string was being dropped in some
  circumstances.

* Properly handle `@for` rules where each bound has a different unit.

* Forbid mixins and functions from being defined in control directives.

* Fix a superselector-computation edge case involving `:not()`.

* Gracefully handle input files that are invalid UTF-8.

* Print a Sass stack trace when a file fails to load.

## 1.0.0-alpha.6

* Allow `var()` to be passed to `rgb()`, `rgba()`, `hsl()`, and `hsla()`.

* Fix conversions between numbers with `dpi`, `dpcm`, and `dppx` units.
  Previously these conversions were inverted.

* Don't crash when calling `str-slice()` with an `$end-at` index lower than the
  `$start-at` index.

* `str-slice()` now correctly returns `""` when `$end-at` is negative and points
  before the beginning of the string.

* Interpolation in quoted strings now properly preserves newlines.

* Don't crash when passing only `$hue` or no keyword arguments to
  `adjust-color()`, `scale-color()`, or `change-color()`.

* Preserve escapes in identifiers. This used to only work for identifiers in
  SassScript.

* Fix a few small `@extend` bugs.

## 1.0.0-alpha.5

* Fix bounds-checking for `opacify()`, `fade-in()`, `transparentize()`, and
  `fade-out()`.

* Fix a bug with `@extend` superselector calculations.

* Fix some cases where `#{...}--` would fail to parse in selectors.

* Allow a single number to be passed to `saturate()` for use in filter contexts.

* Fix a bug where `**/` would fail to close a loud comment.

* Fix a bug where mixin and function calls could set variables incorrectly.

* Move plain CSS `@import`s to the top of the document.

## 1.0.0-alpha.4

* Add support for bracketed lists.

* Add support for Unicode ranges.

* Add support for the Microsoft-style `=` operator.

* Print the filename for `@debug` rules.

* Fix a bug where `1 + - 2` and similar constructs would crash the parser.

* Fix a bug where `@extend` produced the wrong result when used with
  selector combinators.

* Fix a bug where placeholder selectors were not allowed to be unified.

* Fix the `mixin-exists()` function.

* Fix `:nth-child()` and `:nth-last-child()` parsing when they contain `of
  selector`.

## 1.0.0-alpha.3

* Fix a bug where color equality didn't take the alpha channel into account.

* Fix a bug with converting some RGB colors to HSL.

* Fix a parent selector resolution bug.

* Properly declare the arguments for `opacify()` and related functions.

* Add a missing dependency on the `stack_trace` package.

* Fix broken Windows archives.

* Emit colors using their original representation if possible.

* Emit colors without an original representation as names if possible.

## 1.0.0-alpha.2

* Fix a bug where variables, functions, and mixins were broken in imported
  files.

## 1.0.0-alpha.1

* Initial alpha release.<|MERGE_RESOLUTION|>--- conflicted
+++ resolved
@@ -1,5 +1,4 @@
-<<<<<<< HEAD
-## 1.74.0
+## 1.76.0
 
 * **Breaking change**: Passing a number with unit `%` to the `$alpha` parameter
   of `color.change()`, `color.adjust()`, `change-color()`, and `adjust-color()`
@@ -178,7 +177,7 @@
   defined in Color Level 4.
 
 * Remove `RgbColor`, `HslColor` and `HwbColor` SassScript values.
-=======
+
 ## 1.75.0
 
 * Fix a bug in which stylesheet canonicalization could be cached incorrectly
@@ -237,7 +236,6 @@
 
 * The behavior around making future deprecations fatal mentioned in the CLI
   section above has also been changed in the Dart API.
->>>>>>> 821b98e2
 
 ## 1.73.0
 
