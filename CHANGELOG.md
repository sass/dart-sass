<<<<<<< HEAD
## 1.67.0

* **Breaking change**: Passing a number with unit `%` to the `$alpha` parameter
  of `color.change()`, `color.adjust()`, `change-color()`, and `adjust-color()`
  is now interpreted as a percentage, instead of ignoring the unit. For example,
  `color.change(red, $alpha: 50%)` now returns `rgb(255 0 0 / 0.5)`.

* Add support for CSS Color Level 4 [color spaces]. Each color value now tracks
  its color space along with the values of each channel in that color space.
  There are two general principles to keep in mind when dealing with new color
  spaces:

  1. With the exception of legacy color spaces (`rgb`, `hsl`, and `hwb`), colors
     will always be emitted in the color space they were defined in unless
     they're explicitly converted.

  2. The `color.to-space()` function is the only way to convert a color to
     another color space. Some built-in functions may do operations in a
     different color space, but they'll always convert back to the original space
     afterwards.

* `rgb` colors can now have non-integer channels and channels outside the normal
  gamut of 0-255. These colors are always emitted using the `rgb()` syntax so
  that modern browsers that are being displayed on wide-gamut devices can
  display the most accurate color possible.

* Add support for all the new color syntax defined in Color Level 4, including:

  * `oklab()`, `oklch()`, `lab()`, and `lch()` functions;
  * a top-level `hwb()` function that matches the space-separated CSS syntax;
  * and a `color()` function that supports the `srgb`, `srgb-linear`,
    `display-p3`, `a98-rgb`, `prophoto-rgb`, `rec2020`, `xyz`, `xyz-d50`, and
    `xyz-d65` color spaces.

* Add new functions for working with color spaces:

  * `color.to-space($color, $space)` converts `$color` to the given `$space`. In
    most cases this conversion is lossless—the color may end up out-of-gamut for
    the destination color space, but browsers will generally display it as best
    they can regardless. However, the `hsl` and `hwb` spaces can't represent
    out-of-gamut colors and so will be clamped.

  * `color.channel($color, $channel, $space: null)` returns the value of the
    given `$channel` in `$color`, after converting it to `$space` if necessary.
    It should be used instead of the old channel-specific functions such as
    `color.red()` and `color.hue()`.

  * `color.same($color1, $color2)` returns whether two colors represent the same
    color even across color spaces. It differs from `$color1 == $color2` because
    `==` never consider colors in different (non-legacy) spaces as equal.

  * `color.is-in-gamut($color, $space: null)` returns whether `$color` is
    in-gamut for its color space (or `$space` if it's passed).

  * `color.to-gamut($color, $space: null)` returns `$color` constrained to its
    space's gamut (or to `$space`'s gamut, if passed). This is generally not
    recommended since even older browsers will display out-of-gamut colors as
    best they can, but it may be necessary in some cases.

  * `color.space($color)`: Returns the name of `$color`'s color space.

  * `color.is-legacy($color)`: Returns whether `$color` is in a legacy color
    space (`rgb`, `hsl`, or `hwb`).

  * `color.is-powerless($color, $channel, $space: null)`: Returns whether the
    given `$channel` of `$color` is powerless in `$space` (or its own color
    space). A channel is "powerless" if its value doesn't affect the way the
    color is displayed, such as hue for a color with 0 chroma.

  * `color.is-missing($color, $channel)`: Returns whether `$channel`'s value is
    missing in `$color`. Missing channels can be explicitly specified using the
    special value `none` and can appear automatically when `color.to-space()`
    returns a color with a powerless channel. Missing channels are usually
    treated as 0, except when interpolating between two colors and in
    `color.mix()` where they're treated as the same value as the other color.

* Update existing functions to support color spaces:

  * `hsl()` and `color.hwb()` no longer forbid out-of-bounds values. Instead,
    they follow the CSS spec by clamping them to within the allowed range.

  * `color.change()`, `color.adjust()`, and `color.scale()` now support all
    channels of all color spaces. However, if you want to modify a channel
    that's not in `$color`'s own color space, you have to explicitly specify the
    space with the `$space` parameter. (For backwards-compatibility, this
    doesn't apply to legacy channels of legacy colors—for example, you can still
    adjust an `rgb` color's saturation without passing `$space: hsl`).

  * `color.mix()` and `color.invert()` now support the standard CSS algorithm
    for interpolating between two colors (the same one that's used for gradients
    and animations). To use this, pass the color space to use for interpolation
    to the `$method` parameter. For polar color spaces like `hsl` and `oklch`,
    this parameter also allows you to specify how hue interpolation is handled.

  * `color.complement()` now supports a `$space` parameter that indicates which
    color space should be used to take the complement.

  * `color.grayscale()` now operates in the `oklch` space for non-legacy colors.

  * `color.ie-hex-str()` now automatically converts its color to the `rgb` space
    and gamut-maps it so that it can continue to take colors from any color
    space.

[color spaces]: https://developer.mozilla.org/en-US/docs/Web/CSS/color_value

* The following functions are now deprecated, and uses should be replaced with
  the new color-space-aware functions defined above:

  * The `color.red()`, `color.green()`, `color.blue()`, `color.hue()`,
    `color.saturation()`, `color.lightness()`, `color.whiteness()`, and
    `color.blackness()` functions, as well as their global counterparts, should
    be replaced with calls to `color.channel()`.

  * The global `adjust-hue()`, `saturate()`, `desaturate()`, `lighten()`,
    `darken()`, `transaprentize()`, `fade-out()`, `opacify()`, and `fade-in()`
    functions should be replaced by `color.adjust()` or `color.scale()`.

### Dart API

* Added a `ColorSpace` class which represents the various color spaces defined
  in the CSS spec.

* Added `SassColor.space` which returns a color's color space.

* Added `SassColor.channels` and `.channelsOrNull` which returns a list
  of channel values, with missing channels converted to 0 or exposed as null,
  respectively.

* Added `SassColor.isLegacy`, `.isInGamut`, `.channel()`, `.isChannelMissing()`,
  `.isChannelPowerless()`, `.toSpace()`, `.toGamut()`, `.changeChannels()`, and
  `.interpolate()` which do the same thing as the Sass functions of the
  corresponding names.

* `SassColor.rgb()` now allows out-of-bounds and non-integer arguments.

* `SassColor.hsl()` and `.hwb()` now allow out-of-bounds arguments.

* Added `SassColor.hwb()`, `.srgb()`, `.srgbLinear()`, `.displayP3()`,
  `.a98Rgb()`, `.prophotoRgb()`, `.rec2020()`, `.xyzD50()`, `.xyzD65()`,
  `.lab()`, `.lch()`, `.oklab()`, `.oklch()`, and `.forSpace()` constructors.

* Deprecated `SassColor.red`, `.green`, `.blue`, `.hue`, `.saturation`,
  `.lightness`, `.whiteness`, and `.blackness` in favor of
  `SassColor.channel()`.

* Deprecated `SassColor.changeRgb()`, `.changeHsl()`, and `.changeHwb()` in
  favor of `SassColor.changeChannels()`.

* Added `SassNumber.convertValueToUnit()` as a shorthand for
  `SassNumber.convertValue()` with a single numerator.

* Added `InterpolationMethod` and `HueInterpolationMethod` which collectively
  represent the method to use to interpolate two colors.
=======
## 1.69.0

* Add a `meta.get-mixin()` function that returns a mixin as a first-class Sass
  value.

* Add a `meta.apply()` mixin that includes a mixin value.

* Add a `meta.module-mixins()` function which returns a map from mixin names in
  a module to the first-class mixins that belong to those names.

* Add a `meta.accepts-content()` function which returns whether or not a mixin
  value can take a content block.

* Add support for the relative color syntax from CSS Color 5. This syntax
  cannot be used to create Sass color values. It is always emitted as-is in the
  CSS output.

### Dart API

* Deprecate `Deprecation.calcInterp` since it was never actually emitted as a
  deprecation.

### Embedded Sass

* Fix a rare race condition where the embedded compiler could freeze when a
  protocol error was immediately followed by another request.

## 1.68.0

* Fix the source spans associated with the `abs-percent` deprecation.

### JS API

* Non-filesystem importers can now set the `nonCanonicalScheme` field, which
  declares that one or more URL schemes (without `:`) will never be used for
  URLs returned by the `canonicalize()` method.

* Add a `containingUrl` field to the `canonicalize()` and `findFileUrl()`
  methods of importers, which is set to the canonical URL of the stylesheet that
  contains the current load. For filesystem importers, this is always set; for
  other importers, it's set only if the current load has no URL scheme, or if
  its URL scheme is declared as non-canonical by the importer.

### Dart API

* Add `AsyncImporter.isNonCanonicalScheme`, which importers (async or sync) can
  use to indicate that a certain URL scheme will never be used for URLs returned
  by the `canonicalize()` method.

* Add `AsyncImporter.containingUrl`, which is set during calls to the
  `canonicalize()` method to the canonical URL of the stylesheet that contains
  the current load. This is set only if the current load has no URL scheme, or
  if its URL scheme is declared as non-canonical by the importer.

### Embedded Sass

* The `CalculationValue.interpolation` field is deprecated and will be removed
  in a future version. It will no longer be set by the compiler, and if the host
  sets it it will be treated as equivalent to `CalculationValue.string` except
  that `"("` and `")"` will be added to the beginning and end of the string
  values.

* Properly include TypeScript types in the `sass-embedded` package.

## 1.67.0

* All functions defined in CSS Values and Units 4 are now once again parsed as
  calculation objects: `round()`, `mod()`, `rem()`, `sin()`, `cos()`, `tan()`,
  `asin()`, `acos()`, `atan()`, `atan2()`, `pow()`, `sqrt()`, `hypot()`,
  `log()`, `exp()`, `abs()`, and `sign()`.

  Unlike in 1.65.0, function calls are _not_ locked into being parsed as
  calculations or plain Sass functions at parse-time. This means that
  user-defined functions will take precedence over CSS calculations of the same
  name. Although the function names `calc()` and `clamp()` are still forbidden,
  users may continue to freely define functions whose names overlap with other
  CSS calculations (including `abs()`, `min()`, `max()`, and `round()` whose
  names overlap with global Sass functions).

* **Breaking change**: As a consequence of the change in calculation parsing
  described above, calculation functions containing interpolation are now parsed
  more strictly than before. However, _almost_ all interpolations that would
  have produced valid CSS will continue to work. The only exception is
  `#{$variable}%` which is not valid in Sass and is no longer valid in
  calculations. Instead of this, either use `$variable` directly and ensure it
  already has the `%` unit, or write `($variable * 1%)`.

* **Potentially breaking bug fix**: The importer used to load a given file is no
  longer used to load absolute URLs that appear in that file. This was
  unintented behavior that contradicted the Sass specification. Absolute URLs
  will now correctly be loaded only from the global importer list. This applies
  to the modern JS API, the Dart API, and the embedded protocol.

### Embedded Sass

* Substantially improve the embedded compiler's performance when compiling many
  files or files that require many importer or function call round-trips with
  the embedded host.
>>>>>>> 8e6a26cc

## 1.66.1

### JS API

* Fix a bug where Sass compilation could crash in strict mode if passed a
  callback that threw a string, boolean, number, symbol, or bignum.

## 1.66.0

* **Breaking change:** Drop support for the additional CSS calculations defined
  in CSS Values and Units 4. Custom Sass functions whose names overlapped with
  these new CSS functions were being parsed as CSS calculations instead, causing
  an unintentional breaking change outside our normal [compatibility policy] for
  CSS compatibility changes.

  Support will be added again in a future version, but only after Sass has
  emitted a deprecation warning for all functions that will break for at least
  three months prior to the breakage.

## 1.65.1

* Update abs-percent deprecatedIn version to `1.65.0`.

## 1.65.0

* All functions defined in CSS Values and Units 4 are now parsed as calculation
  objects: `round()`, `mod()`, `rem()`, `sin()`, `cos()`, `tan()`, `asin()`,
  `acos()`, `atan()`, `atan2()`, `pow()`, `sqrt()`, `hypot()`, `log()`, `exp()`,
  `abs()`, and `sign()`.

* Deprecate explicitly passing the `%` unit to the global `abs()` function. In
  future releases, this will emit a CSS abs() function to be resolved by the
  browser. This deprecation is named `abs-percent`.

## 1.64.3

### Dart API

* Deprecate explicitly passing `null` as the alpha channel for
  `SassColor.rgb()`, `SassColor.hsl()`, and `SassColor.hwb()`. Omitting the
  `alpha` channel is still allowed. In future releases, `null` will be used to
  indicate a [missing component]. This deprecation is named `null-alpha`.

  [missing component]: https://developer.mozilla.org/en-US/docs/Web/CSS/color_value#missing_color_components

* Include protocol buffer definitions when uploading the `sass` package to pub.

### JS API

* Deprecate explicitly passing `null` as the alpha channel for `new
  SassColor()`. Omitting the `alpha` channel or passing `undefined` for it is
  still allowed. In future releases, `null` will be used to indicate a [missing
  component]. This deprecation is named `null-alpha`.

  [missing component]: https://developer.mozilla.org/en-US/docs/Web/CSS/color_value#missing_color_components

  (Note that this was already prohibited by the TypeScript types, but in
  practice prior to this `null` was treated as `1`.)

## 1.64.2

* No user-visible changes.

## 1.64.1

### Embedded Sass

* Fix a bug where a valid `SassCalculation.clamp()` with less than 3 arguments
  would throw an error.

## 1.64.0

* Comments that appear before or between `@use` and `@forward` rules are now
  emitted in source order as much as possible, instead of always being emitted
  after the CSS of all module dependencies.

* Fix a bug where an interpolation in a custom property name crashed if the file
  was loaded by a `@use` nested in an `@import`.

### JavaScript API

* Add a new `SassCalculation` type that represents the calculation objects added
  in Dart Sass 1.40.0.

* Add `Value.assertCalculation()`, which returns the value if it's a
  `SassCalculation` and throws an error otherwise.

* Produce a better error message when an environment that supports some Node.js
  APIs loads the browser entrypoint but attempts to access the filesystem.

### Embedded Sass

* Fix a bug where nested relative `@imports` failed to load when using the
  deprecated functions `render` or `renderSync` and those relative imports were
  loaded multiple times across different files.

## 1.63.6

### JavaScript API

* Fix `import sass from 'sass'` again after it was broken in the last release.

### Embedded Sass

* Fix the `exports` declaration in `package.json`.

## 1.63.5

### JavaScript API

* Fix a bug where loading the package through both CJS `require()` and ESM
  `import` could crash on Node.js.

### Embedded Sass

* Fix a deadlock when running at high concurrency on 32-bit systems.

* Fix a race condition where the embedded compiler could deadlock or crash if a
  compilation ID was reused immediately after the compilation completed.

## 1.63.4

### JavaScript API

* Re-enable support for `import sass from 'sass'` when loading the package from
  an ESM module in Node.js. However, this syntax is now deprecated; ESM users
  should use `import * as sass from 'sass'` instead.

  On the browser and other ESM-only platforms, only `import * as sass from
  'sass'` is supported.

* Properly export the legacy API values `TRUE`, `FALSE`, `NULL`, and `types` from
  the ECMAScript module API.

### Embedded Sass

* Fix a race condition where closing standard input while requests are in-flight
  could sometimes cause the process to hang rather than shutting down
  gracefully.

* Properly include the root stylesheet's URL in the set of loaded URLs when it
  fails to parse.

## 1.63.3

### JavaScript API

* Fix loading Sass as an ECMAScript module on Node.js.

## 1.63.2

* No user-visible changes.

## 1.63.1

* No user-visible changes.

## 1.63.0

### JavaScript API

* Dart Sass's JS API now supports running in the browser. Further details and
  instructions for use are in [the README](README.md#dart-sass-in-the-browser).

### Embedded Sass

* The Dart Sass embedded compiler is now included as part of the primary Dart
  Sass distribution, rather than a separate executable. To use the embedded
  compiler, just run `sass --embedded` from any Sass executable (other than the
  pure JS executable).

  The Node.js embedded host will still be distributed as the `sass-embedded`
  package on npm. The only change is that it will now provide direct access to a
  `sass` executable with the same CLI as the `sass` package.

* The Dart Sass embedded compiler now uses version 2.0.0 of the Sass embedded
  protocol. See [the spec][embedded-protocol-spec] for a full description of the
  protocol, and [the changelog][embedded-protocol-changelog] for a summary of
  changes since version 1.2.0.

  [embedded-protocol-spec]: https://github.com/sass/sass/blob/main/spec/embedded-protocol.md
  [embedded-protocol-changelog]: https://github.com/sass/sass/blob/main/EMBEDDED_PROTOCOL_CHANGELOG.md

* The Dart Sass embedded compiler now runs multiple simultaneous compilations in
  parallel, rather than serially.

## 1.62.1

* Fix a bug where `:has(+ &)` and related constructs would drop the leading
  combinator.

## 1.62.0

* Deprecate the use of multiple `!global` or `!default` flags on the same
  variable. This deprecation is named `duplicate-var-flags`.

* Allow special numbers like `var()` or `calc()` in the global functions:
  `grayscale()`, `invert()`, `saturate()`, and `opacity()`. These are also
  native CSS `filter` functions. This is in addition to number values which were
  already allowed.

* Fix a cosmetic bug where an outer rule could be duplicated after nesting was
  resolved, instead of re-using a shared rule.

## 1.61.0

* **Potentially breaking change:** Drop support for End-of-Life Node.js 12.

* Fix remaining cases for the performance regression introduced in 1.59.0.

### Embedded Sass

* The JS embedded host now loads files from the working directory when using the
  legacy API.

## 1.60.0

* Add support for the `pi`, `e`, `infinity`, `-infinity`, and `NaN` constants in
  calculations. These will be interpreted as the corresponding numbers.

* Add support for unknown constants in calculations. These will be interpreted
  as unquoted strings.

* Serialize numbers with value `infinity`, `-infinity`, and `NaN` to `calc()`
  expressions rather than CSS-invalid identifiers. Numbers with complex units
  still can't be serialized.

## 1.59.3

* Fix a performance regression introduced in 1.59.0.

* The NPM release of 1.59.0 dropped support for Node 12 without actually
  indicating so in its pubspec. This release temporarily adds back support so
  that the latest Sass version that declares it supports Node 12 actually does
  so. However, Node 12 is now end-of-life, so we will drop support for it
  properly in an upcoming release.

## 1.59.2

* No user-visible changes.

## 1.59.1

* No user-visible changes.

## 1.59.0

### Command Line Interface

* Added a new `--fatal-deprecation` flag that lets you treat a deprecation
  warning as an error. You can pass an individual deprecation ID
  (e.g. `slash-div`) or you can pass a Dart Sass version to treat all
  deprecations initially emitted in that version or earlier as errors.

* New `--future-deprecation` flag that lets you opt into warning for use of
  certain features that will be deprecated in the future. At the moment, the
  only option is `--future-deprecation=import`, which will emit warnings for
  Sass `@import` rules, which are not yet deprecated, but will be in the future.

### Dart API

* New `Deprecation` enum, which contains the different current and future
  deprecations used by the new CLI flags.

* The `compile` methods now take in `fatalDeprecations` and `futureDeprecations`
  parameters, which work similarly to the CLI flags.

## 1.58.4

* Pull `@font-face` to the root rather than bubbling the style rule selector
  inwards.

* Improve error messages for invalid CSS values passed to plain CSS functions.

* Improve error messages involving selectors.

### Embedded Sass

* Improve the performance of starting up a compilation.

## 1.58.3

* No user-visible changes.

## 1.58.2

### Command Line Interface

* Add a timestamp to messages printed in `--watch` mode.

* Print better `calc()`-based suggestions for `/`-as-division expression that
  contain calculation-incompatible constructs like unary minus.

## 1.58.1

* Emit a unitless hue when serializing `hsl()` colors. The `deg` unit is
  incompatible with IE, and while that officially falls outside our
  compatibility policy, it's better to lean towards greater compatibility.

## 1.58.0

* Remove sourcemap comments from Sass sources. The generated sourcemap comment
  for the compiled CSS output remains unaffected.

* Fix a bug in `@extend` logic where certain selectors with three or more
  combinators were incorrectly considered superselectors of similar selectors
  with fewer combinators, causing them to be incorrectly trimmed from the
  output.

* Produce a better error message for a number with a leading `+` or `-`, a
  decimal point, but no digits.

* Produce a better error message for a nested property whose name starts with
  `--`.

* Fix a crash when a selector ends in an escaped backslash.

* Add the relative length units from CSS Values 4 and CSS Contain 3 as known
  units to validate bad computation in `calc`.

### Command Line Interface

* The `--watch` flag will now track loads through calls to `meta.load-css()` as
  long as their URLs are literal strings without any interpolation.

## 1.57.1

* No user-visible changes.

## 1.57.0

* Add a `split($string, $separator, $limit: null)` function to `sass:string`
  that splits a string into separate substrings based on a separator string.

### JavaScript API

* **Potentially breaking bug fix**: Custom functions in both the modern and
  legacy API now properly reject signatures with whitespace between the function
  name and parentheses.

* Custom functions in the legacy API now allow signatures with whitespace before
  the function name, to match a bug in Node Sass.

### Dart API

* **Potentially breaking bug fix**: `Callable.fromSignature()` and
  `AsyncCallable.fromSignature()` now reject signatures with whitespace between
  the function name and parentheses.

## 1.56.2

### Embedded Sass

* The embedded compiler now supports version 1.2.0 of [the embedded
  protocol](https://github.com/sass/embedded-protocol).

## 1.56.1

### Embedded Sass

* Importer results now validate that `contents` is actually a string and whether
  `sourceMapUrl` is an absolute URL.

## 1.56.0

* **Potentially breaking change:** To match the CSS spec, SassScript expressions
  beginning with `not` or `(` are no longer supported at the beginning of
  parenthesized sections of media queries. For example,

  ```scss
  @media (width >= 500px) and (not (grid))
  ```

  will now be emitted unchanged, instead of producing

  ```scss
  @media (width >= 500px) and (false)
  ```

  See [the Sass website](https://sass-lang.com/d/media-logic) for details.

* **Potentially breaking bug fix:** Angle units like `rad` or `turn` are now
  properly converted to equivalent `deg` values for `hsl()`, `hsla()`,
  `adjust-hue()`, `color.adjust()`, and `color.change()`.

  See [the Sass website](https://sass-lang.com/d/function-units#hue) for
  details.

* Fix indentation for selectors that span multiple lines in a `@media` query.

* Emit a deprecation warning when passing `$alpha` values with units to
  `color.adjust()` or `color.change()`. This will be an error in Dart Sass
  2.0.0.

  See [the Sass website](https://sass-lang.com/d/function-units#alpha) for
  details.

* Emit a deprecation warning when passing a `$weight` value with no units or
  with units other than `%` to `color.mix()`. This will be an error in Dart Sass
  2.0.0.

  See [the Sass website](https://sass-lang.com/d/function-units#weight) for
  details.

* Emit a deprecation warning when passing `$n` values with units to `list.nth()`
  or `list.set-nth()`. This will be an error in Dart Sass 2.0.0.

  See [the Sass website](https://sass-lang.com/d/function-units#index) for
  details.

* Improve existing deprecation warnings to wrap `/`-as-division suggestions in
  `calc()` expressions.

* Properly mark the warning for passing numbers with units to `random()` as a
  deprecation warning.

* Fix a bug where `@extend` could behave unpredicatably when used along with
  `meta.load-css()` and shared modules that contained no CSS themselves but
  loaded CSS from other modules.

### Dart API

* Emit a deprecation warning when passing a `sassIndex` with units to
  `Value.sassIndexToListIndex()`. This will be an error in Dart Sass 2.0.0.

### JS API

* Importer results now validate whether `contents` is actually a string type.

* Importer result argument errors are now rendered correctly.

## 1.55.0

* **Potentially breaking bug fix:** Sass numbers are now universally stored as
  64-bit floating-point numbers, rather than sometimes being stored as integers.
  This will generally make arithmetic with very large numbers more reliable and
  more consistent across platforms, but it does mean that numbers between nine
  quadrillion and nine quintillion will no longer be represented with full
  accuracy when compiling Sass on the Dart VM.

* **Potentially breaking bug fix:** Sass equality is now properly [transitive].
  Two numbers are now considered equal (after doing unit conversions) if they
  round to the same `1e-11`th. Previously, numbers were considered equal if they
  were within `1e-11` of one another, which led to some circumstances where `$a
  == $b` and `$b == $c` but `$a != $b`.

[transitive]: https://en.wikipedia.org/wiki/Transitive_property

* **Potentially breaking bug fix:** Various functions in `sass:math` no longer
  treat floating-point numbers that are very close (but not identical) to
  integers as integers. Instead, these functions now follow the floating-point
  specification exactly. For example, `math.pow(0.000000000001, -1)` now returns
  `1000000000000` instead of `Infinity`.

* Emit a deprecation warning for `$a -$b` and `$a +$b`, since these look like
  they could be unary operations but they're actually parsed as binary
  operations. Either explicitly write `$a - $b` or `$a (-$b)`. See
  https://sass-lang.com/d/strict-unary for more details.

### Dart API

* Add an optional `argumentName` parameter to `SassScriptException()` to make it
  easier to throw exceptions associated with particular argument names.

* Most APIs that previously returned `num` now return `double`. All APIs
  continue to _accept_ `num`, although in Dart 2.0.0 these APIs will be changed
  to accept only `double`.

### JS API

* Fix a bug in which certain warning spans would not have their properties
  accessible by the JS API.

## 1.54.9

* Fix an incorrect span in certain `@media` query deprecation warnings.

## 1.54.8

* No user-visible changes.

## 1.54.7

* Add support for 32-bit ARM releases on Linux.

## 1.54.6

* Fix a bug where a `@media` query could be incorrectly omitted from a
  stylesheet if it had multiple levels of nested `@media` queries within it
  *and* the inner queries were mergeable but the outer query was not.

## 1.54.5

* Properly consider `a ~ c` to be a superselector of `a ~ b ~ c` and `a + b +
  c`.

* Properly consider `b > c` to be a superselector of `a > b > c`, and similarly
  for other combinators.

* Properly calculate specificity for selector pseudoclasses.

* Deprecate use of `random()` when `$limit` has units to make it explicit that
   `random()` currently ignores units. A future version will no longer ignore
  units.

* Don't throw an error when the same module is `@forward`ed multiple times
  through a configured module.

### Embedded Sass

* Rather than downloading the embedded compiler for the local platform on
  install, the `sass-embedded` npm package now declares optional dependencies on
  platform-specific embedded compiler packages.

## 1.54.4

* Improve error messages when passing incorrect units that are also
  out-of-bounds to various color functions.

## 1.54.3

* Release a native ARM64 executable for Mac OS.

## 1.54.2

* No user-visible changes.

## 1.54.1

* When unifying selectors for `@extend` and `selector.unify()`, ensure that
  `:root`, `:scope`, `:host`, and `:host-context` only appear at the beginning
  of complex selectors.

## 1.54.0

* Deprecate selectors with leading or trailing combinators, or with multiple
  combinators in a row. If they're included in style rules after nesting is
  resolved, Sass will now produce a deprecation warning and, in most cases, omit
  the selector. Leading and trailing combinators can still be freely used for
  nesting purposes.

  See https://sass-lang.com/d/bogus-combinators for more details.

* Add partial support for new media query syntax from Media Queries Level 4. The
  only exception are logical operations nested within parentheses, as these were
  previously interpreted differently as SassScript expressions.

  A parenthesized media condition that begins with `not` or an opening
  parenthesis now produces a deprecation warning. In a future release, these
  will be interpreted as plain CSS instead.

* Deprecate passing non-`deg` units to `color.hwb()`'s `$hue` argument.

* Fix a number of bugs when determining whether selectors with pseudo-elements
  are superselectors.

* Treat `*` as a superselector of all selectors.

### Dart API

* Add a top-level `fakeFromImport()` function for testing custom importers
  that use `AsyncImporter.fromImport`.

### JS API

* Add a `charset` option that controls whether or not Sass emits a
  `@charset`/BOM for non-ASCII stylesheets.

* Fix Sass npm package types for TS 4.7+ Node16 and NodeNext module resolution.

## 1.53.0

* Add support for calling `var()` with an empty second argument, such as
  `var(--side, )`.

### JS API

* Fix a bug where `meta.load-css()` would sometimes resolve relative URLs
  incorrectly when called from a mixin using the legacy JS API.

### Embedded Sass

* Respect npm's proxy settings when downloading the embedded Sass compiler.

## 1.52.3

* Fix crash when trailing loud comments (`/* ... */`) appear twice in a row
  across two different imports which themselves imported the same file each.

## 1.52.2

* Preserve location of trailing loud comments (`/* ... */`) instead of pushing
  the comment to the next line.

## 1.52.1

### Command Line Interface

* Fix a bug where `--watch` mode would close immediately in TTY mode. This was
  caused by our change to close `--watch` when stdin was closed *outside of* TTY
  mode, which has been reverted for now while we work on a fix.

## 1.52.0

* Add support for arbitrary modifiers at the end of plain CSS imports, in
  addition to the existing `supports()` and media queries. Sass now allows any
  sequence of identifiers of functions after the URL of an import for forwards
  compatibility with future additions to the CSS spec.

* Fix an issue where source locations tracked through variable references could
  potentially become incorrect.

* Fix a bug where a loud comment in the source can break the source map when
  embedding the sources, when using the command-line interface or the legacy JS
  API.

### JS API

* `SassNumber.assertUnit()` and `SassNumber.assertNoUnits()` now correctly
  return the number called on when it passes the assertion.

## 1.51.0

* **Potentially breaking change**: Change the order of maps returned by
  `map.deep-merge()` to match those returned by `map.merge()`. All keys that
  appeared in the first map will now be listed first in the same order they
  appeared in that map, followed by any new keys added from the second map.

* Improve the string output of some AST nodes in error messages.

## 1.50.1

### Embedded Sass

* The JS embedded host and the embedded compiler will now properly avoid
  resolving imports relative to the current working directory unless `'.'` is
  passed as a load path.

* Fix a bug in the JS embedded host's implementation of the legacy JS API where
  imports that began with `/` could crash on Windows.

## 1.50.0

* `@extend` now treats [`:where()`] the same as `:is()`.

[`:where()`]: https://developer.mozilla.org/en-US/docs/Web/CSS/:where

### Command Line Interface

* Closing the standard input stream will now cause the `--watch` command to stop
  running.

### Embedded Sass

* Fix a bug where the JS embedded host crashed when invoking a legacy importer
  after resolving a relative filesystem import.

* Improve error messages when returning non-`Object` values from legacy
  importers.

## 1.49.11

* Add support for 64-bit ARM releases on Linux.

### Embedded Sass

* The embedded compiler now correctly sets the `id` field for all
  `OutboundMessage`s.

## 1.49.10

* Quiet deps mode now silences compiler warnings in mixins and functions that
  are defined in dependencies even if they're invoked from application
  stylesheets.

* In expanded mode, Sass will now emit colors using `rgb()`, `rbga()`, `hsl()`,
  and `hsla()` function notation if they were defined using the corresponding
  notation. As per our browser support policy, this change was only done once
  95% of browsers were confirmed to support this output format, and so is not
  considered a breaking change.

  Note that this output format is intended for human readability and not for
  interoperability with other tools. As always, Sass targets the CSS
  specification, and any tool that consumes Sass's output should parse all
  colors that are supported by the CSS spec.

* Fix a bug in which a color written using the four- or eight-digit hex format
  could be emitted as a hex color rather than a format with higher browser
  compatibility.

* Calculations are no longer simplified within supports declarations

## 1.49.9

### Embedded Sass

* Fixed a bug where the legacy API could crash when passed an empty importer
  list.

## 1.49.8

* Fixed a bug where some plain CSS imports would not be emitted.

### JS API

* Fix a bug where inspecting the Sass module in the Node.js console crashed on
  Node 17.

### Embedded Sass

* Fix a bug where source map URLs were incorrectly generated when passing
  importers to the legacy API.

## 1.49.7

### Embedded Sass

* First stable release the `sass-embedded` npm package that contains the Node.js
  Embedded Host.

* First stable release of the `sass_embedded` pub package that contains the
  Embedded Dart Sass compiler.

## 1.49.6

* No user-visible changes.

## 1.49.5

* No user-visible changes.

## 1.49.4

* No user-visible changes.

## 1.49.3

* No user-visible changes.

## 1.49.2

* No user-visible changes.

## 1.49.1

* Stop supporting non-LTS Node.js versions.

## 1.49.0

* Fix a bug in `string.insert` with certain negative indices.

### JS API

* Add support for the `sourceMapIncludeSources` option in the new JS API.

#### TypeScript Declarations

* Fix a bug where `LegacyPluginThis.options.linefeed` was typed to return
  abbreviations when it actually returned literal linefeed characters.

## 1.48.0

### JS API

* **Potentially breaking bug fix:** Match the specification of the new JS API by
  setting `LegacyResult.map` to `undefined` rather than `null`.

#### TypeScript Declarations

* Add a declaration for the `NULL` constant.

## 1.47.0

### JS API

#### TypeScript Declarations

* Add declarations for the `TRUE` and `FALSE` constants.

## 1.46.0

### JS API

* **Potentially breaking bug fix:** Match the specification of the new JS API by
  passing `undefined` rather than `null` to `Logger.warn()` for an unset `span`.

#### TypeScript Declarations

* Add a declaration for the `LegacyPluginThis.options.context` field.

* Update the definition of `LegacyAsyncFunction` to include explicit definitions
  with zero through six arguments before the `done` parameter. This makes it
  possible for TypeScript users to pass in callbacks that take a specific number
  of arguments, rather than having to declare a callback that takes an arbitrary
  number.

* Add a declaration for `types.Error`, a legacy API class that can be returned
  by asynchronous functions to signal asynchronous errors.

* Add a `LegacyAsyncFunctionDone` type for the `done` callback that's passed to
  `LegacyAsyncFunction`.

## 1.45.2

### JS API

* **Potentially breaking bug fix:** Change the default value of the `separator`
  parameter for `new SassArgumentList()` to `','` rather than `null`. This
  matches the API specification.

## 1.45.1

* **Potentially breaking bug fix:** Properly parse custom properties in
  `@supports` conditions. Note that this means that SassScript expressions on
  the right-hand side of custom property `@supports` queries now need to be
  interpolated, as per https://sass-lang.com/d/css-vars.

* **Potentially breaking bug fix:** Fix a bug where `inspect()` was not
  properly printing nested, empty, bracketed lists.

## 1.45.0

### JS API

This release includes an entirely new JavaScript API, designed to be more
idiomatic, performant, and usable. The old API will continue to be supported
until Dart Sass 2.0.0, but it is now considered deprecated and should be avoided
for new code.

The new API includes:

* `compile()` and `compileAsync()` functions that take Sass file paths and
  return the result of compiling them to CSS. The async function returns a
  `Promise` rather than using a callback-based API.

* `compileString()` and `compileStringAsync()` functions that take a string of
  Sass source and compiles it to CSS. As above, the async function returns a
  `Promise`.

* A new importer API that more closely matches the Sass specification's logic
  for resolving loads. This makes it much easier for Sass to cache information
  across `@import` and `@use` rules, which substantially improves performance
  for applications that rely heavily on repeated `@import`s.

* A new custom function API, including much more usable JS representations of
  Sass value types complete with type-assertion functions, easy map and list
  lookups, and compatibility with the [`immutable`] package. **Unlike in the
  legacy API,** function callbacks now take one argument which contains an array
  of Sass values (rather than taking a separate JS argument for each Sass
  argument).

[`immutable`]: https://immutable-js.com/

For full documentation of this API, please see [the Sass website][js-api].

[js-api]: https://sass-lang.com/documentation/js-api

This release also adds TypeScript type definitions.

## 1.44.0

* Suggest `calc()` as an alternative in `/`-as-division deprecation messages.

### Dart API

* Add `SassNumber.convert()` and `SassNumber.convertValue()`. These work like
  `SassNumber.coerce()` and `SassNumber.coerceValue()`, except they don't treat
  unitless numbers as universally compatible.

* Fix a bug where `SassNumber.coerceToMatch()` and
  `SassNumber.coerceValueToMatch()` wouldn't coerce single-unit numbers to
  match unitless numbers.

## 1.43.5

* Fix a bug where calculations with different operators were incorrectly
  considered equal.

* Properly parse attribute selectors with empty namespaces.

### JS API

* Print more detailed JS stack traces. This is mostly useful for the Sass team's
  own debugging purposes.

## 1.43.4

### JS API

* Fix a bug where the `logger` option was ignored for the `render()` function.

## 1.43.3

* Improve performance.

## 1.43.2

* Improve the error message when the default namespace of a `@use` rule is not
  a valid identifier.

## 1.43.1

* No user-visible changes.

## 1.43.0

### JS API

* Add support for the `logger` option. This takes an object that can define
  `warn` or `debug` methods to add custom handling for messages emitted by the
  Sass compiler. See [the JS API docs] for details.

  [the JS API docs]: https://sass-lang.com/documentation/js-api/interfaces/Logger

* Add a `Logger.silent` object that can be passed to the `logger` option to
  silence all messages from the Sass compiler.

## 1.42.1

* Fix a bug where Sass variables and function calls in calculations weren't
  being resolved correctly if there was a parenthesized interpolation elsewhere
  in the file.

## 1.42.0

* `min()` and `max()` expressions are once again parsed as calculations as long
  as they contain only syntax that's allowed in calculation expressions. To
  avoid the backwards-compatibility issues that were present in 1.40.0, they now
  allow unitless numbers to be mixed with numbers with units just like the
  global `min()` and `max()` functions. Similarly, `+` and `-` operations within
  `min()` and `max()` functions allow unitless numbers to be mixed with numbers
  with units.

## 1.41.1

* Preserve parentheses around `var()` functions in calculations, because they
  could potentially be replaced with sub-expressions that might need to be
  parenthesized.

## 1.41.0

* Calculation values can now be combined with strings using the `+` operator.
  This was an error in 1.40.0, but this broke stylesheets that were relying on
  `$value + ""` expressions to generically convert values to strings. (Note that
  the Sass team recommends the use of `"#{$value}"` or `inspect($value)` for
  that use-case.)

* The `selector.unify()` function now correctly returns `null` when one selector
  is a `:host` or `:host-context` and the other is a selector that's guaranteed
  to be within the current shadow DOM. The `@extend` logic has been updated
  accordingly as well.

* Fix a bug where extra whitespace in `min()`, `max()`, `clamp()`, and `calc()`
  expressions could cause bogus parse errors.

* Fix a bug where the right-hand operand of a `-` in a calculation could
  incorrectly be stripped of parentheses.

### Dart API

* `SassCalculation.plus()` now allows `SassString` arguments.

## 1.40.1

* **Potentially breaking bug fix:** `min()` and `max()` expressions outside of
  calculations now behave the same way they did in 1.39.2, returning unquoted
  strings if they contain no Sass-specific features and calling the global
  `min()` and `max()` functions otherwise. Within calculations, they continue to
  behave how they did in 1.40.0.

  This fixes an unintended breaking change added in 1.40.0, wherein passing a
  unitless number and a number without units to `min()` or `max()` now produces
  an error. Since this breakage affects a major Sass library, we're temporarily
  reverting support for `min()` and `max()` calculations while we work on
  designing a longer-term fix.

## 1.40.0

* Add support for first-class `calc()` expressions (as well as `clamp()` and
  plain-CSS `min()` and `max()`). This means:

  * `calc()` expressions will be parsed more thoroughly, and errors will be
    highlighted where they weren't before. **This may break your stylesheets,**
    but only if they were already producing broken CSS.

  * `calc()` expressions will be simplified where possible, and may even return
    numbers if they can be simplified away entirely.

  * `calc()` expressions that can't be simplified to numbers return a new data
    type known as "calculations".

  * Sass variables and functions can now be used in `calc()` expressions.

  * New functions `meta.calc-name()` and `meta.calc-args()` can now inspect
    calculations.

### Dart API

* Add a new value type, `SassCalculation`, that represents calculations.

* Add new `CalculationOperation`, `CalculationOperator`, and
  `CalculationInterpolation` types to represent types of arguments that may
  exist as part of a calculation.

* Add a new `Value.assertCalculation()` method.

* Add a new `Number.hasCompatibleUnits()` method.

## 1.39.2

* Fix a bug where configuring with `@use ... with` would throw an error when
  that variable was defined in a module that also contained `@forward ... with`.

## 1.39.1

* Partial fix for a bug where `@at-root` does not work properly in nested
  imports that contain `@use` rules. If the only `@use` rules in the nested
  import are for built-in modules, `@at-root` should now work properly.

## 1.39.0

### JS API

* Add a `charset` option that controls whether or not Sass emits a
  `@charset`/BOM for non-ASCII stylesheets.

## 1.38.2

* No user-visible changes

## 1.38.1

* No user-visible changes

## 1.38.0

* In expanded mode, emit characters in Unicode private-use areas as escape
  sequences rather than literal characters.

* Fix a bug where quotes would be omitted for an attribute selector whose value
  was a single backslash.

* Properly consider numbers that begin with `.` as "plain CSS" for the purposes
  of parsing plain-CSS `min()` and `max()` functions.

* Allow `if` to be used as an unquoted string.

* Properly parse backslash escapes within `url()` expressions.

* Fix a couple bugs where `@extend`s could be marked as unsatisfied when
  multiple identical `@extend`s extended selectors across `@use` rules.

### Command Line Interface

* Strip CRLF newlines from snippets of the original stylesheet that are included
  in the output when an error occurs.

### JS API

* Don't crash when a Windows path is returned by a custom Node importer at the
  same time as file contents.

* Don't crash when an error occurs in a stylesheet loaded via a custom importer
  with a custom URL scheme.

### Dart API

* Add a `SassArgumentList.keywordsWithoutMarking` getter to access the keyword
  arguments of an argument list without marking them accessed.

## 1.37.5

* No user-visible changes.

## 1.37.4

* No user-visible changes.

## 1.37.3

* No user-visible changes.

## 1.37.2

* No user-visible changes.

## 1.37.1

* No user-visible changes.

## 1.37.0

### Dart API

* **Potentially breaking bug fix:** `SassNumber.asSlash`,
  `SassNumber.withSlash()`, and `SassNumber.withoutSlash()` have been marked as
  `@internal`. They were never intended to be used outside the `sass` package.

* **Potentially breaking bug fix:** `SassException` has been marked as `@sealed`
  to formally indicate that it's not intended to be extended outside of the
  `sass` package.

* Add a `Value.withListContents()` method that returns a new Sass list with the
  same list separator and brackets as the current value, interpreted as a list.

## 1.36.0

### Dart API

* Added `compileToResult()`, `compileStringToResult()`,
  `compileToResultAsync()`, and `compileStringToResultAsync()` methods. These
  are intended to replace the existing `compile*()` methods, which are now
  deprecated. Rather than returning a simple string, these return a
  `CompileResult` object, which will allow us to add additional information
  about the compilation without having to introduce further deprecations.

  * Instead of passing a `sourceMaps` callback to `compile*()`, pass
    `sourceMaps: true` to `compile*ToResult()` and access
    `CompileResult.sourceMap`.

  * The `CompileResult` object exposes a `loadedUrls` object which lists the
    canonical URLs accessed during a compilation. This information was
    previously unavailable except through the JS API.

## 1.35.2

* **Potentially breaking bug fix**: Properly throw an error for Unicode ranges
  that have too many `?`s after hexadecimal digits, such as `U+12345??`.

* **Potentially breaking bug fix:** Fixed a bug where certain local variable
  declarations nested within multiple `@if` statements would incorrectly
  override a global variable. It's unlikely that any real stylesheets were
  relying on this bug, but if so they can simply add `!global` to the variable
  declaration to preserve the old behavior.

* **Potentially breaking bug fix:** Fix a bug where imports of root-relative
  URLs (those that begin with `/`) in `@import` rules would be passed to
  both Dart and JS importers as `file:` URLs.

* Properly support selector lists for the `$extendee` argument to
  `selector.extend()` and `selector.replace()`.

* Fix an edge case where `@extend` wouldn't affect a selector within a
  pseudo-selector such as `:is()` that itself extended other selectors.

* Fix a race condition where `meta.load-css()` could trigger an internal error
  when running in asynchronous mode.

### Dart API

* Use the `@internal` annotation to indicate which `Value` APIs are available
  for public use.

## 1.35.1

* Fix a bug where the quiet dependency flag didn't silence warnings in some
  stylesheets loaded using `@import`.

## 1.35.0

* Fix a couple bugs that could prevent some members from being found in certain
  files that use a mix of imports and the module system.

* Fix incorrect recommendation for migrating division expressions that reference
  namespaced variables.

### JS API

* Add a `quietDeps` option which silences compiler warnings from stylesheets
  loaded through importers and load paths.

* Add a `verbose` option which causes the compiler to emit all deprecation
  warnings, not just 5 per feature.

## 1.34.1

* Fix a bug where `--update` would always compile any file that depends on a
  built-in module.

* Fix the URL for the `@-moz-document` deprecation message.

* Fix a bug with `@for` loops nested inside property declarations.

## 1.34.0

* Don't emit the same warning in the same location multiple times.

* Cap deprecation warnings at 5 per feature by default.

### Command Line Interface

* Add a `--quiet-deps` flag which silences compiler warnings from stylesheets
  loaded through `--load-path`s.

* Add a `--verbose` flag which causes the compiler to emit all deprecation
  warnings, not just 5 per feature.

### Dart API

* Add a `quietDeps` argument to `compile()`, `compileString()`,
  `compileAsync()`, and `compileStringAsync()` which silences compiler warnings
  from stylesheets loaded through importers, load paths, and `package:` URLs.

* Add a `verbose` argument to `compile()`, `compileString()`, `compileAsync()`,
  and `compileStringAsync()` which causes the compiler to emit all deprecation
  warnings, not just 5 per feature.

## 1.33.0

* Deprecate the use of `/` for division. The new `math.div()` function should be
  used instead. See [this page][] for details.

[this page]: https://sass-lang.com/documentation/breaking-changes/slash-div

* Add a `list.slash()` function that returns a slash-separated list.

* **Potentially breaking bug fix:** The heuristics around when potentially
  slash-separated numbers are converted to slash-free numbers—for example, when
  `1/2` will be printed as `0.5` rather than `1/2`—have been slightly expanded.
  Previously, a number would be made slash-free if it was passed as an argument
  to a *user-defined function*, but not to a *built-in function*. Now it will be
  made slash-free in both cases. This is a behavioral change, but it's unlikely
  to affect any real-world stylesheets.

* [`:is()`][] now behaves identically to `:matches()`.

[`:is()`]: https://developer.mozilla.org/en-US/docs/Web/CSS/:is

* Fix a bug where non-integer numbers that were very close to integer
  values would be incorrectly formatted in CSS.

* Fix a bug where very small number and very large negative numbers would be
  incorrectly formatted in CSS.

### JS API

* The `this` context for importers now has a `fromImport` field, which is `true`
  if the importer is being invoked from an `@import` and `false` otherwise.
  Importers should only use this to determine whether to load [import-only
  files].

[import-only files]: https://sass-lang.com/documentation/at-rules/import#import-only-files

### Dart API

* Add an `Importer.fromImport` getter, which is `true` if the current
  `Importer.canonicalize()` call comes from an `@import` rule and `false`
  otherwise. Importers should only use this to determine whether to load
  [import-only files].

## 1.32.13

* **Potentially breaking bug fix:** Null values in `@use` and `@forward`
  configurations no longer override the `!default` variable, matching the
  behavior of the equivalent code using `@import`.

* Use the proper parameter names in error messages about `string.slice`

## 1.32.12

* Fix a bug that disallowed more than one module from extending the same
  selector from a module if that selector itself extended a selector from
  another upstream module.

## 1.32.11

* Fix a bug where bogus indented syntax errors were reported for lines that
  contained only whitespace.

## 1.32.10

* No user-visible changes.

## 1.32.9

* Fix a typo in a deprecation warning.

### JavaScript API

* Drop support for Chokidar 2.x. This version was incompatible with Node 14, but
  due to shortcomings in npm's version resolver sometimes still ended up
  installed anyway. Only declaring support for 3.0.0 should ensure compatibility
  going forward.

### Dart API

* Allow the null safety release of args and watcher.

### Command Line Interface

* Add a `-w` shorthand for the `--watch` flag.

## 1.32.8

* Update chokidar version for Node API tests.

### JavaScript API

* Allow a custom function to access the `render()` options object within its
  local context, as `this.options`.

## 1.32.7

* Allow the null safety release of stream_transform.

* Allow `@forward...with` to take arguments that have a `!default` flag without
  a trailing comma.

* Improve the performance of unitless and single-unit numbers.

## 1.32.6

### Node JS API

* Fix Electron support when `nodeIntegration` is disabled.

### Dart API

* All range checks for `SassColor` constructors now throw `RangeError`s with
  `start` and `end` set.

## 1.32.5

* **Potentially breaking bug fix:** When using `@for` with numbers that have
  units, the iteration variable now matches the unit of the initial number. This
  matches the behavior of Ruby Sass and LibSass.

### Node JS API

* Fix a few infrequent errors when calling `render()` with `fiber` multiple
  times simultaneously.

* Avoid possible mangled error messages when custom functions or importers throw
  unexpected exceptions.

* Fix Electron support when `nodeIntegration` is disabled.

## 1.32.4

* No user-visible changes.

## 1.32.3

* Optimize `==` for numbers that have different units.

## 1.32.2

* Print the actual number that was received in unit deprecation warnings for
  color functions.

## 1.32.1

* Don't emit permissions errors on Windows and OS X when trying to determine the
  real case of path names.

## 1.32.0

* Deprecate passing non-`%` numbers as lightness and saturation to `hsl()`,
  `hsla()`, `color.adjust()`, and `color.change()`. This matches the CSS
  specification, which also requires `%` for all lightness and saturation
  parameters. See [the Sass website][color-units] for more details.

* Deprecate passing numbers with units other than `deg` as the hue to `hsl()`,
  `hsla()`, `adjust-hue()`, `color.adjust()`, and `color.change()`. Unitless
  numbers *are* still allowed here, since they're allowed by CSS. See [the Sass
  website][color-units] for more details.

* Improve error messages about incompatible units.

* Properly mark some warnings emitted by `sass:color` functions as deprecation
  warnings.

### Dart API

* Rename `SassNumber.valueInUnits()` to `SassNumber.coerceValue()`. The old name
  remains, but is now deprecated.

* Rename `SassNumber.coerceValueToUnit()`, a shorthand for
  `SassNumber.coerceValue()` that takes a single numerator unit.

* Add `SassNumber.coerceToMatch()` and `SassNumber.coerceValueToMatch()`, which
  work like `SassNumber.coerce()` and `SassNumber.coerceValue()` but take a
  `SassNumber` whose units should be matched rather than taking the units
  explicitly. These generate better error messages than `SassNumber.coerce()`
  and `SassNumber.coerceValue()`.

* Add `SassNumber.convertToMatch()` and `SassNumber.convertValueToMatch()`,
  which work like `SassNumber.coerceToMatch()` and
  `SassNumber.coerceValueToMatch()` except they throw exceptions when converting
  unitless values to or from units.

* Add `SassNumber.compatibleWithUnit()`, which returns whether the number can be
  coerced to a single numerator unit.

## 1.31.0

* Add support for parsing `clamp()` as a special math function, the same way
  `calc()` is parsed.

* Properly load files in case-sensitive Windows directories with upper-case
  names.

## 1.30.0

* Fix a bug where `@at-root (without: all)` wouldn't properly remove a
  `@keyframes` context when parsing selectors.

### Node JS API

* The generated `main()` function in `sass.js` now returns a `Promise` that
  completes when the executable is finished running.

### Dart API

* Fix a bug that prevented importers from returning null when loading from a
  URL that they had already canonicalized.

## 1.29.0

* Support a broader syntax for `@supports` conditions, based on the latest
  [Editor's Draft of CSS Conditional Rules 3]. Almost all syntax will be allowed
  (with interpolation) in the conditions' parentheses, as well as function
  syntax such as `@supports selector(...)`.

[Editor's Draft of CSS Conditional Rules 3]: https://drafts.csswg.org/css-conditional-3/#at-supports

## 1.28.0

* Add a [`color.hwb()`] function to `sass:color` that can express colors in [HWB] format.

[`color.hwb()`]: https://sass-lang.com/documentation/modules/color#hwb
[HWB]: https://en.wikipedia.org/wiki/HWB_color_model

* Add [`color.whiteness()`] and [`color.blackness()`] functions to `sass:color`
  to get a color's [HWB] whiteness and blackness components.

[`color.whiteness()`]: https://sass-lang.com/documentation/modules/color#whiteness
[`color.blackness()`]: https://sass-lang.com/documentation/modules/color#blackness

* Add `$whiteness` and `$blackness` parameters to [`color.adjust()`],
  [`color.change()`], and [`color.scale()`] to modify a color's [HWB] whiteness
  and blackness components.

[`color.adjust()`]: https://sass-lang.com/documentation/modules/color#adjust
[`color.change()`]: https://sass-lang.com/documentation/modules/color#change
[`color.scale()`]: https://sass-lang.com/documentation/modules/color#scale

### Dart API

* Add [HWB] support to the `SassColor` class, including a `SassColor.hwb()`
  constructor, `whiteness` and `blackness` getters, and a `changeHwb()` method.

[HWB]: https://en.wikipedia.org/wiki/HWB_color_model

## 1.27.2

* No user-visible changes.

## 1.27.1

* **Potentially breaking bug fix:** `meta.load-css()` now correctly uses the
  name `$url` for its first argument, rather than `$module`.

* Don't crash when using `Infinity` or `NaN` as a key in a map.

* Emit a proper parse error for a `=` with no right-hand side in a function.

* Avoid going exponential on certain recursive `@extend` edge cases.

## 1.27.0

* Adds an overload to `map.merge()` that supports merging a nested map.

  `map.merge($map1, $keys..., $map2)`: The `$keys` form a path to the nested map
  in `$map1`, into which `$map2` gets merged.

  See [the Sass documentation][map-merge] for more details.

  [map-merge]: https://sass-lang.com/documentation/modules/map#merge

* Adds an overloaded `map.set()` function.

  `map.set($map, $key, $value)`: Adds to or updates `$map` with the specified
  `$key` and `$value`.

  `map.set($map, $keys..., $value)`: Adds to or updates a map that is nested
  within `$map`. The `$keys` form a path to the nested map in `$map`, into
  which `$value` is inserted.

  See [the Sass documentation][map-set] for more details.

  [map-set]: https://sass-lang.com/documentation/modules/map#set

* Add support for nested maps to `map.get()`.
  For example, `map.get((a: (b: (c: d))), a, b, c)` would return `d`.
  See [the documentation][map-get] for more details.

  [map-get]: https://sass-lang.com/documentation/modules/map#get

* Add support for nested maps in `map.has-key`.
  For example, `map.has-key((a: (b: (c: d))), a, b, c)` would return true.
  See [the documentation][map-has-key] for more details.

  [map-has-key]: https://sass-lang.com/documentation/modules/map#has-key

* Add a `map.deep-merge()` function. This works like `map.merge()`, except that
  nested map values are *also* recursively merged. For example:

  ```
  map.deep-merge(
    (color: (primary: red, secondary: blue),
    (color: (secondary: teal)
  ) // => (color: (primary: red, secondary: teal))
  ```

  See [the Sass documentation][map-deep-merge] for more details.

  [map-deep-merge]: https://sass-lang.com/documentation/modules/map#deep-merge

* Add a `map.deep-remove()` function. This allows you to remove keys from
  nested maps by passing multiple keys. For example:

  ```
  map.deep-remove(
    (color: (primary: red, secondary: blue)),
    color, primary
  ) // => (color: (secondary: blue))
  ```

  See [the Sass documentation][map-deep-remove] for more details.

  [map-deep-remove]: https://sass-lang.com/documentation/modules/map#deep-remove

* Fix a bug where custom property values in plain CSS were being parsed as
  normal property values.

### Dart API

* Add a `Value.tryMap()` function which returns the `Value` as a `SassMap` if
  it's a valid map, or `null` otherwise. This allows function authors to safely
  retrieve maps even if they're internally stored as empty lists, without having
  to catch exceptions from `Value.assertMap()`.

## 1.26.12

* Fix a bug where nesting properties beneath a Sass-syntax custom property
  (written as `#{--foo}: ...`) would crash.

## 1.26.11

* **Potentially breaking bug fix:** `selector.nest()` now throws an error
  if the first arguments contains the parent selector `&`.

* Fixes a parsing bug with inline comments in selectors.

* Improve some error messages for edge-case parse failures.

* Throw a proper error when the same built-in module is `@use`d twice.

* Don't crash when writing `Infinity` in JS mode.

* Produce a better error message for positional arguments following named
  arguments.

## 1.26.10

* Fixes a bug where two adjacent combinators could cause an error.

## 1.26.9

* Use an updated version of `node_preamble` when compiling to JS.

## 1.26.8

* Fixes an error when emitting source maps to stdout.

## 1.26.7

* No user-visible changes.

## 1.26.6

* Fix a bug where escape sequences were improperly recognized in `@else` rules.

### JavaScript API

* Add `sass.NULL`, `sass.TRUE`, and `sass.FALSE` constants to match Node Sass's
  API.

* If a custom Node importer returns both `file` and `contents`, don't attempt to
  read the `file`. Instead, use the `contents` provided by the importer, with
  `file` as the canonical url.

## 1.26.5

* No user-visible changes.

## 1.26.4

* Be more memory-efficient when handling `@forward`s through `@import`s.

## 1.26.3

* Fix a bug where `--watch` mode could go into an infinite loop compiling CSS
  files to themselves.

## 1.26.2

* More aggressively eliminate redundant selectors in the `selector.extend()` and
  `selector.replace()` functions.

## 1.26.1

### Command Line Interface

* Fix a longstanding bug where `--watch` mode could enter into a state where
  recompilation would not occur after a syntax error was introduced into a
  dependency and then fixed.

## 1.26.0

* **Potentially breaking bug fix:** `@use` rules whose URLs' basenames begin
  with `_` now correctly exclude that `_` from the rules' namespaces.

* Fix a bug where imported forwarded members weren't visible in mixins and
  functions that were defined before the `@import`.

* Don't throw errors if the exact same member is loaded or forwarded from
  multiple modules at the same time.

## 1.25.2

* Fix a bug where, under extremely rare circumstances, a valid variable could
  become unassigned.

## 1.25.0

* Add functions to the built-in "sass:math" module.

  * `clamp($min, $number, $max)`. Clamps `$number` in between `$min` and `$max`.

  * `hypot($numbers...)`. Given *n* numbers, outputs the length of the
    *n*-dimensional vector that has components equal to each of the inputs.

  * Exponential. All inputs must be unitless.
    * `log($number)` or `log($number, $base)`. If no base is provided, performs
       a natural log.
    * `pow($base, $exponent)`
    * `sqrt($number)`

  * Trigonometric. The input must be an angle. If no unit is given, the input is
    assumed to be in `rad`.
    * `cos($number)`
    * `sin($number)`
    * `tan($number)`

  * Inverse trigonometric. The output is in `deg`.
    * `acos($number)`. Input must be unitless.
    * `asin($number)`. Input must be unitless.
    * `atan($number)`. Input must be unitless.
    * `atan2($y, $x)`. `$y` and `$x` must have compatible units or be unitless.

* Add the variables `$pi` and `$e` to the built-in "sass:math" module.

### JavaScript API

* `constructor.value` fields on value objects now match their Node Sass
  equivalents.

## 1.24.5

* Highlight contextually-relevant sections of the stylesheet in error messages,
  rather than only highlighting the section where the error was detected.

## 1.24.4

### JavaScript API

* Fix a bug where source map generation would crash with an absolute source map
  path and a custom importer that returns string file contents.

## 1.24.3

### Command Line Interface

* Fix a bug where `sass --version` would crash for certain executable
  distributions.

## 1.24.2

### JavaScript API

* Fix a bug introduced in the previous release that prevented custom importers
  in Node.js from loading import-only files.

## 1.24.1

* Fix a bug where the wrong file could be loaded when the same URL is used by
  both a `@use` rule and an `@import` rule.

## 1.24.0

* Add an optional `with` clause to the `@forward` rule. This works like the
  `@use` rule's `with` clause, except that `@forward ... with` can declare
  variables as `!default` to allow downstream modules to reconfigure their
  values.

* Support configuring modules through `@import` rules.

## 1.23.8

* **Potentially breaking bug fix:** Members loaded through a nested `@import`
  are no longer ever accessible outside that nested context.

* Don't throw an error when importing two modules that both forward members with
  the same name. The latter name now takes precedence over the former, as per
  the specification.

### Dart API

* `SassFormatException` now implements `SourceSpanFormatException` (and thus
  `FormatException`).

## 1.23.7

* No user-visible changes

## 1.23.6

* No user-visible changes.

## 1.23.5

* Support inline comments in the indented syntax.

* When an overloaded function receives the wrong number of arguments, guess
  which overload the user actually meant to invoke, and display the invalid
  argument error for that overload.

* When `@error` is used in a function or mixin, print the call site rather than
  the location of the `@error` itself to better match the behavior of calling a
  built-in function that throws an error.

## 1.23.4

### Command-Line Interface

* Fix a bug where `--watch` wouldn't watch files referred to by `@forward`
  rules.

## 1.23.3

* Fix a bug where selectors were being trimmed over-eagerly when `@extend`
  crossed module boundaries.

## 1.23.2

### Command-Line Interface

* Fix a bug when compiling all Sass files in a directory where a CSS file could
  be compiled to its own location, creating an infinite loop in `--watch` mode.

* Properly compile CSS entrypoints in directories outside of `--watch` mode.

## 1.23.1

* Fix a bug preventing built-in modules from being loaded within a configured
  module.

* Fix a bug preventing an unconfigured module from being loaded from within two
  different configured modules.

* Fix a bug when `meta.load-css()` was used to load some files that included
  media queries.

* Allow `saturate()` in plain CSS files, since it can be used as a plain CSS
  filter function.

* Improve the error messages for trying to access functions like `lighten()`
  from the `sass:color` module.

## 1.23.0

* **Launch the new Sass module system!** This adds:

  * The [`@use` rule][], which loads Sass files as *modules* and makes their
    members available only in the current file, with automatic namespacing.

    [`@use` rule]: https://sass-lang.com/documentation/at-rules/use

  * The [`@forward` rule][], which makes members of another Sass file available
    to stylesheets that `@use` the current file.

    [`@forward` rule]: https://sass-lang.com/documentation/at-rules/forward

  * Built-in modules named `sass:color`, `sass:list`, `sass:map`, `sass:math`,
    `sass:meta`, `sass:selector`, and `sass:string` that provide access to all
    the built-in Sass functions you know and love, with automatic module
    namespaces.

  * The [`meta.load-css()` mixin][], which includes the CSS contents of a module
    loaded from a (potentially dynamic) URL.

    [`meta.load-css()` mixin]: https://sass-lang.com/documentation/modules/meta#load-css

  * The [`meta.module-variables()` function][], which provides access to the
    variables defined in a given module.

    [`meta.module-variables()` function]: https://sass-lang.com/documentation/modules/meta#module-variables

  * The [`meta.module-functions()` function][], which provides access to the
    functions defined in a given module.

    [`meta.module-functions()` function]: https://sass-lang.com/documentation/modules/meta#module-functions

  Check out [the Sass blog][migrator blog] for more information on the new
  module system. You can also use the new [Sass migrator][] to automatically
  migrate your stylesheets to the new module system!

  [migrator blog]: https://sass-lang.com/blog/the-module-system-is-launched
  [Sass migrator]: https://sass-lang.com/documentation/cli/migrator

## 1.22.12

* **Potentially breaking bug fix:** character sequences consisting of two or
  more hyphens followed by a number (such as `--123`), or two or more hyphens on
  their own (such as `--`), are now parsed as identifiers [in accordance with
  the CSS spec][ident-token-diagram].

  [ident-token-diagram]: https://drafts.csswg.org/css-syntax-3/#ident-token-diagram

  The sequence `--` was previously parsed as multiple applications of the `-`
  operator. Since this is unlikely to be used intentionally in practice, we
  consider this bug fix safe.

### Command-Line Interface

* Fix a bug where changes in `.css` files would be ignored in `--watch` mode.

### JavaScript API

* Allow underscore-separated custom functions to be defined.

* Improve the performance of Node.js compilation involving many `@import`s.

## 1.22.11

* Don't try to load unquoted plain-CSS indented-syntax imports.

* Fix a couple edge cases in `@extend` logic and related selector functions:

  * Recognize `:matches()` and similar pseudo-selectors as superselectors of
    matching complex selectors.

  * Recognize `::slotted()` as a superselector of other `::slotted()` selectors.

  * Recognize `:current()` with a vendor prefix as a superselector.

## 1.22.10

* Fix a bug in which `get-function()` would fail to find a dash-separated
  function when passed a function name with underscores.

## 1.22.9

* Include argument names when reporting range errors and selector parse errors.

* Avoid double `Error:` headers when reporting selector parse errors.

* Clarify the error message when the wrong number of positional arguments are
  passed along with a named argument.

### JavaScript API

* Re-add support for Node Carbon (8.x).

## 1.22.8

### JavaScript API

* Don't crash when running in a directory whose name contains URL-sensitive
  characters.

* Drop support for Node Carbon (8.x), which doesn't support `url.pathToFileURL`.

## 1.22.7

* Restrict the supported versions of the Dart SDK to `^2.4.0`.

## 1.22.6

* **Potentially breaking bug fix:** The `keywords()` function now converts
  underscore-separated argument names to hyphen-separated names. This matches
  LibSass's behavior, but not Ruby Sass's.

* Further improve performance for logic-heavy stylesheets.

* Improve a few error messages.

## 1.22.5

### JavaScript API

* Improve performance for logic-heavy stylesheets.

## 1.22.4

* Fix a bug where at-rules imported from within a style rule would appear within
  that style rule rather than at the root of the document.

## 1.22.3

* **Potentially breaking bug fix:** The argument name for the `saturate()`
  function is now `$amount`, to match the name in LibSass and originally in Ruby
  Sass.

* **Potentially breaking bug fix:** The `invert()` function now properly returns
  `#808080` when passed `$weight: 50%`. This matches the behavior in LibSass and
  originally in Ruby Sass, as well as being consistent with other nearby values
  of `$weight`.

* **Potentially breaking bug fix:** The `invert()` function now throws an error
  if it's used [as a plain CSS function][plain-CSS invert] *and* the Sass-only
  `$weight` parameter is passed. This never did anything useful, so it's
  considered a bug fix rather than a full breaking change.

  [plain-CSS invert]: https://developer.mozilla.org/en-US/docs/Web/CSS/filter-function/invert

* **Potentially breaking bug fix**: The `str-insert()` function now properly
  inserts at the end of the string if the `$index` is `-1`. This matches the
  behavior in LibSass and originally in Ruby Sass.

* **Potentially breaking bug fix**: An empty map returned by `map-remove()` is
  now treated as identical to the literal value `()`, rather than being treated
  as though it had a comma separator. This matches the original behavior in Ruby
  Sass.

* The `adjust-color()` function no longer throws an error when a large `$alpha`
  value is combined with HSL adjustments.

* The `alpha()` function now produces clearer error messages when the wrong
  number of arguments are passed.

* Fix a bug where the `str-slice()` function could produce invalid output when
  passed a string that contains characters that aren't represented as a single
  byte in UTF-16.

* Improve the error message for an unknown separator name passed to the `join()`
  or `append()` functions.

* The `zip()` function no longer deadlocks if passed no arguments.

* The `map-remove()` function can now take a `$key` named argument. This matches
  the signature in LibSass and originally in Ruby Sass.

## 1.22.2

### JavaScript API

* Avoid re-assigning the `require()` function to make the code statically
  analyzable by Webpack.

## 1.22.1

### JavaScript API

* Expand the dependency on `chokidar` to allow 3.x.

## 1.22.0

* Produce better stack traces when importing a file that contains a syntax
  error.

* Make deprecation warnings for `!global` variable declarations that create new
  variables clearer, especially in the case where the `!global` flag is
  unnecessary because the variables are at the top level of the stylesheet.

### Dart API

* Add a `Value.realNull` getter, which returns Dart's `null` if the value is
  Sass's null.

## 1.21.0

### Dart API

* Add a `sass` executable when installing the package through `pub`.

* Add a top-level `warn()` function for custom functions and importers to print
  warning messages.

## 1.20.3

* No user-visible changes.

## 1.20.2

* Fix a bug where numbers could be written using exponential notation in
  Node.js.

* Fix a crash that would appear when writing some very large integers to CSS.

### Command-Line Interface

* Improve performance for stand-alone packages on Linux and Mac OS.

### JavaScript API

* Pass imports to custom importers before resolving them using `includePaths` or
  the `SASS_PATH` environment variable. This matches Node Sass's behavior, so
  it's considered a bug fix.

## 1.20.1

* No user-visible changes.

## 1.20.0

* Support attribute selector modifiers, such as the `i` in `[title="test" i]`.

### Command-Line Interface

* When compilation fails, Sass will now write the error message to the CSS
  output as a comment and as the `content` property of a `body::before` rule so
  it will show up in the browser (unless compiling to standard output). This can
  be disabled with the `--no-error-css` flag, or forced even when compiling to
  standard output with the `--error-css` flag.

### Dart API

* Added `SassException.toCssString()`, which returns the contents of a CSS
  stylesheet describing the error, as above.

## 1.19.0

* Allow `!` in `url()`s without quotes.

### Dart API

* `FilesystemImporter` now doesn't change its effective directory if the working
  directory changes, even if it's passed a relative argument.

## 1.18.0

* Avoid recursively listing directories when finding the canonical name of a
  file on case-insensitive filesystems.

* Fix importing files relative to `package:`-imported files.

* Don't claim that "package:" URLs aren't supported when they actually are.

### Command-Line Interface

* Add a `--no-charset` flag. If this flag is set, Sass will never emit a
  `@charset` declaration or a byte-order mark, even if the CSS file contains
  non-ASCII characters.

### Dart API

* Add a `charset` option to `compile()`, `compileString()`, `compileAsync()` and
  `compileStringAsync()`. If this option is set to `false`, Sass will never emit
  a `@charset` declaration or a byte-order mark, even if the CSS file contains
  non-ASCII characters.

* Explicitly require that importers' `canonicalize()` methods be able to take
  paths relative to their outputs as valid inputs. This isn't considered a
  breaking change because the importer infrastructure already required this in
  practice.

## 1.17.4

* Consistently parse U+000C FORM FEED, U+000D CARRIAGE RETURN, and sequences of
  U+000D CARRIAGE RETURN followed by U+000A LINE FEED as individual newlines.

### JavaScript API

* Add a `sass.types.Error` constructor as an alias for `Error`. This makes our
  custom function API compatible with Node Sass's.

## 1.17.3

* Fix an edge case where slash-separated numbers were written to the stylesheet
  with a slash even when they're used as part of another arithmetic operation,
  such as being concatenated with a string.

* Don't put style rules inside empty `@keyframes` selectors.

## 1.17.2

* Deprecate `!global` variable assignments to variables that aren't yet defined.
  This deprecation message can be avoided by assigning variables to `null` at
  the top level before globally assigning values to them.

### Dart API

* Explicitly mark classes that were never intended to be subclassed or
  implemented as "sealed".

## 1.17.1

* Properly quote attribute selector values that start with identifiers but end
  with a non-identifier character.

## 1.17.0

* Improve error output, particularly for errors that cover multiple lines.

* Improve source locations for some parse errors. Rather than pointing to the
  next token that wasn't what was expected, they point *after* the previous
  token. This should generally provide more context for the syntax error.

* Produce a better error message for style rules that are missing the closing
  `}`.

* Produce a better error message for style rules and property declarations
  within `@function` rules.

### Command-Line Interface

* Passing a directory on the command line now compiles all Sass source files in
  the directory to CSS files in the same directory, as though `dir:dir` were
  passed instead of just `dir`.

* The new error output uses non-ASCII Unicode characters by default. Add a
  `--no-unicode` flag to disable this.

## 1.16.1

* Fix a performance bug where stylesheet evaluation could take a very long time
  when many binary operators were used in sequence.

## 1.16.0

* `rgb()` and `hsl()` now treat unquoted strings beginning with `env()`,
  `min()`, and `max()` as special number strings like `calc()`.

## 1.15.3

* Properly merge `all and` media queries. These queries were previously being
  merged as though `all` referred to a specific media type, rather than all
  media types.

* Never remove units from 0 values in compressed mode. This wasn't safe in
  general, since some properties (such as `line-height`) interpret `0` as a
  `<number>` rather than a `<length>` which can break CSS transforms. It's
  better to do this optimization in a dedicated compressor that's aware of CSS
  property semantics.

* Match Ruby Sass's behavior in some edge-cases involving numbers with many
  significant digits.

* Emit escaped tab characters in identifiers as `\9` rather than a backslash
  followed by a literal tab.

### Command-Line Interface

* The source map generated for a stylesheet read from standard input now uses a
  `data:` URL to include that stylesheet's contents in the source map.

### Node JS API

* `this.includePaths` for a running importer is now a `;`-separated string on
  Windows, rather than `:`-separated. This matches Node Sass's behavior.

### Dart API

* The URL used in a source map to refer to a stylesheet loaded from an importer
  is now `ImportResult.sourceMapUrl` as documented.

## 1.15.2

### Node JS API

* When `setValue()` is called on a Sass string object, make it unquoted even if
  it was quoted originally, to match the behavior of Node Sass.

## 1.15.1

* Always add quotes to attribute selector values that begin with `--`, since IE
  11 doesn't consider them to be identifiers.

## 1.15.0

* Add support for passing arguments to `@content` blocks. See [the
  proposal][content-args] for details.

* Add support for the new `rgb()` and `hsl()` syntax introduced in CSS Colors
  Level 4, such as `rgb(0% 100% 0% / 0.5)`. See [the proposal][color-4-rgb-hsl]
  for more details.

* Add support for interpolation in at-rule names. See [the
  proposal][at-rule-interpolation] for details.

* Add paths from the `SASS_PATH` environment variable to the load paths in the
  command-line interface, Dart API, and JS API. These load paths are checked
  just after the load paths explicitly passed by the user.

* Allow saturation and lightness values outside of the `0%` to `100%` range in
  the `hsl()` and `hsla()` functions. They're now clamped to be within that
  range rather than producing an error if they're outside it.

* Properly compile selectors that end in escaped whitespace.

[content-args]: https://github.com/sass/language/blob/master/accepted/content-args.md
[color-4-rgb-hsl]: https://github.com/sass/language/blob/master/accepted/color-4-rgb-hsl.md
[at-rule-interpolation]: https://github.com/sass/language/blob/master/accepted/at-rule-interpolation.md

### JavaScript API

* Always include the error location in error messages.

## 1.14.4

* Properly escape U+0009 CHARACTER TABULATION in unquoted strings.

## 1.14.3

* Treat `:before`, `:after`, `:first-line`, and `:first-letter` as
  pseudo-elements for the purposes of `@extend`.

* When running in compressed mode, remove spaces around combinators in complex
  selectors, so a selector like `a > b` is output as `a>b`.

* Properly indicate the source span for errors involving binary operation
  expressions whose operands are parenthesized.

## 1.14.2

* Fix a bug where loading the same stylesheet from two different import paths
  could cause its imports to fail to resolve.

* Properly escape U+001F INFORMATION SEPARATOR ONE in unquoted strings.

### Command-Line Interface

* Don't crash when using `@debug` in a stylesheet passed on standard input.

### Dart API

* `AsyncImporter.canonicalize()` and `Importer.canonicalize()` must now return
  absolute URLs. Relative URLs are still supported, but are deprecated and will
  be removed in a future release.

## 1.14.1

* Canonicalize escaped digits at the beginning of identifiers as hex escapes.

* Properly parse property declarations that are both *in* content blocks and
  written *after* content blocks.

### Command-Line Interface

* Print more readable paths in `--watch` mode.

## 1.14.0

### BREAKING CHANGE

In accordance with our [compatibility policy][], breaking changes made for CSS
compatibility reasons are released as minor version revision after a three-month
deprecation period.

[compatibility policy]: README.md#compatibility-policy

* Tokens such as `#abcd` that are now interpreted as hex colors with alpha
  channels, rather than unquoted ID strings.

## 1.13.4

### Node JS

* Tweak JS compilation options to substantially improve performance.

## 1.13.3

* Properly generate source maps for stylesheets that emit `@charset`
  declarations.

### Command-Line Interface

* Don't error out when passing `--embed-source-maps` along with
  `--embed-sources` for stylesheets that contain non-ASCII characters.

## 1.13.2

* Properly parse `:nth-child()` and `:nth-last-child()` selectors with
  whitespace around the argument.

* Don't emit extra whitespace in the arguments for `:nth-child()` and
  `:nth-last-child()` selectors.

* Fix support for CSS hacks in plain CSS mode.

## 1.13.1

* Allow an IE-style single equals operator in plain CSS imports.

## 1.13.0

* Allow `@extend` to be used with multiple comma-separated simple selectors.
  This is already supported by other implementations, but fell through the
  cracks for Dart Sass until now.

* Don't crash when a media rule contains another media rule followed by a style
  rule.

## 1.12.0

### Dart API

* Add a `SassException` type that provides information about Sass compilation
  failures.

### Node JS API

* Remove the source map comment from the compiled JS. We don't ship with the
  source map, so this pointed to nothing.

## 1.11.0

* Add support for importing plain CSS files. They can only be imported *without*
  an extension—for example, `@import "style"` will import `style.css`. Plain CSS
  files imported this way only support standard CSS features, not Sass
  extensions.

  See [the proposal][css-import] for details.

* Add support for CSS's `min()` and `max()` [math functions][]. A `min()` and
  `max()` call will continue to be parsed as a Sass function if it involves any
  Sass-specific features like variables or function calls, but if it's valid
  plain CSS (optionally with interpolation) it will be emitted as plain CSS instead.

  See [the proposal][css-min-max] for details.

* Add support for range-format media features like `(10px < width < 100px)`. See
  [the proposal][media-ranges] for details.

* Normalize escape codes in identifiers so that, for example, `éclair` and
  `\E9clair` are parsed to the same value. See
  [the proposal][identifier-escapes] for details.

* Don't choke on a [byte-order mark][] at the beginning of a document when
  running in JavaScript.

[math functions]: https://drafts.csswg.org/css-values/#math-function
[css-import]: https://github.com/sass/language/blob/master/accepted/css-imports.md
[css-min-max]: https://github.com/sass/language/blob/master/accepted/min-max.md
[media-ranges]: https://github.com/sass/language/blob/master/accepted/media-ranges.md
[identifier-escapes]: https://github.com/sass/language/blob/master/accepted/identifier-escapes.md
[byte-order mark]: https://en.wikipedia.org/wiki/Byte_order_mark

### Command-Line Interface

* The `--watch` command now continues to recompile a file after a syntax error
  has been detected.

### Dart API

* Added a `Syntax` enum to indicate syntaxes for Sass source files.

* The `compile()` and `compileAsync()` functions now parse files with the `.css`
  extension as plain CSS.

* Added a `syntax` parameter to `compileString()` and `compileStringAsync()`.

* Deprecated the `indented` parameter to `compileString()` and `compileStringAsync()`.

* Added a `syntax` parameter to `new ImporterResult()` and a
  `ImporterResult.syntax` getter to set the syntax of the source file.

* Deprecated the `indented` parameter to `new ImporterResult()` and the
  `ImporterResult.indented` getter in favor of `syntax`.

## 1.10.4

### Command-Line Interface

* Fix a Homebrew installation failure.

## 1.10.3

### Command-Line Interface

* Run the Chocolatey script with the correct arguments so it doesn't crash.

## 1.10.2

* No user-visible changes.

## 1.10.1

### Node JS API

* Don't crash when passing both `includePaths` and `importer`.

## 1.10.0

* When two `@media` rules' queries can't be merged, leave nested rules in place
  for browsers that support them.

* Fix a typo in an error message.

## 1.9.2

### Node JS API

* Produce more readable filesystem errors, such as when a file doesn't exist.

## 1.9.1

### Command-Line Interface

* Don't emit ANSI codes to Windows terminals that don't support them.

* Fix a bug where `--watch` crashed on Mac OS.

## 1.9.0

### Node API

* Add support for `new sass.types.Color(argb)` for creating colors from ARGB hex
  numbers. This was overlooked when initially adding support for Node Sass's
  JavaScript API.

## 1.8.0

### Command-Line Interface

* Add a `--poll` flag to make `--watch` mode repeatedly check the filesystem for
  updates rather than relying on native filesystem notifications.

* Add a `--stop-on-error` flag to stop compiling additional files once an error
  is encountered.

## 1.7.3

* No user-visible changes.

## 1.7.2

* Add a deprecation warning for `@-moz-document`, except for cases where only an
  empty `url-prefix()` is used. Support is [being removed from Firefox][] and
  will eventually be removed from Sass as well.

[being removed from Firefox]: https://www.fxsitecompat.com/en-CA/docs/2018/moz-document-support-has-been-dropped-except-for-empty-url-prefix/

* Fix a bug where `@-moz-document` functions with string arguments weren't being
  parsed.

### Command-Line Interface

* Don't crash when a syntax error is added to a watched file.

## 1.7.1

* Fix crashes in released binaries.

## 1.7.0

* Emit deprecation warnings for tokens such as `#abcd` that are ambiguous
  between ID strings and hex colors with alpha channels. These will be
  interpreted as colors in a release on or after 19 September 2018.

* Parse unambiguous hex colors with alpha channels as colors.

* Fix a bug where relative imports from files on the load path could look in the
  incorrect location.

## 1.6.2

### Command-Line Interface

* Fix a bug where the source map comment in the generated CSS could refer to the
  source map file using an incorrect URL.

## 1.6.1

* No user-visible changes.

## 1.6.0

* Produce better errors when expected tokens are missing before a closing brace.

* Avoid crashing when compiling a non-partial stylesheet that exists on the
  filesystem next to a partial with the same name.

### Command-Line Interface

* Add support for the `--watch`, which watches for changes in Sass files on the
  filesystem and ensures that the compiled CSS is up-to-date.

* When using `--update`, surface errors when an import doesn't exist even if the
  file containing the import hasn't been modified.

* When compilation fails, delete the output file rather than leaving an outdated
  version.

## 1.5.1

* Fix a bug where an absolute Windows path would be considered an `input:output`
  pair.

* Forbid custom properties that have no values, like `--foo:;`, since they're
  forbidden by the CSS spec.

## 1.5.0

* Fix a bug where an importer would be passed an incorrectly-resolved URL when
  handling a relative import.

* Throw an error when an import is ambiguous due to a partial and a non-partial
  with the same name, or multiple files with different extensions. This matches
  the standard Sass behavior.

### Command-Line Interface

* Add an `--interactive` flag that supports interactively running Sass
  expressions (thanks to [Jen Thakar][]!).

[Jen Thakar]: https://github.com/jathak

## 1.4.0

* Improve the error message for invalid semicolons in the indented syntax.

* Properly disallow semicolons after declarations in the indented syntax.

### Command-Line Interface

* Add support for compiling multiple files at once by writing
  `sass input.scss:output.css`. Note that unlike Ruby Sass, this *always*
  compiles files by default regardless of when they were modified.

  This syntax also supports compiling entire directories at once. For example,
  `sass templates/stylesheets:public/css` compiles all non-partial Sass files
  in `templates/stylesheets` to CSS files in `public/css`.

* Add an `--update` flag that tells Sass to compile only stylesheets that have
  been (transitively) modified since the CSS file was generated.

### Dart API

* Add `Importer.modificationTime()` and `AsyncImporter.modificationTime()` which
  report the last time a stylesheet was modified.

### Node API

* Generate source maps when the `sourceMaps` option is set to a string and the
  `outFile` option is not set.

## 1.3.2

* Add support for `@elseif` as an alias of `@else if`. This is not an
  intentional feature, so using it will cause a deprecation warning. It will be
  removed at some point in the future.

## 1.3.1

### Node API

* Fix loading imports relative to stylesheets that were themselves imported
  though relative include paths.

## 1.3.0

### Command-Line Interface

* Generate source map files by default when writing to disk. This can be
  disabled by passing `--no-source-map`.

* Add a `--source-map-urls` option to control whether the source file URLs in
  the generated source map are relative or absolute.

* Add an `--embed-sources` option to embed the contents of all source files in
  the generated source map.

* Add an `--embed-source-map` option to embed the generated source map as a
  `data:` URL in the generated CSS.

### Dart API

* Add a `sourceMap` parameter to `compile()`, `compileString()`,
  `compileAsync()`, and `compileStringAsync()`. This takes a callback that's
  called with a [`SingleMapping`][] that contains the source map information for
  the compiled CSS file.

[`SingleMapping`]: https://www.dartdocs.org/documentation/source_maps/latest/source_maps.parser/SingleMapping-class.html

### Node API

* Added support for the `sourceMap`, `omitSourceMapUrl`, `outFile`,
  `sourceMapContents`, `sourceMapEmbed`, and `sourceMapRoot` options to
  `render()` and `renderSync()`.

* Fix a bug where passing a relative path to `render()` or `renderSync()` would
  cause relative imports to break.

* Fix a crash when printing warnings in stylesheets compiled using `render()` or
  `renderSync()`.

* Fix a bug where format errors were reported badly on Windows.

## 1.2.1

* Always emit units in compressed mode for `0` dimensions other than lengths and
  angles.

## 1.2.0

* The command-line executable will now create the directory for the resulting
  CSS if that directory doesn't exist.

* Properly parse `#{$var} -#{$var}` as two separate values in a list rather than
  one value being subtracted from another.

* Improve the error message for extending compound selectors.

## 1.1.1

* Add a commit that was accidentally left out of 1.1.0.

## 1.1.0

* The command-line executable can now be used to write an output file to disk
  using `sass input.scss output.css`.

* Use a POSIX-shell-compatible means of finding the location of the `sass` shell
  script.

## 1.0.0

**Initial stable release.**

### Changes Since 1.0.0-rc.1

* Allow `!` in custom property values ([#260][]).

[#260]: https://github.com/sass/dart-sass/issues/260

#### Dart API

* Remove the deprecated `render()` function.

#### Node API

* Errors are now subtypes of the `Error` type.

* Allow both the `data` and `file` options to be passed to `render()` and
  `renderSync()` at once. The `data` option will be used as the contents of the
  stylesheet, and the `file` option will be used as the path for error reporting
  and relative imports. This matches Node Sass's behavior.

## 1.0.0-rc.1

* Add support for importing an `_index.scss` or `_index.sass` file when
  importing a directory.

* Add a `--load-path` command-line option (alias `-I`) for passing additional
  paths to search for Sass files to import.

* Add a `--quiet` command-line option (alias `-q`) for silencing warnings.

* Add an `--indented` command-line option for using the indented syntax with a
  stylesheet from standard input.

* Don't merge the media queries `not type` and `(feature)`. We had previously
  been generating `not type and (feature)`, but that's not actually the
  intersection of the two queries.

* Don't crash on `$x % 0`.

* The standalone executable distributed on GitHub is now named `sass` rather
  than `dart-sass`. The `dart-sass` executable will remain, with a deprecation
  message, until 1.0.0 is released.

### Dart API

* Add a `Logger` class that allows users to control how messages are printed by
  stylesheets.

* Add a `logger` parameter to `compile()`, `compileAsync()`, `compileString()`,
  and `compileStringAsync()`.

### Node JS API

* Import URLs passed to importers are no longer normalized. For example, if a
  stylesheet contains `@import "./foo.scss"`, importers will now receive
  `"./foo.scss"` rather than `"foo.scss"`.

## 1.0.0-beta.5.3

* Support hard tabs in the indented syntax.

* Improve the formatting of comments that don't start on the same line as the
  opening `/*`.

* Preserve whitespace after `and` in media queries in compressed mode.

### Indented Syntax

* Properly parse multi-line selectors.

* Don't deadlock on `/*` comments.

* Don't add an extra `*/` to comments that already have it.

* Preserve empty lines in `/*` comments.

## 1.0.0-beta.5.2

* Fix a bug where some colors would crash `compressed` mode.

## 1.0.0-beta.5.1

* Add a `compressed` output style.

* Emit a warning when `&&` is used, since it's probably not what the user means.

* `round()` now returns the correct results for negative numbers that should
  round down.

* `var()` may now be passed in place of multiple arguments to `rgb()`, `rgba()`,
  `hsl()` and `hsla()`.

* Fix some cases where equivalent numbers wouldn't count as the same keys in
  maps.

* Fix a bug where multiplication like `(1/1px) * (1px/1)` wouldn't properly
  cancel out units.

* Fix a bug where dividing by a compatible unit would produce an invalid
  result.

* Remove a non-`sh`-compatible idiom from the standalone shell script.

### Dart API

* Add a `functions` parameter to `compile()`, `compleString()`,
  `compileAsync()`, and `compileStringAsync()`. This allows users to define
  custom functions in Dart that can be invoked from Sass stylesheets.

* Expose the `Callable` and `AsyncCallable` types, which represent functions
  that can be invoked from Sass.

* Expose the `Value` type and its subclasses, as well as the top-level
  `sassTrue`, `sassFalse`, and `sassNull` values, which represent Sass values
  that may be passed into or returned from custom functions.

* Expose the `OutputStyle` enum, and add a `style` parameter to `compile()`,
  `compleString()`, `compileAsync()`, and `compileStringAsync()` that allows
  users to control the output style.

### Node JS API

* Support the `functions` option.

* Support the `"compressed"` value for the `outputStyle` option.

## 1.0.0-beta.4

* Support unquoted imports in the indented syntax.

* Fix a crash when `:not(...)` extends a selector that appears in
  `:not(:not(...))`.

### Node JS API

* Add support for asynchronous importers to `render()` and `renderSync()`.

### Dart API

* Add `compileAsync()` and `compileStringAsync()` methods. These run
  asynchronously, which allows them to take asynchronous importers (see below).

* Add an `AsyncImporter` class. This allows imports to be resolved
  asynchronously in case no synchronous APIs are available. `AsyncImporter`s are
  only compatible with `compileAysnc()` and `compileStringAsync()`.

## 1.0.0-beta.3

* Properly parse numbers with exponents.

* Don't crash when evaluating CSS variables whose names are entirely
  interpolated (for example, `#{--foo}: ...`).

### Node JS API

* Add support for the `importer` option to `render()` and `renderSync()`.
  Only synchronous importers are currently supported.

### Dart API

* Added an `Importer` class. This can be extended by users to provide support
  for custom resolution for `@import` rules.

* Added built-in `FilesystemImporter` and `PackageImporter` implementations that
  support resolving `file:` and `package:` URLs, respectively.

* Added an `importers` argument to the `compile()` and `compileString()`
  functions that provides `Importer`s to use when resolving `@import` rules.

* Added a `loadPaths` argument to the `compile()` and `compileString()`
  functions that provides paths to search for stylesheets when resolving
  `@import` rules. This is a shorthand for passing `FilesystemImporter`s to the
  `importers` argument.

## 1.0.0-beta.2

* Add support for the `::slotted()` pseudo-element.

* Generated transparent colors will now be emitted as `rgba(0, 0, 0, 0)` rather
  than `transparent`. This works around a bug wherein IE incorrectly handles the
  latter format.

### Command-Line Interface

* Improve the logic for whether to use terminal colors by default.

### Node JS API

* Add support for `data`, `includePaths`, `indentedSyntax`, `lineFeed`,
  `indentWidth`, and `indentType` options to `render()` and `renderSync()`.

* The result object returned by `render()` and `renderSync()` now includes the
  `stats` object which provides metadata about the compilation process.

* The error object thrown by `render()` and `renderSync()` now includes `line`,
  `column`, `file`, `status`, and `formatted` fields. The `message` field and
  `toString()` also provide more information.

### Dart API

* Add a `renderString()` method for rendering Sass source that's not in a file
  on disk.

## 1.0.0-beta.1

* Drop support for the reference combinator. This has been removed from the
  spec, and will be deprecated and eventually removed in other implementations.

* Trust type annotations when compiling to JavaScript, which makes it
  substantially faster.

* Compile to minified JavaScript, which decreases the code size substantially
  and makes startup a little faster.

* Fix a crash when inspecting a string expression that ended in "\a".

* Fix a bug where declarations and `@extend` were allowed outside of a style
  rule in certain circumstances.

* Fix `not` in parentheses in `@supports` conditions.

* Allow `url` as an identifier name.

* Properly parse `/***/` in selectors.

* Properly parse unary operators immediately after commas.

* Match Ruby Sass's rounding behavior for all functions.

* Allow `\` at the beginning of a selector in the indented syntax.

* Fix a number of `@extend` bugs:

  * `selector-extend()` and `selector-replace()` now allow compound selector
    extendees.

  * Remove the universal selector `*` when unifying with other selectors.

  * Properly unify the result of multiple simple selectors in the same compound
    selector being extended.

  * Properly handle extensions being extended.

  * Properly follow the [first law of `@extend`][laws].

  * Fix selector specificity tracking to follow the
    [second law of `@extend`][laws].

  * Allow extensions that match selectors but fail to unify.

  * Partially-extended selectors are no longer used as parent selectors.

  * Fix an edge case where both the extender and the extended selector
    have invalid combinator sequences.

  * Don't crash with a "Bad state: no element" error in certain edge cases.

[laws]: https://github.com/sass/sass/issues/324#issuecomment-4607184

## 1.0.0-alpha.9

* Elements without a namespace (such as `div`) are no longer unified with
  elements with the empty namespace (such as `|div`). This unification didn't
  match the results returned by `is-superselector()`, and was not guaranteed to
  be valid.

* Support `&` within `@at-root`.

* Properly error when a compound selector is followed immediately by `&`.

* Properly handle variable scoping in `@at-root` and nested properties.

* Properly handle placeholder selectors in selector pseudos.

* Properly short-circuit the `or` and `and` operators.

* Support `--$variable`.

* Don't consider unitless numbers equal to numbers with units.

* Warn about using named colors in interpolation.

* Don't emit loud comments in functions.

* Detect import loops.

* Fix `@import` with a `supports()` clause.

* Forbid functions named "and", "or", and "not".

* Fix `type-of()` with a function.

* Emit a nicer error for invalid tokens in a selector.

* Fix `invert()` with a `$weight` parameter.

* Fix a unit-parsing edge-cases.

* Always parse imports with queries as plain CSS imports.

* Support `&` followed by a non-identifier.

* Properly handle split media queries.

* Properly handle a placeholder selector that isn't at the beginning of a
  compound selector.

* Fix more `str-slice()` bugs.

* Fix the `%` operator.

* Allow whitespace between `=` and the mixin name in the indented syntax.

* Fix some slash division edge cases.

* Fix `not` when used like a function.

* Fix attribute selectors with single-character values.

* Fix some bugs with the `call()` function.

* Properly handle a backslash followed by a CRLF sequence in a quoted string.

* Fix numbers divided by colors.

* Support slash-separated numbers in arguments to plain CSS functions.

* Error out if a function is passed an unknown named parameter.

* Improve the speed of loading large files on Node.

* Don't consider browser-prefixed selector pseudos to be superselectors of
  differently- or non-prefixed selector pseudos with the same base name.

* Fix an `@extend` edge case involving multiple combinators in a row.

* Fix a bug where a `@content` block could get incorrectly passed to a mixin.

* Properly isolate the lexical environments of different calls to the same mixin
  and function.

## 1.0.0-alpha.8

* Add the `content-exists()` function.

* Support interpolation in loud comments.

* Fix a bug where even valid semicolons and exclamation marks in custom property
  values were disallowed.

* Disallow invalid function names.

* Disallow extending across media queries.

* Properly parse whitespace after `...` in argument declaration lists.

* Support terse mixin syntax in the indented syntax.

* Fix `@at-root` query parsing.

* Support special functions in `@-moz-document`.

* Support `...` after a digit.

* Fix some bugs when treating a map as a list of pairs.

## 1.0.0-alpha.7

* Fix `function-exists()`, `variable-exists()`, and `mixin-exists()` to use the
  lexical scope rather than always using the global scope.

* `str-index()` now correctly inserts at negative indices.

* Properly parse `url()`s that contain comment-like text.

* Fix a few more small `@extend` bugs.

* Fix a bug where interpolation in a quoted string was being dropped in some
  circumstances.

* Properly handle `@for` rules where each bound has a different unit.

* Forbid mixins and functions from being defined in control directives.

* Fix a superselector-computation edge case involving `:not()`.

* Gracefully handle input files that are invalid UTF-8.

* Print a Sass stack trace when a file fails to load.

## 1.0.0-alpha.6

* Allow `var()` to be passed to `rgb()`, `rgba()`, `hsl()`, and `hsla()`.

* Fix conversions between numbers with `dpi`, `dpcm`, and `dppx` units.
  Previously these conversions were inverted.

* Don't crash when calling `str-slice()` with an `$end-at` index lower than the
  `$start-at` index.

* `str-slice()` now correctly returns `""` when `$end-at` is negative and points
  before the beginning of the string.

* Interpolation in quoted strings now properly preserves newlines.

* Don't crash when passing only `$hue` or no keyword arguments to
  `adjust-color()`, `scale-color()`, or `change-color()`.

* Preserve escapes in identifiers. This used to only work for identifiers in
  SassScript.

* Fix a few small `@extend` bugs.

## 1.0.0-alpha.5

* Fix bounds-checking for `opacify()`, `fade-in()`, `transparentize()`, and
  `fade-out()`.

* Fix a bug with `@extend` superselector calculations.

* Fix some cases where `#{...}--` would fail to parse in selectors.

* Allow a single number to be passed to `saturate()` for use in filter contexts.

* Fix a bug where `**/` would fail to close a loud comment.

* Fix a bug where mixin and function calls could set variables incorrectly.

* Move plain CSS `@import`s to the top of the document.

## 1.0.0-alpha.4

* Add support for bracketed lists.

* Add support for Unicode ranges.

* Add support for the Microsoft-style `=` operator.

* Print the filename for `@debug` rules.

* Fix a bug where `1 + - 2` and similar constructs would crash the parser.

* Fix a bug where `@extend` produced the wrong result when used with
  selector combinators.

* Fix a bug where placeholder selectors were not allowed to be unified.

* Fix the `mixin-exists()` function.

* Fix `:nth-child()` and `:nth-last-child()` parsing when they contain `of
  selector`.

## 1.0.0-alpha.3

* Fix a bug where color equality didn't take the alpha channel into account.

* Fix a bug with converting some RGB colors to HSL.

* Fix a parent selector resolution bug.

* Properly declare the arguments for `opacify()` and related functions.

* Add a missing dependency on the `stack_trace` package.

* Fix broken Windows archives.

* Emit colors using their original representation if possible.

* Emit colors without an original representation as names if possible.

## 1.0.0-alpha.2

* Fix a bug where variables, functions, and mixins were broken in imported
  files.

## 1.0.0-alpha.1

* Initial alpha release.<|MERGE_RESOLUTION|>--- conflicted
+++ resolved
@@ -1,5 +1,4 @@
-<<<<<<< HEAD
-## 1.67.0
+## 1.70.0
 
 * **Breaking change**: Passing a number with unit `%` to the `$alpha` parameter
   of `color.change()`, `color.adjust()`, `change-color()`, and `adjust-color()`
@@ -152,7 +151,7 @@
 
 * Added `InterpolationMethod` and `HueInterpolationMethod` which collectively
   represent the method to use to interpolate two colors.
-=======
+
 ## 1.69.0
 
 * Add a `meta.get-mixin()` function that returns a mixin as a first-class Sass
@@ -251,7 +250,6 @@
 * Substantially improve the embedded compiler's performance when compiling many
   files or files that require many importer or function call round-trips with
   the embedded host.
->>>>>>> 8e6a26cc
 
 ## 1.66.1
 
