--- conflicted
+++ resolved
@@ -1,13 +1,9 @@
-<<<<<<< HEAD
 ## 1.10.0
 
 * When two `@media` rules' queries can't be merged, leave nested rules in place
   for browsers that support them.
-=======
-## 1.9.3
 
 * Fix a typo in an error message.
->>>>>>> f740e97e
 
 ## 1.9.2
 
