<<<<<<< HEAD
## 1.39.0

* Add support for first-class `calc()` expressions (as well as `clamp()` and
  plain-CSS `min()` and `max()`). This means:

  * `calc()` expressions will be parsed more thoroughly, and errors will be
    highlighted where they weren't before. **This may break your stylesheets,**
    but only if they were already producing broken CSS.

  * `calc()` expressions will be simplified where possible, and may even return
    numbers if they can be simplified away entirely.

  * `calc()` expressions that can't be simplified to numbers return a new data
    type known as "calculations".

  * Sass variables and functions can now be used in `calc()` expressions.

  * New functions `meta.calc-name()` and `meta.calc-args()` can now inspect
    calculations.

### Dart API

* Add a new value type, `SassCalculation`, that represents calculations.

* Add new `CalculationOperation`, `CalculationOperator`, and
  `CalculationInterpolation` types to represent types of arguments that may
  exist as part of a calculation.

* Add a new `Value.assertCalculation()` method.

* Add a new `Number.hasCompatibleUnits()` method.
=======
## 1.39.2

* Fix a bug where configuring with `@use ... with` would throw an error when
  that variable was defined in a module that also contained `@forward ... with`.

## 1.39.1

* Partial fix for a bug where `@at-root` does not work properly in nested
  imports that contain `@use` rules. If the only `@use` rules in the nested
  import are for built-in modules, `@at-root` should now work properly. 

## 1.39.0

### JS API

* Add a `charset` option that controls whether or not Sass emits a
  `@charset`/BOM for non-ASCII stylesheets.

## 1.38.2

* No user-visible changes
>>>>>>> 33dab9ff

## 1.38.1

* No user-visible changes

## 1.38.0

* In expanded mode, emit characters in Unicode private-use areas as escape
  sequences rather than literal characters.

* Fix a bug where quotes would be omitted for an attribute selector whose value
  was a single backslash.

* Properly consider numbers that begin with `.` as "plain CSS" for the purposes
  of parsing plain-CSS `min()` and `max()` functions.

* Allow `if` to be used as an unquoted string.

* Properly parse backslash escapes within `url()` expressions.

* Fix a couple bugs where `@extend`s could be marked as unsatisfied when
  multiple identical `@extend`s extended selectors across `@use` rules.

### Command Line Interface

* Strip CRLF newlines from snippets of the original stylesheet that are included
  in the output when an error occurs.

### JS API

* Don't crash when a Windows path is returned by a custom Node importer at the
  same time as file contents.

* Don't crash when an error occurs in a stylesheet loaded via a custom importer
  with a custom URL scheme.

### Dart API

* Add a `SassArgumentList.keywordsWithoutMarking` getter to access the keyword
  arguments of an argument list without marking them accessed.

## 1.37.5

* No user-visible changes.

## 1.37.4

* No user-visible changes.

## 1.37.3

* No user-visible changes.

## 1.37.2

* No user-visible changes.

## 1.37.1

* No user-visible changes.

## 1.37.0

### Dart API

* **Potentially breaking bug fix:** `SassNumber.asSlash`,
  `SassNumber.withSlash()`, and `SassNumber.withoutSlash()` have been marked as
  `@internal`. They were never intended to be used outside the `sass` package.

* **Potentially breaking bug fix:** `SassException` has been marked as `@sealed`
  to formally indicate that it's not intended to be extended outside of the
  `sass` package.

* Add a `Value.withListContents()` method that returns a new Sass list with the
  same list separator and brackets as the current value, interpreted as a list.

## 1.36.0

### Dart API

* Added `compileToResult()`, `compileStringToResult()`,
  `compileToResultAsync()`, and `compileStringToResultAsync()` methods. These
  are intended to replace the existing `compile*()` methods, which are now
  deprecated. Rather than returning a simple string, these return a
  `CompileResult` object, which will allow us to add additional information
  about the compilation without having to introduce further deprecations.

  * Instead of passing a `sourceMaps` callback to `compile*()`, pass
    `sourceMaps: true` to `compile*ToResult()` and access
    `CompileResult.sourceMap`.

  * The `CompileResult` object exposes a `loadedUrls` object which lists the
    canonical URLs accessed during a compilation. This information was
    previously unavailable except through the JS API.

## 1.35.2

* **Potentially breaking bug fix**: Properly throw an error for Unicode ranges
  that have too many `?`s after hexadecimal digits, such as `U+12345??`.

* **Potentially breaking bug fix:** Fixed a bug where certain local variable
  declarations nested within multiple `@if` statements would incorrectly
  override a global variable. It's unlikely that any real stylesheets were
  relying on this bug, but if so they can simply add `!global` to the variable
  declaration to preserve the old behavior.

* **Potentially breaking bug fix:** Fix a bug where imports of root-relative
  URLs (those that begin with `/`) in `@import` rules would be passed to
  both Dart and JS importers as `file:` URLs.

* Properly support selector lists for the `$extendee` argument to
  `selector.extend()` and `selector.replace()`.

* Fix an edge case where `@extend` wouldn't affect a selector within a
  pseudo-selector such as `:is()` that itself extended other selectors.

* Fix a race condition where `meta.load-css()` could trigger an internal error
  when running in asynchronous mode.

### Dart API

* Use the `@internal` annotation to indicate which `Value` APIs are available
  for public use.

## 1.35.1

* Fix a bug where the quiet dependency flag didn't silence warnings in some
  stylesheets loaded using `@import`.

## 1.35.0

* Fix a couple bugs that could prevent some members from being found in certain
  files that use a mix of imports and the module system.

* Fix incorrect recommendation for migrating division expressions that reference
  namespaced variables.

### JS API

* Add a `quietDeps` option which silences compiler warnings from stylesheets
  loaded through importers and load paths.

* Add a `verbose` option which causes the compiler to emit all deprecation
  warnings, not just 5 per feature.

## 1.34.1

* Fix a bug where `--update` would always compile any file that depends on a
  built-in module.

* Fix the URL for the `@-moz-document` deprecation message.

* Fix a bug with `@for` loops nested inside property declarations.

## 1.34.0

* Don't emit the same warning in the same location multiple times.

* Cap deprecation warnings at 5 per feature by default.

### Command Line Interface

* Add a `--quiet-deps` flag which silences compiler warnings from stylesheets
  loaded through `--load-path`s.

* Add a `--verbose` flag which causes the compiler to emit all deprecation
  warnings, not just 5 per feature.

### Dart API

* Add a `quietDeps` argument to `compile()`, `compileString()`,
  `compileAsync()`, and `compileStringAsync()` which silences compiler warnings
  from stylesheets loaded through importers, load paths, and `package:` URLs.

* Add a `verbose` argument to `compile()`, `compileString()`, `compileAsync()`,
  and `compileStringAsync()` which causes the compiler to emit all deprecation
  warnings, not just 5 per feature.

## 1.33.0

* Deprecate the use of `/` for division. The new `math.div()` function should be
  used instead. See [this page][] for details.

[this page]: https://sass-lang.com/documentation/breaking-changes/slash-div

* Add a `list.slash()` function that returns a slash-separated list.

* **Potentially breaking bug fix:** The heuristics around when potentially
  slash-separated numbers are converted to slash-free numbers—for example, when
  `1/2` will be printed as `0.5` rather than `1/2`—have been slightly expanded.
  Previously, a number would be made slash-free if it was passed as an argument
  to a *user-defined function*, but not to a *built-in function*. Now it will be
  made slash-free in both cases. This is a behavioral change, but it's unlikely
  to affect any real-world stylesheets.

* [`:is()`][] now behaves identically to `:matches()`.

[`:is()`]: https://developer.mozilla.org/en-US/docs/Web/CSS/:is

* Fix a bug where non-integer numbers that were very close to integer
  values would be incorrectly formatted in CSS.

* Fix a bug where very small number and very large negative numbers would be
  incorrectly formatted in CSS.

### JS API

* The `this` context for importers now has a `fromImport` field, which is `true`
  if the importer is being invoked from an `@import` and `false` otherwise.
  Importers should only use this to determine whether to load [import-only
  files].

[import-only files]: https://sass-lang.com/documentation/at-rules/import#import-only-files

### Dart API

* Add an `Importer.fromImport` getter, which is `true` if the current
  `Importer.canonicalize()` call comes from an `@import` rule and `false`
  otherwise. Importers should only use this to determine whether to load
  [import-only files].

## 1.32.13

* **Potentially breaking bug fix:** Null values in `@use` and `@forward`
  configurations no longer override the `!default` variable, matching the
  behavior of the equivalent code using `@import`.

* Use the proper parameter names in error messages about `string.slice`

## 1.32.12

* Fix a bug that disallowed more than one module from extending the same
  selector from a module if that selector itself extended a selector from
  another upstream module.

## 1.32.11

* Fix a bug where bogus indented syntax errors were reported for lines that
  contained only whitespace.

## 1.32.10

* No user-visible changes.

## 1.32.9

* Fix a typo in a deprecation warning.

### JavaScript API

* Drop support for Chokidar 2.x. This version was incompatible with Node 14, but
  due to shortcomings in npm's version resolver sometimes still ended up
  installed anyway. Only declaring support for 3.0.0 should ensure compatibility
  going forward.

### Dart API

* Allow the null safety release of args and watcher.

### Command Line Interface

* Add a `-w` shorthand for the `--watch` flag.

## 1.32.8

* Update chokidar version for Node API tests.

### JavaScript API

* Allow a custom function to access the `render()` options object within its
  local context, as `this.options`.

## 1.32.7

* Allow the null safety release of stream_transform.

* Allow `@forward...with` to take arguments that have a `!default` flag without
  a trailing comma.

* Improve the performance of unitless and single-unit numbers.

## 1.32.6

### Node JS API

* Fix Electron support when `nodeIntegration` is disabled.

### Dart API

* All range checks for `SassColor` constructors now throw `RangeError`s with
  `start` and `end` set.

## 1.32.5

* **Potentially breaking bug fix:** When using `@for` with numbers that have
  units, the iteration variable now matches the unit of the initial number. This
  matches the behavior of Ruby Sass and LibSass.

### Node JS API

* Fix a few infrequent errors when calling `render()` with `fiber` multiple
  times simultaneously.

* Avoid possible mangled error messages when custom functions or importers throw
  unexpected exceptions.

* Fix Electron support when `nodeIntegration` is disabled.

## 1.32.4

* No user-visible changes.

## 1.32.3

* Optimize `==` for numbers that have different units.

## 1.32.2

* Print the actual number that was received in unit deprecation warnings for
  color functions.

## 1.32.1

* Don't emit permissions errors on Windows and OS X when trying to determine the
  real case of path names.

## 1.32.0

* Deprecate passing non-`%` numbers as lightness and saturation to `hsl()`,
  `hsla()`, `color.adjust()`, and `color.change()`. This matches the CSS
  specification, which also requires `%` for all lightness and saturation
  parameters. See [the Sass website][color-units] for more details.

* Deprecate passing numbers with units other than `deg` as the hue to `hsl()`,
  `hsla()`, `adjust-hue()`, `color.adjust()`, and `color.change()`. Unitless
  numbers *are* still allowed here, since they're allowed by CSS. See [the Sass
  website][color-units] for more details.

* Improve error messages about incompatible units.

* Properly mark some warnings emitted by `sass:color` functions as deprecation
  warnings.

### Dart API

* Rename `SassNumber.valueInUnits()` to `SassNumber.coerceValue()`. The old name
  remains, but is now deprecated.

* Rename `SassNumber.coerceValueToUnit()`, a shorthand for
  `SassNumber.coerceValue()` that takes a single numerator unit.

* Add `SassNumber.coerceToMatch()` and `SassNumber.coerceValueToMatch()`, which
  work like `SassNumber.coerce()` and `SassNumber.coerceValue()` but take a
  `SassNumber` whose units should be matched rather than taking the units
  explicitly. These generate better error messages than `SassNumber.coerce()`
  and `SassNumber.coerceValue()`.

* Add `SassNumber.convertToMatch()` and `SassNumber.convertValueToMatch()`,
  which work like `SassNumber.coerceToMatch()` and
  `SassNumber.coerceValueToMatch()` except they throw exceptions when converting
  unitless values to or from units.

* Add `SassNumber.compatibleWithUnit()`, which returns whether the number can be
  coerced to a single numerator unit.

## 1.31.0

* Add support for parsing `clamp()` as a special math function, the same way
  `calc()` is parsed.

* Properly load files in case-sensitive Windows directories with upper-case
  names.

## 1.30.0

* Fix a bug where `@at-root (without: all)` wouldn't properly remove a
  `@keyframes` context when parsing selectors.

### Node JS API

* The generated `main()` function in `sass.js` now returns a `Promise` that
  completes when the executable is finished running.

### Dart API

* Fix a bug that prevented importers from returning null when loading from a
  URL that they had already canonicalized.

## 1.29.0

* Support a broader syntax for `@supports` conditions, based on the latest
  [Editor's Draft of CSS Conditional Rules 3]. Almost all syntax will be allowed
  (with interpolation) in the conditions' parentheses, as well as function
  syntax such as `@supports selector(...)`.

[Editor's Draft of CSS Conditional Rules 3]: https://drafts.csswg.org/css-conditional-3/#at-supports

## 1.28.0

* Add a [`color.hwb()`] function to `sass:color` that can express colors in [HWB] format.

[`color.hwb()`]: https://sass-lang.com/documentation/modules/color#hwb
[HWB]: https://en.wikipedia.org/wiki/HWB_color_model

* Add [`color.whiteness()`] and [`color.blackness()`] functions to `sass:color`
  to get a color's [HWB] whiteness and blackness components.

[`color.whiteness()`]: https://sass-lang.com/documentation/modules/color#whiteness
[`color.blackness()`]: https://sass-lang.com/documentation/modules/color#blackness

* Add `$whiteness` and `$blackness` parameters to [`color.adjust()`],
  [`color.change()`], and [`color.scale()`] to modify a color's [HWB] whiteness
  and blackness components.

[`color.adjust()`]: https://sass-lang.com/documentation/modules/color#adjust
[`color.change()`]: https://sass-lang.com/documentation/modules/color#change
[`color.scale()`]: https://sass-lang.com/documentation/modules/color#scale

### Dart API

* Add [HWB] support to the `SassColor` class, including a `SassColor.hwb()`
  constructor, `whiteness` and `blackness` getters, and a `changeHwb()` method.

[HWB]: https://en.wikipedia.org/wiki/HWB_color_model

## 1.27.2

* No user-visible changes.

## 1.27.1

* **Potentially breaking bug fix:** `meta.load-css()` now correctly uses the
  name `$url` for its first argument, rather than `$module`.

* Don't crash when using `Infinity` or `NaN` as a key in a map.

* Emit a proper parse error for a `=` with no right-hand side in a function.

* Avoid going exponential on certain recursive `@extend` edge cases.

## 1.27.0

* Adds an overload to `map.merge()` that supports merging a nested map.

  `map.merge($map1, $keys..., $map2)`: The `$keys` form a path to the nested map
  in `$map1`, into which `$map2` gets merged.

  See [the Sass documentation][map-merge] for more details.

  [map-merge]: https://sass-lang.com/documentation/modules/map#merge

* Adds an overloaded `map.set()` function.

  `map.set($map, $key, $value)`: Adds to or updates `$map` with the specified
  `$key` and `$value`.

  `map.set($map, $keys..., $value)`: Adds to or updates a map that is nested
  within `$map`. The `$keys` form a path to the nested map in `$map`, into
  which `$value` is inserted.

  See [the Sass documentation][map-set] for more details.

  [map-set]: https://sass-lang.com/documentation/modules/map#set

* Add support for nested maps to `map.get()`.
  For example, `map.get((a: (b: (c: d))), a, b, c)` would return `d`.
  See [the documentation][map-get] for more details.

  [map-get]: https://sass-lang.com/documentation/modules/map#get

* Add support for nested maps in `map.has-key`.
  For example, `map.has-key((a: (b: (c: d))), a, b, c)` would return true.
  See [the documentation][map-has-key] for more details.

  [map-has-key]: https://sass-lang.com/documentation/modules/map#has-key

* Add a `map.deep-merge()` function. This works like `map.merge()`, except that
  nested map values are *also* recursively merged. For example:

  ```
  map.deep-merge(
    (color: (primary: red, secondary: blue),
    (color: (secondary: teal)
  ) // => (color: (primary: red, secondary: teal))
  ```

  See [the Sass documentation][map-deep-merge] for more details.

  [map-deep-merge]: https://sass-lang.com/documentation/modules/map#deep-merge

* Add a `map.deep-remove()` function. This allows you to remove keys from
  nested maps by passing multiple keys. For example:

  ```
  map.deep-remove(
    (color: (primary: red, secondary: blue)),
    color, primary
  ) // => (color: (secondary: blue))
  ```

  See [the Sass documentation][map-deep-remove] for more details.

  [map-deep-remove]: https://sass-lang.com/documentation/modules/map#deep-remove

* Fix a bug where custom property values in plain CSS were being parsed as
  normal property values.

### Dart API

* Add a `Value.tryMap()` function which returns the `Value` as a `SassMap` if
  it's a valid map, or `null` otherwise. This allows function authors to safely
  retrieve maps even if they're internally stored as empty lists, without having
  to catch exceptions from `Value.assertMap()`.

## 1.26.12

* Fix a bug where nesting properties beneath a Sass-syntax custom property
  (written as `#{--foo}: ...`) would crash.

## 1.26.11

* **Potentially breaking bug fix:** `selector.nest()` now throws an error
  if the first arguments contains the parent selector `&`.

* Fixes a parsing bug with inline comments in selectors.

* Improve some error messages for edge-case parse failures.

* Throw a proper error when the same built-in module is `@use`d twice.

* Don't crash when writing `Infinity` in JS mode.

* Produce a better error message for positional arguments following named
  arguments.

## 1.26.10

* Fixes a bug where two adjacent combinators could cause an error.

## 1.26.9

* Use an updated version of `node_preamble` when compiling to JS.

## 1.26.8

* Fixes an error when emitting source maps to stdout.

## 1.26.7

* No user-visible changes.

## 1.26.6

* Fix a bug where escape sequences were improperly recognized in `@else` rules.

### JavaScript API

* Add `sass.NULL`, `sass.TRUE`, and `sass.FALSE` constants to match Node Sass's
  API.

* If a custom Node importer returns both `file` and `contents`, don't attempt to
  read the `file`. Instead, use the `contents` provided by the importer, with
  `file` as the canonical url.

## 1.26.5

* No user-visible changes.

## 1.26.4

* Be more memory-efficient when handling `@forward`s through `@import`s.

## 1.26.3

* Fix a bug where `--watch` mode could go into an infinite loop compiling CSS
  files to themselves.

## 1.26.2

* More aggressively eliminate redundant selectors in the `selector.extend()` and
  `selector.replace()` functions.

## 1.26.1

### Command Line Interface

* Fix a longstanding bug where `--watch` mode could enter into a state where
  recompilation would not occur after a syntax error was introduced into a
  dependency and then fixed.

## 1.26.0

* **Potentially breaking bug fix:** `@use` rules whose URLs' basenames begin
  with `_` now correctly exclude that `_` from the rules' namespaces.

* Fix a bug where imported forwarded members weren't visible in mixins and
  functions that were defined before the `@import`.

* Don't throw errors if the exact same member is loaded or forwarded from
  multiple modules at the same time.

## 1.25.2

* Fix a bug where, under extremely rare circumstances, a valid variable could
  become unassigned.

## 1.25.0

* Add functions to the built-in "sass:math" module.

  * `clamp($min, $number, $max)`. Clamps `$number` in between `$min` and `$max`.

  * `hypot($numbers...)`. Given *n* numbers, outputs the length of the
    *n*-dimensional vector that has components equal to each of the inputs.

  * Exponential. All inputs must be unitless.
    * `log($number)` or `log($number, $base)`. If no base is provided, performs
       a natural log.
    * `pow($base, $exponent)`
    * `sqrt($number)`

  * Trigonometric. The input must be an angle. If no unit is given, the input is
    assumed to be in `rad`.
    * `cos($number)`
    * `sin($number)`
    * `tan($number)`

  * Inverse trigonometric. The output is in `deg`.
    * `acos($number)`. Input must be unitless.
    * `asin($number)`. Input must be unitless.
    * `atan($number)`. Input must be unitless.
    * `atan2($y, $x)`. `$y` and `$x` must have compatible units or be unitless.

* Add the variables `$pi` and `$e` to the built-in "sass:math" module.

### JavaScript API

* `constructor.value` fields on value objects now match their Node Sass
  equivalents.

## 1.24.5

* Highlight contextually-relevant sections of the stylesheet in error messages,
  rather than only highlighting the section where the error was detected.

## 1.24.4

### JavaScript API

* Fix a bug where source map generation would crash with an absolute source map
  path and a custom importer that returns string file contents.

## 1.24.3

### Command Line Interface

* Fix a bug where `sass --version` would crash for certain executable
  distributions.

## 1.24.2

### JavaScript API

* Fix a bug introduced in the previous release that prevented custom importers
  in Node.js from loading import-only files.

## 1.24.1

* Fix a bug where the wrong file could be loaded when the same URL is used by
  both a `@use` rule and an `@import` rule.

## 1.24.0

* Add an optional `with` clause to the `@forward` rule. This works like the
  `@use` rule's `with` clause, except that `@forward ... with` can declare
  variables as `!default` to allow downstream modules to reconfigure their
  values.

* Support configuring modules through `@import` rules.

## 1.23.8

* **Potentially breaking bug fix:** Members loaded through a nested `@import`
  are no longer ever accessible outside that nested context.

* Don't throw an error when importing two modules that both forward members with
  the same name. The latter name now takes precedence over the former, as per
  the specification.

### Dart API

* `SassFormatException` now implements `SourceSpanFormatException` (and thus
  `FormatException`).

## 1.23.7

* No user-visible changes

## 1.23.6

* No user-visible changes.

## 1.23.5

* Support inline comments in the indented syntax.

* When an overloaded function receives the wrong number of arguments, guess
  which overload the user actually meant to invoke, and display the invalid
  argument error for that overload.

* When `@error` is used in a function or mixin, print the call site rather than
  the location of the `@error` itself to better match the behavior of calling a
  built-in function that throws an error.

## 1.23.4

### Command-Line Interface

* Fix a bug where `--watch` wouldn't watch files referred to by `@forward`
  rules.

## 1.23.3

* Fix a bug where selectors were being trimmed over-eagerly when `@extend`
  crossed module boundaries.

## 1.23.2

### Command-Line Interface

* Fix a bug when compiling all Sass files in a directory where a CSS file could
  be compiled to its own location, creating an infinite loop in `--watch` mode.

* Properly compile CSS entrypoints in directories outside of `--watch` mode.

## 1.23.1

* Fix a bug preventing built-in modules from being loaded within a configured
  module.

* Fix a bug preventing an unconfigured module from being loaded from within two
  different configured modules.

* Fix a bug when `meta.load-css()` was used to load some files that included
  media queries.

* Allow `saturate()` in plain CSS files, since it can be used as a plain CSS
  filter function.

* Improve the error messages for trying to access functions like `lighten()`
  from the `sass:color` module.

## 1.23.0

* **Launch the new Sass module system!** This adds:

  * The [`@use` rule][], which loads Sass files as *modules* and makes their
    members available only in the current file, with automatic namespacing.

    [`@use` rule]: https://sass-lang.com/documentation/at-rules/use

  * The [`@forward` rule][], which makes members of another Sass file available
    to stylesheets that `@use` the current file.

    [`@forward` rule]: https://sass-lang.com/documentation/at-rules/forward

  * Built-in modules named `sass:color`, `sass:list`, `sass:map`, `sass:math`,
    `sass:meta`, `sass:selector`, and `sass:string` that provide access to all
    the built-in Sass functions you know and love, with automatic module
    namespaces.

  * The [`meta.load-css()` mixin][], which includes the CSS contents of a module
    loaded from a (potentially dynamic) URL.

    [`meta.load-css()` mixin]: https://sass-lang.com/documentation/modules/meta#load-css

  * The [`meta.module-variables()` function][], which provides access to the
    variables defined in a given module.

    [`meta.module-variables()` function]: https://sass-lang.com/documentation/modules/meta#module-variables

  * The [`meta.module-functions()` function][], which provides access to the
    functions defined in a given module.

    [`meta.module-functions()` function]: https://sass-lang.com/documentation/modules/meta#module-functions

  Check out [the Sass blog][migrator blog] for more information on the new
  module system. You can also use the new [Sass migrator][] to automatically
  migrate your stylesheets to the new module system!

  [migrator blog]: https://sass-lang.com/blog/the-module-system-is-launched
  [Sass migrator]: https://sass-lang.com/documentation/cli/migrator

## 1.22.12

* **Potentially breaking bug fix:** character sequences consisting of two or
  more hyphens followed by a number (such as `--123`), or two or more hyphens on
  their own (such as `--`), are now parsed as identifiers [in accordance with
  the CSS spec][ident-token-diagram].

  [ident-token-diagram]: https://drafts.csswg.org/css-syntax-3/#ident-token-diagram

  The sequence `--` was previously parsed as multiple applications of the `-`
  operator. Since this is unlikely to be used intentionally in practice, we
  consider this bug fix safe.

### Command-Line Interface

* Fix a bug where changes in `.css` files would be ignored in `--watch` mode.

### JavaScript API

* Allow underscore-separated custom functions to be defined.

* Improve the performance of Node.js compilation involving many `@import`s.

## 1.22.11

* Don't try to load unquoted plain-CSS indented-syntax imports.

* Fix a couple edge cases in `@extend` logic and related selector functions:

  * Recognize `:matches()` and similar pseudo-selectors as superselectors of
    matching complex selectors.

  * Recognize `::slotted()` as a superselector of other `::slotted()` selectors.

  * Recognize `:current()` with a vendor prefix as a superselector.

## 1.22.10

* Fix a bug in which `get-function()` would fail to find a dash-separated
  function when passed a function name with underscores.

## 1.22.9

* Include argument names when reporting range errors and selector parse errors.

* Avoid double `Error:` headers when reporting selector parse errors.

* Clarify the error message when the wrong number of positional arguments are
  passed along with a named argument.

### JavaScript API

* Re-add support for Node Carbon (8.x).

## 1.22.8

### JavaScript API

* Don't crash when running in a directory whose name contains URL-sensitive
  characters.

* Drop support for Node Carbon (8.x), which doesn't support `url.pathToFileURL`.

## 1.22.7

* Restrict the supported versions of the Dart SDK to `^2.4.0`.

## 1.22.6

* **Potentially breaking bug fix:** The `keywords()` function now converts
  underscore-separated argument names to hyphen-separated names. This matches
  LibSass's behavior, but not Ruby Sass's.

* Further improve performance for logic-heavy stylesheets.

* Improve a few error messages.

## 1.22.5

### JavaScript API

* Improve performance for logic-heavy stylesheets.

## 1.22.4

* Fix a bug where at-rules imported from within a style rule would appear within
  that style rule rather than at the root of the document.

## 1.22.3

* **Potentially breaking bug fix:** The argument name for the `saturate()`
  function is now `$amount`, to match the name in LibSass and originally in Ruby
  Sass.

* **Potentially breaking bug fix:** The `invert()` function now properly returns
  `#808080` when passed `$weight: 50%`. This matches the behavior in LibSass and
  originally in Ruby Sass, as well as being consistent with other nearby values
  of `$weight`.

* **Potentially breaking bug fix:** The `invert()` function now throws an error
  if it's used [as a plain CSS function][plain-CSS invert] *and* the Sass-only
  `$weight` parameter is passed. This never did anything useful, so it's
  considered a bug fix rather than a full breaking change.

  [plain-CSS invert]: https://developer.mozilla.org/en-US/docs/Web/CSS/filter-function/invert

* **Potentially breaking bug fix**: The `str-insert()` function now properly
  inserts at the end of the string if the `$index` is `-1`. This matches the
  behavior in LibSass and originally in Ruby Sass.

* **Potentially breaking bug fix**: An empty map returned by `map-remove()` is
  now treated as identical to the literal value `()`, rather than being treated
  as though it had a comma separator. This matches the original behavior in Ruby
  Sass.

* The `adjust-color()` function no longer throws an error when a large `$alpha`
  value is combined with HSL adjustments.

* The `alpha()` function now produces clearer error messages when the wrong
  number of arguments are passed.

* Fix a bug where the `str-slice()` function could produce invalid output when
  passed a string that contains characters that aren't represented as a single
  byte in UTF-16.

* Improve the error message for an unknown separator name passed to the `join()`
  or `append()` functions.

* The `zip()` function no longer deadlocks if passed no arguments.

* The `map-remove()` function can now take a `$key` named argument. This matches
  the signature in LibSass and originally in Ruby Sass.

## 1.22.2

### JavaScript API

* Avoid re-assigning the `require()` function to make the code statically
  analyzable by Webpack.

## 1.22.1

### JavaScript API

* Expand the dependency on `chokidar` to allow 3.x.

## 1.22.0

* Produce better stack traces when importing a file that contains a syntax
  error.

* Make deprecation warnings for `!global` variable declarations that create new
  variables clearer, especially in the case where the `!global` flag is
  unnecessary because the variables are at the top level of the stylesheet.

### Dart API

* Add a `Value.realNull` getter, which returns Dart's `null` if the value is
  Sass's null.

## 1.21.0

### Dart API

* Add a `sass` executable when installing the package through `pub`.

* Add a top-level `warn()` function for custom functions and importers to print
  warning messages.

## 1.20.3

* No user-visible changes.

## 1.20.2

* Fix a bug where numbers could be written using exponential notation in
  Node.js.

* Fix a crash that would appear when writing some very large integers to CSS.

### Command-Line Interface

* Improve performance for stand-alone packages on Linux and Mac OS.

### JavaScript API

* Pass imports to custom importers before resolving them using `includePaths` or
  the `SASS_PATH` environment variable. This matches Node Sass's behavior, so
  it's considered a bug fix.

## 1.20.1

* No user-visible changes.

## 1.20.0

* Support attribute selector modifiers, such as the `i` in `[title="test" i]`.

### Command-Line Interface

* When compilation fails, Sass will now write the error message to the CSS
  output as a comment and as the `content` property of a `body::before` rule so
  it will show up in the browser (unless compiling to standard output). This can
  be disabled with the `--no-error-css` flag, or forced even when compiling to
  standard output with the `--error-css` flag.

### Dart API

* Added `SassException.toCssString()`, which returns the contents of a CSS
  stylesheet describing the error, as above.

## 1.19.0

* Allow `!` in `url()`s without quotes.

### Dart API

* `FilesystemImporter` now doesn't change its effective directory if the working
  directory changes, even if it's passed a relative argument.

## 1.18.0

* Avoid recursively listing directories when finding the canonical name of a
  file on case-insensitive filesystems.

* Fix importing files relative to `package:`-imported files.

* Don't claim that "package:" URLs aren't supported when they actually are.

### Command-Line Interface

* Add a `--no-charset` flag. If this flag is set, Sass will never emit a
  `@charset` declaration or a byte-order mark, even if the CSS file contains
  non-ASCII characters.

### Dart API

* Add a `charset` option to `compile()`, `compileString()`, `compileAsync()` and
  `compileStringAsync()`. If this option is set to `false`, Sass will never emit
  a `@charset` declaration or a byte-order mark, even if the CSS file contains
  non-ASCII characters.

* Explicitly require that importers' `canonicalize()` methods be able to take
  paths relative to their outputs as valid inputs. This isn't considered a
  breaking change because the importer infrastructure already required this in
  practice.

## 1.17.4

* Consistently parse U+000C FORM FEED, U+000D CARRIAGE RETURN, and sequences of
  U+000D CARRIAGE RETURN followed by U+000A LINE FEED as individual newlines.

### JavaScript API

* Add a `sass.types.Error` constructor as an alias for `Error`. This makes our
  custom function API compatible with Node Sass's.

## 1.17.3

* Fix an edge case where slash-separated numbers were written to the stylesheet
  with a slash even when they're used as part of another arithmetic operation,
  such as being concatenated with a string.

* Don't put style rules inside empty `@keyframes` selectors.

## 1.17.2

* Deprecate `!global` variable assignments to variables that aren't yet defined.
  This deprecation message can be avoided by assigning variables to `null` at
  the top level before globally assigning values to them.

### Dart API

* Explicitly mark classes that were never intended to be subclassed or
  implemented as "sealed".

## 1.17.1

* Properly quote attribute selector values that start with identifiers but end
  with a non-identifier character.

## 1.17.0

* Improve error output, particularly for errors that cover multiple lines.

* Improve source locations for some parse errors. Rather than pointing to the
  next token that wasn't what was expected, they point *after* the previous
  token. This should generally provide more context for the syntax error.

* Produce a better error message for style rules that are missing the closing
  `}`.

* Produce a better error message for style rules and property declarations
  within `@function` rules.

### Command-Line Interface

* Passing a directory on the command line now compiles all Sass source files in
  the directory to CSS files in the same directory, as though `dir:dir` were
  passed instead of just `dir`.

* The new error output uses non-ASCII Unicode characters by default. Add a
  `--no-unicode` flag to disable this.

## 1.16.1

* Fix a performance bug where stylesheet evaluation could take a very long time
  when many binary operators were used in sequence.

## 1.16.0

* `rgb()` and `hsl()` now treat unquoted strings beginning with `env()`,
  `min()`, and `max()` as special number strings like `calc()`.

## 1.15.3

* Properly merge `all and` media queries. These queries were previously being
  merged as though `all` referred to a specific media type, rather than all
  media types.

* Never remove units from 0 values in compressed mode. This wasn't safe in
  general, since some properties (such as `line-height`) interpret `0` as a
  `<number>` rather than a `<length>` which can break CSS transforms. It's
  better to do this optimization in a dedicated compressor that's aware of CSS
  property semantics.

* Match Ruby Sass's behavior in some edge-cases involving numbers with many
  significant digits.

* Emit escaped tab characters in identifiers as `\9` rather than a backslash
  followed by a literal tab.

### Command-Line Interface

* The source map generated for a stylesheet read from standard input now uses a
  `data:` URL to include that stylesheet's contents in the source map.

### Node JS API

* `this.includePaths` for a running importer is now a `;`-separated string on
  Windows, rather than `:`-separated. This matches Node Sass's behavior.

### Dart API

* The URL used in a source map to refer to a stylesheet loaded from an importer
  is now `ImportResult.sourceMapUrl` as documented.

## 1.15.2

### Node JS API

* When `setValue()` is called on a Sass string object, make it unquoted even if
  it was quoted originally, to match the behavior of Node Sass.

## 1.15.1

* Always add quotes to attribute selector values that begin with `--`, since IE
  11 doesn't consider them to be identifiers.

## 1.15.0

* Add support for passing arguments to `@content` blocks. See [the
  proposal][content-args] for details.

* Add support for the new `rgb()` and `hsl()` syntax introduced in CSS Colors
  Level 4, such as `rgb(0% 100% 0% / 0.5)`. See [the proposal][color-4-rgb-hsl]
  for more details.

* Add support for interpolation in at-rule names. See [the
  proposal][at-rule-interpolation] for details.

* Add paths from the `SASS_PATH` environment variable to the load paths in the
  command-line interface, Dart API, and JS API. These load paths are checked
  just after the load paths explicitly passed by the user.

* Allow saturation and lightness values outside of the `0%` to `100%` range in
  the `hsl()` and `hsla()` functions. They're now clamped to be within that
  range rather than producing an error if they're outside it.

* Properly compile selectors that end in escaped whitespace.

[content-args]: https://github.com/sass/language/blob/master/accepted/content-args.md
[color-4-rgb-hsl]: https://github.com/sass/language/blob/master/accepted/color-4-rgb-hsl.md
[at-rule-interpolation]: https://github.com/sass/language/blob/master/accepted/at-rule-interpolation.md

### JavaScript API

* Always include the error location in error messages.

## 1.14.4

* Properly escape U+0009 CHARACTER TABULATION in unquoted strings.

## 1.14.3

* Treat `:before`, `:after`, `:first-line`, and `:first-letter` as
  pseudo-elements for the purposes of `@extend`.

* When running in compressed mode, remove spaces around combinators in complex
  selectors, so a selector like `a > b` is output as `a>b`.

* Properly indicate the source span for errors involving binary operation
  expressions whose operands are parenthesized.

## 1.14.2

* Fix a bug where loading the same stylesheet from two different import paths
  could cause its imports to fail to resolve.

* Properly escape U+001F INFORMATION SEPARATOR ONE in unquoted strings.

### Command-Line Interface

* Don't crash when using `@debug` in a stylesheet passed on standard input.

### Dart API

* `AsyncImporter.canonicalize()` and `Importer.canonicalize()` must now return
  absolute URLs. Relative URLs are still supported, but are deprecated and will
  be removed in a future release.

## 1.14.1

* Canonicalize escaped digits at the beginning of identifiers as hex escapes.

* Properly parse property declarations that are both *in* content blocks and
  written *after* content blocks.

### Command-Line Interface

* Print more readable paths in `--watch` mode.

## 1.14.0

### BREAKING CHANGE

In accordance with our [compatibility policy][], breaking changes made for CSS
compatibility reasons are released as minor version revision after a three-month
deprecation period.

[compatibility policy]: README.md#compatibility-policy

* Tokens such as `#abcd` that are now interpreted as hex colors with alpha
  channels, rather than unquoted ID strings.

## 1.13.4

### Node JS

* Tweak JS compilation options to substantially improve performance.

## 1.13.3

* Properly generate source maps for stylesheets that emit `@charset`
  declarations.

### Command-Line Interface

* Don't error out when passing `--embed-source-maps` along with
  `--embed-sources` for stylesheets that contain non-ASCII characters.

## 1.13.2

* Properly parse `:nth-child()` and `:nth-last-child()` selectors with
  whitespace around the argument.

* Don't emit extra whitespace in the arguments for `:nth-child()` and
  `:nth-last-child()` selectors.

* Fix support for CSS hacks in plain CSS mode.

## 1.13.1

* Allow an IE-style single equals operator in plain CSS imports.

## 1.13.0

* Allow `@extend` to be used with multiple comma-separated simple selectors.
  This is already supported by other implementations, but fell through the
  cracks for Dart Sass until now.

* Don't crash when a media rule contains another media rule followed by a style
  rule.

## 1.12.0

### Dart API

* Add a `SassException` type that provides information about Sass compilation
  failures.

### Node JS API

* Remove the source map comment from the compiled JS. We don't ship with the
  source map, so this pointed to nothing.

## 1.11.0

* Add support for importing plain CSS files. They can only be imported *without*
  an extension—for example, `@import "style"` will import `style.css`. Plain CSS
  files imported this way only support standard CSS features, not Sass
  extensions.

  See [the proposal][css-import] for details.

* Add support for CSS's `min()` and `max()` [math functions][]. A `min()` and
  `max()` call will continue to be parsed as a Sass function if it involves any
  Sass-specific features like variables or function calls, but if it's valid
  plain CSS (optionally with interpolation) it will be emitted as plain CSS instead.

  See [the proposal][css-min-max] for details.

* Add support for range-format media features like `(10px < width < 100px)`. See
  [the proposal][media-ranges] for details.

* Normalize escape codes in identifiers so that, for example, `éclair` and
  `\E9clair` are parsed to the same value. See
  [the proposal][identifier-escapes] for details.

* Don't choke on a [byte-order mark][] at the beginning of a document when
  running in JavaScript.

[math functions]: https://drafts.csswg.org/css-values/#math-function
[css-import]: https://github.com/sass/language/blob/master/accepted/css-imports.md
[css-min-max]: https://github.com/sass/language/blob/master/accepted/min-max.md
[media-ranges]: https://github.com/sass/language/blob/master/accepted/media-ranges.md
[identifier-escapes]: https://github.com/sass/language/blob/master/accepted/identifier-escapes.md
[byte-order mark]: https://en.wikipedia.org/wiki/Byte_order_mark

### Command-Line Interface

* The `--watch` command now continues to recompile a file after a syntax error
  has been detected.

### Dart API

* Added a `Syntax` enum to indicate syntaxes for Sass source files.

* The `compile()` and `compileAsync()` functions now parse files with the `.css`
  extension as plain CSS.

* Added a `syntax` parameter to `compileString()` and `compileStringAsync()`.

* Deprecated the `indented` parameter to `compileString()` and `compileStringAsync()`.

* Added a `syntax` parameter to `new ImporterResult()` and a
  `ImporterResult.syntax` getter to set the syntax of the source file.

* Deprecated the `indented` parameter to `new ImporterResult()` and the
  `ImporterResult.indented` getter in favor of `syntax`.

## 1.10.4

### Command-Line Interface

* Fix a Homebrew installation failure.

## 1.10.3

### Command-Line Interface

* Run the Chocolatey script with the correct arguments so it doesn't crash.

## 1.10.2

* No user-visible changes.

## 1.10.1

### Node JS API

* Don't crash when passing both `includePaths` and `importer`.

## 1.10.0

* When two `@media` rules' queries can't be merged, leave nested rules in place
  for browsers that support them.

* Fix a typo in an error message.

## 1.9.2

### Node JS API

* Produce more readable filesystem errors, such as when a file doesn't exist.

## 1.9.1

### Command-Line Interface

* Don't emit ANSI codes to Windows terminals that don't support them.

* Fix a bug where `--watch` crashed on Mac OS.

## 1.9.0

### Node API

* Add support for `new sass.types.Color(argb)` for creating colors from ARGB hex
  numbers. This was overlooked when initially adding support for Node Sass's
  JavaScript API.

## 1.8.0

### Command-Line Interface

* Add a `--poll` flag to make `--watch` mode repeatedly check the filesystem for
  updates rather than relying on native filesystem notifications.

* Add a `--stop-on-error` flag to stop compiling additional files once an error
  is encountered.

## 1.7.3

* No user-visible changes.

## 1.7.2

* Add a deprecation warning for `@-moz-document`, except for cases where only an
  empty `url-prefix()` is used. Support is [being removed from Firefox][] and
  will eventually be removed from Sass as well.

[being removed from Firefox]: https://www.fxsitecompat.com/en-CA/docs/2018/moz-document-support-has-been-dropped-except-for-empty-url-prefix/

* Fix a bug where `@-moz-document` functions with string arguments weren't being
  parsed.

### Command-Line Interface

* Don't crash when a syntax error is added to a watched file.

## 1.7.1

* Fix crashes in released binaries.

## 1.7.0

* Emit deprecation warnings for tokens such as `#abcd` that are ambiguous
  between ID strings and hex colors with alpha channels. These will be
  interpreted as colors in a release on or after 19 September 2018.

* Parse unambiguous hex colors with alpha channels as colors.

* Fix a bug where relative imports from files on the load path could look in the
  incorrect location.

## 1.6.2

### Command-Line Interface

* Fix a bug where the source map comment in the generated CSS could refer to the
  source map file using an incorrect URL.

## 1.6.1

* No user-visible changes.

## 1.6.0

* Produce better errors when expected tokens are missing before a closing brace.

* Avoid crashing when compiling a non-partial stylesheet that exists on the
  filesystem next to a partial with the same name.

### Command-Line Interface

* Add support for the `--watch`, which watches for changes in Sass files on the
  filesystem and ensures that the compiled CSS is up-to-date.

* When using `--update`, surface errors when an import doesn't exist even if the
  file containing the import hasn't been modified.

* When compilation fails, delete the output file rather than leaving an outdated
  version.

## 1.5.1

* Fix a bug where an absolute Windows path would be considered an `input:output`
  pair.

* Forbid custom properties that have no values, like `--foo:;`, since they're
  forbidden by the CSS spec.

## 1.5.0

* Fix a bug where an importer would be passed an incorrectly-resolved URL when
  handling a relative import.

* Throw an error when an import is ambiguous due to a partial and a non-partial
  with the same name, or multiple files with different extensions. This matches
  the standard Sass behavior.

### Command-Line Interface

* Add an `--interactive` flag that supports interactively running Sass
  expressions (thanks to [Jen Thakar][]!).

[Jen Thakar]: https://github.com/jathak

## 1.4.0

* Improve the error message for invalid semicolons in the indented syntax.

* Properly disallow semicolons after declarations in the indented syntax.

### Command-Line Interface

* Add support for compiling multiple files at once by writing
  `sass input.scss:output.css`. Note that unlike Ruby Sass, this *always*
  compiles files by default regardless of when they were modified.

  This syntax also supports compiling entire directories at once. For example,
  `sass templates/stylesheets:public/css` compiles all non-partial Sass files
  in `templates/stylesheets` to CSS files in `public/css`.

* Add an `--update` flag that tells Sass to compile only stylesheets that have
  been (transitively) modified since the CSS file was generated.

### Dart API

* Add `Importer.modificationTime()` and `AsyncImporter.modificationTime()` which
  report the last time a stylesheet was modified.

### Node API

* Generate source maps when the `sourceMaps` option is set to a string and the
  `outFile` option is not set.

## 1.3.2

* Add support for `@elseif` as an alias of `@else if`. This is not an
  intentional feature, so using it will cause a deprecation warning. It will be
  removed at some point in the future.

## 1.3.1

### Node API

* Fix loading imports relative to stylesheets that were themselves imported
  though relative include paths.

## 1.3.0

### Command-Line Interface

* Generate source map files by default when writing to disk. This can be
  disabled by passing `--no-source-map`.

* Add a `--source-map-urls` option to control whether the source file URLs in
  the generated source map are relative or absolute.

* Add an `--embed-sources` option to embed the contents of all source files in
  the generated source map.

* Add an `--embed-source-map` option to embed the generated source map as a
  `data:` URL in the generated CSS.

### Dart API

* Add a `sourceMap` parameter to `compile()`, `compileString()`,
  `compileAsync()`, and `compileStringAsync()`. This takes a callback that's
  called with a [`SingleMapping`][] that contains the source map information for
  the compiled CSS file.

[`SingleMapping`]: https://www.dartdocs.org/documentation/source_maps/latest/source_maps.parser/SingleMapping-class.html

### Node API

* Added support for the `sourceMap`, `omitSourceMapUrl`, `outFile`,
  `sourceMapContents`, `sourceMapEmbed`, and `sourceMapRoot` options to
  `render()` and `renderSync()`.

* Fix a bug where passing a relative path to `render()` or `renderSync()` would
  cause relative imports to break.

* Fix a crash when printing warnings in stylesheets compiled using `render()` or
  `renderSync()`.

* Fix a bug where format errors were reported badly on Windows.

## 1.2.1

* Always emit units in compressed mode for `0` dimensions other than lengths and
  angles.

## 1.2.0

* The command-line executable will now create the directory for the resulting
  CSS if that directory doesn't exist.

* Properly parse `#{$var} -#{$var}` as two separate values in a list rather than
  one value being subtracted from another.

* Improve the error message for extending compound selectors.

## 1.1.1

* Add a commit that was accidentally left out of 1.1.0.

## 1.1.0

* The command-line executable can now be used to write an output file to disk
  using `sass input.scss output.css`.

* Use a POSIX-shell-compatible means of finding the location of the `sass` shell
  script.

## 1.0.0

**Initial stable release.**

### Changes Since 1.0.0-rc.1

* Allow `!` in custom property values ([#260][]).

[#260]: https://github.com/sass/dart-sass/issues/260

#### Dart API

* Remove the deprecated `render()` function.

#### Node API

* Errors are now subtypes of the `Error` type.

* Allow both the `data` and `file` options to be passed to `render()` and
  `renderSync()` at once. The `data` option will be used as the contents of the
  stylesheet, and the `file` option will be used as the path for error reporting
  and relative imports. This matches Node Sass's behavior.

## 1.0.0-rc.1

* Add support for importing an `_index.scss` or `_index.sass` file when
  importing a directory.

* Add a `--load-path` command-line option (alias `-I`) for passing additional
  paths to search for Sass files to import.

* Add a `--quiet` command-line option (alias `-q`) for silencing warnings.

* Add an `--indented` command-line option for using the indented syntax with a
  stylesheet from standard input.

* Don't merge the media queries `not type` and `(feature)`. We had previously
  been generating `not type and (feature)`, but that's not actually the
  intersection of the two queries.

* Don't crash on `$x % 0`.

* The standalone executable distributed on GitHub is now named `sass` rather
  than `dart-sass`. The `dart-sass` executable will remain, with a deprecation
  message, until 1.0.0 is released.

### Dart API

* Add a `Logger` class that allows users to control how messages are printed by
  stylesheets.

* Add a `logger` parameter to `compile()`, `compileAsync()`, `compileString()`,
  and `compileStringAsync()`.

### Node JS API

* Import URLs passed to importers are no longer normalized. For example, if a
  stylesheet contains `@import "./foo.scss"`, importers will now receive
  `"./foo.scss"` rather than `"foo.scss"`.

## 1.0.0-beta.5.3

* Support hard tabs in the indented syntax.

* Improve the formatting of comments that don't start on the same line as the
  opening `/*`.

* Preserve whitespace after `and` in media queries in compressed mode.

### Indented Syntax

* Properly parse multi-line selectors.

* Don't deadlock on `/*` comments.

* Don't add an extra `*/` to comments that already have it.

* Preserve empty lines in `/*` comments.

## 1.0.0-beta.5.2

* Fix a bug where some colors would crash `compressed` mode.

## 1.0.0-beta.5.1

* Add a `compressed` output style.

* Emit a warning when `&&` is used, since it's probably not what the user means.

* `round()` now returns the correct results for negative numbers that should
  round down.

* `var()` may now be passed in place of multiple arguments to `rgb()`, `rgba()`,
  `hsl()` and `hsla()`.

* Fix some cases where equivalent numbers wouldn't count as the same keys in
  maps.

* Fix a bug where multiplication like `(1/1px) * (1px/1)` wouldn't properly
  cancel out units.

* Fix a bug where dividing by a compatible unit would produce an invalid
  result.

* Remove a non-`sh`-compatible idiom from the standalone shell script.

### Dart API

* Add a `functions` parameter to `compile()`, `compleString()`,
  `compileAsync()`, and `compileStringAsync()`. This allows users to define
  custom functions in Dart that can be invoked from Sass stylesheets.

* Expose the `Callable` and `AsyncCallable` types, which represent functions
  that can be invoked from Sass.

* Expose the `Value` type and its subclasses, as well as the top-level
  `sassTrue`, `sassFalse`, and `sassNull` values, which represent Sass values
  that may be passed into or returned from custom functions.

* Expose the `OutputStyle` enum, and add a `style` parameter to `compile()`,
  `compleString()`, `compileAsync()`, and `compileStringAsync()` that allows
  users to control the output style.

### Node JS API

* Support the `functions` option.

* Support the `"compressed"` value for the `outputStyle` option.

## 1.0.0-beta.4

* Support unquoted imports in the indented syntax.

* Fix a crash when `:not(...)` extends a selector that appears in
  `:not(:not(...))`.

### Node JS API

* Add support for asynchronous importers to `render()` and `renderSync()`.

### Dart API

* Add `compileAsync()` and `compileStringAsync()` methods. These run
  asynchronously, which allows them to take asynchronous importers (see below).

* Add an `AsyncImporter` class. This allows imports to be resolved
  asynchronously in case no synchronous APIs are available. `AsyncImporter`s are
  only compatible with `compileAysnc()` and `compileStringAsync()`.

## 1.0.0-beta.3

* Properly parse numbers with exponents.

* Don't crash when evaluating CSS variables whose names are entirely
  interpolated (for example, `#{--foo}: ...`).

### Node JS API

* Add support for the `importer` option to `render()` and `renderSync()`.
  Only synchronous importers are currently supported.

### Dart API

* Added an `Importer` class. This can be extended by users to provide support
  for custom resolution for `@import` rules.

* Added built-in `FilesystemImporter` and `PackageImporter` implementations that
  support resolving `file:` and `package:` URLs, respectively.

* Added an `importers` argument to the `compile()` and `compileString()`
  functions that provides `Importer`s to use when resolving `@import` rules.

* Added a `loadPaths` argument to the `compile()` and `compileString()`
  functions that provides paths to search for stylesheets when resolving
  `@import` rules. This is a shorthand for passing `FilesystemImporter`s to the
  `importers` argument.

## 1.0.0-beta.2

* Add support for the `::slotted()` pseudo-element.

* Generated transparent colors will now be emitted as `rgba(0, 0, 0, 0)` rather
  than `transparent`. This works around a bug wherein IE incorrectly handles the
  latter format.

### Command-Line Interface

* Improve the logic for whether to use terminal colors by default.

### Node JS API

* Add support for `data`, `includePaths`, `indentedSyntax`, `lineFeed`,
  `indentWidth`, and `indentType` options to `render()` and `renderSync()`.

* The result object returned by `render()` and `renderSync()` now includes the
  `stats` object which provides metadata about the compilation process.

* The error object thrown by `render()` and `renderSync()` now includes `line`,
  `column`, `file`, `status`, and `formatted` fields. The `message` field and
  `toString()` also provide more information.

### Dart API

* Add a `renderString()` method for rendering Sass source that's not in a file
  on disk.

## 1.0.0-beta.1

* Drop support for the reference combinator. This has been removed from the
  spec, and will be deprecated and eventually removed in other implementations.

* Trust type annotations when compiling to JavaScript, which makes it
  substantially faster.

* Compile to minified JavaScript, which decreases the code size substantially
  and makes startup a little faster.

* Fix a crash when inspecting a string expression that ended in "\a".

* Fix a bug where declarations and `@extend` were allowed outside of a style
  rule in certain circumstances.

* Fix `not` in parentheses in `@supports` conditions.

* Allow `url` as an identifier name.

* Properly parse `/***/` in selectors.

* Properly parse unary operators immediately after commas.

* Match Ruby Sass's rounding behavior for all functions.

* Allow `\` at the beginning of a selector in the indented syntax.

* Fix a number of `@extend` bugs:

  * `selector-extend()` and `selector-replace()` now allow compound selector
    extendees.

  * Remove the universal selector `*` when unifying with other selectors.

  * Properly unify the result of multiple simple selectors in the same compound
    selector being extended.

  * Properly handle extensions being extended.

  * Properly follow the [first law of `@extend`][laws].

  * Fix selector specificity tracking to follow the
    [second law of `@extend`][laws].

  * Allow extensions that match selectors but fail to unify.

  * Partially-extended selectors are no longer used as parent selectors.

  * Fix an edge case where both the extender and the extended selector
    have invalid combinator sequences.

  * Don't crash with a "Bad state: no element" error in certain edge cases.

[laws]: https://github.com/sass/sass/issues/324#issuecomment-4607184

## 1.0.0-alpha.9

* Elements without a namespace (such as `div`) are no longer unified with
  elements with the empty namespace (such as `|div`). This unification didn't
  match the results returned by `is-superselector()`, and was not guaranteed to
  be valid.

* Support `&` within `@at-root`.

* Properly error when a compound selector is followed immediately by `&`.

* Properly handle variable scoping in `@at-root` and nested properties.

* Properly handle placeholder selectors in selector pseudos.

* Properly short-circuit the `or` and `and` operators.

* Support `--$variable`.

* Don't consider unitless numbers equal to numbers with units.

* Warn about using named colors in interpolation.

* Don't emit loud comments in functions.

* Detect import loops.

* Fix `@import` with a `supports()` clause.

* Forbid functions named "and", "or", and "not".

* Fix `type-of()` with a function.

* Emit a nicer error for invalid tokens in a selector.

* Fix `invert()` with a `$weight` parameter.

* Fix a unit-parsing edge-cases.

* Always parse imports with queries as plain CSS imports.

* Support `&` followed by a non-identifier.

* Properly handle split media queries.

* Properly handle a placeholder selector that isn't at the beginning of a
  compound selector.

* Fix more `str-slice()` bugs.

* Fix the `%` operator.

* Allow whitespace between `=` and the mixin name in the indented syntax.

* Fix some slash division edge cases.

* Fix `not` when used like a function.

* Fix attribute selectors with single-character values.

* Fix some bugs with the `call()` function.

* Properly handle a backslash followed by a CRLF sequence in a quoted string.

* Fix numbers divided by colors.

* Support slash-separated numbers in arguments to plain CSS functions.

* Error out if a function is passed an unknown named parameter.

* Improve the speed of loading large files on Node.

* Don't consider browser-prefixed selector pseudos to be superselectors of
  differently- or non-prefixed selector pseudos with the same base name.

* Fix an `@extend` edge case involving multiple combinators in a row.

* Fix a bug where a `@content` block could get incorrectly passed to a mixin.

* Properly isolate the lexical environments of different calls to the same mixin
  and function.

## 1.0.0-alpha.8

* Add the `content-exists()` function.

* Support interpolation in loud comments.

* Fix a bug where even valid semicolons and exclamation marks in custom property
  values were disallowed.

* Disallow invalid function names.

* Disallow extending across media queries.

* Properly parse whitespace after `...` in argument declaration lists.

* Support terse mixin syntax in the indented syntax.

* Fix `@at-root` query parsing.

* Support special functions in `@-moz-document`.

* Support `...` after a digit.

* Fix some bugs when treating a map as a list of pairs.

## 1.0.0-alpha.7

* Fix `function-exists()`, `variable-exists()`, and `mixin-exists()` to use the
  lexical scope rather than always using the global scope.

* `str-index()` now correctly inserts at negative indices.

* Properly parse `url()`s that contain comment-like text.

* Fix a few more small `@extend` bugs.

* Fix a bug where interpolation in a quoted string was being dropped in some
  circumstances.

* Properly handle `@for` rules where each bound has a different unit.

* Forbid mixins and functions from being defined in control directives.

* Fix a superselector-computation edge case involving `:not()`.

* Gracefully handle input files that are invalid UTF-8.

* Print a Sass stack trace when a file fails to load.

## 1.0.0-alpha.6

* Allow `var()` to be passed to `rgb()`, `rgba()`, `hsl()`, and `hsla()`.

* Fix conversions between numbers with `dpi`, `dpcm`, and `dppx` units.
  Previously these conversions were inverted.

* Don't crash when calling `str-slice()` with an `$end-at` index lower than the
  `$start-at` index.

* `str-slice()` now correctly returns `""` when `$end-at` is negative and points
  before the beginning of the string.

* Interpolation in quoted strings now properly preserves newlines.

* Don't crash when passing only `$hue` or no keyword arguments to
  `adjust-color()`, `scale-color()`, or `change-color()`.

* Preserve escapes in identifiers. This used to only work for identifiers in
  SassScript.

* Fix a few small `@extend` bugs.

## 1.0.0-alpha.5

* Fix bounds-checking for `opacify()`, `fade-in()`, `transparentize()`, and
  `fade-out()`.

* Fix a bug with `@extend` superselector calculations.

* Fix some cases where `#{...}--` would fail to parse in selectors.

* Allow a single number to be passed to `saturate()` for use in filter contexts.

* Fix a bug where `**/` would fail to close a loud comment.

* Fix a bug where mixin and function calls could set variables incorrectly.

* Move plain CSS `@import`s to the top of the document.

## 1.0.0-alpha.4

* Add support for bracketed lists.

* Add support for Unicode ranges.

* Add support for the Microsoft-style `=` operator.

* Print the filename for `@debug` rules.

* Fix a bug where `1 + - 2` and similar constructs would crash the parser.

* Fix a bug where `@extend` produced the wrong result when used with
  selector combinators.

* Fix a bug where placeholder selectors were not allowed to be unified.

* Fix the `mixin-exists()` function.

* Fix `:nth-child()` and `:nth-last-child()` parsing when they contain `of
  selector`.

## 1.0.0-alpha.3

* Fix a bug where color equality didn't take the alpha channel into account.

* Fix a bug with converting some RGB colors to HSL.

* Fix a parent selector resolution bug.

* Properly declare the arguments for `opacify()` and related functions.

* Add a missing dependency on the `stack_trace` package.

* Fix broken Windows archives.

* Emit colors using their original representation if possible.

* Emit colors without an original representation as names if possible.

## 1.0.0-alpha.2

* Fix a bug where variables, functions, and mixins were broken in imported
  files.

## 1.0.0-alpha.1

* Initial alpha release.<|MERGE_RESOLUTION|>--- conflicted
+++ resolved
@@ -1,5 +1,4 @@
-<<<<<<< HEAD
-## 1.39.0
+## 1.40.0
 
 * Add support for first-class `calc()` expressions (as well as `clamp()` and
   plain-CSS `min()` and `max()`). This means:
@@ -30,7 +29,7 @@
 * Add a new `Value.assertCalculation()` method.
 
 * Add a new `Number.hasCompatibleUnits()` method.
-=======
+
 ## 1.39.2
 
 * Fix a bug where configuring with `@use ... with` would throw an error when
@@ -52,7 +51,6 @@
 ## 1.38.2
 
 * No user-visible changes
->>>>>>> 33dab9ff
 
 ## 1.38.1
 
