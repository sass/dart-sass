--- conflicted
+++ resolved
@@ -1,14 +1,10 @@
-<<<<<<< HEAD
 ## 1.31.0
 
 * Add support for parsing `clamp()` as a special math function, the same way
   `calc()` is parsed.
-=======
-## 1.30.1
 
 * Properly load files in case-sensitive Windows directories with upper-case
   names.
->>>>>>> bf623752
 
 ## 1.30.0
 
