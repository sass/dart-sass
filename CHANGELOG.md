--- conflicted
+++ resolved
@@ -9,14 +9,12 @@
   relying on this bug, but if so they can simply add `!global` to the variable
   declaration to preserve the old behavior.
 
-<<<<<<< HEAD
-* Fix an edge case where `@extend` wouldn't affect a selector within a
-  pseudo-selector such as `:is()` that itself extended other selectors.
-=======
 * **Potentially breaking bug fix:** Fix a bug where imports of root-relative
   URLs (those that begin with `/`) in `@import` rules would be passed to
   both Dart and JS importers as `file:` URLs.
->>>>>>> 19bd45e7
+
+* Fix an edge case where `@extend` wouldn't affect a selector within a
+  pseudo-selector such as `:is()` that itself extended other selectors.
 
 ## 1.35.1
 
