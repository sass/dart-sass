<<<<<<< HEAD
## 1.57.0

* Add support for CSS Color Level 4 [color spaces]. Each color value now tracks
  its color space along with the values of each channel in that color space.
  There are two general principles to keep in mind when dealing with new color
  spaces:
  
  1. With the exception of legacy color spaces (`rgb`, `hsl`, and `hwb`), colors
     will always be emitted in the color space they were defined in unless
     they're explicitly converted.

  2. The `color.to-space()` function is the only way to convert a color to
     another color space. Some built-in functions may do operations in a
     different color space, but they'll always convert back to the original space
     afterwards.

* `rgb` colors can now have non-integer channels and channels outside the normal
  gamut of 0-255. These colors are always emitted using the `rgb()` syntax so
  that modern browsers that are being displayed on wide-gamut devices can
  display the most accurate color possible.

* Add support for all the new color syntax defined in Color Level 4, including:

  * `oklab()`, `oklch()`, `lab()`, and `lch()` functions;
  * a top-level `hwb()` function that matches the space-separated CSS syntax;
  * and a `color()` function that supports the `srgb`, `srgb-linear`,
    `display-p3`, `a98-rgb`, `prophoto-rgb`, `rec2020`, `xyz`, `xyz-d50`, and
    `xyz-d65` color spaces.

* Add new functions for working with color spaces:

  * `color.to-space($color, $space)` converts `$color` to the given `$space`. In
    most cases this conversion is lossless—the color may end up out-of-gamut for
    the destination color space, but browsers will generally display it as best
    they can regardless. However, the `hsl` and `hwb` spaces can't represent
    out-of-gamut colors and so will be clamped.

  * `color.channel($color, $channel, $space: null)` returns the value of the
    given `$channel` in `$color`, after converting it to `$space` if necessary.
    It should be used instead of the old channel-specific functions such as
    `color.red()` and `color.hue()`.

  * `color.same($color1, $color2)` returns whether two colors represent the same
    color even across color spaces. It differs from `$color1 == $color2` because
    `==` never consider colors in different (non-legacy) spaces as equal.

  * `color.is-in-gamut($color, $space: null)` returns whether `$color` is
    in-gamut for its color space (or `$space` if it's passed).

  * `color.to-gamut($color, $space: null)` returns `$color` constrained to its
    space's gamut (or to `$space`'s gamut, if passed). This is generally not
    recommended since even older browsers will display out-of-gamut colors as
    best they can, but it may be necessary in some cases.

  * `color.space($color)`: Returns the name of `$color`'s color space.

  * `color.is-legacy($color)`: Returns whether `$color` is in a legacy color
    space (`rgb`, `hsl`, or `hwb`).

  * `color.is-powerless($color, $channel, $space: null)`: Returns whether the
    given `$channel` of `$color` is powerless in `$space` (or its own color
    space). A channel is "powerless" if its value doesn't affect the way the
    color is displayed, such as hue for a color with 0 chroma.

  * `color.is-missing($color, $channel)`: Returns whether `$channel`'s value is
    missing in `$color`. Missing channels can be explicitly specified using the
    special value `none` and can appear automatically when `color.to-space()`
    returns a color with a powerless channel. Missing channels are usually
    treated as 0, except when interpolating between two colors and in
    `color.mix()` where they're treated as the same value as the other color.

* Update existing functions to support color spaces:

  * `hsl()` and `color.hwb()` no longer forbid out-of-bounds values. Instead,
    they follow the CSS spec by clamping them to within the allowed range.

  * `color.change()`, `color.adjust()`, and `color.scale()` now support all
    channels of all color spaces. However, if you want to modify a channel
    that's not in `$color`'s own color space, you have to explicitly specify the
    space with the `$space` parameter. (For backwards-compatibility, this
    doesn't apply to legacy channels of legacy colors—for example, you can still
    adjust an `rgb` color's saturation without passing `$space: hsl`).

  * `color.mix()` and `color.invert()` now support the standard CSS algorithm
    for interpolating between two colors (the same one that's used for gradients
    and animations). To use this, pass the color space to use for interpolation
    to the `$method` parameter. For polar color spaces like `hsl` and `oklch`,
    this parameter also allows you to specify how hue interpolation is handled.

  * `color.complement()` now supports a `$space` parameter that indicates which
    color space should be used to take the complement.

  * `color.grayscale()` now operates in the `oklch` space for non-legacy colors.

  * `color.ie-hex-str()` now automatically converts its color to the `rgb` space
    and gamut-maps it so that it can continue to take colors from any color
    space.

[color spaces]: https://developer.mozilla.org/en-US/docs/Web/CSS/color_value

### Dart API

* Added a `ColorSpace` class which represents the various color spaces defined
  in the CSS spec.

* Added `SassColor.space` which returns a color's color space.

* Added `SassColor.channels` and `.channelsOrNull` which returns a list
  of channel values, with missing channels converted to 0 or exposed as null,
  respectively.

* Added `SassColor.isLegacy`, `.isInGamut`, `.channel()`, `.isChannelMissing()`,
  `.isChannelPowerless()`, `.toSpace()`, `.toGamut()`, `.changeChannels()`, and
  `.interpolate()` which do the same thing as the Sass functions of the
  corresponding names.

* `SassColor.rgb()` now allows out-of-bounds and non-integer arguments.

* `SassColor.hsl()` and `.hwb()` now allow out-of-bounds arguments.

* Added `SassColor.hwb()`, `.srgb()`, `.srgbLinear()`, `.displayP3()`,
  `.a98Rgb()`, `.prophotoRgb()`, `.rec2020()`, `.xyzD50()`, `.xyzD65()`,
  `.lab()`, `.lch()`, `.oklab()`, `.oklch()`, and `.forSpace()` constructors.

* Deprecated `SassColor.red`, `.green`, `.blue`, `.hue`, `.saturation`,
  `.lightness`, `.whiteness`, and `.blackness` in favor of
  `SassColor.channel()`.

* Deprecated `SassColor.changeRgb()`, `.changeHsl()`, and `.changeHwb()` in
  favor of `SassColor.changeChannels()`.

* Added `SassNumber.convertValueToUnit()` as a shorthand for
  `SassNumber.convertValue()` with a single numerator.

* Added `InterpolationMethod` and `HueInterpolationMethod` which collectively
  represent the method to use to interpolate two colors.
=======
## 1.56.2

### Embedded Sass

* The embedded compiler now supports version 1.2.0 of [the embedded
  protocol](https://github.com/sass/embedded-protocol).
>>>>>>> e87176a5

## 1.56.1

### Embedded Sass

* Importer results now validate that `contents` is actually a string and whether
  `sourceMapUrl` is an absolute URL.

## 1.56.0

* **Potentially breaking change:** To match the CSS spec, SassScript expressions
  beginning with `not` or `(` are no longer supported at the beginning of
  parenthesized sections of media queries. For example,

  ```scss
  @media (width >= 500px) and (not (grid))
  ```

  will now be emitted unchanged, instead of producing

  ```scss
  @media (width >= 500px) and (false)
  ```

  See [the Sass website](https://sass-lang.com/d/media-logic) for details.

* **Potentially breaking bug fix:** Angle units like `rad` or `turn` are now
  properly converted to equivalent `deg` values for `hsl()`, `hsla()`,
  `adjust-hue()`, `color.adjust()`, and `color.change()`.

  See [the Sass website](https://sass-lang.com/d/function-units#hue) for
  details.

* Fix indentation for selectors that span multiple lines in a `@media` query.

* Emit a deprecation warning when passing `$alpha` values with units to
  `color.adjust()` or `color.change()`. This will be an error in Dart Sass
  2.0.0.

  See [the Sass website](https://sass-lang.com/d/function-units#alpha) for
  details.

* Emit a deprecation warning when passing a `$weight` value with no units or
  with units other than `%` to `color.mix()`. This will be an error in Dart Sass
  2.0.0.

  See [the Sass website](https://sass-lang.com/d/function-units#weight) for
  details.

* Emit a deprecation warning when passing `$n` values with units to `list.nth()`
  or `list.set-nth()`. This will be an error in Dart Sass 2.0.0.

  See [the Sass website](https://sass-lang.com/d/function-units#index) for
  details.

* Improve existing deprecation warnings to wrap `/`-as-division suggestions in
  `calc()` expressions.

* Properly mark the warning for passing numbers with units to `random()` as a
  deprecation warning.

* Fix a bug where `@extend` could behave unpredicatably when used along with
  `meta.load-css()` and shared modules that contained no CSS themselves but
  loaded CSS from other modules.

### Dart API

* Emit a deprecation warning when passing a `sassIndex` with units to
  `Value.sassIndexToListIndex()`. This will be an error in Dart Sass 2.0.0.

### JS API

* Importer results now validate whether `contents` is actually a string type.

* Importer result argument errors are now rendered correctly.

## 1.55.0

* **Potentially breaking bug fix:** Sass numbers are now universally stored as
  64-bit floating-point numbers, rather than sometimes being stored as integers.
  This will generally make arithmetic with very large numbers more reliable and
  more consistent across platforms, but it does mean that numbers between nine
  quadrillion and nine quintillion will no longer be represented with full
  accuracy when compiling Sass on the Dart VM.

* **Potentially breaking bug fix:** Sass equality is now properly [transitive].
  Two numbers are now considered equal (after doing unit conversions) if they
  round to the same `1e-11`th. Previously, numbers were considered equal if they
  were within `1e-11` of one another, which led to some circumstances where `$a
  == $b` and `$b == $c` but `$a != $b`.

[transitive]: https://en.wikipedia.org/wiki/Transitive_property

* **Potentially breaking bug fix:** Various functions in `sass:math` no longer
  treat floating-point numbers that are very close (but not identical) to
  integers as integers. Instead, these functions now follow the floating-point
  specification exactly. For example, `math.pow(0.000000000001, -1)` now returns
  `1000000000000` instead of `Infinity`.

* Emit a deprecation warning for `$a -$b` and `$a +$b`, since these look like
  they could be unary operations but they're actually parsed as binary
  operations. Either explicitly write `$a - $b` or `$a (-$b)`. See
  https://sass-lang.com/d/strict-unary for more details.

### Dart API

* Add an optional `argumentName` parameter to `SassScriptException()` to make it
  easier to throw exceptions associated with particular argument names.

* Most APIs that previously returned `num` now return `double`. All APIs
  continue to _accept_ `num`, although in Dart 2.0.0 these APIs will be changed
  to accept only `double`.

### JS API

* Fix a bug in which certain warning spans would not have their properties
  accessible by the JS API.

## 1.54.9

* Fix an incorrect span in certain `@media` query deprecation warnings.

## 1.54.8

* No user-visible changes.

## 1.54.7

* Add support for 32-bit ARM releases on Linux.

## 1.54.6

* Fix a bug where a `@media` query could be incorrectly omitted from a
  stylesheet if it had multiple levels of nested `@media` queries within it
  *and* the inner queries were mergeable but the outer query was not.

## 1.54.5

* Properly consider `a ~ c` to be a superselector of `a ~ b ~ c` and `a + b +
  c`.

* Properly consider `b > c` to be a superselector of `a > b > c`, and similarly
  for other combinators.

* Properly calculate specificity for selector pseudoclasses.

* Deprecate use of `random()` when `$limit` has units to make it explicit that
   `random()` currently ignores units. A future version will no longer ignore
  units.

* Don't throw an error when the same module is `@forward`ed multiple times
  through a configured module.

### Embedded Sass

* Rather than downloading the embedded compiler for the local platform on
  install, the `sass-embedded` npm package now declares optional dependencies on
  platform-specific embedded compiler packages.

## 1.54.4

* Improve error messages when passing incorrect units that are also
  out-of-bounds to various color functions.

## 1.54.3

* Release a native ARM64 executable for Mac OS.

## 1.54.2

* No user-visible changes.

## 1.54.1

* When unifying selectors for `@extend` and `selector.unify()`, ensure that
  `:root`, `:scope`, `:host`, and `:host-context` only appear at the beginning
  of complex selectors.

## 1.54.0

* Deprecate selectors with leading or trailing combinators, or with multiple
  combinators in a row. If they're included in style rules after nesting is
  resolved, Sass will now produce a deprecation warning and, in most cases, omit
  the selector. Leading and trailing combinators can still be freely used for
  nesting purposes.

  See https://sass-lang.com/d/bogus-combinators for more details.

* Add partial support for new media query syntax from Media Queries Level 4. The
  only exception are logical operations nested within parentheses, as these were
  previously interpreted differently as SassScript expressions.

  A parenthesized media condition that begins with `not` or an opening
  parenthesis now produces a deprecation warning. In a future release, these
  will be interpreted as plain CSS instead.

* Deprecate passing non-`deg` units to `color.hwb()`'s `$hue` argument.

* Fix a number of bugs when determining whether selectors with pseudo-elements
  are superselectors.

* Treat `*` as a superselector of all selectors.

### Dart API

* Add a top-level `fakeFromImport()` function for testing custom importers
  that use `AsyncImporter.fromImport`.

### JS API

* Add a `charset` option that controls whether or not Sass emits a
  `@charset`/BOM for non-ASCII stylesheets.

* Fix Sass npm package types for TS 4.7+ Node16 and NodeNext module resolution.

## 1.53.0

* Add support for calling `var()` with an empty second argument, such as
  `var(--side, )`.

### JS API

* Fix a bug where `meta.load-css()` would sometimes resolve relative URLs
  incorrectly when called from a mixin using the legacy JS API.

### Embedded Sass

* Respect npm's proxy settings when downloading the embedded Sass compiler.

## 1.52.3

* Fix crash when trailing loud comments (`/* ... */`) appear twice in a row
  across two different imports which themselves imported the same file each.

## 1.52.2

* Preserve location of trailing loud comments (`/* ... */`) instead of pushing
  the comment to the next line.

## 1.52.1

### Command Line Interface

* Fix a bug where `--watch` mode would close immediately in TTY mode. This was
  caused by our change to close `--watch` when stdin was closed *outside of* TTY
  mode, which has been reverted for now while we work on a fix.

## 1.52.0

* Add support for arbitrary modifiers at the end of plain CSS imports, in
  addition to the existing `supports()` and media queries. Sass now allows any
  sequence of identifiers of functions after the URL of an import for forwards
  compatibility with future additions to the CSS spec.

* Fix an issue where source locations tracked through variable references could
  potentially become incorrect.

* Fix a bug where a loud comment in the source can break the source map when
  embedding the sources, when using the command-line interface or the legacy JS
  API.

### JS API

* `SassNumber.assertUnit()` and `SassNumber.assertNoUnits()` now correctly
  return the number called on when it passes the assertion.

## 1.51.0

* **Potentially breaking change**: Change the order of maps returned by
  `map.deep-merge()` to match those returned by `map.merge()`. All keys that
  appeared in the first map will now be listed first in the same order they
  appeared in that map, followed by any new keys added from the second map.

* Improve the string output of some AST nodes in error messages.

## 1.50.1

### Embedded Sass

* The JS embedded host and the embedded compiler will now properly avoid
  resolving imports relative to the current working directory unless `'.'` is
  passed as a load path.

* Fix a bug in the JS embedded host's implementation of the legacy JS API where
  imports that began with `/` could crash on Windows.

## 1.50.0

* `@extend` now treats [`:where()`] the same as `:is()`.

[`:where()`]: https://developer.mozilla.org/en-US/docs/Web/CSS/:where

### Command Line Interface

* Closing the standard input stream will now cause the `--watch` command to stop
  running.

### Embedded Sass

* Fix a bug where the JS embedded host crashed when invoking a legacy importer
  after resolving a relative filesystem import.

* Improve error messages when returning non-`Object` values from legacy
  importers.

## 1.49.11

* Add support for 64-bit ARM releases on Linux.

### Embedded Sass

* The embedded compiler now correctly sets the `id` field for all
  `OutboundMessage`s.

## 1.49.10

* Quiet deps mode now silences compiler warnings in mixins and functions that
  are defined in dependencies even if they're invoked from application
  stylesheets.

* In expanded mode, Sass will now emit colors using `rgb()`, `rbga()`, `hsl()`,
  and `hsla()` function notation if they were defined using the corresponding
  notation. As per our browser support policy, this change was only done once
  95% of browsers were confirmed to support this output format, and so is not
  considered a breaking change.

  Note that this output format is intended for human readability and not for
  interoperability with other tools. As always, Sass targets the CSS
  specification, and any tool that consumes Sass's output should parse all
  colors that are supported by the CSS spec.

* Fix a bug in which a color written using the four- or eight-digit hex format
  could be emitted as a hex color rather than a format with higher browser
  compatibility.

* Calculations are no longer simplified within supports declarations

## 1.49.9

### Embedded Sass

* Fixed a bug where the legacy API could crash when passed an empty importer
  list.

## 1.49.8

* Fixed a bug where some plain CSS imports would not be emitted.

### JS API

* Fix a bug where inspecting the Sass module in the Node.js console crashed on
  Node 17.

### Embedded Sass

* Fix a bug where source map URLs were incorrectly generated when passing
  importers to the legacy API.

## 1.49.7

### Embedded Sass

* First stable release the `sass-embedded` npm package that contains the Node.js
  Embedded Host.

* First stable release of the `sass_embedded` pub package that contains the
  Embedded Dart Sass compiler.

## 1.49.6

* No user-visible changes.

## 1.49.5

* No user-visible changes.

## 1.49.4

* No user-visible changes.

## 1.49.3

* No user-visible changes.

## 1.49.2

* No user-visible changes.

## 1.49.1

* Stop supporting non-LTS Node.js versions.

## 1.49.0

* Fix a bug in `string.insert` with certain negative indices.

### JS API

* Add support for the `sourceMapIncludeSources` option in the new JS API.

#### TypeScript Declarations

* Fix a bug where `LegacyPluginThis.options.linefeed` was typed to return
  abbreviations when it actually returned literal linefeed characters.

## 1.48.0

### JS API

* **Potentially breaking bug fix:** Match the specification of the new JS API by
  setting `LegacyResult.map` to `undefined` rather than `null`.

#### TypeScript Declarations

* Add a declaration for the `NULL` constant.

## 1.47.0

### JS API

#### TypeScript Declarations

* Add declarations for the `TRUE` and `FALSE` constants.

## 1.46.0

### JS API

* **Potentially breaking bug fix:** Match the specification of the new JS API by
  passing `undefined` rather than `null` to `Logger.warn()` for an unset `span`.

#### TypeScript Declarations

* Add a declaration for the `LegacyPluginThis.options.context` field.

* Update the definition of `LegacyAsyncFunction` to include explicit definitions
  with zero through six arguments before the `done` parameter. This makes it
  possible for TypeScript users to pass in callbacks that take a specific number
  of arguments, rather than having to declare a callback that takes an arbitrary
  number.

* Add a declaration for `types.Error`, a legacy API class that can be returned
  by asynchronous functions to signal asynchronous errors.

* Add a `LegacyAsyncFunctionDone` type for the `done` callback that's passed to
  `LegacyAsyncFunction`.

## 1.45.2

### JS API

* **Potentially breaking bug fix:** Change the default value of the `separator`
  parameter for `new SassArgumentList()` to `','` rather than `null`. This
  matches the API specification.

## 1.45.1

* **Potentially breaking bug fix:** Properly parse custom properties in
  `@supports` conditions. Note that this means that SassScript expressions on
  the right-hand side of custom property `@supports` queries now need to be
  interpolated, as per https://sass-lang.com/d/css-vars.

* **Potentially breaking bug fix:** Fix a bug where `inspect()` was not
  properly printing nested, empty, bracketed lists.

## 1.45.0

### JS API

This release includes an entirely new JavaScript API, designed to be more
idiomatic, performant, and usable. The old API will continue to be supported
until Dart Sass 2.0.0, but it is now considered deprecated and should be avoided
for new code.

The new API includes:

* `compile()` and `compileAsync()` functions that take Sass file paths and
  return the result of compiling them to CSS. The async function returns a
  `Promise` rather than using a callback-based API.

* `compileString()` and `compileStringAsync()` functions that take a string of
  Sass source and compiles it to CSS. As above, the async function returns a
  `Promise`.

* A new importer API that more closely matches the Sass specification's logic
  for resolving loads. This makes it much easier for Sass to cache information
  across `@import` and `@use` rules, which substantially improves performance
  for applications that rely heavily on repeated `@import`s.

* A new custom function API, including much more usable JS representations of
  Sass value types complete with type-assertion functions, easy map and list
  lookups, and compatibility with the [`immutable`] package. **Unlike in the
  legacy API,** function callbacks now take one argument which contains an array
  of Sass values (rather than taking a separate JS argument for each Sass
  argument).

[`immutable`]: https://immutable-js.com/

For full documentation of this API, please see [the Sass website][js-api].

[js-api]: https://sass-lang.com/documentation/js-api

This release also adds TypeScript type definitions.

## 1.44.0

* Suggest `calc()` as an alternative in `/`-as-division deprecation messages.

### Dart API

* Add `SassNumber.convert()` and `SassNumber.convertValue()`. These work like
  `SassNumber.coerce()` and `SassNumber.coerceValue()`, except they don't treat
  unitless numbers as universally compatible.

* Fix a bug where `SassNumber.coerceToMatch()` and
  `SassNumber.coerceValueToMatch()` wouldn't coerce single-unit numbers to
  match unitless numbers.

## 1.43.5

* Fix a bug where calculations with different operators were incorrectly
  considered equal.

* Properly parse attribute selectors with empty namespaces.

### JS API

* Print more detailed JS stack traces. This is mostly useful for the Sass team's
  own debugging purposes.

## 1.43.4

### JS API

* Fix a bug where the `logger` option was ignored for the `render()` function.

## 1.43.3

* Improve performance.

## 1.43.2

* Improve the error message when the default namespace of a `@use` rule is not
  a valid identifier.

## 1.43.1

* No user-visible changes.

## 1.43.0

### JS API

* Add support for the `logger` option. This takes an object that can define
  `warn` or `debug` methods to add custom handling for messages emitted by the
  Sass compiler. See [the JS API docs] for details.

  [the JS API docs]: https://sass-lang.com/documentation/js-api/interfaces/Logger

* Add a `Logger.silent` object that can be passed to the `logger` option to
  silence all messages from the Sass compiler.

## 1.42.1

* Fix a bug where Sass variables and function calls in calculations weren't
  being resolved correctly if there was a parenthesized interpolation elsewhere
  in the file.

## 1.42.0

* `min()` and `max()` expressions are once again parsed as calculations as long
  as they contain only syntax that's allowed in calculation expressions. To
  avoid the backwards-compatibility issues that were present in 1.40.0, they now
  allow unitless numbers to be mixed with numbers with units just like the
  global `min()` and `max()` functions. Similarly, `+` and `-` operations within
  `min()` and `max()` functions allow unitless numbers to be mixed with numbers
  with units.

## 1.41.1

* Preserve parentheses around `var()` functions in calculations, because they
  could potentially be replaced with sub-expressions that might need to be
  parenthesized.

## 1.41.0

* Calculation values can now be combined with strings using the `+` operator.
  This was an error in 1.40.0, but this broke stylesheets that were relying on
  `$value + ""` expressions to generically convert values to strings. (Note that
  the Sass team recommends the use of `"#{$value}"` or `inspect($value)` for
  that use-case.)

* The `selector.unify()` function now correctly returns `null` when one selector
  is a `:host` or `:host-context` and the other is a selector that's guaranteed
  to be within the current shadow DOM. The `@extend` logic has been updated
  accordingly as well.

* Fix a bug where extra whitespace in `min()`, `max()`, `clamp()`, and `calc()`
  expressions could cause bogus parse errors.

* Fix a bug where the right-hand operand of a `-` in a calculation could
  incorrectly be stripped of parentheses.

### Dart API

* `SassCalculation.plus()` now allows `SassString` arguments.

## 1.40.1

* **Potentially breaking bug fix:** `min()` and `max()` expressions outside of
  calculations now behave the same way they did in 1.39.2, returning unquoted
  strings if they contain no Sass-specific features and calling the global
  `min()` and `max()` functions otherwise. Within calculations, they continue to
  behave how they did in 1.40.0.

  This fixes an unintended breaking change added in 1.40.0, wherein passing a
  unitless number and a number without units to `min()` or `max()` now produces
  an error. Since this breakage affects a major Sass library, we're temporarily
  reverting support for `min()` and `max()` calculations while we work on
  designing a longer-term fix.

## 1.40.0

* Add support for first-class `calc()` expressions (as well as `clamp()` and
  plain-CSS `min()` and `max()`). This means:

  * `calc()` expressions will be parsed more thoroughly, and errors will be
    highlighted where they weren't before. **This may break your stylesheets,**
    but only if they were already producing broken CSS.

  * `calc()` expressions will be simplified where possible, and may even return
    numbers if they can be simplified away entirely.

  * `calc()` expressions that can't be simplified to numbers return a new data
    type known as "calculations".

  * Sass variables and functions can now be used in `calc()` expressions.

  * New functions `meta.calc-name()` and `meta.calc-args()` can now inspect
    calculations.

### Dart API

* Add a new value type, `SassCalculation`, that represents calculations.

* Add new `CalculationOperation`, `CalculationOperator`, and
  `CalculationInterpolation` types to represent types of arguments that may
  exist as part of a calculation.

* Add a new `Value.assertCalculation()` method.

* Add a new `Number.hasCompatibleUnits()` method.

## 1.39.2

* Fix a bug where configuring with `@use ... with` would throw an error when
  that variable was defined in a module that also contained `@forward ... with`.

## 1.39.1

* Partial fix for a bug where `@at-root` does not work properly in nested
  imports that contain `@use` rules. If the only `@use` rules in the nested
  import are for built-in modules, `@at-root` should now work properly.

## 1.39.0

### JS API

* Add a `charset` option that controls whether or not Sass emits a
  `@charset`/BOM for non-ASCII stylesheets.

## 1.38.2

* No user-visible changes

## 1.38.1

* No user-visible changes

## 1.38.0

* In expanded mode, emit characters in Unicode private-use areas as escape
  sequences rather than literal characters.

* Fix a bug where quotes would be omitted for an attribute selector whose value
  was a single backslash.

* Properly consider numbers that begin with `.` as "plain CSS" for the purposes
  of parsing plain-CSS `min()` and `max()` functions.

* Allow `if` to be used as an unquoted string.

* Properly parse backslash escapes within `url()` expressions.

* Fix a couple bugs where `@extend`s could be marked as unsatisfied when
  multiple identical `@extend`s extended selectors across `@use` rules.

### Command Line Interface

* Strip CRLF newlines from snippets of the original stylesheet that are included
  in the output when an error occurs.

### JS API

* Don't crash when a Windows path is returned by a custom Node importer at the
  same time as file contents.

* Don't crash when an error occurs in a stylesheet loaded via a custom importer
  with a custom URL scheme.

### Dart API

* Add a `SassArgumentList.keywordsWithoutMarking` getter to access the keyword
  arguments of an argument list without marking them accessed.

## 1.37.5

* No user-visible changes.

## 1.37.4

* No user-visible changes.

## 1.37.3

* No user-visible changes.

## 1.37.2

* No user-visible changes.

## 1.37.1

* No user-visible changes.

## 1.37.0

### Dart API

* **Potentially breaking bug fix:** `SassNumber.asSlash`,
  `SassNumber.withSlash()`, and `SassNumber.withoutSlash()` have been marked as
  `@internal`. They were never intended to be used outside the `sass` package.

* **Potentially breaking bug fix:** `SassException` has been marked as `@sealed`
  to formally indicate that it's not intended to be extended outside of the
  `sass` package.

* Add a `Value.withListContents()` method that returns a new Sass list with the
  same list separator and brackets as the current value, interpreted as a list.

## 1.36.0

### Dart API

* Added `compileToResult()`, `compileStringToResult()`,
  `compileToResultAsync()`, and `compileStringToResultAsync()` methods. These
  are intended to replace the existing `compile*()` methods, which are now
  deprecated. Rather than returning a simple string, these return a
  `CompileResult` object, which will allow us to add additional information
  about the compilation without having to introduce further deprecations.

  * Instead of passing a `sourceMaps` callback to `compile*()`, pass
    `sourceMaps: true` to `compile*ToResult()` and access
    `CompileResult.sourceMap`.

  * The `CompileResult` object exposes a `loadedUrls` object which lists the
    canonical URLs accessed during a compilation. This information was
    previously unavailable except through the JS API.

## 1.35.2

* **Potentially breaking bug fix**: Properly throw an error for Unicode ranges
  that have too many `?`s after hexadecimal digits, such as `U+12345??`.

* **Potentially breaking bug fix:** Fixed a bug where certain local variable
  declarations nested within multiple `@if` statements would incorrectly
  override a global variable. It's unlikely that any real stylesheets were
  relying on this bug, but if so they can simply add `!global` to the variable
  declaration to preserve the old behavior.

* **Potentially breaking bug fix:** Fix a bug where imports of root-relative
  URLs (those that begin with `/`) in `@import` rules would be passed to
  both Dart and JS importers as `file:` URLs.

* Properly support selector lists for the `$extendee` argument to
  `selector.extend()` and `selector.replace()`.

* Fix an edge case where `@extend` wouldn't affect a selector within a
  pseudo-selector such as `:is()` that itself extended other selectors.

* Fix a race condition where `meta.load-css()` could trigger an internal error
  when running in asynchronous mode.

### Dart API

* Use the `@internal` annotation to indicate which `Value` APIs are available
  for public use.

## 1.35.1

* Fix a bug where the quiet dependency flag didn't silence warnings in some
  stylesheets loaded using `@import`.

## 1.35.0

* Fix a couple bugs that could prevent some members from being found in certain
  files that use a mix of imports and the module system.

* Fix incorrect recommendation for migrating division expressions that reference
  namespaced variables.

### JS API

* Add a `quietDeps` option which silences compiler warnings from stylesheets
  loaded through importers and load paths.

* Add a `verbose` option which causes the compiler to emit all deprecation
  warnings, not just 5 per feature.

## 1.34.1

* Fix a bug where `--update` would always compile any file that depends on a
  built-in module.

* Fix the URL for the `@-moz-document` deprecation message.

* Fix a bug with `@for` loops nested inside property declarations.

## 1.34.0

* Don't emit the same warning in the same location multiple times.

* Cap deprecation warnings at 5 per feature by default.

### Command Line Interface

* Add a `--quiet-deps` flag which silences compiler warnings from stylesheets
  loaded through `--load-path`s.

* Add a `--verbose` flag which causes the compiler to emit all deprecation
  warnings, not just 5 per feature.

### Dart API

* Add a `quietDeps` argument to `compile()`, `compileString()`,
  `compileAsync()`, and `compileStringAsync()` which silences compiler warnings
  from stylesheets loaded through importers, load paths, and `package:` URLs.

* Add a `verbose` argument to `compile()`, `compileString()`, `compileAsync()`,
  and `compileStringAsync()` which causes the compiler to emit all deprecation
  warnings, not just 5 per feature.

## 1.33.0

* Deprecate the use of `/` for division. The new `math.div()` function should be
  used instead. See [this page][] for details.

[this page]: https://sass-lang.com/documentation/breaking-changes/slash-div

* Add a `list.slash()` function that returns a slash-separated list.

* **Potentially breaking bug fix:** The heuristics around when potentially
  slash-separated numbers are converted to slash-free numbers—for example, when
  `1/2` will be printed as `0.5` rather than `1/2`—have been slightly expanded.
  Previously, a number would be made slash-free if it was passed as an argument
  to a *user-defined function*, but not to a *built-in function*. Now it will be
  made slash-free in both cases. This is a behavioral change, but it's unlikely
  to affect any real-world stylesheets.

* [`:is()`][] now behaves identically to `:matches()`.

[`:is()`]: https://developer.mozilla.org/en-US/docs/Web/CSS/:is

* Fix a bug where non-integer numbers that were very close to integer
  values would be incorrectly formatted in CSS.

* Fix a bug where very small number and very large negative numbers would be
  incorrectly formatted in CSS.

### JS API

* The `this` context for importers now has a `fromImport` field, which is `true`
  if the importer is being invoked from an `@import` and `false` otherwise.
  Importers should only use this to determine whether to load [import-only
  files].

[import-only files]: https://sass-lang.com/documentation/at-rules/import#import-only-files

### Dart API

* Add an `Importer.fromImport` getter, which is `true` if the current
  `Importer.canonicalize()` call comes from an `@import` rule and `false`
  otherwise. Importers should only use this to determine whether to load
  [import-only files].

## 1.32.13

* **Potentially breaking bug fix:** Null values in `@use` and `@forward`
  configurations no longer override the `!default` variable, matching the
  behavior of the equivalent code using `@import`.

* Use the proper parameter names in error messages about `string.slice`

## 1.32.12

* Fix a bug that disallowed more than one module from extending the same
  selector from a module if that selector itself extended a selector from
  another upstream module.

## 1.32.11

* Fix a bug where bogus indented syntax errors were reported for lines that
  contained only whitespace.

## 1.32.10

* No user-visible changes.

## 1.32.9

* Fix a typo in a deprecation warning.

### JavaScript API

* Drop support for Chokidar 2.x. This version was incompatible with Node 14, but
  due to shortcomings in npm's version resolver sometimes still ended up
  installed anyway. Only declaring support for 3.0.0 should ensure compatibility
  going forward.

### Dart API

* Allow the null safety release of args and watcher.

### Command Line Interface

* Add a `-w` shorthand for the `--watch` flag.

## 1.32.8

* Update chokidar version for Node API tests.

### JavaScript API

* Allow a custom function to access the `render()` options object within its
  local context, as `this.options`.

## 1.32.7

* Allow the null safety release of stream_transform.

* Allow `@forward...with` to take arguments that have a `!default` flag without
  a trailing comma.

* Improve the performance of unitless and single-unit numbers.

## 1.32.6

### Node JS API

* Fix Electron support when `nodeIntegration` is disabled.

### Dart API

* All range checks for `SassColor` constructors now throw `RangeError`s with
  `start` and `end` set.

## 1.32.5

* **Potentially breaking bug fix:** When using `@for` with numbers that have
  units, the iteration variable now matches the unit of the initial number. This
  matches the behavior of Ruby Sass and LibSass.

### Node JS API

* Fix a few infrequent errors when calling `render()` with `fiber` multiple
  times simultaneously.

* Avoid possible mangled error messages when custom functions or importers throw
  unexpected exceptions.

* Fix Electron support when `nodeIntegration` is disabled.

## 1.32.4

* No user-visible changes.

## 1.32.3

* Optimize `==` for numbers that have different units.

## 1.32.2

* Print the actual number that was received in unit deprecation warnings for
  color functions.

## 1.32.1

* Don't emit permissions errors on Windows and OS X when trying to determine the
  real case of path names.

## 1.32.0

* Deprecate passing non-`%` numbers as lightness and saturation to `hsl()`,
  `hsla()`, `color.adjust()`, and `color.change()`. This matches the CSS
  specification, which also requires `%` for all lightness and saturation
  parameters. See [the Sass website][color-units] for more details.

* Deprecate passing numbers with units other than `deg` as the hue to `hsl()`,
  `hsla()`, `adjust-hue()`, `color.adjust()`, and `color.change()`. Unitless
  numbers *are* still allowed here, since they're allowed by CSS. See [the Sass
  website][color-units] for more details.

* Improve error messages about incompatible units.

* Properly mark some warnings emitted by `sass:color` functions as deprecation
  warnings.

### Dart API

* Rename `SassNumber.valueInUnits()` to `SassNumber.coerceValue()`. The old name
  remains, but is now deprecated.

* Rename `SassNumber.coerceValueToUnit()`, a shorthand for
  `SassNumber.coerceValue()` that takes a single numerator unit.

* Add `SassNumber.coerceToMatch()` and `SassNumber.coerceValueToMatch()`, which
  work like `SassNumber.coerce()` and `SassNumber.coerceValue()` but take a
  `SassNumber` whose units should be matched rather than taking the units
  explicitly. These generate better error messages than `SassNumber.coerce()`
  and `SassNumber.coerceValue()`.

* Add `SassNumber.convertToMatch()` and `SassNumber.convertValueToMatch()`,
  which work like `SassNumber.coerceToMatch()` and
  `SassNumber.coerceValueToMatch()` except they throw exceptions when converting
  unitless values to or from units.

* Add `SassNumber.compatibleWithUnit()`, which returns whether the number can be
  coerced to a single numerator unit.

## 1.31.0

* Add support for parsing `clamp()` as a special math function, the same way
  `calc()` is parsed.

* Properly load files in case-sensitive Windows directories with upper-case
  names.

## 1.30.0

* Fix a bug where `@at-root (without: all)` wouldn't properly remove a
  `@keyframes` context when parsing selectors.

### Node JS API

* The generated `main()` function in `sass.js` now returns a `Promise` that
  completes when the executable is finished running.

### Dart API

* Fix a bug that prevented importers from returning null when loading from a
  URL that they had already canonicalized.

## 1.29.0

* Support a broader syntax for `@supports` conditions, based on the latest
  [Editor's Draft of CSS Conditional Rules 3]. Almost all syntax will be allowed
  (with interpolation) in the conditions' parentheses, as well as function
  syntax such as `@supports selector(...)`.

[Editor's Draft of CSS Conditional Rules 3]: https://drafts.csswg.org/css-conditional-3/#at-supports

## 1.28.0

* Add a [`color.hwb()`] function to `sass:color` that can express colors in [HWB] format.

[`color.hwb()`]: https://sass-lang.com/documentation/modules/color#hwb
[HWB]: https://en.wikipedia.org/wiki/HWB_color_model

* Add [`color.whiteness()`] and [`color.blackness()`] functions to `sass:color`
  to get a color's [HWB] whiteness and blackness components.

[`color.whiteness()`]: https://sass-lang.com/documentation/modules/color#whiteness
[`color.blackness()`]: https://sass-lang.com/documentation/modules/color#blackness

* Add `$whiteness` and `$blackness` parameters to [`color.adjust()`],
  [`color.change()`], and [`color.scale()`] to modify a color's [HWB] whiteness
  and blackness components.

[`color.adjust()`]: https://sass-lang.com/documentation/modules/color#adjust
[`color.change()`]: https://sass-lang.com/documentation/modules/color#change
[`color.scale()`]: https://sass-lang.com/documentation/modules/color#scale

### Dart API

* Add [HWB] support to the `SassColor` class, including a `SassColor.hwb()`
  constructor, `whiteness` and `blackness` getters, and a `changeHwb()` method.

[HWB]: https://en.wikipedia.org/wiki/HWB_color_model

## 1.27.2

* No user-visible changes.

## 1.27.1

* **Potentially breaking bug fix:** `meta.load-css()` now correctly uses the
  name `$url` for its first argument, rather than `$module`.

* Don't crash when using `Infinity` or `NaN` as a key in a map.

* Emit a proper parse error for a `=` with no right-hand side in a function.

* Avoid going exponential on certain recursive `@extend` edge cases.

## 1.27.0

* Adds an overload to `map.merge()` that supports merging a nested map.

  `map.merge($map1, $keys..., $map2)`: The `$keys` form a path to the nested map
  in `$map1`, into which `$map2` gets merged.

  See [the Sass documentation][map-merge] for more details.

  [map-merge]: https://sass-lang.com/documentation/modules/map#merge

* Adds an overloaded `map.set()` function.

  `map.set($map, $key, $value)`: Adds to or updates `$map` with the specified
  `$key` and `$value`.

  `map.set($map, $keys..., $value)`: Adds to or updates a map that is nested
  within `$map`. The `$keys` form a path to the nested map in `$map`, into
  which `$value` is inserted.

  See [the Sass documentation][map-set] for more details.

  [map-set]: https://sass-lang.com/documentation/modules/map#set

* Add support for nested maps to `map.get()`.
  For example, `map.get((a: (b: (c: d))), a, b, c)` would return `d`.
  See [the documentation][map-get] for more details.

  [map-get]: https://sass-lang.com/documentation/modules/map#get

* Add support for nested maps in `map.has-key`.
  For example, `map.has-key((a: (b: (c: d))), a, b, c)` would return true.
  See [the documentation][map-has-key] for more details.

  [map-has-key]: https://sass-lang.com/documentation/modules/map#has-key

* Add a `map.deep-merge()` function. This works like `map.merge()`, except that
  nested map values are *also* recursively merged. For example:

  ```
  map.deep-merge(
    (color: (primary: red, secondary: blue),
    (color: (secondary: teal)
  ) // => (color: (primary: red, secondary: teal))
  ```

  See [the Sass documentation][map-deep-merge] for more details.

  [map-deep-merge]: https://sass-lang.com/documentation/modules/map#deep-merge

* Add a `map.deep-remove()` function. This allows you to remove keys from
  nested maps by passing multiple keys. For example:

  ```
  map.deep-remove(
    (color: (primary: red, secondary: blue)),
    color, primary
  ) // => (color: (secondary: blue))
  ```

  See [the Sass documentation][map-deep-remove] for more details.

  [map-deep-remove]: https://sass-lang.com/documentation/modules/map#deep-remove

* Fix a bug where custom property values in plain CSS were being parsed as
  normal property values.

### Dart API

* Add a `Value.tryMap()` function which returns the `Value` as a `SassMap` if
  it's a valid map, or `null` otherwise. This allows function authors to safely
  retrieve maps even if they're internally stored as empty lists, without having
  to catch exceptions from `Value.assertMap()`.

## 1.26.12

* Fix a bug where nesting properties beneath a Sass-syntax custom property
  (written as `#{--foo}: ...`) would crash.

## 1.26.11

* **Potentially breaking bug fix:** `selector.nest()` now throws an error
  if the first arguments contains the parent selector `&`.

* Fixes a parsing bug with inline comments in selectors.

* Improve some error messages for edge-case parse failures.

* Throw a proper error when the same built-in module is `@use`d twice.

* Don't crash when writing `Infinity` in JS mode.

* Produce a better error message for positional arguments following named
  arguments.

## 1.26.10

* Fixes a bug where two adjacent combinators could cause an error.

## 1.26.9

* Use an updated version of `node_preamble` when compiling to JS.

## 1.26.8

* Fixes an error when emitting source maps to stdout.

## 1.26.7

* No user-visible changes.

## 1.26.6

* Fix a bug where escape sequences were improperly recognized in `@else` rules.

### JavaScript API

* Add `sass.NULL`, `sass.TRUE`, and `sass.FALSE` constants to match Node Sass's
  API.

* If a custom Node importer returns both `file` and `contents`, don't attempt to
  read the `file`. Instead, use the `contents` provided by the importer, with
  `file` as the canonical url.

## 1.26.5

* No user-visible changes.

## 1.26.4

* Be more memory-efficient when handling `@forward`s through `@import`s.

## 1.26.3

* Fix a bug where `--watch` mode could go into an infinite loop compiling CSS
  files to themselves.

## 1.26.2

* More aggressively eliminate redundant selectors in the `selector.extend()` and
  `selector.replace()` functions.

## 1.26.1

### Command Line Interface

* Fix a longstanding bug where `--watch` mode could enter into a state where
  recompilation would not occur after a syntax error was introduced into a
  dependency and then fixed.

## 1.26.0

* **Potentially breaking bug fix:** `@use` rules whose URLs' basenames begin
  with `_` now correctly exclude that `_` from the rules' namespaces.

* Fix a bug where imported forwarded members weren't visible in mixins and
  functions that were defined before the `@import`.

* Don't throw errors if the exact same member is loaded or forwarded from
  multiple modules at the same time.

## 1.25.2

* Fix a bug where, under extremely rare circumstances, a valid variable could
  become unassigned.

## 1.25.0

* Add functions to the built-in "sass:math" module.

  * `clamp($min, $number, $max)`. Clamps `$number` in between `$min` and `$max`.

  * `hypot($numbers...)`. Given *n* numbers, outputs the length of the
    *n*-dimensional vector that has components equal to each of the inputs.

  * Exponential. All inputs must be unitless.
    * `log($number)` or `log($number, $base)`. If no base is provided, performs
       a natural log.
    * `pow($base, $exponent)`
    * `sqrt($number)`

  * Trigonometric. The input must be an angle. If no unit is given, the input is
    assumed to be in `rad`.
    * `cos($number)`
    * `sin($number)`
    * `tan($number)`

  * Inverse trigonometric. The output is in `deg`.
    * `acos($number)`. Input must be unitless.
    * `asin($number)`. Input must be unitless.
    * `atan($number)`. Input must be unitless.
    * `atan2($y, $x)`. `$y` and `$x` must have compatible units or be unitless.

* Add the variables `$pi` and `$e` to the built-in "sass:math" module.

### JavaScript API

* `constructor.value` fields on value objects now match their Node Sass
  equivalents.

## 1.24.5

* Highlight contextually-relevant sections of the stylesheet in error messages,
  rather than only highlighting the section where the error was detected.

## 1.24.4

### JavaScript API

* Fix a bug where source map generation would crash with an absolute source map
  path and a custom importer that returns string file contents.

## 1.24.3

### Command Line Interface

* Fix a bug where `sass --version` would crash for certain executable
  distributions.

## 1.24.2

### JavaScript API

* Fix a bug introduced in the previous release that prevented custom importers
  in Node.js from loading import-only files.

## 1.24.1

* Fix a bug where the wrong file could be loaded when the same URL is used by
  both a `@use` rule and an `@import` rule.

## 1.24.0

* Add an optional `with` clause to the `@forward` rule. This works like the
  `@use` rule's `with` clause, except that `@forward ... with` can declare
  variables as `!default` to allow downstream modules to reconfigure their
  values.

* Support configuring modules through `@import` rules.

## 1.23.8

* **Potentially breaking bug fix:** Members loaded through a nested `@import`
  are no longer ever accessible outside that nested context.

* Don't throw an error when importing two modules that both forward members with
  the same name. The latter name now takes precedence over the former, as per
  the specification.

### Dart API

* `SassFormatException` now implements `SourceSpanFormatException` (and thus
  `FormatException`).

## 1.23.7

* No user-visible changes

## 1.23.6

* No user-visible changes.

## 1.23.5

* Support inline comments in the indented syntax.

* When an overloaded function receives the wrong number of arguments, guess
  which overload the user actually meant to invoke, and display the invalid
  argument error for that overload.

* When `@error` is used in a function or mixin, print the call site rather than
  the location of the `@error` itself to better match the behavior of calling a
  built-in function that throws an error.

## 1.23.4

### Command-Line Interface

* Fix a bug where `--watch` wouldn't watch files referred to by `@forward`
  rules.

## 1.23.3

* Fix a bug where selectors were being trimmed over-eagerly when `@extend`
  crossed module boundaries.

## 1.23.2

### Command-Line Interface

* Fix a bug when compiling all Sass files in a directory where a CSS file could
  be compiled to its own location, creating an infinite loop in `--watch` mode.

* Properly compile CSS entrypoints in directories outside of `--watch` mode.

## 1.23.1

* Fix a bug preventing built-in modules from being loaded within a configured
  module.

* Fix a bug preventing an unconfigured module from being loaded from within two
  different configured modules.

* Fix a bug when `meta.load-css()` was used to load some files that included
  media queries.

* Allow `saturate()` in plain CSS files, since it can be used as a plain CSS
  filter function.

* Improve the error messages for trying to access functions like `lighten()`
  from the `sass:color` module.

## 1.23.0

* **Launch the new Sass module system!** This adds:

  * The [`@use` rule][], which loads Sass files as *modules* and makes their
    members available only in the current file, with automatic namespacing.

    [`@use` rule]: https://sass-lang.com/documentation/at-rules/use

  * The [`@forward` rule][], which makes members of another Sass file available
    to stylesheets that `@use` the current file.

    [`@forward` rule]: https://sass-lang.com/documentation/at-rules/forward

  * Built-in modules named `sass:color`, `sass:list`, `sass:map`, `sass:math`,
    `sass:meta`, `sass:selector`, and `sass:string` that provide access to all
    the built-in Sass functions you know and love, with automatic module
    namespaces.

  * The [`meta.load-css()` mixin][], which includes the CSS contents of a module
    loaded from a (potentially dynamic) URL.

    [`meta.load-css()` mixin]: https://sass-lang.com/documentation/modules/meta#load-css

  * The [`meta.module-variables()` function][], which provides access to the
    variables defined in a given module.

    [`meta.module-variables()` function]: https://sass-lang.com/documentation/modules/meta#module-variables

  * The [`meta.module-functions()` function][], which provides access to the
    functions defined in a given module.

    [`meta.module-functions()` function]: https://sass-lang.com/documentation/modules/meta#module-functions

  Check out [the Sass blog][migrator blog] for more information on the new
  module system. You can also use the new [Sass migrator][] to automatically
  migrate your stylesheets to the new module system!

  [migrator blog]: https://sass-lang.com/blog/the-module-system-is-launched
  [Sass migrator]: https://sass-lang.com/documentation/cli/migrator

## 1.22.12

* **Potentially breaking bug fix:** character sequences consisting of two or
  more hyphens followed by a number (such as `--123`), or two or more hyphens on
  their own (such as `--`), are now parsed as identifiers [in accordance with
  the CSS spec][ident-token-diagram].

  [ident-token-diagram]: https://drafts.csswg.org/css-syntax-3/#ident-token-diagram

  The sequence `--` was previously parsed as multiple applications of the `-`
  operator. Since this is unlikely to be used intentionally in practice, we
  consider this bug fix safe.

### Command-Line Interface

* Fix a bug where changes in `.css` files would be ignored in `--watch` mode.

### JavaScript API

* Allow underscore-separated custom functions to be defined.

* Improve the performance of Node.js compilation involving many `@import`s.

## 1.22.11

* Don't try to load unquoted plain-CSS indented-syntax imports.

* Fix a couple edge cases in `@extend` logic and related selector functions:

  * Recognize `:matches()` and similar pseudo-selectors as superselectors of
    matching complex selectors.

  * Recognize `::slotted()` as a superselector of other `::slotted()` selectors.

  * Recognize `:current()` with a vendor prefix as a superselector.

## 1.22.10

* Fix a bug in which `get-function()` would fail to find a dash-separated
  function when passed a function name with underscores.

## 1.22.9

* Include argument names when reporting range errors and selector parse errors.

* Avoid double `Error:` headers when reporting selector parse errors.

* Clarify the error message when the wrong number of positional arguments are
  passed along with a named argument.

### JavaScript API

* Re-add support for Node Carbon (8.x).

## 1.22.8

### JavaScript API

* Don't crash when running in a directory whose name contains URL-sensitive
  characters.

* Drop support for Node Carbon (8.x), which doesn't support `url.pathToFileURL`.

## 1.22.7

* Restrict the supported versions of the Dart SDK to `^2.4.0`.

## 1.22.6

* **Potentially breaking bug fix:** The `keywords()` function now converts
  underscore-separated argument names to hyphen-separated names. This matches
  LibSass's behavior, but not Ruby Sass's.

* Further improve performance for logic-heavy stylesheets.

* Improve a few error messages.

## 1.22.5

### JavaScript API

* Improve performance for logic-heavy stylesheets.

## 1.22.4

* Fix a bug where at-rules imported from within a style rule would appear within
  that style rule rather than at the root of the document.

## 1.22.3

* **Potentially breaking bug fix:** The argument name for the `saturate()`
  function is now `$amount`, to match the name in LibSass and originally in Ruby
  Sass.

* **Potentially breaking bug fix:** The `invert()` function now properly returns
  `#808080` when passed `$weight: 50%`. This matches the behavior in LibSass and
  originally in Ruby Sass, as well as being consistent with other nearby values
  of `$weight`.

* **Potentially breaking bug fix:** The `invert()` function now throws an error
  if it's used [as a plain CSS function][plain-CSS invert] *and* the Sass-only
  `$weight` parameter is passed. This never did anything useful, so it's
  considered a bug fix rather than a full breaking change.

  [plain-CSS invert]: https://developer.mozilla.org/en-US/docs/Web/CSS/filter-function/invert

* **Potentially breaking bug fix**: The `str-insert()` function now properly
  inserts at the end of the string if the `$index` is `-1`. This matches the
  behavior in LibSass and originally in Ruby Sass.

* **Potentially breaking bug fix**: An empty map returned by `map-remove()` is
  now treated as identical to the literal value `()`, rather than being treated
  as though it had a comma separator. This matches the original behavior in Ruby
  Sass.

* The `adjust-color()` function no longer throws an error when a large `$alpha`
  value is combined with HSL adjustments.

* The `alpha()` function now produces clearer error messages when the wrong
  number of arguments are passed.

* Fix a bug where the `str-slice()` function could produce invalid output when
  passed a string that contains characters that aren't represented as a single
  byte in UTF-16.

* Improve the error message for an unknown separator name passed to the `join()`
  or `append()` functions.

* The `zip()` function no longer deadlocks if passed no arguments.

* The `map-remove()` function can now take a `$key` named argument. This matches
  the signature in LibSass and originally in Ruby Sass.

## 1.22.2

### JavaScript API

* Avoid re-assigning the `require()` function to make the code statically
  analyzable by Webpack.

## 1.22.1

### JavaScript API

* Expand the dependency on `chokidar` to allow 3.x.

## 1.22.0

* Produce better stack traces when importing a file that contains a syntax
  error.

* Make deprecation warnings for `!global` variable declarations that create new
  variables clearer, especially in the case where the `!global` flag is
  unnecessary because the variables are at the top level of the stylesheet.

### Dart API

* Add a `Value.realNull` getter, which returns Dart's `null` if the value is
  Sass's null.

## 1.21.0

### Dart API

* Add a `sass` executable when installing the package through `pub`.

* Add a top-level `warn()` function for custom functions and importers to print
  warning messages.

## 1.20.3

* No user-visible changes.

## 1.20.2

* Fix a bug where numbers could be written using exponential notation in
  Node.js.

* Fix a crash that would appear when writing some very large integers to CSS.

### Command-Line Interface

* Improve performance for stand-alone packages on Linux and Mac OS.

### JavaScript API

* Pass imports to custom importers before resolving them using `includePaths` or
  the `SASS_PATH` environment variable. This matches Node Sass's behavior, so
  it's considered a bug fix.

## 1.20.1

* No user-visible changes.

## 1.20.0

* Support attribute selector modifiers, such as the `i` in `[title="test" i]`.

### Command-Line Interface

* When compilation fails, Sass will now write the error message to the CSS
  output as a comment and as the `content` property of a `body::before` rule so
  it will show up in the browser (unless compiling to standard output). This can
  be disabled with the `--no-error-css` flag, or forced even when compiling to
  standard output with the `--error-css` flag.

### Dart API

* Added `SassException.toCssString()`, which returns the contents of a CSS
  stylesheet describing the error, as above.

## 1.19.0

* Allow `!` in `url()`s without quotes.

### Dart API

* `FilesystemImporter` now doesn't change its effective directory if the working
  directory changes, even if it's passed a relative argument.

## 1.18.0

* Avoid recursively listing directories when finding the canonical name of a
  file on case-insensitive filesystems.

* Fix importing files relative to `package:`-imported files.

* Don't claim that "package:" URLs aren't supported when they actually are.

### Command-Line Interface

* Add a `--no-charset` flag. If this flag is set, Sass will never emit a
  `@charset` declaration or a byte-order mark, even if the CSS file contains
  non-ASCII characters.

### Dart API

* Add a `charset` option to `compile()`, `compileString()`, `compileAsync()` and
  `compileStringAsync()`. If this option is set to `false`, Sass will never emit
  a `@charset` declaration or a byte-order mark, even if the CSS file contains
  non-ASCII characters.

* Explicitly require that importers' `canonicalize()` methods be able to take
  paths relative to their outputs as valid inputs. This isn't considered a
  breaking change because the importer infrastructure already required this in
  practice.

## 1.17.4

* Consistently parse U+000C FORM FEED, U+000D CARRIAGE RETURN, and sequences of
  U+000D CARRIAGE RETURN followed by U+000A LINE FEED as individual newlines.

### JavaScript API

* Add a `sass.types.Error` constructor as an alias for `Error`. This makes our
  custom function API compatible with Node Sass's.

## 1.17.3

* Fix an edge case where slash-separated numbers were written to the stylesheet
  with a slash even when they're used as part of another arithmetic operation,
  such as being concatenated with a string.

* Don't put style rules inside empty `@keyframes` selectors.

## 1.17.2

* Deprecate `!global` variable assignments to variables that aren't yet defined.
  This deprecation message can be avoided by assigning variables to `null` at
  the top level before globally assigning values to them.

### Dart API

* Explicitly mark classes that were never intended to be subclassed or
  implemented as "sealed".

## 1.17.1

* Properly quote attribute selector values that start with identifiers but end
  with a non-identifier character.

## 1.17.0

* Improve error output, particularly for errors that cover multiple lines.

* Improve source locations for some parse errors. Rather than pointing to the
  next token that wasn't what was expected, they point *after* the previous
  token. This should generally provide more context for the syntax error.

* Produce a better error message for style rules that are missing the closing
  `}`.

* Produce a better error message for style rules and property declarations
  within `@function` rules.

### Command-Line Interface

* Passing a directory on the command line now compiles all Sass source files in
  the directory to CSS files in the same directory, as though `dir:dir` were
  passed instead of just `dir`.

* The new error output uses non-ASCII Unicode characters by default. Add a
  `--no-unicode` flag to disable this.

## 1.16.1

* Fix a performance bug where stylesheet evaluation could take a very long time
  when many binary operators were used in sequence.

## 1.16.0

* `rgb()` and `hsl()` now treat unquoted strings beginning with `env()`,
  `min()`, and `max()` as special number strings like `calc()`.

## 1.15.3

* Properly merge `all and` media queries. These queries were previously being
  merged as though `all` referred to a specific media type, rather than all
  media types.

* Never remove units from 0 values in compressed mode. This wasn't safe in
  general, since some properties (such as `line-height`) interpret `0` as a
  `<number>` rather than a `<length>` which can break CSS transforms. It's
  better to do this optimization in a dedicated compressor that's aware of CSS
  property semantics.

* Match Ruby Sass's behavior in some edge-cases involving numbers with many
  significant digits.

* Emit escaped tab characters in identifiers as `\9` rather than a backslash
  followed by a literal tab.

### Command-Line Interface

* The source map generated for a stylesheet read from standard input now uses a
  `data:` URL to include that stylesheet's contents in the source map.

### Node JS API

* `this.includePaths` for a running importer is now a `;`-separated string on
  Windows, rather than `:`-separated. This matches Node Sass's behavior.

### Dart API

* The URL used in a source map to refer to a stylesheet loaded from an importer
  is now `ImportResult.sourceMapUrl` as documented.

## 1.15.2

### Node JS API

* When `setValue()` is called on a Sass string object, make it unquoted even if
  it was quoted originally, to match the behavior of Node Sass.

## 1.15.1

* Always add quotes to attribute selector values that begin with `--`, since IE
  11 doesn't consider them to be identifiers.

## 1.15.0

* Add support for passing arguments to `@content` blocks. See [the
  proposal][content-args] for details.

* Add support for the new `rgb()` and `hsl()` syntax introduced in CSS Colors
  Level 4, such as `rgb(0% 100% 0% / 0.5)`. See [the proposal][color-4-rgb-hsl]
  for more details.

* Add support for interpolation in at-rule names. See [the
  proposal][at-rule-interpolation] for details.

* Add paths from the `SASS_PATH` environment variable to the load paths in the
  command-line interface, Dart API, and JS API. These load paths are checked
  just after the load paths explicitly passed by the user.

* Allow saturation and lightness values outside of the `0%` to `100%` range in
  the `hsl()` and `hsla()` functions. They're now clamped to be within that
  range rather than producing an error if they're outside it.

* Properly compile selectors that end in escaped whitespace.

[content-args]: https://github.com/sass/language/blob/master/accepted/content-args.md
[color-4-rgb-hsl]: https://github.com/sass/language/blob/master/accepted/color-4-rgb-hsl.md
[at-rule-interpolation]: https://github.com/sass/language/blob/master/accepted/at-rule-interpolation.md

### JavaScript API

* Always include the error location in error messages.

## 1.14.4

* Properly escape U+0009 CHARACTER TABULATION in unquoted strings.

## 1.14.3

* Treat `:before`, `:after`, `:first-line`, and `:first-letter` as
  pseudo-elements for the purposes of `@extend`.

* When running in compressed mode, remove spaces around combinators in complex
  selectors, so a selector like `a > b` is output as `a>b`.

* Properly indicate the source span for errors involving binary operation
  expressions whose operands are parenthesized.

## 1.14.2

* Fix a bug where loading the same stylesheet from two different import paths
  could cause its imports to fail to resolve.

* Properly escape U+001F INFORMATION SEPARATOR ONE in unquoted strings.

### Command-Line Interface

* Don't crash when using `@debug` in a stylesheet passed on standard input.

### Dart API

* `AsyncImporter.canonicalize()` and `Importer.canonicalize()` must now return
  absolute URLs. Relative URLs are still supported, but are deprecated and will
  be removed in a future release.

## 1.14.1

* Canonicalize escaped digits at the beginning of identifiers as hex escapes.

* Properly parse property declarations that are both *in* content blocks and
  written *after* content blocks.

### Command-Line Interface

* Print more readable paths in `--watch` mode.

## 1.14.0

### BREAKING CHANGE

In accordance with our [compatibility policy][], breaking changes made for CSS
compatibility reasons are released as minor version revision after a three-month
deprecation period.

[compatibility policy]: README.md#compatibility-policy

* Tokens such as `#abcd` that are now interpreted as hex colors with alpha
  channels, rather than unquoted ID strings.

## 1.13.4

### Node JS

* Tweak JS compilation options to substantially improve performance.

## 1.13.3

* Properly generate source maps for stylesheets that emit `@charset`
  declarations.

### Command-Line Interface

* Don't error out when passing `--embed-source-maps` along with
  `--embed-sources` for stylesheets that contain non-ASCII characters.

## 1.13.2

* Properly parse `:nth-child()` and `:nth-last-child()` selectors with
  whitespace around the argument.

* Don't emit extra whitespace in the arguments for `:nth-child()` and
  `:nth-last-child()` selectors.

* Fix support for CSS hacks in plain CSS mode.

## 1.13.1

* Allow an IE-style single equals operator in plain CSS imports.

## 1.13.0

* Allow `@extend` to be used with multiple comma-separated simple selectors.
  This is already supported by other implementations, but fell through the
  cracks for Dart Sass until now.

* Don't crash when a media rule contains another media rule followed by a style
  rule.

## 1.12.0

### Dart API

* Add a `SassException` type that provides information about Sass compilation
  failures.

### Node JS API

* Remove the source map comment from the compiled JS. We don't ship with the
  source map, so this pointed to nothing.

## 1.11.0

* Add support for importing plain CSS files. They can only be imported *without*
  an extension—for example, `@import "style"` will import `style.css`. Plain CSS
  files imported this way only support standard CSS features, not Sass
  extensions.

  See [the proposal][css-import] for details.

* Add support for CSS's `min()` and `max()` [math functions][]. A `min()` and
  `max()` call will continue to be parsed as a Sass function if it involves any
  Sass-specific features like variables or function calls, but if it's valid
  plain CSS (optionally with interpolation) it will be emitted as plain CSS instead.

  See [the proposal][css-min-max] for details.

* Add support for range-format media features like `(10px < width < 100px)`. See
  [the proposal][media-ranges] for details.

* Normalize escape codes in identifiers so that, for example, `éclair` and
  `\E9clair` are parsed to the same value. See
  [the proposal][identifier-escapes] for details.

* Don't choke on a [byte-order mark][] at the beginning of a document when
  running in JavaScript.

[math functions]: https://drafts.csswg.org/css-values/#math-function
[css-import]: https://github.com/sass/language/blob/master/accepted/css-imports.md
[css-min-max]: https://github.com/sass/language/blob/master/accepted/min-max.md
[media-ranges]: https://github.com/sass/language/blob/master/accepted/media-ranges.md
[identifier-escapes]: https://github.com/sass/language/blob/master/accepted/identifier-escapes.md
[byte-order mark]: https://en.wikipedia.org/wiki/Byte_order_mark

### Command-Line Interface

* The `--watch` command now continues to recompile a file after a syntax error
  has been detected.

### Dart API

* Added a `Syntax` enum to indicate syntaxes for Sass source files.

* The `compile()` and `compileAsync()` functions now parse files with the `.css`
  extension as plain CSS.

* Added a `syntax` parameter to `compileString()` and `compileStringAsync()`.

* Deprecated the `indented` parameter to `compileString()` and `compileStringAsync()`.

* Added a `syntax` parameter to `new ImporterResult()` and a
  `ImporterResult.syntax` getter to set the syntax of the source file.

* Deprecated the `indented` parameter to `new ImporterResult()` and the
  `ImporterResult.indented` getter in favor of `syntax`.

## 1.10.4

### Command-Line Interface

* Fix a Homebrew installation failure.

## 1.10.3

### Command-Line Interface

* Run the Chocolatey script with the correct arguments so it doesn't crash.

## 1.10.2

* No user-visible changes.

## 1.10.1

### Node JS API

* Don't crash when passing both `includePaths` and `importer`.

## 1.10.0

* When two `@media` rules' queries can't be merged, leave nested rules in place
  for browsers that support them.

* Fix a typo in an error message.

## 1.9.2

### Node JS API

* Produce more readable filesystem errors, such as when a file doesn't exist.

## 1.9.1

### Command-Line Interface

* Don't emit ANSI codes to Windows terminals that don't support them.

* Fix a bug where `--watch` crashed on Mac OS.

## 1.9.0

### Node API

* Add support for `new sass.types.Color(argb)` for creating colors from ARGB hex
  numbers. This was overlooked when initially adding support for Node Sass's
  JavaScript API.

## 1.8.0

### Command-Line Interface

* Add a `--poll` flag to make `--watch` mode repeatedly check the filesystem for
  updates rather than relying on native filesystem notifications.

* Add a `--stop-on-error` flag to stop compiling additional files once an error
  is encountered.

## 1.7.3

* No user-visible changes.

## 1.7.2

* Add a deprecation warning for `@-moz-document`, except for cases where only an
  empty `url-prefix()` is used. Support is [being removed from Firefox][] and
  will eventually be removed from Sass as well.

[being removed from Firefox]: https://www.fxsitecompat.com/en-CA/docs/2018/moz-document-support-has-been-dropped-except-for-empty-url-prefix/

* Fix a bug where `@-moz-document` functions with string arguments weren't being
  parsed.

### Command-Line Interface

* Don't crash when a syntax error is added to a watched file.

## 1.7.1

* Fix crashes in released binaries.

## 1.7.0

* Emit deprecation warnings for tokens such as `#abcd` that are ambiguous
  between ID strings and hex colors with alpha channels. These will be
  interpreted as colors in a release on or after 19 September 2018.

* Parse unambiguous hex colors with alpha channels as colors.

* Fix a bug where relative imports from files on the load path could look in the
  incorrect location.

## 1.6.2

### Command-Line Interface

* Fix a bug where the source map comment in the generated CSS could refer to the
  source map file using an incorrect URL.

## 1.6.1

* No user-visible changes.

## 1.6.0

* Produce better errors when expected tokens are missing before a closing brace.

* Avoid crashing when compiling a non-partial stylesheet that exists on the
  filesystem next to a partial with the same name.

### Command-Line Interface

* Add support for the `--watch`, which watches for changes in Sass files on the
  filesystem and ensures that the compiled CSS is up-to-date.

* When using `--update`, surface errors when an import doesn't exist even if the
  file containing the import hasn't been modified.

* When compilation fails, delete the output file rather than leaving an outdated
  version.

## 1.5.1

* Fix a bug where an absolute Windows path would be considered an `input:output`
  pair.

* Forbid custom properties that have no values, like `--foo:;`, since they're
  forbidden by the CSS spec.

## 1.5.0

* Fix a bug where an importer would be passed an incorrectly-resolved URL when
  handling a relative import.

* Throw an error when an import is ambiguous due to a partial and a non-partial
  with the same name, or multiple files with different extensions. This matches
  the standard Sass behavior.

### Command-Line Interface

* Add an `--interactive` flag that supports interactively running Sass
  expressions (thanks to [Jen Thakar][]!).

[Jen Thakar]: https://github.com/jathak

## 1.4.0

* Improve the error message for invalid semicolons in the indented syntax.

* Properly disallow semicolons after declarations in the indented syntax.

### Command-Line Interface

* Add support for compiling multiple files at once by writing
  `sass input.scss:output.css`. Note that unlike Ruby Sass, this *always*
  compiles files by default regardless of when they were modified.

  This syntax also supports compiling entire directories at once. For example,
  `sass templates/stylesheets:public/css` compiles all non-partial Sass files
  in `templates/stylesheets` to CSS files in `public/css`.

* Add an `--update` flag that tells Sass to compile only stylesheets that have
  been (transitively) modified since the CSS file was generated.

### Dart API

* Add `Importer.modificationTime()` and `AsyncImporter.modificationTime()` which
  report the last time a stylesheet was modified.

### Node API

* Generate source maps when the `sourceMaps` option is set to a string and the
  `outFile` option is not set.

## 1.3.2

* Add support for `@elseif` as an alias of `@else if`. This is not an
  intentional feature, so using it will cause a deprecation warning. It will be
  removed at some point in the future.

## 1.3.1

### Node API

* Fix loading imports relative to stylesheets that were themselves imported
  though relative include paths.

## 1.3.0

### Command-Line Interface

* Generate source map files by default when writing to disk. This can be
  disabled by passing `--no-source-map`.

* Add a `--source-map-urls` option to control whether the source file URLs in
  the generated source map are relative or absolute.

* Add an `--embed-sources` option to embed the contents of all source files in
  the generated source map.

* Add an `--embed-source-map` option to embed the generated source map as a
  `data:` URL in the generated CSS.

### Dart API

* Add a `sourceMap` parameter to `compile()`, `compileString()`,
  `compileAsync()`, and `compileStringAsync()`. This takes a callback that's
  called with a [`SingleMapping`][] that contains the source map information for
  the compiled CSS file.

[`SingleMapping`]: https://www.dartdocs.org/documentation/source_maps/latest/source_maps.parser/SingleMapping-class.html

### Node API

* Added support for the `sourceMap`, `omitSourceMapUrl`, `outFile`,
  `sourceMapContents`, `sourceMapEmbed`, and `sourceMapRoot` options to
  `render()` and `renderSync()`.

* Fix a bug where passing a relative path to `render()` or `renderSync()` would
  cause relative imports to break.

* Fix a crash when printing warnings in stylesheets compiled using `render()` or
  `renderSync()`.

* Fix a bug where format errors were reported badly on Windows.

## 1.2.1

* Always emit units in compressed mode for `0` dimensions other than lengths and
  angles.

## 1.2.0

* The command-line executable will now create the directory for the resulting
  CSS if that directory doesn't exist.

* Properly parse `#{$var} -#{$var}` as two separate values in a list rather than
  one value being subtracted from another.

* Improve the error message for extending compound selectors.

## 1.1.1

* Add a commit that was accidentally left out of 1.1.0.

## 1.1.0

* The command-line executable can now be used to write an output file to disk
  using `sass input.scss output.css`.

* Use a POSIX-shell-compatible means of finding the location of the `sass` shell
  script.

## 1.0.0

**Initial stable release.**

### Changes Since 1.0.0-rc.1

* Allow `!` in custom property values ([#260][]).

[#260]: https://github.com/sass/dart-sass/issues/260

#### Dart API

* Remove the deprecated `render()` function.

#### Node API

* Errors are now subtypes of the `Error` type.

* Allow both the `data` and `file` options to be passed to `render()` and
  `renderSync()` at once. The `data` option will be used as the contents of the
  stylesheet, and the `file` option will be used as the path for error reporting
  and relative imports. This matches Node Sass's behavior.

## 1.0.0-rc.1

* Add support for importing an `_index.scss` or `_index.sass` file when
  importing a directory.

* Add a `--load-path` command-line option (alias `-I`) for passing additional
  paths to search for Sass files to import.

* Add a `--quiet` command-line option (alias `-q`) for silencing warnings.

* Add an `--indented` command-line option for using the indented syntax with a
  stylesheet from standard input.

* Don't merge the media queries `not type` and `(feature)`. We had previously
  been generating `not type and (feature)`, but that's not actually the
  intersection of the two queries.

* Don't crash on `$x % 0`.

* The standalone executable distributed on GitHub is now named `sass` rather
  than `dart-sass`. The `dart-sass` executable will remain, with a deprecation
  message, until 1.0.0 is released.

### Dart API

* Add a `Logger` class that allows users to control how messages are printed by
  stylesheets.

* Add a `logger` parameter to `compile()`, `compileAsync()`, `compileString()`,
  and `compileStringAsync()`.

### Node JS API

* Import URLs passed to importers are no longer normalized. For example, if a
  stylesheet contains `@import "./foo.scss"`, importers will now receive
  `"./foo.scss"` rather than `"foo.scss"`.

## 1.0.0-beta.5.3

* Support hard tabs in the indented syntax.

* Improve the formatting of comments that don't start on the same line as the
  opening `/*`.

* Preserve whitespace after `and` in media queries in compressed mode.

### Indented Syntax

* Properly parse multi-line selectors.

* Don't deadlock on `/*` comments.

* Don't add an extra `*/` to comments that already have it.

* Preserve empty lines in `/*` comments.

## 1.0.0-beta.5.2

* Fix a bug where some colors would crash `compressed` mode.

## 1.0.0-beta.5.1

* Add a `compressed` output style.

* Emit a warning when `&&` is used, since it's probably not what the user means.

* `round()` now returns the correct results for negative numbers that should
  round down.

* `var()` may now be passed in place of multiple arguments to `rgb()`, `rgba()`,
  `hsl()` and `hsla()`.

* Fix some cases where equivalent numbers wouldn't count as the same keys in
  maps.

* Fix a bug where multiplication like `(1/1px) * (1px/1)` wouldn't properly
  cancel out units.

* Fix a bug where dividing by a compatible unit would produce an invalid
  result.

* Remove a non-`sh`-compatible idiom from the standalone shell script.

### Dart API

* Add a `functions` parameter to `compile()`, `compleString()`,
  `compileAsync()`, and `compileStringAsync()`. This allows users to define
  custom functions in Dart that can be invoked from Sass stylesheets.

* Expose the `Callable` and `AsyncCallable` types, which represent functions
  that can be invoked from Sass.

* Expose the `Value` type and its subclasses, as well as the top-level
  `sassTrue`, `sassFalse`, and `sassNull` values, which represent Sass values
  that may be passed into or returned from custom functions.

* Expose the `OutputStyle` enum, and add a `style` parameter to `compile()`,
  `compleString()`, `compileAsync()`, and `compileStringAsync()` that allows
  users to control the output style.

### Node JS API

* Support the `functions` option.

* Support the `"compressed"` value for the `outputStyle` option.

## 1.0.0-beta.4

* Support unquoted imports in the indented syntax.

* Fix a crash when `:not(...)` extends a selector that appears in
  `:not(:not(...))`.

### Node JS API

* Add support for asynchronous importers to `render()` and `renderSync()`.

### Dart API

* Add `compileAsync()` and `compileStringAsync()` methods. These run
  asynchronously, which allows them to take asynchronous importers (see below).

* Add an `AsyncImporter` class. This allows imports to be resolved
  asynchronously in case no synchronous APIs are available. `AsyncImporter`s are
  only compatible with `compileAysnc()` and `compileStringAsync()`.

## 1.0.0-beta.3

* Properly parse numbers with exponents.

* Don't crash when evaluating CSS variables whose names are entirely
  interpolated (for example, `#{--foo}: ...`).

### Node JS API

* Add support for the `importer` option to `render()` and `renderSync()`.
  Only synchronous importers are currently supported.

### Dart API

* Added an `Importer` class. This can be extended by users to provide support
  for custom resolution for `@import` rules.

* Added built-in `FilesystemImporter` and `PackageImporter` implementations that
  support resolving `file:` and `package:` URLs, respectively.

* Added an `importers` argument to the `compile()` and `compileString()`
  functions that provides `Importer`s to use when resolving `@import` rules.

* Added a `loadPaths` argument to the `compile()` and `compileString()`
  functions that provides paths to search for stylesheets when resolving
  `@import` rules. This is a shorthand for passing `FilesystemImporter`s to the
  `importers` argument.

## 1.0.0-beta.2

* Add support for the `::slotted()` pseudo-element.

* Generated transparent colors will now be emitted as `rgba(0, 0, 0, 0)` rather
  than `transparent`. This works around a bug wherein IE incorrectly handles the
  latter format.

### Command-Line Interface

* Improve the logic for whether to use terminal colors by default.

### Node JS API

* Add support for `data`, `includePaths`, `indentedSyntax`, `lineFeed`,
  `indentWidth`, and `indentType` options to `render()` and `renderSync()`.

* The result object returned by `render()` and `renderSync()` now includes the
  `stats` object which provides metadata about the compilation process.

* The error object thrown by `render()` and `renderSync()` now includes `line`,
  `column`, `file`, `status`, and `formatted` fields. The `message` field and
  `toString()` also provide more information.

### Dart API

* Add a `renderString()` method for rendering Sass source that's not in a file
  on disk.

## 1.0.0-beta.1

* Drop support for the reference combinator. This has been removed from the
  spec, and will be deprecated and eventually removed in other implementations.

* Trust type annotations when compiling to JavaScript, which makes it
  substantially faster.

* Compile to minified JavaScript, which decreases the code size substantially
  and makes startup a little faster.

* Fix a crash when inspecting a string expression that ended in "\a".

* Fix a bug where declarations and `@extend` were allowed outside of a style
  rule in certain circumstances.

* Fix `not` in parentheses in `@supports` conditions.

* Allow `url` as an identifier name.

* Properly parse `/***/` in selectors.

* Properly parse unary operators immediately after commas.

* Match Ruby Sass's rounding behavior for all functions.

* Allow `\` at the beginning of a selector in the indented syntax.

* Fix a number of `@extend` bugs:

  * `selector-extend()` and `selector-replace()` now allow compound selector
    extendees.

  * Remove the universal selector `*` when unifying with other selectors.

  * Properly unify the result of multiple simple selectors in the same compound
    selector being extended.

  * Properly handle extensions being extended.

  * Properly follow the [first law of `@extend`][laws].

  * Fix selector specificity tracking to follow the
    [second law of `@extend`][laws].

  * Allow extensions that match selectors but fail to unify.

  * Partially-extended selectors are no longer used as parent selectors.

  * Fix an edge case where both the extender and the extended selector
    have invalid combinator sequences.

  * Don't crash with a "Bad state: no element" error in certain edge cases.

[laws]: https://github.com/sass/sass/issues/324#issuecomment-4607184

## 1.0.0-alpha.9

* Elements without a namespace (such as `div`) are no longer unified with
  elements with the empty namespace (such as `|div`). This unification didn't
  match the results returned by `is-superselector()`, and was not guaranteed to
  be valid.

* Support `&` within `@at-root`.

* Properly error when a compound selector is followed immediately by `&`.

* Properly handle variable scoping in `@at-root` and nested properties.

* Properly handle placeholder selectors in selector pseudos.

* Properly short-circuit the `or` and `and` operators.

* Support `--$variable`.

* Don't consider unitless numbers equal to numbers with units.

* Warn about using named colors in interpolation.

* Don't emit loud comments in functions.

* Detect import loops.

* Fix `@import` with a `supports()` clause.

* Forbid functions named "and", "or", and "not".

* Fix `type-of()` with a function.

* Emit a nicer error for invalid tokens in a selector.

* Fix `invert()` with a `$weight` parameter.

* Fix a unit-parsing edge-cases.

* Always parse imports with queries as plain CSS imports.

* Support `&` followed by a non-identifier.

* Properly handle split media queries.

* Properly handle a placeholder selector that isn't at the beginning of a
  compound selector.

* Fix more `str-slice()` bugs.

* Fix the `%` operator.

* Allow whitespace between `=` and the mixin name in the indented syntax.

* Fix some slash division edge cases.

* Fix `not` when used like a function.

* Fix attribute selectors with single-character values.

* Fix some bugs with the `call()` function.

* Properly handle a backslash followed by a CRLF sequence in a quoted string.

* Fix numbers divided by colors.

* Support slash-separated numbers in arguments to plain CSS functions.

* Error out if a function is passed an unknown named parameter.

* Improve the speed of loading large files on Node.

* Don't consider browser-prefixed selector pseudos to be superselectors of
  differently- or non-prefixed selector pseudos with the same base name.

* Fix an `@extend` edge case involving multiple combinators in a row.

* Fix a bug where a `@content` block could get incorrectly passed to a mixin.

* Properly isolate the lexical environments of different calls to the same mixin
  and function.

## 1.0.0-alpha.8

* Add the `content-exists()` function.

* Support interpolation in loud comments.

* Fix a bug where even valid semicolons and exclamation marks in custom property
  values were disallowed.

* Disallow invalid function names.

* Disallow extending across media queries.

* Properly parse whitespace after `...` in argument declaration lists.

* Support terse mixin syntax in the indented syntax.

* Fix `@at-root` query parsing.

* Support special functions in `@-moz-document`.

* Support `...` after a digit.

* Fix some bugs when treating a map as a list of pairs.

## 1.0.0-alpha.7

* Fix `function-exists()`, `variable-exists()`, and `mixin-exists()` to use the
  lexical scope rather than always using the global scope.

* `str-index()` now correctly inserts at negative indices.

* Properly parse `url()`s that contain comment-like text.

* Fix a few more small `@extend` bugs.

* Fix a bug where interpolation in a quoted string was being dropped in some
  circumstances.

* Properly handle `@for` rules where each bound has a different unit.

* Forbid mixins and functions from being defined in control directives.

* Fix a superselector-computation edge case involving `:not()`.

* Gracefully handle input files that are invalid UTF-8.

* Print a Sass stack trace when a file fails to load.

## 1.0.0-alpha.6

* Allow `var()` to be passed to `rgb()`, `rgba()`, `hsl()`, and `hsla()`.

* Fix conversions between numbers with `dpi`, `dpcm`, and `dppx` units.
  Previously these conversions were inverted.

* Don't crash when calling `str-slice()` with an `$end-at` index lower than the
  `$start-at` index.

* `str-slice()` now correctly returns `""` when `$end-at` is negative and points
  before the beginning of the string.

* Interpolation in quoted strings now properly preserves newlines.

* Don't crash when passing only `$hue` or no keyword arguments to
  `adjust-color()`, `scale-color()`, or `change-color()`.

* Preserve escapes in identifiers. This used to only work for identifiers in
  SassScript.

* Fix a few small `@extend` bugs.

## 1.0.0-alpha.5

* Fix bounds-checking for `opacify()`, `fade-in()`, `transparentize()`, and
  `fade-out()`.

* Fix a bug with `@extend` superselector calculations.

* Fix some cases where `#{...}--` would fail to parse in selectors.

* Allow a single number to be passed to `saturate()` for use in filter contexts.

* Fix a bug where `**/` would fail to close a loud comment.

* Fix a bug where mixin and function calls could set variables incorrectly.

* Move plain CSS `@import`s to the top of the document.

## 1.0.0-alpha.4

* Add support for bracketed lists.

* Add support for Unicode ranges.

* Add support for the Microsoft-style `=` operator.

* Print the filename for `@debug` rules.

* Fix a bug where `1 + - 2` and similar constructs would crash the parser.

* Fix a bug where `@extend` produced the wrong result when used with
  selector combinators.

* Fix a bug where placeholder selectors were not allowed to be unified.

* Fix the `mixin-exists()` function.

* Fix `:nth-child()` and `:nth-last-child()` parsing when they contain `of
  selector`.

## 1.0.0-alpha.3

* Fix a bug where color equality didn't take the alpha channel into account.

* Fix a bug with converting some RGB colors to HSL.

* Fix a parent selector resolution bug.

* Properly declare the arguments for `opacify()` and related functions.

* Add a missing dependency on the `stack_trace` package.

* Fix broken Windows archives.

* Emit colors using their original representation if possible.

* Emit colors without an original representation as names if possible.

## 1.0.0-alpha.2

* Fix a bug where variables, functions, and mixins were broken in imported
  files.

## 1.0.0-alpha.1

* Initial alpha release.<|MERGE_RESOLUTION|>--- conflicted
+++ resolved
@@ -1,4 +1,3 @@
-<<<<<<< HEAD
 ## 1.57.0
 
 * Add support for CSS Color Level 4 [color spaces]. Each color value now tracks
@@ -135,14 +134,13 @@
 
 * Added `InterpolationMethod` and `HueInterpolationMethod` which collectively
   represent the method to use to interpolate two colors.
-=======
+
 ## 1.56.2
 
 ### Embedded Sass
 
 * The embedded compiler now supports version 1.2.0 of [the embedded
   protocol](https://github.com/sass/embedded-protocol).
->>>>>>> e87176a5
 
 ## 1.56.1
 
