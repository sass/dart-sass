## 1.64.0

* Comments that appear before or between `@use` and `@forward` rules are now
  emitted in source order as much as possible, instead of always being emitted
  after the CSS of all module dependencies.

<<<<<<< HEAD
### JavaScript API

* Add a new `SassCalculation` type that represents the calculation objects added
  in Dart Sass 1.40.0.

* Add `Value.assertCalculation()`, which returns the value if it's a
  `SassCalculation` and throws an error otherwise.
=======
* Fix a bug where an interpolation in a custom property name crashed if the file
  was loaded by a `@use` nested in an `@import`.

### JavaScript API

* Produce a better error message when an environment that supports some Node.js
  APIs loads the browser entrypoint but attempts to access the filesystem.
>>>>>>> fe7f9a14

### Embedded Sass

* Fix a bug where nested relative `@imports` failed to load when using the
  deprecated functions `render` or `renderSync` and those relative imports were
  loaded multiple times across different files.

## 1.63.6

### JavaScript API

* Fix `import sass from 'sass'` again after it was broken in the last release.

### Embedded Sass

* Fix the `exports` declaration in `package.json`.

## 1.63.5

### JavaScript API

* Fix a bug where loading the package through both CJS `require()` and ESM
  `import` could crash on Node.js.

### Embedded Sass

* Fix a deadlock when running at high concurrency on 32-bit systems.

* Fix a race condition where the embedded compiler could deadlock or crash if a
  compilation ID was reused immediately after the compilation completed.

## 1.63.4

### JavaScript API

* Re-enable support for `import sass from 'sass'` when loading the package from
  an ESM module in Node.js. However, this syntax is now deprecated; ESM users
  should use `import * as sass from 'sass'` instead.

  On the browser and other ESM-only platforms, only `import * as sass from
  'sass'` is supported.

* Properly export the legacy API values `TRUE`, `FALSE`, `NULL`, and `types` from
  the ECMAScript module API.

### Embedded Sass

* Fix a race condition where closing standard input while requests are in-flight
  could sometimes cause the process to hang rather than shutting down
  gracefully.

* Properly include the root stylesheet's URL in the set of loaded URLs when it
  fails to parse.

## 1.63.3

### JavaScript API

* Fix loading Sass as an ECMAScript module on Node.js.

## 1.63.2

* No user-visible changes.

## 1.63.1

* No user-visible changes.

## 1.63.0

### JavaScript API

* Dart Sass's JS API now supports running in the browser. Further details and
  instructions for use are in [the README](README.md#dart-sass-in-the-browser).

### Embedded Sass

* The Dart Sass embedded compiler is now included as part of the primary Dart
  Sass distribution, rather than a separate executable. To use the embedded
  compiler, just run `sass --embedded` from any Sass executable (other than the
  pure JS executable).

  The Node.js embedded host will still be distributed as the `sass-embedded`
  package on npm. The only change is that it will now provide direct access to a
  `sass` executable with the same CLI as the `sass` package.

* The Dart Sass embedded compiler now uses version 2.0.0 of the Sass embedded
  protocol. See [the spec][embedded-protocol-spec] for a full description of the
  protocol, and [the changelog][embedded-protocol-changelog] for a summary of
  changes since version 1.2.0.

  [embedded-protocol-spec]: https://github.com/sass/sass/blob/main/spec/embedded-protocol.md
  [embedded-protocol-changelog]: https://github.com/sass/sass/blob/main/EMBEDDED_PROTOCOL_CHANGELOG.md

* The Dart Sass embedded compiler now runs multiple simultaneous compilations in
  parallel, rather than serially.

## 1.62.1

* Fix a bug where `:has(+ &)` and related constructs would drop the leading
  combinator.

## 1.62.0

* Deprecate the use of multiple `!global` or `!default` flags on the same
  variable. This deprecation is named `duplicate-var-flags`.

* Allow special numbers like `var()` or `calc()` in the global functions:
  `grayscale()`, `invert()`, `saturate()`, and `opacity()`. These are also
  native CSS `filter` functions. This is in addition to number values which were
  already allowed.

* Fix a cosmetic bug where an outer rule could be duplicated after nesting was
  resolved, instead of re-using a shared rule.

## 1.61.0

* **Potentially breaking change:** Drop support for End-of-Life Node.js 12.

* Fix remaining cases for the performance regression introduced in 1.59.0.

### Embedded Sass

* The JS embedded host now loads files from the working directory when using the
  legacy API.

## 1.60.0

* Add support for the `pi`, `e`, `infinity`, `-infinity`, and `NaN` constants in
  calculations. These will be interpreted as the corresponding numbers.

* Add support for unknown constants in calculations. These will be interpreted
  as unquoted strings.

* Serialize numbers with value `infinity`, `-infinity`, and `NaN` to `calc()`
  expressions rather than CSS-invalid identifiers. Numbers with complex units
  still can't be serialized.

## 1.59.3

* Fix a performance regression introduced in 1.59.0.

* The NPM release of 1.59.0 dropped support for Node 12 without actually
  indicating so in its pubspec. This release temporarily adds back support so
  that the latest Sass version that declares it supports Node 12 actually does
  so. However, Node 12 is now end-of-life, so we will drop support for it
  properly in an upcoming release.

## 1.59.2

* No user-visible changes.

## 1.59.1

* No user-visible changes.

## 1.59.0

### Command Line Interface

* Added a new `--fatal-deprecation` flag that lets you treat a deprecation
  warning as an error. You can pass an individual deprecation ID
  (e.g. `slash-div`) or you can pass a Dart Sass version to treat all
  deprecations initially emitted in that version or earlier as errors.

* New `--future-deprecation` flag that lets you opt into warning for use of
  certain features that will be deprecated in the future. At the moment, the
  only option is `--future-deprecation=import`, which will emit warnings for
  Sass `@import` rules, which are not yet deprecated, but will be in the future.

### Dart API

* New `Deprecation` enum, which contains the different current and future
  deprecations used by the new CLI flags.

* The `compile` methods now take in `fatalDeprecations` and `futureDeprecations`
  parameters, which work similarly to the CLI flags.

## 1.58.4

* Pull `@font-face` to the root rather than bubbling the style rule selector
  inwards.

* Improve error messages for invalid CSS values passed to plain CSS functions.

* Improve error messages involving selectors.

### Embedded Sass

* Improve the performance of starting up a compilation.

## 1.58.3

* No user-visible changes.

## 1.58.2

### Command Line Interface

* Add a timestamp to messages printed in `--watch` mode.

* Print better `calc()`-based suggestions for `/`-as-division expression that
  contain calculation-incompatible constructs like unary minus.

## 1.58.1

* Emit a unitless hue when serializing `hsl()` colors. The `deg` unit is
  incompatible with IE, and while that officially falls outside our
  compatibility policy, it's better to lean towards greater compatibility.

## 1.58.0

* Remove sourcemap comments from Sass sources. The generated sourcemap comment
  for the compiled CSS output remains unaffected.

* Fix a bug in `@extend` logic where certain selectors with three or more
  combinators were incorrectly considered superselectors of similar selectors
  with fewer combinators, causing them to be incorrectly trimmed from the
  output.

* Produce a better error message for a number with a leading `+` or `-`, a
  decimal point, but no digits.

* Produce a better error message for a nested property whose name starts with
  `--`.

* Fix a crash when a selector ends in an escaped backslash.

* Add the relative length units from CSS Values 4 and CSS Contain 3 as known
  units to validate bad computation in `calc`.

### Command Line Interface

* The `--watch` flag will now track loads through calls to `meta.load-css()` as
  long as their URLs are literal strings without any interpolation.

## 1.57.1

* No user-visible changes.

## 1.57.0

* Add a `split($string, $separator, $limit: null)` function to `sass:string`
  that splits a string into separate substrings based on a separator string.

### JavaScript API

* **Potentially breaking bug fix**: Custom functions in both the modern and
  legacy API now properly reject signatures with whitespace between the function
  name and parentheses.

* Custom functions in the legacy API now allow signatures with whitespace before
  the function name, to match a bug in Node Sass.

### Dart API

* **Potentially breaking bug fix**: `Callable.fromSignature()` and
  `AsyncCallable.fromSignature()` now reject signatures with whitespace between
  the function name and parentheses.

## 1.56.2

### Embedded Sass

* The embedded compiler now supports version 1.2.0 of [the embedded
  protocol](https://github.com/sass/embedded-protocol).

## 1.56.1

### Embedded Sass

* Importer results now validate that `contents` is actually a string and whether
  `sourceMapUrl` is an absolute URL.

## 1.56.0

* **Potentially breaking change:** To match the CSS spec, SassScript expressions
  beginning with `not` or `(` are no longer supported at the beginning of
  parenthesized sections of media queries. For example,

  ```scss
  @media (width >= 500px) and (not (grid))
  ```

  will now be emitted unchanged, instead of producing

  ```scss
  @media (width >= 500px) and (false)
  ```

  See [the Sass website](https://sass-lang.com/d/media-logic) for details.

* **Potentially breaking bug fix:** Angle units like `rad` or `turn` are now
  properly converted to equivalent `deg` values for `hsl()`, `hsla()`,
  `adjust-hue()`, `color.adjust()`, and `color.change()`.

  See [the Sass website](https://sass-lang.com/d/function-units#hue) for
  details.

* Fix indentation for selectors that span multiple lines in a `@media` query.

* Emit a deprecation warning when passing `$alpha` values with units to
  `color.adjust()` or `color.change()`. This will be an error in Dart Sass
  2.0.0.

  See [the Sass website](https://sass-lang.com/d/function-units#alpha) for
  details.

* Emit a deprecation warning when passing a `$weight` value with no units or
  with units other than `%` to `color.mix()`. This will be an error in Dart Sass
  2.0.0.

  See [the Sass website](https://sass-lang.com/d/function-units#weight) for
  details.

* Emit a deprecation warning when passing `$n` values with units to `list.nth()`
  or `list.set-nth()`. This will be an error in Dart Sass 2.0.0.

  See [the Sass website](https://sass-lang.com/d/function-units#index) for
  details.

* Improve existing deprecation warnings to wrap `/`-as-division suggestions in
  `calc()` expressions.

* Properly mark the warning for passing numbers with units to `random()` as a
  deprecation warning.

* Fix a bug where `@extend` could behave unpredicatably when used along with
  `meta.load-css()` and shared modules that contained no CSS themselves but
  loaded CSS from other modules.

### Dart API

* Emit a deprecation warning when passing a `sassIndex` with units to
  `Value.sassIndexToListIndex()`. This will be an error in Dart Sass 2.0.0.

### JS API

* Importer results now validate whether `contents` is actually a string type.

* Importer result argument errors are now rendered correctly.

## 1.55.0

* **Potentially breaking bug fix:** Sass numbers are now universally stored as
  64-bit floating-point numbers, rather than sometimes being stored as integers.
  This will generally make arithmetic with very large numbers more reliable and
  more consistent across platforms, but it does mean that numbers between nine
  quadrillion and nine quintillion will no longer be represented with full
  accuracy when compiling Sass on the Dart VM.

* **Potentially breaking bug fix:** Sass equality is now properly [transitive].
  Two numbers are now considered equal (after doing unit conversions) if they
  round to the same `1e-11`th. Previously, numbers were considered equal if they
  were within `1e-11` of one another, which led to some circumstances where `$a
  == $b` and `$b == $c` but `$a != $b`.

[transitive]: https://en.wikipedia.org/wiki/Transitive_property

* **Potentially breaking bug fix:** Various functions in `sass:math` no longer
  treat floating-point numbers that are very close (but not identical) to
  integers as integers. Instead, these functions now follow the floating-point
  specification exactly. For example, `math.pow(0.000000000001, -1)` now returns
  `1000000000000` instead of `Infinity`.

* Emit a deprecation warning for `$a -$b` and `$a +$b`, since these look like
  they could be unary operations but they're actually parsed as binary
  operations. Either explicitly write `$a - $b` or `$a (-$b)`. See
  https://sass-lang.com/d/strict-unary for more details.

### Dart API

* Add an optional `argumentName` parameter to `SassScriptException()` to make it
  easier to throw exceptions associated with particular argument names.

* Most APIs that previously returned `num` now return `double`. All APIs
  continue to _accept_ `num`, although in Dart 2.0.0 these APIs will be changed
  to accept only `double`.

### JS API

* Fix a bug in which certain warning spans would not have their properties
  accessible by the JS API.

## 1.54.9

* Fix an incorrect span in certain `@media` query deprecation warnings.

## 1.54.8

* No user-visible changes.

## 1.54.7

* Add support for 32-bit ARM releases on Linux.

## 1.54.6

* Fix a bug where a `@media` query could be incorrectly omitted from a
  stylesheet if it had multiple levels of nested `@media` queries within it
  *and* the inner queries were mergeable but the outer query was not.

## 1.54.5

* Properly consider `a ~ c` to be a superselector of `a ~ b ~ c` and `a + b +
  c`.

* Properly consider `b > c` to be a superselector of `a > b > c`, and similarly
  for other combinators.

* Properly calculate specificity for selector pseudoclasses.

* Deprecate use of `random()` when `$limit` has units to make it explicit that
   `random()` currently ignores units. A future version will no longer ignore
  units.

* Don't throw an error when the same module is `@forward`ed multiple times
  through a configured module.

### Embedded Sass

* Rather than downloading the embedded compiler for the local platform on
  install, the `sass-embedded` npm package now declares optional dependencies on
  platform-specific embedded compiler packages.

## 1.54.4

* Improve error messages when passing incorrect units that are also
  out-of-bounds to various color functions.

## 1.54.3

* Release a native ARM64 executable for Mac OS.

## 1.54.2

* No user-visible changes.

## 1.54.1

* When unifying selectors for `@extend` and `selector.unify()`, ensure that
  `:root`, `:scope`, `:host`, and `:host-context` only appear at the beginning
  of complex selectors.

## 1.54.0

* Deprecate selectors with leading or trailing combinators, or with multiple
  combinators in a row. If they're included in style rules after nesting is
  resolved, Sass will now produce a deprecation warning and, in most cases, omit
  the selector. Leading and trailing combinators can still be freely used for
  nesting purposes.

  See https://sass-lang.com/d/bogus-combinators for more details.

* Add partial support for new media query syntax from Media Queries Level 4. The
  only exception are logical operations nested within parentheses, as these were
  previously interpreted differently as SassScript expressions.

  A parenthesized media condition that begins with `not` or an opening
  parenthesis now produces a deprecation warning. In a future release, these
  will be interpreted as plain CSS instead.

* Deprecate passing non-`deg` units to `color.hwb()`'s `$hue` argument.

* Fix a number of bugs when determining whether selectors with pseudo-elements
  are superselectors.

* Treat `*` as a superselector of all selectors.

### Dart API

* Add a top-level `fakeFromImport()` function for testing custom importers
  that use `AsyncImporter.fromImport`.

### JS API

* Add a `charset` option that controls whether or not Sass emits a
  `@charset`/BOM for non-ASCII stylesheets.

* Fix Sass npm package types for TS 4.7+ Node16 and NodeNext module resolution.

## 1.53.0

* Add support for calling `var()` with an empty second argument, such as
  `var(--side, )`.

### JS API

* Fix a bug where `meta.load-css()` would sometimes resolve relative URLs
  incorrectly when called from a mixin using the legacy JS API.

### Embedded Sass

* Respect npm's proxy settings when downloading the embedded Sass compiler.

## 1.52.3

* Fix crash when trailing loud comments (`/* ... */`) appear twice in a row
  across two different imports which themselves imported the same file each.

## 1.52.2

* Preserve location of trailing loud comments (`/* ... */`) instead of pushing
  the comment to the next line.

## 1.52.1

### Command Line Interface

* Fix a bug where `--watch` mode would close immediately in TTY mode. This was
  caused by our change to close `--watch` when stdin was closed *outside of* TTY
  mode, which has been reverted for now while we work on a fix.

## 1.52.0

* Add support for arbitrary modifiers at the end of plain CSS imports, in
  addition to the existing `supports()` and media queries. Sass now allows any
  sequence of identifiers of functions after the URL of an import for forwards
  compatibility with future additions to the CSS spec.

* Fix an issue where source locations tracked through variable references could
  potentially become incorrect.

* Fix a bug where a loud comment in the source can break the source map when
  embedding the sources, when using the command-line interface or the legacy JS
  API.

### JS API

* `SassNumber.assertUnit()` and `SassNumber.assertNoUnits()` now correctly
  return the number called on when it passes the assertion.

## 1.51.0

* **Potentially breaking change**: Change the order of maps returned by
  `map.deep-merge()` to match those returned by `map.merge()`. All keys that
  appeared in the first map will now be listed first in the same order they
  appeared in that map, followed by any new keys added from the second map.

* Improve the string output of some AST nodes in error messages.

## 1.50.1

### Embedded Sass

* The JS embedded host and the embedded compiler will now properly avoid
  resolving imports relative to the current working directory unless `'.'` is
  passed as a load path.

* Fix a bug in the JS embedded host's implementation of the legacy JS API where
  imports that began with `/` could crash on Windows.

## 1.50.0

* `@extend` now treats [`:where()`] the same as `:is()`.

[`:where()`]: https://developer.mozilla.org/en-US/docs/Web/CSS/:where

### Command Line Interface

* Closing the standard input stream will now cause the `--watch` command to stop
  running.

### Embedded Sass

* Fix a bug where the JS embedded host crashed when invoking a legacy importer
  after resolving a relative filesystem import.

* Improve error messages when returning non-`Object` values from legacy
  importers.

## 1.49.11

* Add support for 64-bit ARM releases on Linux.

### Embedded Sass

* The embedded compiler now correctly sets the `id` field for all
  `OutboundMessage`s.

## 1.49.10

* Quiet deps mode now silences compiler warnings in mixins and functions that
  are defined in dependencies even if they're invoked from application
  stylesheets.

* In expanded mode, Sass will now emit colors using `rgb()`, `rbga()`, `hsl()`,
  and `hsla()` function notation if they were defined using the corresponding
  notation. As per our browser support policy, this change was only done once
  95% of browsers were confirmed to support this output format, and so is not
  considered a breaking change.

  Note that this output format is intended for human readability and not for
  interoperability with other tools. As always, Sass targets the CSS
  specification, and any tool that consumes Sass's output should parse all
  colors that are supported by the CSS spec.

* Fix a bug in which a color written using the four- or eight-digit hex format
  could be emitted as a hex color rather than a format with higher browser
  compatibility.

* Calculations are no longer simplified within supports declarations

## 1.49.9

### Embedded Sass

* Fixed a bug where the legacy API could crash when passed an empty importer
  list.

## 1.49.8

* Fixed a bug where some plain CSS imports would not be emitted.

### JS API

* Fix a bug where inspecting the Sass module in the Node.js console crashed on
  Node 17.

### Embedded Sass

* Fix a bug where source map URLs were incorrectly generated when passing
  importers to the legacy API.

## 1.49.7

### Embedded Sass

* First stable release the `sass-embedded` npm package that contains the Node.js
  Embedded Host.

* First stable release of the `sass_embedded` pub package that contains the
  Embedded Dart Sass compiler.

## 1.49.6

* No user-visible changes.

## 1.49.5

* No user-visible changes.

## 1.49.4

* No user-visible changes.

## 1.49.3

* No user-visible changes.

## 1.49.2

* No user-visible changes.

## 1.49.1

* Stop supporting non-LTS Node.js versions.

## 1.49.0

* Fix a bug in `string.insert` with certain negative indices.

### JS API

* Add support for the `sourceMapIncludeSources` option in the new JS API.

#### TypeScript Declarations

* Fix a bug where `LegacyPluginThis.options.linefeed` was typed to return
  abbreviations when it actually returned literal linefeed characters.

## 1.48.0

### JS API

* **Potentially breaking bug fix:** Match the specification of the new JS API by
  setting `LegacyResult.map` to `undefined` rather than `null`.

#### TypeScript Declarations

* Add a declaration for the `NULL` constant.

## 1.47.0

### JS API

#### TypeScript Declarations

* Add declarations for the `TRUE` and `FALSE` constants.

## 1.46.0

### JS API

* **Potentially breaking bug fix:** Match the specification of the new JS API by
  passing `undefined` rather than `null` to `Logger.warn()` for an unset `span`.

#### TypeScript Declarations

* Add a declaration for the `LegacyPluginThis.options.context` field.

* Update the definition of `LegacyAsyncFunction` to include explicit definitions
  with zero through six arguments before the `done` parameter. This makes it
  possible for TypeScript users to pass in callbacks that take a specific number
  of arguments, rather than having to declare a callback that takes an arbitrary
  number.

* Add a declaration for `types.Error`, a legacy API class that can be returned
  by asynchronous functions to signal asynchronous errors.

* Add a `LegacyAsyncFunctionDone` type for the `done` callback that's passed to
  `LegacyAsyncFunction`.

## 1.45.2

### JS API

* **Potentially breaking bug fix:** Change the default value of the `separator`
  parameter for `new SassArgumentList()` to `','` rather than `null`. This
  matches the API specification.

## 1.45.1

* **Potentially breaking bug fix:** Properly parse custom properties in
  `@supports` conditions. Note that this means that SassScript expressions on
  the right-hand side of custom property `@supports` queries now need to be
  interpolated, as per https://sass-lang.com/d/css-vars.

* **Potentially breaking bug fix:** Fix a bug where `inspect()` was not
  properly printing nested, empty, bracketed lists.

## 1.45.0

### JS API

This release includes an entirely new JavaScript API, designed to be more
idiomatic, performant, and usable. The old API will continue to be supported
until Dart Sass 2.0.0, but it is now considered deprecated and should be avoided
for new code.

The new API includes:

* `compile()` and `compileAsync()` functions that take Sass file paths and
  return the result of compiling them to CSS. The async function returns a
  `Promise` rather than using a callback-based API.

* `compileString()` and `compileStringAsync()` functions that take a string of
  Sass source and compiles it to CSS. As above, the async function returns a
  `Promise`.

* A new importer API that more closely matches the Sass specification's logic
  for resolving loads. This makes it much easier for Sass to cache information
  across `@import` and `@use` rules, which substantially improves performance
  for applications that rely heavily on repeated `@import`s.

* A new custom function API, including much more usable JS representations of
  Sass value types complete with type-assertion functions, easy map and list
  lookups, and compatibility with the [`immutable`] package. **Unlike in the
  legacy API,** function callbacks now take one argument which contains an array
  of Sass values (rather than taking a separate JS argument for each Sass
  argument).

[`immutable`]: https://immutable-js.com/

For full documentation of this API, please see [the Sass website][js-api].

[js-api]: https://sass-lang.com/documentation/js-api

This release also adds TypeScript type definitions.

## 1.44.0

* Suggest `calc()` as an alternative in `/`-as-division deprecation messages.

### Dart API

* Add `SassNumber.convert()` and `SassNumber.convertValue()`. These work like
  `SassNumber.coerce()` and `SassNumber.coerceValue()`, except they don't treat
  unitless numbers as universally compatible.

* Fix a bug where `SassNumber.coerceToMatch()` and
  `SassNumber.coerceValueToMatch()` wouldn't coerce single-unit numbers to
  match unitless numbers.

## 1.43.5

* Fix a bug where calculations with different operators were incorrectly
  considered equal.

* Properly parse attribute selectors with empty namespaces.

### JS API

* Print more detailed JS stack traces. This is mostly useful for the Sass team's
  own debugging purposes.

## 1.43.4

### JS API

* Fix a bug where the `logger` option was ignored for the `render()` function.

## 1.43.3

* Improve performance.

## 1.43.2

* Improve the error message when the default namespace of a `@use` rule is not
  a valid identifier.

## 1.43.1

* No user-visible changes.

## 1.43.0

### JS API

* Add support for the `logger` option. This takes an object that can define
  `warn` or `debug` methods to add custom handling for messages emitted by the
  Sass compiler. See [the JS API docs] for details.

  [the JS API docs]: https://sass-lang.com/documentation/js-api/interfaces/Logger

* Add a `Logger.silent` object that can be passed to the `logger` option to
  silence all messages from the Sass compiler.

## 1.42.1

* Fix a bug where Sass variables and function calls in calculations weren't
  being resolved correctly if there was a parenthesized interpolation elsewhere
  in the file.

## 1.42.0

* `min()` and `max()` expressions are once again parsed as calculations as long
  as they contain only syntax that's allowed in calculation expressions. To
  avoid the backwards-compatibility issues that were present in 1.40.0, they now
  allow unitless numbers to be mixed with numbers with units just like the
  global `min()` and `max()` functions. Similarly, `+` and `-` operations within
  `min()` and `max()` functions allow unitless numbers to be mixed with numbers
  with units.

## 1.41.1

* Preserve parentheses around `var()` functions in calculations, because they
  could potentially be replaced with sub-expressions that might need to be
  parenthesized.

## 1.41.0

* Calculation values can now be combined with strings using the `+` operator.
  This was an error in 1.40.0, but this broke stylesheets that were relying on
  `$value + ""` expressions to generically convert values to strings. (Note that
  the Sass team recommends the use of `"#{$value}"` or `inspect($value)` for
  that use-case.)

* The `selector.unify()` function now correctly returns `null` when one selector
  is a `:host` or `:host-context` and the other is a selector that's guaranteed
  to be within the current shadow DOM. The `@extend` logic has been updated
  accordingly as well.

* Fix a bug where extra whitespace in `min()`, `max()`, `clamp()`, and `calc()`
  expressions could cause bogus parse errors.

* Fix a bug where the right-hand operand of a `-` in a calculation could
  incorrectly be stripped of parentheses.

### Dart API

* `SassCalculation.plus()` now allows `SassString` arguments.

## 1.40.1

* **Potentially breaking bug fix:** `min()` and `max()` expressions outside of
  calculations now behave the same way they did in 1.39.2, returning unquoted
  strings if they contain no Sass-specific features and calling the global
  `min()` and `max()` functions otherwise. Within calculations, they continue to
  behave how they did in 1.40.0.

  This fixes an unintended breaking change added in 1.40.0, wherein passing a
  unitless number and a number without units to `min()` or `max()` now produces
  an error. Since this breakage affects a major Sass library, we're temporarily
  reverting support for `min()` and `max()` calculations while we work on
  designing a longer-term fix.

## 1.40.0

* Add support for first-class `calc()` expressions (as well as `clamp()` and
  plain-CSS `min()` and `max()`). This means:

  * `calc()` expressions will be parsed more thoroughly, and errors will be
    highlighted where they weren't before. **This may break your stylesheets,**
    but only if they were already producing broken CSS.

  * `calc()` expressions will be simplified where possible, and may even return
    numbers if they can be simplified away entirely.

  * `calc()` expressions that can't be simplified to numbers return a new data
    type known as "calculations".

  * Sass variables and functions can now be used in `calc()` expressions.

  * New functions `meta.calc-name()` and `meta.calc-args()` can now inspect
    calculations.

### Dart API

* Add a new value type, `SassCalculation`, that represents calculations.

* Add new `CalculationOperation`, `CalculationOperator`, and
  `CalculationInterpolation` types to represent types of arguments that may
  exist as part of a calculation.

* Add a new `Value.assertCalculation()` method.

* Add a new `Number.hasCompatibleUnits()` method.

## 1.39.2

* Fix a bug where configuring with `@use ... with` would throw an error when
  that variable was defined in a module that also contained `@forward ... with`.

## 1.39.1

* Partial fix for a bug where `@at-root` does not work properly in nested
  imports that contain `@use` rules. If the only `@use` rules in the nested
  import are for built-in modules, `@at-root` should now work properly.

## 1.39.0

### JS API

* Add a `charset` option that controls whether or not Sass emits a
  `@charset`/BOM for non-ASCII stylesheets.

## 1.38.2

* No user-visible changes

## 1.38.1

* No user-visible changes

## 1.38.0

* In expanded mode, emit characters in Unicode private-use areas as escape
  sequences rather than literal characters.

* Fix a bug where quotes would be omitted for an attribute selector whose value
  was a single backslash.

* Properly consider numbers that begin with `.` as "plain CSS" for the purposes
  of parsing plain-CSS `min()` and `max()` functions.

* Allow `if` to be used as an unquoted string.

* Properly parse backslash escapes within `url()` expressions.

* Fix a couple bugs where `@extend`s could be marked as unsatisfied when
  multiple identical `@extend`s extended selectors across `@use` rules.

### Command Line Interface

* Strip CRLF newlines from snippets of the original stylesheet that are included
  in the output when an error occurs.

### JS API

* Don't crash when a Windows path is returned by a custom Node importer at the
  same time as file contents.

* Don't crash when an error occurs in a stylesheet loaded via a custom importer
  with a custom URL scheme.

### Dart API

* Add a `SassArgumentList.keywordsWithoutMarking` getter to access the keyword
  arguments of an argument list without marking them accessed.

## 1.37.5

* No user-visible changes.

## 1.37.4

* No user-visible changes.

## 1.37.3

* No user-visible changes.

## 1.37.2

* No user-visible changes.

## 1.37.1

* No user-visible changes.

## 1.37.0

### Dart API

* **Potentially breaking bug fix:** `SassNumber.asSlash`,
  `SassNumber.withSlash()`, and `SassNumber.withoutSlash()` have been marked as
  `@internal`. They were never intended to be used outside the `sass` package.

* **Potentially breaking bug fix:** `SassException` has been marked as `@sealed`
  to formally indicate that it's not intended to be extended outside of the
  `sass` package.

* Add a `Value.withListContents()` method that returns a new Sass list with the
  same list separator and brackets as the current value, interpreted as a list.

## 1.36.0

### Dart API

* Added `compileToResult()`, `compileStringToResult()`,
  `compileToResultAsync()`, and `compileStringToResultAsync()` methods. These
  are intended to replace the existing `compile*()` methods, which are now
  deprecated. Rather than returning a simple string, these return a
  `CompileResult` object, which will allow us to add additional information
  about the compilation without having to introduce further deprecations.

  * Instead of passing a `sourceMaps` callback to `compile*()`, pass
    `sourceMaps: true` to `compile*ToResult()` and access
    `CompileResult.sourceMap`.

  * The `CompileResult` object exposes a `loadedUrls` object which lists the
    canonical URLs accessed during a compilation. This information was
    previously unavailable except through the JS API.

## 1.35.2

* **Potentially breaking bug fix**: Properly throw an error for Unicode ranges
  that have too many `?`s after hexadecimal digits, such as `U+12345??`.

* **Potentially breaking bug fix:** Fixed a bug where certain local variable
  declarations nested within multiple `@if` statements would incorrectly
  override a global variable. It's unlikely that any real stylesheets were
  relying on this bug, but if so they can simply add `!global` to the variable
  declaration to preserve the old behavior.

* **Potentially breaking bug fix:** Fix a bug where imports of root-relative
  URLs (those that begin with `/`) in `@import` rules would be passed to
  both Dart and JS importers as `file:` URLs.

* Properly support selector lists for the `$extendee` argument to
  `selector.extend()` and `selector.replace()`.

* Fix an edge case where `@extend` wouldn't affect a selector within a
  pseudo-selector such as `:is()` that itself extended other selectors.

* Fix a race condition where `meta.load-css()` could trigger an internal error
  when running in asynchronous mode.

### Dart API

* Use the `@internal` annotation to indicate which `Value` APIs are available
  for public use.

## 1.35.1

* Fix a bug where the quiet dependency flag didn't silence warnings in some
  stylesheets loaded using `@import`.

## 1.35.0

* Fix a couple bugs that could prevent some members from being found in certain
  files that use a mix of imports and the module system.

* Fix incorrect recommendation for migrating division expressions that reference
  namespaced variables.

### JS API

* Add a `quietDeps` option which silences compiler warnings from stylesheets
  loaded through importers and load paths.

* Add a `verbose` option which causes the compiler to emit all deprecation
  warnings, not just 5 per feature.

## 1.34.1

* Fix a bug where `--update` would always compile any file that depends on a
  built-in module.

* Fix the URL for the `@-moz-document` deprecation message.

* Fix a bug with `@for` loops nested inside property declarations.

## 1.34.0

* Don't emit the same warning in the same location multiple times.

* Cap deprecation warnings at 5 per feature by default.

### Command Line Interface

* Add a `--quiet-deps` flag which silences compiler warnings from stylesheets
  loaded through `--load-path`s.

* Add a `--verbose` flag which causes the compiler to emit all deprecation
  warnings, not just 5 per feature.

### Dart API

* Add a `quietDeps` argument to `compile()`, `compileString()`,
  `compileAsync()`, and `compileStringAsync()` which silences compiler warnings
  from stylesheets loaded through importers, load paths, and `package:` URLs.

* Add a `verbose` argument to `compile()`, `compileString()`, `compileAsync()`,
  and `compileStringAsync()` which causes the compiler to emit all deprecation
  warnings, not just 5 per feature.

## 1.33.0

* Deprecate the use of `/` for division. The new `math.div()` function should be
  used instead. See [this page][] for details.

[this page]: https://sass-lang.com/documentation/breaking-changes/slash-div

* Add a `list.slash()` function that returns a slash-separated list.

* **Potentially breaking bug fix:** The heuristics around when potentially
  slash-separated numbers are converted to slash-free numbers—for example, when
  `1/2` will be printed as `0.5` rather than `1/2`—have been slightly expanded.
  Previously, a number would be made slash-free if it was passed as an argument
  to a *user-defined function*, but not to a *built-in function*. Now it will be
  made slash-free in both cases. This is a behavioral change, but it's unlikely
  to affect any real-world stylesheets.

* [`:is()`][] now behaves identically to `:matches()`.

[`:is()`]: https://developer.mozilla.org/en-US/docs/Web/CSS/:is

* Fix a bug where non-integer numbers that were very close to integer
  values would be incorrectly formatted in CSS.

* Fix a bug where very small number and very large negative numbers would be
  incorrectly formatted in CSS.

### JS API

* The `this` context for importers now has a `fromImport` field, which is `true`
  if the importer is being invoked from an `@import` and `false` otherwise.
  Importers should only use this to determine whether to load [import-only
  files].

[import-only files]: https://sass-lang.com/documentation/at-rules/import#import-only-files

### Dart API

* Add an `Importer.fromImport` getter, which is `true` if the current
  `Importer.canonicalize()` call comes from an `@import` rule and `false`
  otherwise. Importers should only use this to determine whether to load
  [import-only files].

## 1.32.13

* **Potentially breaking bug fix:** Null values in `@use` and `@forward`
  configurations no longer override the `!default` variable, matching the
  behavior of the equivalent code using `@import`.

* Use the proper parameter names in error messages about `string.slice`

## 1.32.12

* Fix a bug that disallowed more than one module from extending the same
  selector from a module if that selector itself extended a selector from
  another upstream module.

## 1.32.11

* Fix a bug where bogus indented syntax errors were reported for lines that
  contained only whitespace.

## 1.32.10

* No user-visible changes.

## 1.32.9

* Fix a typo in a deprecation warning.

### JavaScript API

* Drop support for Chokidar 2.x. This version was incompatible with Node 14, but
  due to shortcomings in npm's version resolver sometimes still ended up
  installed anyway. Only declaring support for 3.0.0 should ensure compatibility
  going forward.

### Dart API

* Allow the null safety release of args and watcher.

### Command Line Interface

* Add a `-w` shorthand for the `--watch` flag.

## 1.32.8

* Update chokidar version for Node API tests.

### JavaScript API

* Allow a custom function to access the `render()` options object within its
  local context, as `this.options`.

## 1.32.7

* Allow the null safety release of stream_transform.

* Allow `@forward...with` to take arguments that have a `!default` flag without
  a trailing comma.

* Improve the performance of unitless and single-unit numbers.

## 1.32.6

### Node JS API

* Fix Electron support when `nodeIntegration` is disabled.

### Dart API

* All range checks for `SassColor` constructors now throw `RangeError`s with
  `start` and `end` set.

## 1.32.5

* **Potentially breaking bug fix:** When using `@for` with numbers that have
  units, the iteration variable now matches the unit of the initial number. This
  matches the behavior of Ruby Sass and LibSass.

### Node JS API

* Fix a few infrequent errors when calling `render()` with `fiber` multiple
  times simultaneously.

* Avoid possible mangled error messages when custom functions or importers throw
  unexpected exceptions.

* Fix Electron support when `nodeIntegration` is disabled.

## 1.32.4

* No user-visible changes.

## 1.32.3

* Optimize `==` for numbers that have different units.

## 1.32.2

* Print the actual number that was received in unit deprecation warnings for
  color functions.

## 1.32.1

* Don't emit permissions errors on Windows and OS X when trying to determine the
  real case of path names.

## 1.32.0

* Deprecate passing non-`%` numbers as lightness and saturation to `hsl()`,
  `hsla()`, `color.adjust()`, and `color.change()`. This matches the CSS
  specification, which also requires `%` for all lightness and saturation
  parameters. See [the Sass website][color-units] for more details.

* Deprecate passing numbers with units other than `deg` as the hue to `hsl()`,
  `hsla()`, `adjust-hue()`, `color.adjust()`, and `color.change()`. Unitless
  numbers *are* still allowed here, since they're allowed by CSS. See [the Sass
  website][color-units] for more details.

* Improve error messages about incompatible units.

* Properly mark some warnings emitted by `sass:color` functions as deprecation
  warnings.

### Dart API

* Rename `SassNumber.valueInUnits()` to `SassNumber.coerceValue()`. The old name
  remains, but is now deprecated.

* Rename `SassNumber.coerceValueToUnit()`, a shorthand for
  `SassNumber.coerceValue()` that takes a single numerator unit.

* Add `SassNumber.coerceToMatch()` and `SassNumber.coerceValueToMatch()`, which
  work like `SassNumber.coerce()` and `SassNumber.coerceValue()` but take a
  `SassNumber` whose units should be matched rather than taking the units
  explicitly. These generate better error messages than `SassNumber.coerce()`
  and `SassNumber.coerceValue()`.

* Add `SassNumber.convertToMatch()` and `SassNumber.convertValueToMatch()`,
  which work like `SassNumber.coerceToMatch()` and
  `SassNumber.coerceValueToMatch()` except they throw exceptions when converting
  unitless values to or from units.

* Add `SassNumber.compatibleWithUnit()`, which returns whether the number can be
  coerced to a single numerator unit.

## 1.31.0

* Add support for parsing `clamp()` as a special math function, the same way
  `calc()` is parsed.

* Properly load files in case-sensitive Windows directories with upper-case
  names.

## 1.30.0

* Fix a bug where `@at-root (without: all)` wouldn't properly remove a
  `@keyframes` context when parsing selectors.

### Node JS API

* The generated `main()` function in `sass.js` now returns a `Promise` that
  completes when the executable is finished running.

### Dart API

* Fix a bug that prevented importers from returning null when loading from a
  URL that they had already canonicalized.

## 1.29.0

* Support a broader syntax for `@supports` conditions, based on the latest
  [Editor's Draft of CSS Conditional Rules 3]. Almost all syntax will be allowed
  (with interpolation) in the conditions' parentheses, as well as function
  syntax such as `@supports selector(...)`.

[Editor's Draft of CSS Conditional Rules 3]: https://drafts.csswg.org/css-conditional-3/#at-supports

## 1.28.0

* Add a [`color.hwb()`] function to `sass:color` that can express colors in [HWB] format.

[`color.hwb()`]: https://sass-lang.com/documentation/modules/color#hwb
[HWB]: https://en.wikipedia.org/wiki/HWB_color_model

* Add [`color.whiteness()`] and [`color.blackness()`] functions to `sass:color`
  to get a color's [HWB] whiteness and blackness components.

[`color.whiteness()`]: https://sass-lang.com/documentation/modules/color#whiteness
[`color.blackness()`]: https://sass-lang.com/documentation/modules/color#blackness

* Add `$whiteness` and `$blackness` parameters to [`color.adjust()`],
  [`color.change()`], and [`color.scale()`] to modify a color's [HWB] whiteness
  and blackness components.

[`color.adjust()`]: https://sass-lang.com/documentation/modules/color#adjust
[`color.change()`]: https://sass-lang.com/documentation/modules/color#change
[`color.scale()`]: https://sass-lang.com/documentation/modules/color#scale

### Dart API

* Add [HWB] support to the `SassColor` class, including a `SassColor.hwb()`
  constructor, `whiteness` and `blackness` getters, and a `changeHwb()` method.

[HWB]: https://en.wikipedia.org/wiki/HWB_color_model

## 1.27.2

* No user-visible changes.

## 1.27.1

* **Potentially breaking bug fix:** `meta.load-css()` now correctly uses the
  name `$url` for its first argument, rather than `$module`.

* Don't crash when using `Infinity` or `NaN` as a key in a map.

* Emit a proper parse error for a `=` with no right-hand side in a function.

* Avoid going exponential on certain recursive `@extend` edge cases.

## 1.27.0

* Adds an overload to `map.merge()` that supports merging a nested map.

  `map.merge($map1, $keys..., $map2)`: The `$keys` form a path to the nested map
  in `$map1`, into which `$map2` gets merged.

  See [the Sass documentation][map-merge] for more details.

  [map-merge]: https://sass-lang.com/documentation/modules/map#merge

* Adds an overloaded `map.set()` function.

  `map.set($map, $key, $value)`: Adds to or updates `$map` with the specified
  `$key` and `$value`.

  `map.set($map, $keys..., $value)`: Adds to or updates a map that is nested
  within `$map`. The `$keys` form a path to the nested map in `$map`, into
  which `$value` is inserted.

  See [the Sass documentation][map-set] for more details.

  [map-set]: https://sass-lang.com/documentation/modules/map#set

* Add support for nested maps to `map.get()`.
  For example, `map.get((a: (b: (c: d))), a, b, c)` would return `d`.
  See [the documentation][map-get] for more details.

  [map-get]: https://sass-lang.com/documentation/modules/map#get

* Add support for nested maps in `map.has-key`.
  For example, `map.has-key((a: (b: (c: d))), a, b, c)` would return true.
  See [the documentation][map-has-key] for more details.

  [map-has-key]: https://sass-lang.com/documentation/modules/map#has-key

* Add a `map.deep-merge()` function. This works like `map.merge()`, except that
  nested map values are *also* recursively merged. For example:

  ```
  map.deep-merge(
    (color: (primary: red, secondary: blue),
    (color: (secondary: teal)
  ) // => (color: (primary: red, secondary: teal))
  ```

  See [the Sass documentation][map-deep-merge] for more details.

  [map-deep-merge]: https://sass-lang.com/documentation/modules/map#deep-merge

* Add a `map.deep-remove()` function. This allows you to remove keys from
  nested maps by passing multiple keys. For example:

  ```
  map.deep-remove(
    (color: (primary: red, secondary: blue)),
    color, primary
  ) // => (color: (secondary: blue))
  ```

  See [the Sass documentation][map-deep-remove] for more details.

  [map-deep-remove]: https://sass-lang.com/documentation/modules/map#deep-remove

* Fix a bug where custom property values in plain CSS were being parsed as
  normal property values.

### Dart API

* Add a `Value.tryMap()` function which returns the `Value` as a `SassMap` if
  it's a valid map, or `null` otherwise. This allows function authors to safely
  retrieve maps even if they're internally stored as empty lists, without having
  to catch exceptions from `Value.assertMap()`.

## 1.26.12

* Fix a bug where nesting properties beneath a Sass-syntax custom property
  (written as `#{--foo}: ...`) would crash.

## 1.26.11

* **Potentially breaking bug fix:** `selector.nest()` now throws an error
  if the first arguments contains the parent selector `&`.

* Fixes a parsing bug with inline comments in selectors.

* Improve some error messages for edge-case parse failures.

* Throw a proper error when the same built-in module is `@use`d twice.

* Don't crash when writing `Infinity` in JS mode.

* Produce a better error message for positional arguments following named
  arguments.

## 1.26.10

* Fixes a bug where two adjacent combinators could cause an error.

## 1.26.9

* Use an updated version of `node_preamble` when compiling to JS.

## 1.26.8

* Fixes an error when emitting source maps to stdout.

## 1.26.7

* No user-visible changes.

## 1.26.6

* Fix a bug where escape sequences were improperly recognized in `@else` rules.

### JavaScript API

* Add `sass.NULL`, `sass.TRUE`, and `sass.FALSE` constants to match Node Sass's
  API.

* If a custom Node importer returns both `file` and `contents`, don't attempt to
  read the `file`. Instead, use the `contents` provided by the importer, with
  `file` as the canonical url.

## 1.26.5

* No user-visible changes.

## 1.26.4

* Be more memory-efficient when handling `@forward`s through `@import`s.

## 1.26.3

* Fix a bug where `--watch` mode could go into an infinite loop compiling CSS
  files to themselves.

## 1.26.2

* More aggressively eliminate redundant selectors in the `selector.extend()` and
  `selector.replace()` functions.

## 1.26.1

### Command Line Interface

* Fix a longstanding bug where `--watch` mode could enter into a state where
  recompilation would not occur after a syntax error was introduced into a
  dependency and then fixed.

## 1.26.0

* **Potentially breaking bug fix:** `@use` rules whose URLs' basenames begin
  with `_` now correctly exclude that `_` from the rules' namespaces.

* Fix a bug where imported forwarded members weren't visible in mixins and
  functions that were defined before the `@import`.

* Don't throw errors if the exact same member is loaded or forwarded from
  multiple modules at the same time.

## 1.25.2

* Fix a bug where, under extremely rare circumstances, a valid variable could
  become unassigned.

## 1.25.0

* Add functions to the built-in "sass:math" module.

  * `clamp($min, $number, $max)`. Clamps `$number` in between `$min` and `$max`.

  * `hypot($numbers...)`. Given *n* numbers, outputs the length of the
    *n*-dimensional vector that has components equal to each of the inputs.

  * Exponential. All inputs must be unitless.
    * `log($number)` or `log($number, $base)`. If no base is provided, performs
       a natural log.
    * `pow($base, $exponent)`
    * `sqrt($number)`

  * Trigonometric. The input must be an angle. If no unit is given, the input is
    assumed to be in `rad`.
    * `cos($number)`
    * `sin($number)`
    * `tan($number)`

  * Inverse trigonometric. The output is in `deg`.
    * `acos($number)`. Input must be unitless.
    * `asin($number)`. Input must be unitless.
    * `atan($number)`. Input must be unitless.
    * `atan2($y, $x)`. `$y` and `$x` must have compatible units or be unitless.

* Add the variables `$pi` and `$e` to the built-in "sass:math" module.

### JavaScript API

* `constructor.value` fields on value objects now match their Node Sass
  equivalents.

## 1.24.5

* Highlight contextually-relevant sections of the stylesheet in error messages,
  rather than only highlighting the section where the error was detected.

## 1.24.4

### JavaScript API

* Fix a bug where source map generation would crash with an absolute source map
  path and a custom importer that returns string file contents.

## 1.24.3

### Command Line Interface

* Fix a bug where `sass --version` would crash for certain executable
  distributions.

## 1.24.2

### JavaScript API

* Fix a bug introduced in the previous release that prevented custom importers
  in Node.js from loading import-only files.

## 1.24.1

* Fix a bug where the wrong file could be loaded when the same URL is used by
  both a `@use` rule and an `@import` rule.

## 1.24.0

* Add an optional `with` clause to the `@forward` rule. This works like the
  `@use` rule's `with` clause, except that `@forward ... with` can declare
  variables as `!default` to allow downstream modules to reconfigure their
  values.

* Support configuring modules through `@import` rules.

## 1.23.8

* **Potentially breaking bug fix:** Members loaded through a nested `@import`
  are no longer ever accessible outside that nested context.

* Don't throw an error when importing two modules that both forward members with
  the same name. The latter name now takes precedence over the former, as per
  the specification.

### Dart API

* `SassFormatException` now implements `SourceSpanFormatException` (and thus
  `FormatException`).

## 1.23.7

* No user-visible changes

## 1.23.6

* No user-visible changes.

## 1.23.5

* Support inline comments in the indented syntax.

* When an overloaded function receives the wrong number of arguments, guess
  which overload the user actually meant to invoke, and display the invalid
  argument error for that overload.

* When `@error` is used in a function or mixin, print the call site rather than
  the location of the `@error` itself to better match the behavior of calling a
  built-in function that throws an error.

## 1.23.4

### Command-Line Interface

* Fix a bug where `--watch` wouldn't watch files referred to by `@forward`
  rules.

## 1.23.3

* Fix a bug where selectors were being trimmed over-eagerly when `@extend`
  crossed module boundaries.

## 1.23.2

### Command-Line Interface

* Fix a bug when compiling all Sass files in a directory where a CSS file could
  be compiled to its own location, creating an infinite loop in `--watch` mode.

* Properly compile CSS entrypoints in directories outside of `--watch` mode.

## 1.23.1

* Fix a bug preventing built-in modules from being loaded within a configured
  module.

* Fix a bug preventing an unconfigured module from being loaded from within two
  different configured modules.

* Fix a bug when `meta.load-css()` was used to load some files that included
  media queries.

* Allow `saturate()` in plain CSS files, since it can be used as a plain CSS
  filter function.

* Improve the error messages for trying to access functions like `lighten()`
  from the `sass:color` module.

## 1.23.0

* **Launch the new Sass module system!** This adds:

  * The [`@use` rule][], which loads Sass files as *modules* and makes their
    members available only in the current file, with automatic namespacing.

    [`@use` rule]: https://sass-lang.com/documentation/at-rules/use

  * The [`@forward` rule][], which makes members of another Sass file available
    to stylesheets that `@use` the current file.

    [`@forward` rule]: https://sass-lang.com/documentation/at-rules/forward

  * Built-in modules named `sass:color`, `sass:list`, `sass:map`, `sass:math`,
    `sass:meta`, `sass:selector`, and `sass:string` that provide access to all
    the built-in Sass functions you know and love, with automatic module
    namespaces.

  * The [`meta.load-css()` mixin][], which includes the CSS contents of a module
    loaded from a (potentially dynamic) URL.

    [`meta.load-css()` mixin]: https://sass-lang.com/documentation/modules/meta#load-css

  * The [`meta.module-variables()` function][], which provides access to the
    variables defined in a given module.

    [`meta.module-variables()` function]: https://sass-lang.com/documentation/modules/meta#module-variables

  * The [`meta.module-functions()` function][], which provides access to the
    functions defined in a given module.

    [`meta.module-functions()` function]: https://sass-lang.com/documentation/modules/meta#module-functions

  Check out [the Sass blog][migrator blog] for more information on the new
  module system. You can also use the new [Sass migrator][] to automatically
  migrate your stylesheets to the new module system!

  [migrator blog]: https://sass-lang.com/blog/the-module-system-is-launched
  [Sass migrator]: https://sass-lang.com/documentation/cli/migrator

## 1.22.12

* **Potentially breaking bug fix:** character sequences consisting of two or
  more hyphens followed by a number (such as `--123`), or two or more hyphens on
  their own (such as `--`), are now parsed as identifiers [in accordance with
  the CSS spec][ident-token-diagram].

  [ident-token-diagram]: https://drafts.csswg.org/css-syntax-3/#ident-token-diagram

  The sequence `--` was previously parsed as multiple applications of the `-`
  operator. Since this is unlikely to be used intentionally in practice, we
  consider this bug fix safe.

### Command-Line Interface

* Fix a bug where changes in `.css` files would be ignored in `--watch` mode.

### JavaScript API

* Allow underscore-separated custom functions to be defined.

* Improve the performance of Node.js compilation involving many `@import`s.

## 1.22.11

* Don't try to load unquoted plain-CSS indented-syntax imports.

* Fix a couple edge cases in `@extend` logic and related selector functions:

  * Recognize `:matches()` and similar pseudo-selectors as superselectors of
    matching complex selectors.

  * Recognize `::slotted()` as a superselector of other `::slotted()` selectors.

  * Recognize `:current()` with a vendor prefix as a superselector.

## 1.22.10

* Fix a bug in which `get-function()` would fail to find a dash-separated
  function when passed a function name with underscores.

## 1.22.9

* Include argument names when reporting range errors and selector parse errors.

* Avoid double `Error:` headers when reporting selector parse errors.

* Clarify the error message when the wrong number of positional arguments are
  passed along with a named argument.

### JavaScript API

* Re-add support for Node Carbon (8.x).

## 1.22.8

### JavaScript API

* Don't crash when running in a directory whose name contains URL-sensitive
  characters.

* Drop support for Node Carbon (8.x), which doesn't support `url.pathToFileURL`.

## 1.22.7

* Restrict the supported versions of the Dart SDK to `^2.4.0`.

## 1.22.6

* **Potentially breaking bug fix:** The `keywords()` function now converts
  underscore-separated argument names to hyphen-separated names. This matches
  LibSass's behavior, but not Ruby Sass's.

* Further improve performance for logic-heavy stylesheets.

* Improve a few error messages.

## 1.22.5

### JavaScript API

* Improve performance for logic-heavy stylesheets.

## 1.22.4

* Fix a bug where at-rules imported from within a style rule would appear within
  that style rule rather than at the root of the document.

## 1.22.3

* **Potentially breaking bug fix:** The argument name for the `saturate()`
  function is now `$amount`, to match the name in LibSass and originally in Ruby
  Sass.

* **Potentially breaking bug fix:** The `invert()` function now properly returns
  `#808080` when passed `$weight: 50%`. This matches the behavior in LibSass and
  originally in Ruby Sass, as well as being consistent with other nearby values
  of `$weight`.

* **Potentially breaking bug fix:** The `invert()` function now throws an error
  if it's used [as a plain CSS function][plain-CSS invert] *and* the Sass-only
  `$weight` parameter is passed. This never did anything useful, so it's
  considered a bug fix rather than a full breaking change.

  [plain-CSS invert]: https://developer.mozilla.org/en-US/docs/Web/CSS/filter-function/invert

* **Potentially breaking bug fix**: The `str-insert()` function now properly
  inserts at the end of the string if the `$index` is `-1`. This matches the
  behavior in LibSass and originally in Ruby Sass.

* **Potentially breaking bug fix**: An empty map returned by `map-remove()` is
  now treated as identical to the literal value `()`, rather than being treated
  as though it had a comma separator. This matches the original behavior in Ruby
  Sass.

* The `adjust-color()` function no longer throws an error when a large `$alpha`
  value is combined with HSL adjustments.

* The `alpha()` function now produces clearer error messages when the wrong
  number of arguments are passed.

* Fix a bug where the `str-slice()` function could produce invalid output when
  passed a string that contains characters that aren't represented as a single
  byte in UTF-16.

* Improve the error message for an unknown separator name passed to the `join()`
  or `append()` functions.

* The `zip()` function no longer deadlocks if passed no arguments.

* The `map-remove()` function can now take a `$key` named argument. This matches
  the signature in LibSass and originally in Ruby Sass.

## 1.22.2

### JavaScript API

* Avoid re-assigning the `require()` function to make the code statically
  analyzable by Webpack.

## 1.22.1

### JavaScript API

* Expand the dependency on `chokidar` to allow 3.x.

## 1.22.0

* Produce better stack traces when importing a file that contains a syntax
  error.

* Make deprecation warnings for `!global` variable declarations that create new
  variables clearer, especially in the case where the `!global` flag is
  unnecessary because the variables are at the top level of the stylesheet.

### Dart API

* Add a `Value.realNull` getter, which returns Dart's `null` if the value is
  Sass's null.

## 1.21.0

### Dart API

* Add a `sass` executable when installing the package through `pub`.

* Add a top-level `warn()` function for custom functions and importers to print
  warning messages.

## 1.20.3

* No user-visible changes.

## 1.20.2

* Fix a bug where numbers could be written using exponential notation in
  Node.js.

* Fix a crash that would appear when writing some very large integers to CSS.

### Command-Line Interface

* Improve performance for stand-alone packages on Linux and Mac OS.

### JavaScript API

* Pass imports to custom importers before resolving them using `includePaths` or
  the `SASS_PATH` environment variable. This matches Node Sass's behavior, so
  it's considered a bug fix.

## 1.20.1

* No user-visible changes.

## 1.20.0

* Support attribute selector modifiers, such as the `i` in `[title="test" i]`.

### Command-Line Interface

* When compilation fails, Sass will now write the error message to the CSS
  output as a comment and as the `content` property of a `body::before` rule so
  it will show up in the browser (unless compiling to standard output). This can
  be disabled with the `--no-error-css` flag, or forced even when compiling to
  standard output with the `--error-css` flag.

### Dart API

* Added `SassException.toCssString()`, which returns the contents of a CSS
  stylesheet describing the error, as above.

## 1.19.0

* Allow `!` in `url()`s without quotes.

### Dart API

* `FilesystemImporter` now doesn't change its effective directory if the working
  directory changes, even if it's passed a relative argument.

## 1.18.0

* Avoid recursively listing directories when finding the canonical name of a
  file on case-insensitive filesystems.

* Fix importing files relative to `package:`-imported files.

* Don't claim that "package:" URLs aren't supported when they actually are.

### Command-Line Interface

* Add a `--no-charset` flag. If this flag is set, Sass will never emit a
  `@charset` declaration or a byte-order mark, even if the CSS file contains
  non-ASCII characters.

### Dart API

* Add a `charset` option to `compile()`, `compileString()`, `compileAsync()` and
  `compileStringAsync()`. If this option is set to `false`, Sass will never emit
  a `@charset` declaration or a byte-order mark, even if the CSS file contains
  non-ASCII characters.

* Explicitly require that importers' `canonicalize()` methods be able to take
  paths relative to their outputs as valid inputs. This isn't considered a
  breaking change because the importer infrastructure already required this in
  practice.

## 1.17.4

* Consistently parse U+000C FORM FEED, U+000D CARRIAGE RETURN, and sequences of
  U+000D CARRIAGE RETURN followed by U+000A LINE FEED as individual newlines.

### JavaScript API

* Add a `sass.types.Error` constructor as an alias for `Error`. This makes our
  custom function API compatible with Node Sass's.

## 1.17.3

* Fix an edge case where slash-separated numbers were written to the stylesheet
  with a slash even when they're used as part of another arithmetic operation,
  such as being concatenated with a string.

* Don't put style rules inside empty `@keyframes` selectors.

## 1.17.2

* Deprecate `!global` variable assignments to variables that aren't yet defined.
  This deprecation message can be avoided by assigning variables to `null` at
  the top level before globally assigning values to them.

### Dart API

* Explicitly mark classes that were never intended to be subclassed or
  implemented as "sealed".

## 1.17.1

* Properly quote attribute selector values that start with identifiers but end
  with a non-identifier character.

## 1.17.0

* Improve error output, particularly for errors that cover multiple lines.

* Improve source locations for some parse errors. Rather than pointing to the
  next token that wasn't what was expected, they point *after* the previous
  token. This should generally provide more context for the syntax error.

* Produce a better error message for style rules that are missing the closing
  `}`.

* Produce a better error message for style rules and property declarations
  within `@function` rules.

### Command-Line Interface

* Passing a directory on the command line now compiles all Sass source files in
  the directory to CSS files in the same directory, as though `dir:dir` were
  passed instead of just `dir`.

* The new error output uses non-ASCII Unicode characters by default. Add a
  `--no-unicode` flag to disable this.

## 1.16.1

* Fix a performance bug where stylesheet evaluation could take a very long time
  when many binary operators were used in sequence.

## 1.16.0

* `rgb()` and `hsl()` now treat unquoted strings beginning with `env()`,
  `min()`, and `max()` as special number strings like `calc()`.

## 1.15.3

* Properly merge `all and` media queries. These queries were previously being
  merged as though `all` referred to a specific media type, rather than all
  media types.

* Never remove units from 0 values in compressed mode. This wasn't safe in
  general, since some properties (such as `line-height`) interpret `0` as a
  `<number>` rather than a `<length>` which can break CSS transforms. It's
  better to do this optimization in a dedicated compressor that's aware of CSS
  property semantics.

* Match Ruby Sass's behavior in some edge-cases involving numbers with many
  significant digits.

* Emit escaped tab characters in identifiers as `\9` rather than a backslash
  followed by a literal tab.

### Command-Line Interface

* The source map generated for a stylesheet read from standard input now uses a
  `data:` URL to include that stylesheet's contents in the source map.

### Node JS API

* `this.includePaths` for a running importer is now a `;`-separated string on
  Windows, rather than `:`-separated. This matches Node Sass's behavior.

### Dart API

* The URL used in a source map to refer to a stylesheet loaded from an importer
  is now `ImportResult.sourceMapUrl` as documented.

## 1.15.2

### Node JS API

* When `setValue()` is called on a Sass string object, make it unquoted even if
  it was quoted originally, to match the behavior of Node Sass.

## 1.15.1

* Always add quotes to attribute selector values that begin with `--`, since IE
  11 doesn't consider them to be identifiers.

## 1.15.0

* Add support for passing arguments to `@content` blocks. See [the
  proposal][content-args] for details.

* Add support for the new `rgb()` and `hsl()` syntax introduced in CSS Colors
  Level 4, such as `rgb(0% 100% 0% / 0.5)`. See [the proposal][color-4-rgb-hsl]
  for more details.

* Add support for interpolation in at-rule names. See [the
  proposal][at-rule-interpolation] for details.

* Add paths from the `SASS_PATH` environment variable to the load paths in the
  command-line interface, Dart API, and JS API. These load paths are checked
  just after the load paths explicitly passed by the user.

* Allow saturation and lightness values outside of the `0%` to `100%` range in
  the `hsl()` and `hsla()` functions. They're now clamped to be within that
  range rather than producing an error if they're outside it.

* Properly compile selectors that end in escaped whitespace.

[content-args]: https://github.com/sass/language/blob/master/accepted/content-args.md
[color-4-rgb-hsl]: https://github.com/sass/language/blob/master/accepted/color-4-rgb-hsl.md
[at-rule-interpolation]: https://github.com/sass/language/blob/master/accepted/at-rule-interpolation.md

### JavaScript API

* Always include the error location in error messages.

## 1.14.4

* Properly escape U+0009 CHARACTER TABULATION in unquoted strings.

## 1.14.3

* Treat `:before`, `:after`, `:first-line`, and `:first-letter` as
  pseudo-elements for the purposes of `@extend`.

* When running in compressed mode, remove spaces around combinators in complex
  selectors, so a selector like `a > b` is output as `a>b`.

* Properly indicate the source span for errors involving binary operation
  expressions whose operands are parenthesized.

## 1.14.2

* Fix a bug where loading the same stylesheet from two different import paths
  could cause its imports to fail to resolve.

* Properly escape U+001F INFORMATION SEPARATOR ONE in unquoted strings.

### Command-Line Interface

* Don't crash when using `@debug` in a stylesheet passed on standard input.

### Dart API

* `AsyncImporter.canonicalize()` and `Importer.canonicalize()` must now return
  absolute URLs. Relative URLs are still supported, but are deprecated and will
  be removed in a future release.

## 1.14.1

* Canonicalize escaped digits at the beginning of identifiers as hex escapes.

* Properly parse property declarations that are both *in* content blocks and
  written *after* content blocks.

### Command-Line Interface

* Print more readable paths in `--watch` mode.

## 1.14.0

### BREAKING CHANGE

In accordance with our [compatibility policy][], breaking changes made for CSS
compatibility reasons are released as minor version revision after a three-month
deprecation period.

[compatibility policy]: README.md#compatibility-policy

* Tokens such as `#abcd` that are now interpreted as hex colors with alpha
  channels, rather than unquoted ID strings.

## 1.13.4

### Node JS

* Tweak JS compilation options to substantially improve performance.

## 1.13.3

* Properly generate source maps for stylesheets that emit `@charset`
  declarations.

### Command-Line Interface

* Don't error out when passing `--embed-source-maps` along with
  `--embed-sources` for stylesheets that contain non-ASCII characters.

## 1.13.2

* Properly parse `:nth-child()` and `:nth-last-child()` selectors with
  whitespace around the argument.

* Don't emit extra whitespace in the arguments for `:nth-child()` and
  `:nth-last-child()` selectors.

* Fix support for CSS hacks in plain CSS mode.

## 1.13.1

* Allow an IE-style single equals operator in plain CSS imports.

## 1.13.0

* Allow `@extend` to be used with multiple comma-separated simple selectors.
  This is already supported by other implementations, but fell through the
  cracks for Dart Sass until now.

* Don't crash when a media rule contains another media rule followed by a style
  rule.

## 1.12.0

### Dart API

* Add a `SassException` type that provides information about Sass compilation
  failures.

### Node JS API

* Remove the source map comment from the compiled JS. We don't ship with the
  source map, so this pointed to nothing.

## 1.11.0

* Add support for importing plain CSS files. They can only be imported *without*
  an extension—for example, `@import "style"` will import `style.css`. Plain CSS
  files imported this way only support standard CSS features, not Sass
  extensions.

  See [the proposal][css-import] for details.

* Add support for CSS's `min()` and `max()` [math functions][]. A `min()` and
  `max()` call will continue to be parsed as a Sass function if it involves any
  Sass-specific features like variables or function calls, but if it's valid
  plain CSS (optionally with interpolation) it will be emitted as plain CSS instead.

  See [the proposal][css-min-max] for details.

* Add support for range-format media features like `(10px < width < 100px)`. See
  [the proposal][media-ranges] for details.

* Normalize escape codes in identifiers so that, for example, `éclair` and
  `\E9clair` are parsed to the same value. See
  [the proposal][identifier-escapes] for details.

* Don't choke on a [byte-order mark][] at the beginning of a document when
  running in JavaScript.

[math functions]: https://drafts.csswg.org/css-values/#math-function
[css-import]: https://github.com/sass/language/blob/master/accepted/css-imports.md
[css-min-max]: https://github.com/sass/language/blob/master/accepted/min-max.md
[media-ranges]: https://github.com/sass/language/blob/master/accepted/media-ranges.md
[identifier-escapes]: https://github.com/sass/language/blob/master/accepted/identifier-escapes.md
[byte-order mark]: https://en.wikipedia.org/wiki/Byte_order_mark

### Command-Line Interface

* The `--watch` command now continues to recompile a file after a syntax error
  has been detected.

### Dart API

* Added a `Syntax` enum to indicate syntaxes for Sass source files.

* The `compile()` and `compileAsync()` functions now parse files with the `.css`
  extension as plain CSS.

* Added a `syntax` parameter to `compileString()` and `compileStringAsync()`.

* Deprecated the `indented` parameter to `compileString()` and `compileStringAsync()`.

* Added a `syntax` parameter to `new ImporterResult()` and a
  `ImporterResult.syntax` getter to set the syntax of the source file.

* Deprecated the `indented` parameter to `new ImporterResult()` and the
  `ImporterResult.indented` getter in favor of `syntax`.

## 1.10.4

### Command-Line Interface

* Fix a Homebrew installation failure.

## 1.10.3

### Command-Line Interface

* Run the Chocolatey script with the correct arguments so it doesn't crash.

## 1.10.2

* No user-visible changes.

## 1.10.1

### Node JS API

* Don't crash when passing both `includePaths` and `importer`.

## 1.10.0

* When two `@media` rules' queries can't be merged, leave nested rules in place
  for browsers that support them.

* Fix a typo in an error message.

## 1.9.2

### Node JS API

* Produce more readable filesystem errors, such as when a file doesn't exist.

## 1.9.1

### Command-Line Interface

* Don't emit ANSI codes to Windows terminals that don't support them.

* Fix a bug where `--watch` crashed on Mac OS.

## 1.9.0

### Node API

* Add support for `new sass.types.Color(argb)` for creating colors from ARGB hex
  numbers. This was overlooked when initially adding support for Node Sass's
  JavaScript API.

## 1.8.0

### Command-Line Interface

* Add a `--poll` flag to make `--watch` mode repeatedly check the filesystem for
  updates rather than relying on native filesystem notifications.

* Add a `--stop-on-error` flag to stop compiling additional files once an error
  is encountered.

## 1.7.3

* No user-visible changes.

## 1.7.2

* Add a deprecation warning for `@-moz-document`, except for cases where only an
  empty `url-prefix()` is used. Support is [being removed from Firefox][] and
  will eventually be removed from Sass as well.

[being removed from Firefox]: https://www.fxsitecompat.com/en-CA/docs/2018/moz-document-support-has-been-dropped-except-for-empty-url-prefix/

* Fix a bug where `@-moz-document` functions with string arguments weren't being
  parsed.

### Command-Line Interface

* Don't crash when a syntax error is added to a watched file.

## 1.7.1

* Fix crashes in released binaries.

## 1.7.0

* Emit deprecation warnings for tokens such as `#abcd` that are ambiguous
  between ID strings and hex colors with alpha channels. These will be
  interpreted as colors in a release on or after 19 September 2018.

* Parse unambiguous hex colors with alpha channels as colors.

* Fix a bug where relative imports from files on the load path could look in the
  incorrect location.

## 1.6.2

### Command-Line Interface

* Fix a bug where the source map comment in the generated CSS could refer to the
  source map file using an incorrect URL.

## 1.6.1

* No user-visible changes.

## 1.6.0

* Produce better errors when expected tokens are missing before a closing brace.

* Avoid crashing when compiling a non-partial stylesheet that exists on the
  filesystem next to a partial with the same name.

### Command-Line Interface

* Add support for the `--watch`, which watches for changes in Sass files on the
  filesystem and ensures that the compiled CSS is up-to-date.

* When using `--update`, surface errors when an import doesn't exist even if the
  file containing the import hasn't been modified.

* When compilation fails, delete the output file rather than leaving an outdated
  version.

## 1.5.1

* Fix a bug where an absolute Windows path would be considered an `input:output`
  pair.

* Forbid custom properties that have no values, like `--foo:;`, since they're
  forbidden by the CSS spec.

## 1.5.0

* Fix a bug where an importer would be passed an incorrectly-resolved URL when
  handling a relative import.

* Throw an error when an import is ambiguous due to a partial and a non-partial
  with the same name, or multiple files with different extensions. This matches
  the standard Sass behavior.

### Command-Line Interface

* Add an `--interactive` flag that supports interactively running Sass
  expressions (thanks to [Jen Thakar][]!).

[Jen Thakar]: https://github.com/jathak

## 1.4.0

* Improve the error message for invalid semicolons in the indented syntax.

* Properly disallow semicolons after declarations in the indented syntax.

### Command-Line Interface

* Add support for compiling multiple files at once by writing
  `sass input.scss:output.css`. Note that unlike Ruby Sass, this *always*
  compiles files by default regardless of when they were modified.

  This syntax also supports compiling entire directories at once. For example,
  `sass templates/stylesheets:public/css` compiles all non-partial Sass files
  in `templates/stylesheets` to CSS files in `public/css`.

* Add an `--update` flag that tells Sass to compile only stylesheets that have
  been (transitively) modified since the CSS file was generated.

### Dart API

* Add `Importer.modificationTime()` and `AsyncImporter.modificationTime()` which
  report the last time a stylesheet was modified.

### Node API

* Generate source maps when the `sourceMaps` option is set to a string and the
  `outFile` option is not set.

## 1.3.2

* Add support for `@elseif` as an alias of `@else if`. This is not an
  intentional feature, so using it will cause a deprecation warning. It will be
  removed at some point in the future.

## 1.3.1

### Node API

* Fix loading imports relative to stylesheets that were themselves imported
  though relative include paths.

## 1.3.0

### Command-Line Interface

* Generate source map files by default when writing to disk. This can be
  disabled by passing `--no-source-map`.

* Add a `--source-map-urls` option to control whether the source file URLs in
  the generated source map are relative or absolute.

* Add an `--embed-sources` option to embed the contents of all source files in
  the generated source map.

* Add an `--embed-source-map` option to embed the generated source map as a
  `data:` URL in the generated CSS.

### Dart API

* Add a `sourceMap` parameter to `compile()`, `compileString()`,
  `compileAsync()`, and `compileStringAsync()`. This takes a callback that's
  called with a [`SingleMapping`][] that contains the source map information for
  the compiled CSS file.

[`SingleMapping`]: https://www.dartdocs.org/documentation/source_maps/latest/source_maps.parser/SingleMapping-class.html

### Node API

* Added support for the `sourceMap`, `omitSourceMapUrl`, `outFile`,
  `sourceMapContents`, `sourceMapEmbed`, and `sourceMapRoot` options to
  `render()` and `renderSync()`.

* Fix a bug where passing a relative path to `render()` or `renderSync()` would
  cause relative imports to break.

* Fix a crash when printing warnings in stylesheets compiled using `render()` or
  `renderSync()`.

* Fix a bug where format errors were reported badly on Windows.

## 1.2.1

* Always emit units in compressed mode for `0` dimensions other than lengths and
  angles.

## 1.2.0

* The command-line executable will now create the directory for the resulting
  CSS if that directory doesn't exist.

* Properly parse `#{$var} -#{$var}` as two separate values in a list rather than
  one value being subtracted from another.

* Improve the error message for extending compound selectors.

## 1.1.1

* Add a commit that was accidentally left out of 1.1.0.

## 1.1.0

* The command-line executable can now be used to write an output file to disk
  using `sass input.scss output.css`.

* Use a POSIX-shell-compatible means of finding the location of the `sass` shell
  script.

## 1.0.0

**Initial stable release.**

### Changes Since 1.0.0-rc.1

* Allow `!` in custom property values ([#260][]).

[#260]: https://github.com/sass/dart-sass/issues/260

#### Dart API

* Remove the deprecated `render()` function.

#### Node API

* Errors are now subtypes of the `Error` type.

* Allow both the `data` and `file` options to be passed to `render()` and
  `renderSync()` at once. The `data` option will be used as the contents of the
  stylesheet, and the `file` option will be used as the path for error reporting
  and relative imports. This matches Node Sass's behavior.

## 1.0.0-rc.1

* Add support for importing an `_index.scss` or `_index.sass` file when
  importing a directory.

* Add a `--load-path` command-line option (alias `-I`) for passing additional
  paths to search for Sass files to import.

* Add a `--quiet` command-line option (alias `-q`) for silencing warnings.

* Add an `--indented` command-line option for using the indented syntax with a
  stylesheet from standard input.

* Don't merge the media queries `not type` and `(feature)`. We had previously
  been generating `not type and (feature)`, but that's not actually the
  intersection of the two queries.

* Don't crash on `$x % 0`.

* The standalone executable distributed on GitHub is now named `sass` rather
  than `dart-sass`. The `dart-sass` executable will remain, with a deprecation
  message, until 1.0.0 is released.

### Dart API

* Add a `Logger` class that allows users to control how messages are printed by
  stylesheets.

* Add a `logger` parameter to `compile()`, `compileAsync()`, `compileString()`,
  and `compileStringAsync()`.

### Node JS API

* Import URLs passed to importers are no longer normalized. For example, if a
  stylesheet contains `@import "./foo.scss"`, importers will now receive
  `"./foo.scss"` rather than `"foo.scss"`.

## 1.0.0-beta.5.3

* Support hard tabs in the indented syntax.

* Improve the formatting of comments that don't start on the same line as the
  opening `/*`.

* Preserve whitespace after `and` in media queries in compressed mode.

### Indented Syntax

* Properly parse multi-line selectors.

* Don't deadlock on `/*` comments.

* Don't add an extra `*/` to comments that already have it.

* Preserve empty lines in `/*` comments.

## 1.0.0-beta.5.2

* Fix a bug where some colors would crash `compressed` mode.

## 1.0.0-beta.5.1

* Add a `compressed` output style.

* Emit a warning when `&&` is used, since it's probably not what the user means.

* `round()` now returns the correct results for negative numbers that should
  round down.

* `var()` may now be passed in place of multiple arguments to `rgb()`, `rgba()`,
  `hsl()` and `hsla()`.

* Fix some cases where equivalent numbers wouldn't count as the same keys in
  maps.

* Fix a bug where multiplication like `(1/1px) * (1px/1)` wouldn't properly
  cancel out units.

* Fix a bug where dividing by a compatible unit would produce an invalid
  result.

* Remove a non-`sh`-compatible idiom from the standalone shell script.

### Dart API

* Add a `functions` parameter to `compile()`, `compleString()`,
  `compileAsync()`, and `compileStringAsync()`. This allows users to define
  custom functions in Dart that can be invoked from Sass stylesheets.

* Expose the `Callable` and `AsyncCallable` types, which represent functions
  that can be invoked from Sass.

* Expose the `Value` type and its subclasses, as well as the top-level
  `sassTrue`, `sassFalse`, and `sassNull` values, which represent Sass values
  that may be passed into or returned from custom functions.

* Expose the `OutputStyle` enum, and add a `style` parameter to `compile()`,
  `compleString()`, `compileAsync()`, and `compileStringAsync()` that allows
  users to control the output style.

### Node JS API

* Support the `functions` option.

* Support the `"compressed"` value for the `outputStyle` option.

## 1.0.0-beta.4

* Support unquoted imports in the indented syntax.

* Fix a crash when `:not(...)` extends a selector that appears in
  `:not(:not(...))`.

### Node JS API

* Add support for asynchronous importers to `render()` and `renderSync()`.

### Dart API

* Add `compileAsync()` and `compileStringAsync()` methods. These run
  asynchronously, which allows them to take asynchronous importers (see below).

* Add an `AsyncImporter` class. This allows imports to be resolved
  asynchronously in case no synchronous APIs are available. `AsyncImporter`s are
  only compatible with `compileAysnc()` and `compileStringAsync()`.

## 1.0.0-beta.3

* Properly parse numbers with exponents.

* Don't crash when evaluating CSS variables whose names are entirely
  interpolated (for example, `#{--foo}: ...`).

### Node JS API

* Add support for the `importer` option to `render()` and `renderSync()`.
  Only synchronous importers are currently supported.

### Dart API

* Added an `Importer` class. This can be extended by users to provide support
  for custom resolution for `@import` rules.

* Added built-in `FilesystemImporter` and `PackageImporter` implementations that
  support resolving `file:` and `package:` URLs, respectively.

* Added an `importers` argument to the `compile()` and `compileString()`
  functions that provides `Importer`s to use when resolving `@import` rules.

* Added a `loadPaths` argument to the `compile()` and `compileString()`
  functions that provides paths to search for stylesheets when resolving
  `@import` rules. This is a shorthand for passing `FilesystemImporter`s to the
  `importers` argument.

## 1.0.0-beta.2

* Add support for the `::slotted()` pseudo-element.

* Generated transparent colors will now be emitted as `rgba(0, 0, 0, 0)` rather
  than `transparent`. This works around a bug wherein IE incorrectly handles the
  latter format.

### Command-Line Interface

* Improve the logic for whether to use terminal colors by default.

### Node JS API

* Add support for `data`, `includePaths`, `indentedSyntax`, `lineFeed`,
  `indentWidth`, and `indentType` options to `render()` and `renderSync()`.

* The result object returned by `render()` and `renderSync()` now includes the
  `stats` object which provides metadata about the compilation process.

* The error object thrown by `render()` and `renderSync()` now includes `line`,
  `column`, `file`, `status`, and `formatted` fields. The `message` field and
  `toString()` also provide more information.

### Dart API

* Add a `renderString()` method for rendering Sass source that's not in a file
  on disk.

## 1.0.0-beta.1

* Drop support for the reference combinator. This has been removed from the
  spec, and will be deprecated and eventually removed in other implementations.

* Trust type annotations when compiling to JavaScript, which makes it
  substantially faster.

* Compile to minified JavaScript, which decreases the code size substantially
  and makes startup a little faster.

* Fix a crash when inspecting a string expression that ended in "\a".

* Fix a bug where declarations and `@extend` were allowed outside of a style
  rule in certain circumstances.

* Fix `not` in parentheses in `@supports` conditions.

* Allow `url` as an identifier name.

* Properly parse `/***/` in selectors.

* Properly parse unary operators immediately after commas.

* Match Ruby Sass's rounding behavior for all functions.

* Allow `\` at the beginning of a selector in the indented syntax.

* Fix a number of `@extend` bugs:

  * `selector-extend()` and `selector-replace()` now allow compound selector
    extendees.

  * Remove the universal selector `*` when unifying with other selectors.

  * Properly unify the result of multiple simple selectors in the same compound
    selector being extended.

  * Properly handle extensions being extended.

  * Properly follow the [first law of `@extend`][laws].

  * Fix selector specificity tracking to follow the
    [second law of `@extend`][laws].

  * Allow extensions that match selectors but fail to unify.

  * Partially-extended selectors are no longer used as parent selectors.

  * Fix an edge case where both the extender and the extended selector
    have invalid combinator sequences.

  * Don't crash with a "Bad state: no element" error in certain edge cases.

[laws]: https://github.com/sass/sass/issues/324#issuecomment-4607184

## 1.0.0-alpha.9

* Elements without a namespace (such as `div`) are no longer unified with
  elements with the empty namespace (such as `|div`). This unification didn't
  match the results returned by `is-superselector()`, and was not guaranteed to
  be valid.

* Support `&` within `@at-root`.

* Properly error when a compound selector is followed immediately by `&`.

* Properly handle variable scoping in `@at-root` and nested properties.

* Properly handle placeholder selectors in selector pseudos.

* Properly short-circuit the `or` and `and` operators.

* Support `--$variable`.

* Don't consider unitless numbers equal to numbers with units.

* Warn about using named colors in interpolation.

* Don't emit loud comments in functions.

* Detect import loops.

* Fix `@import` with a `supports()` clause.

* Forbid functions named "and", "or", and "not".

* Fix `type-of()` with a function.

* Emit a nicer error for invalid tokens in a selector.

* Fix `invert()` with a `$weight` parameter.

* Fix a unit-parsing edge-cases.

* Always parse imports with queries as plain CSS imports.

* Support `&` followed by a non-identifier.

* Properly handle split media queries.

* Properly handle a placeholder selector that isn't at the beginning of a
  compound selector.

* Fix more `str-slice()` bugs.

* Fix the `%` operator.

* Allow whitespace between `=` and the mixin name in the indented syntax.

* Fix some slash division edge cases.

* Fix `not` when used like a function.

* Fix attribute selectors with single-character values.

* Fix some bugs with the `call()` function.

* Properly handle a backslash followed by a CRLF sequence in a quoted string.

* Fix numbers divided by colors.

* Support slash-separated numbers in arguments to plain CSS functions.

* Error out if a function is passed an unknown named parameter.

* Improve the speed of loading large files on Node.

* Don't consider browser-prefixed selector pseudos to be superselectors of
  differently- or non-prefixed selector pseudos with the same base name.

* Fix an `@extend` edge case involving multiple combinators in a row.

* Fix a bug where a `@content` block could get incorrectly passed to a mixin.

* Properly isolate the lexical environments of different calls to the same mixin
  and function.

## 1.0.0-alpha.8

* Add the `content-exists()` function.

* Support interpolation in loud comments.

* Fix a bug where even valid semicolons and exclamation marks in custom property
  values were disallowed.

* Disallow invalid function names.

* Disallow extending across media queries.

* Properly parse whitespace after `...` in argument declaration lists.

* Support terse mixin syntax in the indented syntax.

* Fix `@at-root` query parsing.

* Support special functions in `@-moz-document`.

* Support `...` after a digit.

* Fix some bugs when treating a map as a list of pairs.

## 1.0.0-alpha.7

* Fix `function-exists()`, `variable-exists()`, and `mixin-exists()` to use the
  lexical scope rather than always using the global scope.

* `str-index()` now correctly inserts at negative indices.

* Properly parse `url()`s that contain comment-like text.

* Fix a few more small `@extend` bugs.

* Fix a bug where interpolation in a quoted string was being dropped in some
  circumstances.

* Properly handle `@for` rules where each bound has a different unit.

* Forbid mixins and functions from being defined in control directives.

* Fix a superselector-computation edge case involving `:not()`.

* Gracefully handle input files that are invalid UTF-8.

* Print a Sass stack trace when a file fails to load.

## 1.0.0-alpha.6

* Allow `var()` to be passed to `rgb()`, `rgba()`, `hsl()`, and `hsla()`.

* Fix conversions between numbers with `dpi`, `dpcm`, and `dppx` units.
  Previously these conversions were inverted.

* Don't crash when calling `str-slice()` with an `$end-at` index lower than the
  `$start-at` index.

* `str-slice()` now correctly returns `""` when `$end-at` is negative and points
  before the beginning of the string.

* Interpolation in quoted strings now properly preserves newlines.

* Don't crash when passing only `$hue` or no keyword arguments to
  `adjust-color()`, `scale-color()`, or `change-color()`.

* Preserve escapes in identifiers. This used to only work for identifiers in
  SassScript.

* Fix a few small `@extend` bugs.

## 1.0.0-alpha.5

* Fix bounds-checking for `opacify()`, `fade-in()`, `transparentize()`, and
  `fade-out()`.

* Fix a bug with `@extend` superselector calculations.

* Fix some cases where `#{...}--` would fail to parse in selectors.

* Allow a single number to be passed to `saturate()` for use in filter contexts.

* Fix a bug where `**/` would fail to close a loud comment.

* Fix a bug where mixin and function calls could set variables incorrectly.

* Move plain CSS `@import`s to the top of the document.

## 1.0.0-alpha.4

* Add support for bracketed lists.

* Add support for Unicode ranges.

* Add support for the Microsoft-style `=` operator.

* Print the filename for `@debug` rules.

* Fix a bug where `1 + - 2` and similar constructs would crash the parser.

* Fix a bug where `@extend` produced the wrong result when used with
  selector combinators.

* Fix a bug where placeholder selectors were not allowed to be unified.

* Fix the `mixin-exists()` function.

* Fix `:nth-child()` and `:nth-last-child()` parsing when they contain `of
  selector`.

## 1.0.0-alpha.3

* Fix a bug where color equality didn't take the alpha channel into account.

* Fix a bug with converting some RGB colors to HSL.

* Fix a parent selector resolution bug.

* Properly declare the arguments for `opacify()` and related functions.

* Add a missing dependency on the `stack_trace` package.

* Fix broken Windows archives.

* Emit colors using their original representation if possible.

* Emit colors without an original representation as names if possible.

## 1.0.0-alpha.2

* Fix a bug where variables, functions, and mixins were broken in imported
  files.

## 1.0.0-alpha.1

* Initial alpha release.<|MERGE_RESOLUTION|>--- conflicted
+++ resolved
@@ -4,7 +4,9 @@
   emitted in source order as much as possible, instead of always being emitted
   after the CSS of all module dependencies.
 
-<<<<<<< HEAD
+* Fix a bug where an interpolation in a custom property name crashed if the file
+  was loaded by a `@use` nested in an `@import`.
+
 ### JavaScript API
 
 * Add a new `SassCalculation` type that represents the calculation objects added
@@ -12,15 +14,9 @@
 
 * Add `Value.assertCalculation()`, which returns the value if it's a
   `SassCalculation` and throws an error otherwise.
-=======
-* Fix a bug where an interpolation in a custom property name crashed if the file
-  was loaded by a `@use` nested in an `@import`.
-
-### JavaScript API
 
 * Produce a better error message when an environment that supports some Node.js
   APIs loads the browser entrypoint but attempts to access the filesystem.
->>>>>>> fe7f9a14
 
 ### Embedded Sass
 
